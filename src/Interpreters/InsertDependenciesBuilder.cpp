#include <Interpreters/InsertDependenciesBuilder.h>
#include <Interpreters/InterpreterInsertQuery.h>

#include <Access/Common/AccessType.h>
#include <Access/Common/AccessFlags.h>
#include <Processors/ResizeProcessor.h>
#include <Processors/Transforms/ApplySquashingTransform.h>
#include <Processors/Transforms/RemovingSparseTransform.h>
#include <Processors/Transforms/RemovingReplicatedColumnsTransform.h>
#include <Storages/MergeTree/MergeTreeData.h>
#include <Storages/MergeTree/MergeTreeSettings.h>
#include <Storages/WindowView/StorageWindowView.h>
#include <Storages/StorageMaterializedView.h>
#include <Storages/StorageValues.h>

#include <Interpreters/ProcessList.h>
#include <Interpreters/addMissingDefaults.h>
#include <Interpreters/createSubcolumnsExtractionActions.h>
#include <Interpreters/ExpressionActions.h>
#include <Interpreters/InterpreterSelectQuery.h>
#include <Interpreters/InterpreterSelectQueryAnalyzer.h>
#include <Interpreters/QueryViewsLog.h>
#include <Interpreters/DatabaseCatalog.h>
#include <Interpreters/StorageID.h>
#include <Interpreters/Context.h>
#include <Processors/Sinks/SinkToStorage.h>
#include <Processors/Transforms/DeduplicationTokenTransforms.h>
#include <Processors/Transforms/CountingTransform.h>
#include <Processors/Transforms/PlanSquashingTransform.h>
#include <Processors/Transforms/SquashingTransform.h>
#include <Processors/Transforms/ExpressionTransform.h>
#include <Processors/Transforms/CheckConstraintsTransform.h>
#include <Processors/Transforms/CopyTransform.h>
#include <Processors/Transforms/NestedElementsValidationTransform.h>
#include <Processors/Executors/PullingPipelineExecutor.h>
#include <Processors/Executors/PullingAsyncPipelineExecutor.h>
#include <Processors/Formats/IOutputFormat.h>
#include <Processors/Chunk.h>
#include <Parsers/ASTFunction.h>
#include <Parsers/ASTInsertQuery.h>
#include <Parsers/ASTConstraintDeclaration.h>
#include <Parsers/ASTLiteral.h>
#include <Parsers/ASTIdentifier.h>
#include <Formats/FormatFactory.h>
#include <QueryPipeline/QueryPipelineBuilder.h>
#include <QueryPipeline/QueryPlanResourceHolder.h>
#include <QueryPipeline/Chain.h>
#include <QueryPipeline/Pipe.h>

#include <IO/Progress.h>
#include <IO/WriteBufferFromString.h>
#include <IO/Operators.h>

#include <Common/CurrentThread.h>
#include <Common/DateLUT.h>
#include <Common/Exception.h>
#include <Common/Logger.h>
#include <Common/ThreadStatus.h>
#include <Common/ProfileEvents.h>
#include <Common/SensitiveDataMasker.h>
#include <Common/logger_useful.h>
#include <Core/ColumnsWithTypeAndName.h>
#include <Core/Names.h>
#include <Core/Block.h>
#include <Core/LogsLevel.h>
#include <Core/Settings.h>

#include <base/UUID.h>
#include <base/scope_guard.h>
#include <base/defines.h>

#include <atomic>
#include <cassert>
#include <exception>
#include <memory>
#include <vector>
#include <iterator>

namespace ProfileEvents
{
    extern const Event InsertQueriesWithSubqueries;
    extern const Event QueriesWithSubqueries;
    extern const Event SelectedRows;
    extern const Event SelectedBytes;
    extern const Event InsertedRows;
    extern const Event InsertedBytes;
}

namespace fmt
{
    template <>
    struct formatter<DB::InsertDependenciesBuilder::StorageIDPrivate>
    {
        static constexpr auto parse(format_parse_context & ctx)
        {
            return ctx.begin();
        }

        template <typename FormatContext>
        auto format(const DB::StorageID & storage_id, FormatContext & ctx) const
        {
            if (storage_id)
                return fmt::format_to(ctx.out(), "{}", storage_id.getFullTableName());
            return fmt::format_to(ctx.out(), "{}", "<empty>");
        }
    };
}


namespace DB
{
namespace Setting
{
    extern const SettingsBool allow_experimental_analyzer;
    extern const SettingsUInt64 min_insert_block_size_rows;
    extern const SettingsUInt64 min_insert_block_size_bytes;
<<<<<<< HEAD
<<<<<<< HEAD
    extern const SettingsNonZeroUInt64 max_insert_block_size;
    extern const SettingsUInt64 max_insert_block_size_bytes;
=======
=======
    extern const SettingsNonZeroUInt64 max_insert_block_size;
    extern const SettingsUInt64 max_insert_block_size_bytes;
>>>>>>> 75e2d583
    extern const SettingsBool async_insert_deduplicate;
    extern const SettingsBool insert_deduplicate;
>>>>>>> cd71aff2adca205d4a5eb25ee9e0b9338570dd02
    extern const SettingsBool deduplicate_blocks_in_dependent_materialized_views;
    extern const SettingsSeconds lock_acquire_timeout;
    extern const SettingsUInt64 min_insert_block_size_rows_for_materialized_views;
    extern const SettingsUInt64 min_insert_block_size_bytes_for_materialized_views;
    extern const SettingsBool ignore_materialized_views_with_dropped_target_table;
    extern const SettingsBool distributed_foreground_insert;
    extern const SettingsNonZeroUInt64 max_block_size;
    extern const SettingsBool insert_null_as_default;
    extern const SettingsMaxThreads max_threads;
    extern const SettingsBool use_concurrency_control;
    extern const SettingsMilliseconds log_queries_min_query_duration_ms;
    extern const SettingsLogQueriesType log_queries_min_type;
    extern const SettingsBool log_query_views;
    extern const SettingsBool log_queries;
    extern const SettingsUInt64 log_queries_cut_to_length;
    extern const SettingsBool log_profile_events;
    extern const SettingsBool calculate_text_stack_trace;
    extern const SettingsBool use_async_executor_for_materialized_views;
    extern const SettingsBool materialized_views_ignore_errors;
    extern const SettingsBool materialized_views_squash_parallel_inserts;
    extern const SettingsBool parallel_view_processing;
}

namespace MergeTreeSetting
{
    extern const MergeTreeSettingsBool add_implicit_sign_column_constraint_for_collapsing_engine;
}

namespace ErrorCodes
{
    extern const int UNKNOWN_TABLE;
    extern const int LOGICAL_ERROR;
    extern const int TOO_DEEP_RECURSION;
    extern const int DEPENDENCIES_NOT_FOUND;
}


class ViewErrorsRegistry
{
    template <class T>
    class SetOnce
    {
    private:
        std::atomic_flag is_set;
        T value;
    public:
        bool set(T value_)
        {
            if (is_set.test_and_set())
                return false;

            value = value_;
            return true;
        }
        bool isSet() const
        {
            return is_set.test();
        }
        T get() const
        {
            if (is_set.test())
                return value;
            return T{};
        }
    };

public:
    class ViewErrors
    {
        std::atomic_size_t finalizers_count = 0;

    public:
        SetOnce<std::exception_ptr> external_exception;
        SetOnce<std::exception_ptr> current_exception;

        void registerFinalizer()
        {
            finalizers_count.fetch_add(1);
        }

        bool needLogQueryView()
        {
            return finalizers_count.fetch_sub(1) == 1;
        }
    };

private:
    using MapIdViewExceptions = std::map<InsertDependenciesBuilder::StorageIDPrivate, ViewErrors>;
    MapIdViewExceptions view_errors;

public:
    SetOnce<std::exception_ptr> global_exception;

    void init(const InsertDependenciesBuilder::StorageIDPrivate & view_id)
    {
        view_errors.try_emplace(view_id);
    }

    const ViewErrors & getErrors(const InsertDependenciesBuilder::StorageIDPrivate & view_id) const
    {
        return view_errors.at(view_id);
    }

    ViewErrors & getErrors(const InsertDependenciesBuilder::StorageIDPrivate & view_id)
    {
        return view_errors.at(view_id);
    }

    std::exception_ptr getFinalError(const InsertDependenciesBuilder::StorageIDPrivate & view_id, bool ignore_global) const
    {
        const auto & errors = getErrors(view_id);
        if (auto e = errors.current_exception.get())
            return e;
        if (auto e = errors.external_exception.get())
            return e;
        if (!ignore_global)
            return global_exception.get();
        return nullptr;
    }
};


static std::exception_ptr addStorageToException(std::exception_ptr ptr, const StorageID & storage)
{
    try
    {
        std::rethrow_exception(ptr);
    }
    catch (DB::Exception & exception)
    {
        // we have to make a copy of exception here,
        // because the original exception is multiplied by CopyTransform
        // it should not be modified anywhere to avoid concurrant modification
        auto patch = DB::Exception(exception);
        patch.addMessage("while pushing to view {}", storage.getNameForLogs());
        return std::make_exception_ptr(std::move(patch));
    }
    catch (...)
    {
        return ptr;
    }
}


class PushingToWindowViewSink final : public SinkToStorage
{
public:
    PushingToWindowViewSink(SharedHeader header, StorageWindowView & window_view_, ContextPtr context_)
        : SinkToStorage(header)
        , window_view(window_view_)
        , context(std::move(context_))
    {
    }
    String getName() const override { return "PushingToWindowViewSink"; }
    void consume(Chunk & chunk) override
    {
        Progress local_progress(chunk.getNumRows(), chunk.bytes(), 0);
        StorageWindowView::writeIntoWindowView(
            window_view, getHeader().cloneWithColumns(chunk.getColumns()), std::move(chunk.getChunkInfos()), context);

        if (auto process = context->getProcessListElement())
            process->updateProgressIn(local_progress);

        ProfileEvents::increment(ProfileEvents::SelectedRows, local_progress.read_rows);
        ProfileEvents::increment(ProfileEvents::SelectedBytes, local_progress.read_bytes);
    }

private:
    StorageWindowView & window_view;
    ContextPtr context;
};


class BeginingViewsTransform final : public ISimpleTransform
{
public:
    explicit BeginingViewsTransform(SharedHeader header)
        : ISimpleTransform(header, header, false)
    {}

    String getName() const override { return "BeginingViewsTransform"; }

    void transform(Chunk &) override { /* no op */ }

    struct ExternalException
    {
        std::exception_ptr origin_exception;
    };

    void transform(std::exception_ptr & e) override
    {
        e = std::make_exception_ptr(ExternalException{e});
    }
};


class FinalizingViewsTransform final : public IProcessor
{
    static InputPorts initPorts(std::vector<Block> headers)
    {
        InputPorts res;
        for (auto & header : headers)
            res.emplace_back(std::move(header));
        return res;
    }

public:
    FinalizingViewsTransform(std::vector<Block> headers, std::vector<StorageID> views, InsertDependenciesBuilder::ConstPtr insert_dependencies_, ViewErrorsRegistryPtr views_error_registry_)
        : IProcessor(initPorts(std::move(headers)), {Block()})
        , output(outputs.front())
        , insert_dependencies(insert_dependencies_)
        , views_error_registry(views_error_registry_)
    {
        chassert(inputs.size() == views.size());

        statuses.reserve(views.size());
        for (auto & view_id : views)
        {
            views_error_registry->getErrors(view_id).registerFinalizer();

            statuses.emplace_back(std::move(view_id));
        }
    }

    String getName() const override { return "FinalizingViewsTransform"; }

    Status prepare() override
    {
        if (output.isFinished())
            throw Exception(ErrorCodes::LOGICAL_ERROR, "Cannot finalize views because output port is finished");
        if (!output.canPush())
            return Status::PortFull;

        size_t num_finished = 0;
        size_t i = 0;
        for (auto & input : inputs)
        {
            auto pos = i;
            ++i;

            auto & status = statuses[pos];

            if (input.isFinished())
            {
                ++num_finished;
                status.is_finished = true;
                continue;
            }

            input.setNeeded();
            if (!input.hasData())
                continue;

            auto data = input.pullData();

            if (!data.exception)
                continue;

            auto & view_errors = views_error_registry->getErrors(status.view_id);

            auto [is_external, original_exception] = unwrapExternalException(data.exception);

            if (is_external)
            {
                view_errors.external_exception.set(original_exception);

                output.pushException(original_exception);
                return Status::PortFull;
            }

            auto exception_with_storage = addStorageToException(original_exception, status.view_id);

            views_error_registry->global_exception.set(exception_with_storage);
            if (!view_errors.current_exception.set(exception_with_storage))
                continue;

            if (!insert_dependencies->materialized_views_ignore_errors)
            {
                output.pushException(exception_with_storage);
                return Status::PortFull;
            }

            tryLogException(
                exception_with_storage,
                getLogger("FinalizingViewsTransform"),
                "Cannot push to the storage. Error is ignored because the setting materialized_views_ignore_errors is enabled.",
                LogsLevel::warning);

            input.setNeeded();
            return Status::NeedData;
        }

        if (num_finished == inputs.size())
        {
            output.finish();
            return Status::Finished;
        }

        return Status::NeedData;
    }

    void writeViewLogs()
    {
        for (auto & status : statuses)
        {
            auto & errors = views_error_registry->getErrors(status.view_id);

            if (!errors.needLogQueryView())
                continue;

            if (insert_dependencies->materialized_views_ignore_errors)
            {
                if (status.is_finished)
                {
                    insert_dependencies->logQueryView(status.view_id, views_error_registry->getFinalError(status.view_id, /*ignore_global*/ true));
                }
                else
                {
                    insert_dependencies->logQueryView(status.view_id, views_error_registry->getFinalError(status.view_id, /*ignore_global*/ false));
                }
            }
            else
            {
                insert_dependencies->logQueryView(status.view_id, views_error_registry->getFinalError(status.view_id, /*ignore_global*/ false));
            }
        }
        statuses.clear();
    }

    void work() override { /* no op */ }

    ~FinalizingViewsTransform() override
    {
        try
        {
            writeViewLogs();
        }
        catch (...)
        {
            tryLogCurrentException(__PRETTY_FUNCTION__);
        }
    }

private:
    struct ViewStatus
    {
        explicit ViewStatus(StorageID view_id_)
            : view_id(std::move(view_id_))
        {}

        StorageID view_id;
        bool is_finished = false;
    };

    static std::pair<bool, std::exception_ptr> unwrapExternalException(std::exception_ptr & e)
    {
        try
        {
            std::rethrow_exception(e);
        }
        catch (BeginingViewsTransform::ExternalException & wrapped)
        {
            return {true, wrapped.origin_exception};
        }
        catch (...)
        {
            return {false, e};
        }
    }

    OutputPort & output;

    InsertDependenciesBuilder::ConstPtr insert_dependencies;
    ViewErrorsRegistryPtr views_error_registry;
    std::vector<ViewStatus> statuses;
};


DB::ConstraintsDescription buildConstraints(StorageMetadataPtr metadata, StoragePtr storage)
{
    auto constraints = metadata->getConstraints();

    auto storage_merge_tree = std::dynamic_pointer_cast<MergeTreeData>(storage);
    if (storage_merge_tree
        && (storage_merge_tree->merging_params.mode == MergeTreeData::MergingParams::Collapsing
            || storage_merge_tree->merging_params.mode == MergeTreeData::MergingParams::VersionedCollapsing)
        && (*storage_merge_tree->getSettings())[MergeTreeSetting::add_implicit_sign_column_constraint_for_collapsing_engine])
    {
        auto sign_column_check_constraint = std::make_unique<ASTConstraintDeclaration>();
        sign_column_check_constraint->name = "_implicit_sign_column_constraint";
        sign_column_check_constraint->type = ASTConstraintDeclaration::Type::CHECK;

        Array valid_values_array;
        valid_values_array.emplace_back(-1);
        valid_values_array.emplace_back(1);

        auto valid_values_ast = std::make_unique<ASTLiteral>(std::move(valid_values_array));
        auto sign_column_ast = std::make_unique<ASTIdentifier>(storage_merge_tree->merging_params.sign_column);
        sign_column_check_constraint->set(sign_column_check_constraint->expr, makeASTOperator("in", std::move(sign_column_ast), std::move(valid_values_ast)));

        auto constraints_ast = constraints.getConstraints();
        constraints_ast.push_back(std::move(sign_column_check_constraint));
        constraints = ConstraintsDescription(constraints_ast);
    }

    return constraints;
}


/// For source chunk, execute view query over it.
template <typename Executor>
class ExecutingInnerQueryFromViewTransform final : public ExceptionKeepingTransform
{
public:
    ExecutingInnerQueryFromViewTransform(
        SharedHeader input_header, SharedHeader output_header,
        ASTPtr select_query_,
        StorageID source_id_, StoragePtr source_storage_, StorageMetadataPtr source_metadata_,
        StorageID view_id_, StoragePtr view_storage_, StorageMetadataPtr view_metadata_,
        StorageID inner_id_, StoragePtr inner_storage_, StorageMetadataPtr inner_metadata_,
        ContextPtr context_)
        : ExceptionKeepingTransform(input_header, output_header)
        , select_query(select_query_)
        , source_id(source_id_)
        , source_metadata(source_metadata_)
        , source_storage(source_storage_)
        , view_id(view_id_)
        , view_metadata(view_metadata_)
        , view_storage(view_storage_)
        , inner_id(inner_id_)
        , inner_metadata(inner_metadata_)
        , inner_storage(inner_storage_)
        , context(context_)
    {
    }

    String getName() const override { return "ExecutingInnerQueryFromView"; }

protected:
    void onConsume(Chunk chunk) override
    {
        auto block = getInputPort().getHeader().cloneWithColumns(chunk.detachColumns());
        state.emplace(process(std::move(block), std::move(chunk.getChunkInfos())));
    }

    GenerateResult onGenerate() override
    {
        GenerateResult res;
        if (!state.has_value())
            return res;

        res.is_done = false;
        while (!res.is_done)
        {
            res.is_done = !state->executor.pull(res.chunk);
            if (res.chunk)
                break;
        }

        if (res.is_done)
            state.reset();

        return res;
    }

private:
    ASTPtr select_query;
    StorageID source_id;
    StorageMetadataPtr source_metadata;
    StoragePtr source_storage;
    StorageID view_id;
    StorageMetadataPtr view_metadata;
    StoragePtr view_storage;
    StorageID inner_id;
    StorageMetadataPtr inner_metadata;
    StoragePtr inner_storage;
    ContextPtr context;

    struct State
    {
        QueryPipeline pipeline;
        Executor executor;

        explicit State(QueryPipeline pipeline_)
            : pipeline(std::move(pipeline_))
            , executor(pipeline)
        {
        }
    };


    QueryPipeline process(Block data_block, Chunk::ChunkInfoCollection && chunk_infos)
    {
        /// We create a table with the same name as original table and the same alias columns,
        ///  but it will contain single block (that is INSERT-ed into main table).
        /// InterpreterSelectQuery will do processing of alias columns.
        auto local_context = Context::createCopy(context);

        local_context->addViewSource(std::make_shared<StorageValues>(
            source_id,
            source_metadata->getColumns(),
            std::move(data_block),
            *source_storage->getVirtualsPtr()));

        QueryPipelineBuilder pipeline;

        if (local_context->getSettingsRef()[Setting::allow_experimental_analyzer])
        {
            InterpreterSelectQueryAnalyzer interpreter(select_query, local_context,local_context->getViewSource(), SelectQueryOptions().ignoreAccessCheck());
            pipeline = interpreter.buildQueryPipeline();
        }
        else
        {
            InterpreterSelectQuery interpreter(select_query, local_context, SelectQueryOptions().ignoreAccessCheck());
            pipeline = interpreter.buildQueryPipeline();
        }
        pipeline.resize(1);
        pipeline.dropTotalsAndExtremes();

        bool insert_null_as_default = false;

        auto construct_columns_to_convert = [] (const ColumnsWithTypeAndName & src, const ColumnsWithTypeAndName & dst)
        {
            NameToIndexMap name_to_index_dst_map;
            for (size_t i = 0; i < dst.size(); ++i)
                name_to_index_dst_map[dst[i].name] = i;

            ColumnsWithTypeAndName result;
            for (const auto & column : src)
            {
                if (name_to_index_dst_map.contains(column.name))
                    result.push_back(dst[name_to_index_dst_map[column.name]]);
                else
                    result.push_back(column);
            }
            return result;
        };

        auto build_conversion = [&] (const Block & input, StorageMetadataPtr result_metadata)
        {
            /// Some time input header contains lesser columns than result header,
            /// and we need to convert types of input columns to match result header.
            /// But at converting stage we have to only convert types of columns that are present in input header,
            /// so we construct a list of columns to convert which contains only columns that are present in input header.
            /// The additional columns that are present in result header are added later by `addMissingDefaults` function.
            /// Also adding_missing_defaults_dag would require access to the subcolumns, so we extract them before adding defaults.
            /// As a result, the order of actions is mattered and it is:
            /// - convert types of columns that are present in input header
            /// - extract subcolumns that are require for adding defaults
            /// - add missing defaults for columns that are present in result header but not in input header
            auto to_convert = construct_columns_to_convert(input.getColumnsWithTypeAndName(), result_metadata->getSampleBlock().getColumnsWithTypeAndName());

            auto converting_types_dag = ActionsDAG::makeConvertingActions(
                input.getColumnsWithTypeAndName(),
                to_convert,
                ActionsDAG::MatchColumnsMode::Name,
                local_context);

            auto adding_missing_defaults_dag = addMissingDefaults(
                Block(to_convert),
                result_metadata->getSampleBlock().getNamesAndTypesList(),
                result_metadata->getColumns(),
                local_context,
                insert_null_as_default);

            auto extracting_subcolumns_dag = createSubcolumnsExtractionActions(
                Block(to_convert),
                adding_missing_defaults_dag.getRequiredColumnsNames(),
                local_context);

            return ActionsDAG::merge(
                std::move(converting_types_dag),
                ActionsDAG::merge(
                     std::move(extracting_subcolumns_dag), std::move(adding_missing_defaults_dag)));
        };

        pipeline.addTransform(std::make_shared<ExpressionTransform>(
            pipeline.getSharedHeader(),
            std::make_shared<ExpressionActions>(
                build_conversion(
                    pipeline.getHeader(),
                    inner_metadata))));

        inner_metadata->check(pipeline.getHeader());

        /// Squashing is needed here because the materialized view query can generate a lot of blocks
        /// even when only one block is inserted into the parent table (e.g. if the query is a GROUP BY
        /// and two-level aggregation is triggered).
        const auto & settings = context->getSettingsRef();
        pipeline.addTransform(std::make_shared<SquashingTransform>(
            pipeline.getSharedHeader(),
            settings[Setting::min_insert_block_size_rows],
            settings[Setting::min_insert_block_size_bytes],
            settings[Setting::max_insert_block_size],
            settings[Setting::max_insert_block_size_bytes]));

        pipeline.addTransform(std::make_shared<RestoreChunkInfosTransform>(std::move(chunk_infos), pipeline.getSharedHeader()));

        if (context->getSettingsRef()[Setting::deduplicate_blocks_in_dependent_materialized_views])
        {
            String materialize_view_id = view_id.hasUUID() ? toString(view_id.uuid) : view_id.getFullNameNotQuoted();
            pipeline.addTransform(std::make_shared<DeduplicationToken::SetViewIDTransform>(std::move(materialize_view_id), pipeline.getSharedHeader()));
            pipeline.addTransform(std::make_shared<DeduplicationToken::SetViewBlockNumberTransform>(pipeline.getSharedHeader()));
        }
        else
        {
            pipeline.addTransform(std::make_shared<DeduplicationToken::ResetTokenTransform>(pipeline.getSharedHeader()));
        }

        return QueryPipelineBuilder::getPipeline(std::move(pipeline));
    }

    std::optional<State> state;
};


InsertDependenciesBuilder::InsertDependenciesBuilder(
    StoragePtr table, ASTPtr query, SharedHeader insert_header,
    bool async_insert_, bool skip_destination_table_, size_t max_insert_threads,
    ContextPtr context)
    : init_table_id(table->getStorageID())
    , init_storage(table)
    , init_query(query)
    , init_header(std::move(insert_header))
    , init_context(context)
    , async_insert(async_insert_)
    , skip_destination_table(skip_destination_table_)
    , views_error_registry(std::make_shared<ViewErrorsRegistry>())
    , logger(getLogger("InsertDependenciesBuilder"))
{
    const auto & settings = init_context->getSettingsRef();

    const ASTInsertQuery * as_insert_query = init_query->as<ASTInsertQuery>();
    insert_null_as_default = as_insert_query && as_insert_query->select && settings[Setting::insert_null_as_default];

    deduplicate_blocks_in_dependent_materialized_views = settings[Setting::deduplicate_blocks_in_dependent_materialized_views];
    materialized_views_ignore_errors = settings[Setting::materialized_views_ignore_errors];
    /// Squashing from multiple streams breaks deduplication for now so the optimization will be disabled
    /// if deduplication for MVs is enabled
    squash_parallel_inserts = !deduplicate_blocks_in_dependent_materialized_views && settings[Setting::materialized_views_squash_parallel_inserts];
    ignore_materialized_views_with_dropped_target_table = settings[Setting::ignore_materialized_views_with_dropped_target_table];

    collectAllDependencies();

    LOG_TEST(logger, "InsertDependenciesBuilder created for table {} with query: {}, debugTree:\n{}",
        init_table_id.getFullTableName(), init_query->formatForLogging(), debugTree());

    auto all_sinks_support_parallel_insert = std::ranges::all_of(storages, [&] (auto storage)
        { return isView(storage.first) || storage.second->supportsParallelInsert();});
    if (all_sinks_support_parallel_insert && (settings[Setting::parallel_view_processing] || !isViewsInvolved()))
        sink_stream_size = max_insert_threads;
}

namespace
{

struct SquashingTransformContext
{
    size_t num_squashing_transforms = 0;
    bool squashing_transform_added = false;
    OutputPorts::iterator output_it;
    InputPorts::iterator input_it;
};

}

std::vector<Chain> InsertDependenciesBuilder::createChainWithDependenciesForAllStreams() const
{
    std::vector<Chain> insert_chains;
    std::vector<SquashingProcessorsMap> squashing_processor_maps;
    std::unordered_map<
        StorageIDPrivate,
        SquashingTransformContext,
        StorageID::DatabaseAndTableNameHash,
        StorageID::DatabaseAndTableNameEqual>
        views_to_squashing_context;

    insert_chains.reserve(sink_stream_size);

    if (squash_parallel_inserts)
        squashing_processor_maps.reserve(sink_stream_size);

    bool has_squashing_transforms = false;
    for (size_t i = 0; i < sink_stream_size; ++i)
    {
        insert_chains.emplace_back(createChainWithDependencies());
        if (squash_parallel_inserts)
        {
            /// Collect total amount of squashing transforms for each destination table so we can create
            /// shrink/expand processors with enough input/output ports.
            /// Collect all squashing processors for each chain so we don't need to recreate same chain for each destination table.
            for (const auto & [view_id, apply_squashing_processors] : squashing_processors)
            {
                has_squashing_transforms |= !apply_squashing_processors.empty();
                views_to_squashing_context[view_id].num_squashing_transforms += apply_squashing_processors.size();
            }
            squashing_processor_maps.emplace_back(std::move(squashing_processors));
        }
    }

    if (!squash_parallel_inserts || !has_squashing_transforms)
        return insert_chains;

    /// We need to extract processors from chain and modify it.
    /// For each destination table we do the following:
    ///   - In first chain with it, we will add new chain of processors consisting of
    ///     shrink processor -> PlanSquashingTransform -> expand processor
    ///     We also connect the output and input ports of shrink and expand processors.
    ///   - For every other chain with the same destination table we won't add new processors,
    ///     we will connect processors created in first chain using the input and output port
    ///     of shrink and expand processors.
    /// We can create the chains only after processing all other chains because all ports need to be connected.
    std::vector<std::pair<std::list<ProcessorPtr>, QueryPlanResourceHolder>> result_data;
    result_data.reserve(insert_chains.size());

    for (auto && [chain, squashing_processors_for_chain] : std::views::zip(insert_chains, squashing_processor_maps))
    {
        auto resources = chain.detachResources();
        auto processor_list = Chain::getProcessors(std::move(chain));

        for (const auto & [view_id, apply_squashing_processors] : squashing_processors_for_chain)
        {
            auto & squashing_context = views_to_squashing_context.at(view_id);
            std::list<ProcessorPtr> squashing_processors_list;
            /// First time we saw this destination table.
            /// Add required processors, connect it and store it's output and input port iterator so other
            /// chains with the same destination table can use it.
            if (!squashing_context.squashing_transform_added)
            {
                const auto & output_header = output_headers.at(view_id);
                const auto & inner_storage = storages.at(view_id);
                auto insert_context = insert_contexts.at(view_id);
                bool table_prefers_large_blocks = inner_storage->prefersLargeBlocks();
                const auto & settings = insert_context->getSettingsRef();

                if (squashing_context.num_squashing_transforms > 1)
                {
                    squashing_processors_list.emplace_back(
                        std::make_shared<ResizeProcessor>(output_header, squashing_context.num_squashing_transforms, 1));
                }

                auto & plan_squashing_transform = squashing_processors_list.emplace_back(
                    std::make_shared<PlanSquashingTransform>(
                        output_header,
                        table_prefers_large_blocks ? settings[Setting::min_insert_block_size_rows] : settings[Setting::max_block_size],
                        table_prefers_large_blocks ? settings[Setting::min_insert_block_size_bytes] : 0ULL,
                        settings[Setting::max_insert_block_size],
                        settings[Setting::max_insert_block_size_bytes]));

                if (squashing_context.num_squashing_transforms > 1)
                {
                    auto & shrink_processor = squashing_processors_list.front();
                    auto & expand_processor = squashing_processors_list.emplace_back(
                        std::make_shared<ResizeProcessor>(output_header, 1, squashing_context.num_squashing_transforms));

                    connect(shrink_processor->getOutputs().front(), plan_squashing_transform->getInputs().front());
                    connect(plan_squashing_transform->getOutputs().front(), expand_processor->getInputs().front());
                }

                squashing_context.output_it = squashing_processors_list.back()->getOutputs().begin();
                squashing_context.input_it = squashing_processors_list.front()->getInputs().begin();
            }

            for (const auto & apply_squashing_processor_it : apply_squashing_processors)
            {
                auto before_squashing_processor_it = std::prev(apply_squashing_processor_it);
                connect((*before_squashing_processor_it)->getOutputs().front(), *squashing_context.input_it, true);
                ++squashing_context.input_it;

                connect(*squashing_context.output_it, (*apply_squashing_processor_it)->getInputs().front(), true);
                ++squashing_context.output_it;

                if (!std::exchange(squashing_context.squashing_transform_added, true))
                {
                    chassert(!squashing_processors_list.empty());
                    processor_list.splice(apply_squashing_processor_it, std::move(squashing_processors_list));
                    squashing_processors_list.clear();
                }
            }
        }

        result_data.push_back(std::make_pair(std::move(processor_list), std::move(resources)));
    }

    std::vector<Chain> result_chains;
    result_chains.reserve(result_data.size());

    for (auto & [processor_list, resources] : result_data)
    {
        auto & chain = result_chains.emplace_back(std::move(processor_list));
        chain.attachResources(std::move(resources));
        chain.setNumThreads(init_context->getSettingsRef()[Setting::max_threads]);
        chain.setConcurrencyControl(init_context->getSettingsRef()[Setting::use_concurrency_control]);
    }

    return result_chains;
}


Chain InsertDependenciesBuilder::createChainWithDependencies() const
{
    Chain result;

    if (!skip_destination_table)
    {
        result = Chain::concat(std::move(result), createPreSink(root_view));
        result = Chain::concat(std::move(result), createSink(root_view));
    }

    // *Log storages have method `noPushingToViewsOnInserts` returned `true`.
    // When data is inserted to the *Log storages, then it is not supposed to be inserted to the dependent views
    // When *Log storages push data to the dependent views, then `skip_destination_table` is true, data is pushed to the views only, not to the destination table
    if (!init_storage->noPushingToViewsOnInserts() || skip_destination_table)
        result = Chain::concat(std::move(result), createPostSink(root_view));

    if (skip_destination_table && result.empty())
        throw Exception(ErrorCodes::DEPENDENCIES_NOT_FOUND,
            "Table '{}' doesn't have any dependencies.",
            init_table_id);

    result.setNumThreads(init_context->getSettingsRef()[Setting::max_threads]);
    result.setConcurrencyControl(init_context->getSettingsRef()[Setting::use_concurrency_control]);

    result.addInsertDependenciesBuilder(shared_from_this());

    return result;
}


std::pair<ContextPtr, ContextPtr> InsertDependenciesBuilder::createSelectInsertContext(const DependencyPath & path)
{
    const auto & current = path.current();

    auto parent_select_context = select_contexts.at(path.parent(2));
    auto select_context = metadata_snapshots.at(current)->getSQLSecurityOverriddenContext(parent_select_context);
    select_context->setQueryAccessInfo(parent_select_context->getQueryAccessInfoPtr());
    // Processing of blocks for MVs is done block by block, and there will
    // be no parallel reading after (plus it is not a costless operation)
    select_context->setSetting("parallelize_output_from_storages", Field{false});

    auto insert_context = Context::createCopy(select_context);
    insert_context->setQueryAccessInfo(parent_select_context->getQueryAccessInfoPtr());
    if (!deduplicate_blocks_in_dependent_materialized_views)
        insert_context->setSetting("insert_deduplicate", Field{false});

    const auto & insert_settings = insert_context->getSettingsRef();
    // Separate min_insert_block_size_rows/min_insert_block_size_bytes for children
    if (insert_settings[Setting::min_insert_block_size_rows_for_materialized_views])
        insert_context->setSetting("min_insert_block_size_rows", insert_settings[Setting::min_insert_block_size_rows_for_materialized_views].value);
    if (insert_settings[Setting::min_insert_block_size_bytes_for_materialized_views])
        insert_context->setSetting("min_insert_block_size_bytes", insert_settings[Setting::min_insert_block_size_bytes_for_materialized_views].value);

    return {select_context, insert_context};
}

String InsertDependenciesBuilder::debugTree() const
{
    WriteBufferFromOwnString output_buffer;

    DependencyPath path;
    std::function<void(StorageIDPrivate)> visit = [&](StorageIDPrivate id)
    {
        path.pushBack(id);
        SCOPE_EXIT({
            path.popBack();
        });

        output_buffer << debugPath(path);

        if (isView(id))
        {
            if (inner_tables.contains(id))
                visit(inner_tables.at(id));
        }
        else
        {
            auto view_id = path.parent(1);
            chassert(isView(view_id));
            for (const auto & child_id: dependent_views.at(view_id))
                visit(child_id);
        }
    };

    visit(root_view);
    return output_buffer.str();
}

String InsertDependenciesBuilder::debugPath(const DependencyPath & path) const
{
    static const String tab = "    ";
    WriteBufferFromOwnString output_buffer;
    output_buffer << "{\n";
    output_buffer << tab << "path " << path.debugInfo() << "\n";

    const auto & current = path.current();

    if (isView(current))
    {
        output_buffer << tab << "it is a view\n";
        output_buffer << tab << "source table: " << (source_tables.contains(current) ? source_tables.at(current).getTableName() : "<not set>") << "\n";
        output_buffer << tab << "select query: " << select_queries.at(current)->formatForLogging() << "\n";

        if (metadata_snapshots.contains(current))
        {
            auto view_metadata = metadata_snapshots.at(current);
            output_buffer << tab << "view table header: " << view_metadata->getSampleBlock().dumpStructure() << "\n";
        }

        auto inner_id = inner_tables.at(current);
        output_buffer << tab << "inner table: " << inner_id.getTableName() << "\n";
        auto inner_metadata = metadata_snapshots.at(inner_id);
        output_buffer << tab << "inner table header: " << inner_metadata->getSampleBlock().dumpStructure() << "\n";


        output_buffer << tab << "input header: " << input_headers.at(current)->dumpStructure() << "\n";
        output_buffer << tab << "output header: " << output_headers.at(current)->dumpStructure() << "\n";
    }
    else
    {
        output_buffer << tab << "it is a table\n";
        output_buffer << tab << "related view: " << fmt::format("{}", path.parent(1)) << "\n";
    }

    output_buffer << "}\n";
    return output_buffer.str();
}

bool InsertDependenciesBuilder::observePath(const DependencyPath & path)
{
    const auto & parent = path.parent(1);
    const auto & current = path.current();
    LOG_TEST(logger, "observePath {}", path.debugInfo());

    auto storage = current == init_table_id ? init_storage : DatabaseCatalog::instance().tryGetTable(current, init_context);
    auto lock = storage ? storage->tryLockForShare(init_context->getInitialQueryId(), init_context->getSettingsRef()[Setting::lock_acquire_timeout]) : nullptr;
    if (!lock)
    {
        if (current == init_table_id)
            throw Exception(
                ErrorCodes::UNKNOWN_TABLE,
                "Table '{}' doesn't exists.",
                init_table_id);

        if (isView(parent))
        {
            if (parent == init_table_id)
                throw Exception(
                    ErrorCodes::UNKNOWN_TABLE,
                    "Target table '{}' of view '{}' doesn't exists.",
                    current, init_table_id);

            if (!ignore_materialized_views_with_dropped_target_table)
                throw Exception(
                    ErrorCodes::UNKNOWN_TABLE,
                    "Target table '{}' of view '{}' doesn't exists.",
                    current, init_table_id);

            LOG_INFO(logger, "Trying to access target table '{}' of view '{}' but it doesn't exist", current, parent);
            return false;
        }

        LOG_INFO(logger, "Trying to access view '{}' but it doesn't exist", current);
        return false;
    }

    chassert(storage);
    auto metadata = storage->getInMemoryMetadataPtr();

    storages[current] = storage;
    metadata_snapshots[current] = metadata;
    storage_locks[current] = std::move(lock);

    auto set_defaults_for_root_view = [&] (const StorageIDPrivate & root_view_, const StorageIDPrivate & inner_table_)
    {
        const auto select_context = metadata->getSQLSecurityOverriddenContext(init_context);
        const auto insert_context = metadata->getSQLSecurityOverriddenContext(init_context);

        root_view = root_view_;
        inner_tables[root_view] = inner_table_;
        select_queries[root_view] = init_query;
        select_contexts[root_view] = select_context;
        insert_contexts[root_view] = insert_context;
        input_headers[root_view] = init_header;
        /// For background tasks (i.e. Buffer flush) there may not be any group
        if (auto thread_group = CurrentThread::getGroup())
            thread_groups[root_view] = thread_group;
        else
            thread_groups[root_view] = ThreadGroup::createForMaterializedView(init_context);
        views_error_registry->init(root_view);
        dependent_views[root_view] = {};
    };

    if (auto * materialized_view = dynamic_cast<StorageMaterializedView *>(storage.get()))
    {
        if (current == init_table_id)
        {
            set_defaults_for_root_view(init_table_id, materialized_view->getTargetTableId());
            view_types[init_table_id] = QueryViewsLogElement::ViewType::MATERIALIZED;
            return true;
        }

        StorageIDPrivate select_table_id = metadata->getSelectQuery().select_table_id;
        if (select_table_id != parent)
        {
            /// It may happen if materialize view query was changed and it doesn't depend on this source table anymore.
            /// See setting `allow_experimental_alter_materialized_view_structure`
            LOG_INFO(logger, "Table '{}' is not a source for view '{}' anymore, current source is '{}'",
                parent, current, select_table_id);
            return false;
        }

        inner_tables[current] = materialized_view->getTargetTableId();
        source_tables[current] = parent;
        thread_groups[current] = ThreadGroup::createForMaterializedView(init_context);
        view_types[current] = QueryViewsLogElement::ViewType::MATERIALIZED;
        views_error_registry->init(current);

        select_queries[current] = metadata->getSelectQuery().inner_query;
        input_headers[current] = output_headers.at(path.parent(2));
        // output_headers is filled at next call observePath(inner_table)

        std::tie(select_contexts[current], insert_contexts[current]) = createSelectInsertContext(path);

        dependent_views[current] = {};

        if (init_context->hasQueryContext())
            init_context->getQueryContext()->addViewAccessInfo(current.getFullTableName());

        return true;
    }
    else if (auto * window_view = dynamic_cast<StorageWindowView *>(init_storage.get()))
    {
        if (current == init_table_id)
        {
            set_defaults_for_root_view(init_table_id, init_table_id);
            view_types[init_table_id] = QueryViewsLogElement::ViewType::WINDOW;
            return true;
        }

        inner_tables[current] = current;
        select_queries[current] = window_view->getMergeableQuery();
        input_headers[current] = output_headers.at(path.parent(2));
        thread_groups[current] = ThreadGroup::createForMaterializedView(init_context);
        view_types[current] = QueryViewsLogElement::ViewType::WINDOW;
        views_error_registry->init(current);

        auto parent_select_context = select_contexts.at(path.parent(2));
        auto view_context = metadata->getSQLSecurityOverriddenContext(parent_select_context);
        view_context->setQueryAccessInfo(parent_select_context->getQueryAccessInfoPtr());
        select_contexts[current] = view_context;
        insert_contexts[current] = view_context;

        if (init_context->hasQueryContext())
        {
            init_context->getQueryContext()->addViewAccessInfo(current.getFullTableName());
            init_context->getQueryContext()->addQueryAccessInfo(current, /*column_names=*/ {});
        }

        dependent_views[path.parent(2)].push_back(current);

        return true;
    }
    else
    {
        /// the last case is a regular table
        /// at the first iteration it is the init_table_id most likely
        /// the following iterations will be for inner tables of materialized views

        if (init_context->hasQueryContext())
            init_context->getQueryContext()->addQueryAccessInfo(current, /*column_names=*/ {});

        if (current == init_table_id)
        {
            /// set root_view to `{}`/`StorageID::createEmpty()` and dependent_views[{}] to the init_table_id
            set_defaults_for_root_view({}, init_table_id);
            output_headers[{}] = std::make_shared<const Block>(metadata->getSampleBlock());
            view_types[{}] = QueryViewsLogElement::ViewType::DEFAULT;
            return true;
        }

        const auto & view_id = parent;

        chassert(inner_tables.at(view_id) == current);
        output_headers[view_id] = std::make_shared<const Block>(metadata->getSampleBlock());

        // TODO: remove sql_security_type check after we turn `ignore_empty_sql_security_in_create_view_query=false`
        auto view_storage = storages.at(view_id);
        auto * m_view = dynamic_cast<StorageMaterializedView *>(view_storage.get());
        chassert(m_view);
        bool check_access = !m_view->hasInnerTable() && metadata_snapshots.at(view_id)->sql_security_type;
        if (check_access)
            insert_contexts.at(view_id)->checkAccess(AccessType::INSERT, current, metadata->getSampleBlockInsertable().getNames());

        dependent_views[path.parent(3)].push_back(view_id);

        return true;
    }
}


void InsertDependenciesBuilder::collectAllDependencies()
{
    DependencyPath path;

    std::function<void(StorageIDPrivate)> expand = [&] (StorageIDPrivate id)
    {
        path.pushBack(id);
        SCOPE_EXIT({
             path.popBack();
        });

        try
        {
            if (!observePath(path))
                return;
        }
        catch (...)
        {
            if (!materialized_views_ignore_errors)
                throw;

            if (id == init_table_id)
                throw;

            auto view_id = isView(id) ? id : path.parent(1);

            if (view_id == init_table_id)
                throw;

            auto exception = addStorageToException(std::current_exception(), view_id);
            tryLogException(
                exception,
                logger,
                "Cannot push to the storage. Error is ignored because the setting materialized_views_ignore_errors is enabled.",
                LogsLevel::warning);
            logQueryView(view_id, exception, /*before_start*/ true);
            return;
        }

        if (isView(id))
        {
            auto inner_table = inner_tables.at(id);
            if (!inner_table.empty() && inner_table != id)
                expand(inner_table);
        }
        else
        {
            // Destination tables for StorageMaterializedView does not have id in inner_tables
            for (auto & child : DatabaseCatalog::instance().getDependentViews(id))
                expand(child);
        }
    };

    expand(init_table_id);

    chassert(path.empty());

    if (skip_destination_table)
    {
        output_headers[root_view] = init_header;
        for (const auto & child_id : dependent_views.at(root_view))
        {
            input_headers[child_id] = init_header;
        }
    }
}


Chain InsertDependenciesBuilder::createSelect(StorageIDPrivate view_id) const
{
    chassert(view_id != init_table_id);

    Chain result;

    auto select_query = select_queries.at(view_id);
    auto select_context = select_contexts.at(view_id);
    auto insert_context = insert_contexts.at(view_id);
    auto inner_table_id = inner_tables.at(view_id);
    auto inner_storage = storages.at(inner_table_id);
    auto output_header = output_headers.at(view_id);

    bool no_squash = false;
    bool should_add_squashing = InterpreterInsertQuery::shouldAddSquashingForStorage(inner_storage, insert_context) && !no_squash && !async_insert;
    if (should_add_squashing)
    {
        result.addSource(std::make_shared<ApplySquashingTransform>(output_header));

        if (!squash_parallel_inserts)
        {
            bool table_prefers_large_blocks = inner_storage->prefersLargeBlocks();
            const auto & settings = insert_context->getSettingsRef();
            result.addSource(
                std::make_shared<PlanSquashingTransform>(
                    output_header,
                    table_prefers_large_blocks ? settings[Setting::min_insert_block_size_rows] : settings[Setting::max_block_size],
                    table_prefers_large_blocks ? settings[Setting::min_insert_block_size_bytes] : 0ULL,
                    settings[Setting::max_insert_block_size],
                    settings[Setting::max_insert_block_size_bytes]));
        }
        else
        {
            squashing_processors[view_id].push_back(result.getProcessors().begin());
        }
    }

#ifdef DEBUG_OR_SANITIZER_BUILD
    result.addSource(std::make_shared<DeduplicationToken::CheckTokenTransform>("Right after Inner query", output_header));
#endif

    auto counting = std::make_shared<CountingTransform>(output_header, insert_context->getQuota());
    counting->setProcessListElement(insert_context->getProcessListElement());
    counting->setProgressCallback(insert_context->getProgressCallback());
    counting->setRuntimeData(thread_groups.at(view_id));
    result.addSource(std::move(counting));

    auto source_table_id = source_tables.at(view_id);
    auto input_header = input_headers.at(view_id);

    if (select_context->getSettingsRef()[Setting::use_async_executor_for_materialized_views])
    {
        auto executing_inner_query = std::make_shared<ExecutingInnerQueryFromViewTransform<PullingAsyncPipelineExecutor>>(
            input_header, output_header,
            select_query,
            source_table_id, storages.at(source_table_id), metadata_snapshots.at(source_table_id),
            view_id, storages.at(view_id), metadata_snapshots.at(view_id),
            inner_table_id, inner_storage, metadata_snapshots.at(inner_table_id),
            select_context);

        executing_inner_query->setRuntimeData(thread_groups.at(view_id));

        result.addSource(std::move(executing_inner_query));
    }
    else
    {
        auto executing_inner_query = std::make_shared<ExecutingInnerQueryFromViewTransform<PullingPipelineExecutor>>(
            input_header, output_header,
            select_query,
            source_table_id, storages.at(source_table_id), metadata_snapshots.at(source_table_id),
            view_id, storages.at(view_id), metadata_snapshots.at(view_id),
            inner_table_id, inner_storage, metadata_snapshots.at(inner_table_id),
            select_context);

        executing_inner_query->setRuntimeData(thread_groups.at(view_id));

        result.addSource(std::move(executing_inner_query));
    }

#ifdef DEBUG_OR_SANITIZER_BUILD
    result.addSource(std::make_shared<DeduplicationToken::CheckTokenTransform>("Right before Inner query", input_header));
#endif

    return result;
}


Chain InsertDependenciesBuilder::createPreSink(StorageIDPrivate view_id) const
{
    chassert(!skip_destination_table);
    chassert(view_id == root_view);

    Chain result;

    auto inner_table_id = inner_tables.at(view_id);
    auto inner_metadata = metadata_snapshots.at(inner_table_id);
    auto output_header = output_headers.at(view_id);
    auto insert_context = insert_contexts.at(view_id);

    auto adding_missing_defaults_dag = addMissingDefaults(
        *input_headers.at(view_id),
        output_header->getNamesAndTypesList(),
        inner_metadata->getColumns(),
        insert_context,
        insert_null_as_default);

    auto extracting_subcolumns_dag = createSubcolumnsExtractionActions(
        *input_headers.at(view_id),
        adding_missing_defaults_dag.getRequiredColumnsNames(),
        insert_context);

    auto merged_dag = ActionsDAG::merge(std::move(extracting_subcolumns_dag), std::move(adding_missing_defaults_dag));

    /// Actually we don't know structure of input blocks from query/table,
    /// because some clients break insertion protocol (columns != header)
    result.addSink(std::make_shared<ConvertingTransform>(input_headers.at(view_id), std::make_shared<ExpressionActions>(std::move(merged_dag))));

    inner_metadata->check(result.getOutputHeader().getColumnsWithTypeAndName());

    return result;
}


Chain InsertDependenciesBuilder::createSink(StorageIDPrivate view_id) const
{
    const auto & inner_table_id = inner_tables.at(view_id);
    const auto & inner_storage = storages.at(inner_table_id);
    const auto & inner_metadata = metadata_snapshots.at(inner_table_id);
    const auto & insert_context = insert_contexts.at(view_id);
    const auto & header = output_headers.at(view_id);

    IInterpreter::checkStorageSupportsTransactionsIfNeeded(inner_storage, insert_context);

    Chain result;

    /// Add transform to remove Replicated columns. Right now no storage supports writing it.
    result.addSink(std::make_shared<RemovingReplicatedColumnsTransform>(header));

    /// Add transform to check if the sizes of arrays - elements of nested data structures doesn't match.
    /// We have to make this assertion before writing to table, because storage engine may assume that they have equal sizes.
    /// NOTE It'd better to do this check in serialization of nested structures (in place when this assumption is required),
    /// but currently we don't have methods for serialization of nested structures "as a whole".
    result.addSink(std::make_shared<NestedElementsValidationTransform>(header));

    if (!inner_storage->supportsSparseSerialization())
        result.addSink(std::make_shared<RemovingSparseTransform>(header));

    auto constraints = buildConstraints(inner_metadata, inner_storage);
    if (!constraints.empty())
        result.addSink(std::make_shared<CheckConstraintsTransform>(inner_table_id, header, constraints, insert_context));

    if (auto * window_view = dynamic_cast<StorageWindowView *>(inner_storage.get()))
    {
        auto sink = std::make_shared<PushingToWindowViewSink>(std::make_shared<const Block>(window_view->getInputHeader()), *window_view, insert_context);
        sink->setRuntimeData(thread_groups.at(view_id));
        result.addSink(std::move(sink));
    }
    else if (dynamic_cast<StorageMaterializedView *>(inner_storage.get()))
    {
        // Data is never inserted to the StorageMaterializedView, it is inserted to its inner table
        UNREACHABLE();
    }
    else
    {
        auto sink = inner_storage->write(select_queries.at(view_id), metadata_snapshots.at(inner_table_id), insert_context, async_insert);
        sink->setRuntimeData(thread_groups.at(view_id));
        result.addSink(std::move(sink));
    }

    const auto & settings = insert_context->getSettingsRef();

    if (isViewsInvolved() && settings[Setting::deduplicate_blocks_in_dependent_materialized_views])
        result.addSink(std::make_shared<DeduplicationToken::DefineSourceWithChunkHashTransform>(result.getOutputSharedHeader()));

    return result;
}


Chain InsertDependenciesBuilder::createPostSink(StorageIDPrivate view_id) const
{
    const auto & dependent_views_ids = dependent_views.at(view_id);
    if (dependent_views_ids.empty())
        return {};

    std::vector<Chain> view_chains;
    view_chains.reserve(dependent_views_ids.size());

    std::vector<Block> output_view_chains_headers;
    output_view_chains_headers.reserve(dependent_views_ids.size());

    for (const auto & child_view_id : dependent_views_ids)
    {
        ProfileEvents::increment(ProfileEvents::InsertQueriesWithSubqueries);
        ProfileEvents::increment(ProfileEvents::QueriesWithSubqueries);

        auto chain = Chain(std::make_shared<BeginingViewsTransform>(input_headers.at(child_view_id)));

        chain = Chain::concat(std::move(chain), createSelect(child_view_id));
        chain = Chain::concat(std::move(chain), createSink(child_view_id));
        chain = Chain::concat(std::move(chain), createPostSink(child_view_id));

        output_view_chains_headers.push_back(chain.getOutputHeader());
        view_chains.push_back(std::move(chain));
    }

    auto copying_data = std::make_shared<CopyTransform>(output_headers.at(view_id), dependent_views_ids.size());
    auto finalizing_views = std::make_shared<FinalizingViewsTransform>(std::move(output_view_chains_headers), dependent_views_ids, shared_from_this(), views_error_registry);
    auto out = copying_data->getOutputs().begin();
    auto in = finalizing_views->getInputs().begin();

    std::list<ProcessorPtr> processors;
    QueryPlanResourceHolder resources;
    for (auto & chain : view_chains)
    {
        resources.append(chain.detachResources());
        connect(*out, chain.getInputPort());
        connect(chain.getOutputPort(), *in);
        ++in;
        ++out;
        processors.splice(processors.end(), Chain::getProcessors(std::move(chain)));
    }

    processors.emplace_front(std::move(copying_data));
    processors.emplace_back(std::move(finalizing_views));

    auto result = Chain(std::move(processors));
    result.attachResources(std::move(resources));

    return result;
}


String getCleanQueryAst(const ASTPtr q, ContextPtr context)
{
    String res = q->formatWithSecretsOneLine();
    if (auto masker = SensitiveDataMasker::getInstance())
        masker->wipeSensitiveData(res);

    res = res.substr(0, context->getSettingsRef()[Setting::log_queries_cut_to_length]);

    return res;
}


void InsertDependenciesBuilder::logQueryView(StorageID view_id, std::exception_ptr exception, bool before_start) const
{
    const auto & settings = init_context->getSettingsRef();
    if (!view_id || !settings[Setting::log_queries] || !settings[Setting::log_query_views])
        return;

    auto event_status = getQueryViewStatus(exception, before_start);
    if (event_status < settings[Setting::log_queries_min_type])
        return;

    if (!thread_groups.contains(view_id) || !view_types.contains(view_id) || !inner_tables.contains(view_id))
        return;

    const auto & thread_group = thread_groups.at(view_id);
    if (!thread_group)
        return;

    const auto & view_type = view_types.at(view_id);
    const auto & inner_table_id = inner_tables.at(view_id);

    UInt64 elapsed_ms = thread_group->getThreadsTotalElapsedMs();

    UInt64 min_query_duration = settings[Setting::log_queries_min_query_duration_ms].totalMilliseconds();
    if (min_query_duration && elapsed_ms <= min_query_duration)
        return;

    QueryViewsLogElement element;

    auto event_time = std::chrono::system_clock::now();
    element.event_time = timeInSeconds(event_time);
    element.event_time_microseconds = timeInMicroseconds(event_time);

    element.view_duration_ms = elapsed_ms;
    element.initial_query_id = CurrentThread::getQueryId();

    element.view_name = view_id.getFullTableName();
    element.view_uuid = view_id.uuid;
    element.view_type = view_type;
    element.view_query = getCleanQueryAst(select_queries.at(view_id), select_contexts.at(view_id));
    element.view_target = inner_table_id.getFullTableName();

    element.peak_memory_usage = thread_group->memory_tracker.getPeak() > 0 ? thread_group->memory_tracker.getPeak() : 0;

    auto profile_counters = std::make_shared<ProfileEvents::Counters::Snapshot>(thread_group->performance_counters.getPartiallyAtomicSnapshot());

    element.read_rows = (*profile_counters)[ProfileEvents::SelectedRows];
    element.read_bytes = (*profile_counters)[ProfileEvents::SelectedBytes];
    element.written_rows = (*profile_counters)[ProfileEvents::InsertedRows];
    element.written_bytes = (*profile_counters)[ProfileEvents::InsertedBytes];

    if (settings[Setting::log_profile_events] != 0)
        element.profile_counters = std::move(profile_counters);

    element.status = event_status;
    element.exception_code = 0;
    if (exception)
    {
        element.exception_code = getExceptionErrorCode(exception);
        element.exception = getExceptionMessage(exception, false);
        if (settings[Setting::calculate_text_stack_trace])
            element.stack_trace = getExceptionStackTraceString(exception);
    }

    try
    {
        auto views_log = init_context->getQueryViewsLog();
        if (!views_log)
            return;

        views_log->add(std::move(element));
    }
    catch (...)
    {
        tryLogCurrentException(__PRETTY_FUNCTION__);
    }
}


void InsertDependenciesBuilder::DependencyPath::pushBack(StorageIDPrivate id)
{
    if (visited.contains(id))
        throw Exception(
            ErrorCodes::TOO_DEEP_RECURSION, "Dependencies of the table {} are cyclic. Dependencies {} are pointing to {}.", path.front(), debugInfo(), id);

    path.push_back(id);
    visited.insert(id);
}


void InsertDependenciesBuilder::DependencyPath::popBack()
{
    visited.erase(path.back());
    path.pop_back();
}


String InsertDependenciesBuilder::DependencyPath::debugInfo() const
{
    return fmt::format("{}", fmt::join(path, " -> "));
}


QueryViewsLogElement::ViewStatus InsertDependenciesBuilder::getQueryViewStatus(std::exception_ptr exception, bool before_start)
{
    if (before_start)
        return QueryViewsLogElement::ViewStatus::EXCEPTION_BEFORE_START;

    if (exception)
        return QueryViewsLogElement::ViewStatus::EXCEPTION_WHILE_PROCESSING;

    return QueryViewsLogElement::ViewStatus::QUERY_FINISH;
}


InsertDependenciesBuilder::StorageIDPrivate::StorageIDPrivate()
    : StorageIDPrivate(StorageID::createEmpty())
{
}


InsertDependenciesBuilder::StorageIDPrivate::StorageIDPrivate(const StorageID & other) // NOLINT this is an implicit c-tor
    : StorageID(other)
{
}


bool InsertDependenciesBuilder::StorageIDPrivate::operator<(const StorageIDPrivate & other) const
{
    return std::tie(uuid, database_name, table_name) < std::tie(other.uuid, other.database_name, other.table_name);
}


bool InsertDependenciesBuilder::StorageIDPrivate::operator==(const StorageIDPrivate & other) const
{
    if (empty() && other.empty())
        return true;
    if (empty())
        return false;
    if (other.empty())
        return false;
    return StorageID::operator==(other);
}


bool InsertDependenciesBuilder::isViewsInvolved() const
{
    return isView(init_table_id) || !dependent_views.at(root_view).empty();
}


InsertDependenciesBuilder::StorageIDPrivate InsertDependenciesBuilder::DependencyPath::parent(size_t inheritance) const
{
    if (path.size() > inheritance)
    {
        auto it = path.rbegin();
        std::advance(it, inheritance);
        return *it;
    }
    return InsertDependenciesBuilder::StorageIDPrivate{};
}


bool InsertDependenciesBuilder::isView(StorageIDPrivate id) const
{
    return inner_tables.contains(id);
}
}<|MERGE_RESOLUTION|>--- conflicted
+++ resolved
@@ -114,18 +114,12 @@
     extern const SettingsBool allow_experimental_analyzer;
     extern const SettingsUInt64 min_insert_block_size_rows;
     extern const SettingsUInt64 min_insert_block_size_bytes;
-<<<<<<< HEAD
-<<<<<<< HEAD
     extern const SettingsNonZeroUInt64 max_insert_block_size;
     extern const SettingsUInt64 max_insert_block_size_bytes;
-=======
-=======
-    extern const SettingsNonZeroUInt64 max_insert_block_size;
-    extern const SettingsUInt64 max_insert_block_size_bytes;
->>>>>>> 75e2d583
     extern const SettingsBool async_insert_deduplicate;
     extern const SettingsBool insert_deduplicate;
->>>>>>> cd71aff2adca205d4a5eb25ee9e0b9338570dd02
+    extern const SettingsBool async_insert_deduplicate;
+    extern const SettingsBool insert_deduplicate;
     extern const SettingsBool deduplicate_blocks_in_dependent_materialized_views;
     extern const SettingsSeconds lock_acquire_timeout;
     extern const SettingsUInt64 min_insert_block_size_rows_for_materialized_views;
