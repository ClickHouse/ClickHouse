--- conflicted
+++ resolved
@@ -2499,11 +2499,6 @@
 
     if constexpr (std::is_same_v<AggregatedDataWithUInt8Key, Table> || std::is_same_v<AggregatedDataWithUInt16Key, Table>)
     {
-        auto thread_pool = std::make_unique<ThreadPool>(
-            CurrentMetrics::AggregatorThreads,
-            CurrentMetrics::AggregatorThreadsActive,
-            CurrentMetrics::AggregatorThreadsScheduled,
-            params.max_threads);
         auto merge_bucket = [&](auto begin, auto end, ThreadGroupPtr thread_group)
         {
             SCOPE_EXIT_SAFE(
@@ -2546,7 +2541,13 @@
                 {
                     if (!is_aggregate_function_compiled[i])
                         aggregate_functions[i]->mergeAndDestroyBatch(
-                            dst_places.data(), src_places.data(), dst_places.size(), offsets_of_aggregate_states[i], arena);
+                            dst_places.data(),
+                            src_places.data(),
+                            dst_places.size(),
+                            offsets_of_aggregate_states[i],
+                            thread_pool,
+                            is_cancelled,
+                            arena);
                 }
 
                 return;
@@ -2556,8 +2557,13 @@
             for (size_t i = 0; i < params.aggregates_size; ++i)
             {
                 aggregate_functions[i]->mergeAndDestroyBatch(
-<<<<<<< HEAD
-                    dst_places.data(), src_places.data(), dst_places.size(), offsets_of_aggregate_states[i], arena);
+                    dst_places.data(),
+                    src_places.data(),
+                    dst_places.size(),
+                    offsets_of_aggregate_states[i],
+                    thread_pool,
+                    is_cancelled,
+                    arena);
             }
         };
         for (size_t bucket_idx = 0; bucket_idx < Table::BUCKET_NUM; ++bucket_idx)
@@ -2565,12 +2571,9 @@
             auto begin = table_src.getIteratorWithOffsetAndLimit(bucket_idx * Table::BUCKET_SIZE, Table::BUCKET_SIZE);
             auto end = table_src.getIteratorWithOffset((bucket_idx + 1) * Table::BUCKET_SIZE);
             auto task = [group = CurrentThread::getGroup(), &merge_bucket, begin, end] { merge_bucket(begin, end, group); };
-            thread_pool->scheduleOrThrowOnError(task);
-=======
-                    dst_places.data(), src_places.data(), dst_places.size(), offsets_of_aggregate_states[i], thread_pool, is_cancelled, arena);
->>>>>>> b2fcc5aa
-        }
-        thread_pool->wait();
+            thread_pool.scheduleOrThrowOnError(task);
+        }
+        thread_pool.wait();
 
         table_src.clearAndShrink();
     }
@@ -2610,25 +2613,24 @@
             {
                 if (!is_aggregate_function_compiled[i])
                     aggregate_functions[i]->mergeAndDestroyBatch(
-                        dst_places.data(), src_places.data(), dst_places.size(), offsets_of_aggregate_states[i], arena);
+                        dst_places.data(),
+                        src_places.data(),
+                        dst_places.size(),
+                        offsets_of_aggregate_states[i],
+                        thread_pool,
+                        is_cancelled,
+                        arena);
             }
 
             return;
         }
 #endif
 
-<<<<<<< HEAD
         for (size_t i = 0; i < params.aggregates_size; ++i)
         {
             aggregate_functions[i]->mergeAndDestroyBatch(
-                dst_places.data(), src_places.data(), dst_places.size(), offsets_of_aggregate_states[i], arena);
-        }
-=======
-    for (size_t i = 0; i < params.aggregates_size; ++i)
-    {
-        aggregate_functions[i]->mergeAndDestroyBatch(
-            dst_places.data(), src_places.data(), dst_places.size(), offsets_of_aggregate_states[i], thread_pool, is_cancelled, arena);
->>>>>>> b2fcc5aa
+                dst_places.data(), src_places.data(), dst_places.size(), offsets_of_aggregate_states[i], thread_pool, is_cancelled, arena);
+        }
     }
 }
 
