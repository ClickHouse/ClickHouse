--- conflicted
+++ resolved
@@ -211,12 +211,9 @@
     bool optimize_group_by_constant_keys_,
     float min_hit_rate_to_use_consecutive_keys_optimization_,
     const StatsCollectingParams & stats_collecting_params_,
-<<<<<<< HEAD
+    bool enable_producing_buckets_out_of_order_in_aggregation_,
     size_t limit_plus_offset_length_,
     std::optional<std::vector<ColumnsHashing::OptimizationDataOneExpression>> optimization_indexes_)
-=======
-    bool enable_producing_buckets_out_of_order_in_aggregation_)
->>>>>>> 1203f4c0
     : keys(keys_)
     , keys_size(keys.size())
     , aggregates(aggregates_)
@@ -239,12 +236,9 @@
     , optimize_group_by_constant_keys(optimize_group_by_constant_keys_)
     , min_hit_rate_to_use_consecutive_keys_optimization(min_hit_rate_to_use_consecutive_keys_optimization_)
     , stats_collecting_params(stats_collecting_params_)
-<<<<<<< HEAD
+    , enable_producing_buckets_out_of_order_in_aggregation(enable_producing_buckets_out_of_order_in_aggregation_)    
     , limit_plus_offset_length(limit_plus_offset_length_)
     , optimization_indexes(std::move(optimization_indexes_))
-=======
-    , enable_producing_buckets_out_of_order_in_aggregation(enable_producing_buckets_out_of_order_in_aggregation_)
->>>>>>> 1203f4c0
 {
 }
 
