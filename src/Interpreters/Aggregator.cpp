#include <algorithm>
#include <future>
#include <numeric>
#include <Poco/Util/Application.h>

#include <base/sort.h>
#include <Common/Stopwatch.h>
#include <Common/setThreadName.h>
#include <Common/formatReadable.h>
#include <DataTypes/DataTypeAggregateFunction.h>
#include <DataTypes/DataTypeNullable.h>
#include <DataTypes/DataTypeLowCardinality.h>
#include <Columns/ColumnArray.h>
#include <Columns/ColumnTuple.h>
#include <Columns/ColumnSparse.h>
#include <Formats/NativeWriter.h>
#include <IO/WriteBufferFromFile.h>
#include <Compression/CompressedWriteBuffer.h>
#include <Interpreters/Aggregator.h>
#include <Common/LRUCache.h>
#include <Common/MemoryTracker.h>
#include <Common/CurrentThread.h>
#include <Common/typeid_cast.h>
#include <Common/assert_cast.h>
#include <Common/JSONBuilder.h>
#include <AggregateFunctions/AggregateFunctionArray.h>
#include <AggregateFunctions/AggregateFunctionState.h>
#include <IO/Operators.h>
#include <Interpreters/JIT/compileFunction.h>
#include <Interpreters/JIT/CompiledExpressionCache.h>
#include <Core/ProtocolDefines.h>

#include <Parsers/ASTSelectQuery.h>

namespace ProfileEvents
{
extern const Event ExternalAggregationWritePart;
extern const Event ExternalAggregationCompressedBytes;
extern const Event ExternalAggregationUncompressedBytes;
extern const Event AggregationPreallocatedElementsInHashTables;
extern const Event AggregationHashTablesInitializedAsTwoLevel;
}

namespace
{
/** Collects observed HashMap-s sizes to avoid redundant intermediate resizes.
  */
class HashTablesStatistics
{
public:
    struct Entry
    {
        size_t sum_of_sizes; // used to determine if it's better to convert aggregation to two-level from the beginning
        size_t median_size; // roughly the size we're going to preallocate on each thread
    };

    using Cache = DB::LRUCache<UInt64, Entry>;
    using CachePtr = std::shared_ptr<Cache>;
    using Params = DB::Aggregator::Params::StatsCollectingParams;

    /// Collection and use of the statistics should be enabled.
    std::optional<Entry> getSizeHint(const Params & params)
    {
        if (!params.isCollectionAndUseEnabled())
            throw DB::Exception(DB::ErrorCodes::LOGICAL_ERROR, "Collection and use of the statistics should be enabled.");

        std::lock_guard lock(mutex);
        const auto cache = getHashTableStatsCache(params, lock);
        if (const auto hint = cache->get(params.key))
        {
            LOG_TRACE(
                &Poco::Logger::get("Aggregator"),
                "An entry for key={} found in cache: sum_of_sizes={}, median_size={}",
                params.key,
                hint->sum_of_sizes,
                hint->median_size);
            return *hint;
        }
        return std::nullopt;
    }

    /// Collection and use of the statistics should be enabled.
    void update(size_t sum_of_sizes, size_t median_size, const Params & params)
    {
        if (!params.isCollectionAndUseEnabled())
            throw DB::Exception(DB::ErrorCodes::LOGICAL_ERROR, "Collection and use of the statistics should be enabled.");

        std::lock_guard lock(mutex);
        const auto cache = getHashTableStatsCache(params, lock);
        const auto hint = cache->get(params.key);
        // We'll maintain the maximum among all the observed values until the next prediction turns out to be too wrong.
        if (!hint || sum_of_sizes < hint->sum_of_sizes / 2 || hint->sum_of_sizes < sum_of_sizes || median_size < hint->median_size / 2
            || hint->median_size < median_size)
        {
            LOG_TRACE(
                &Poco::Logger::get("Aggregator"),
                "Statistics updated for key={}: new sum_of_sizes={}, median_size={}",
                params.key,
                sum_of_sizes,
                median_size);
            cache->set(params.key, std::make_shared<Entry>(Entry{.sum_of_sizes = sum_of_sizes, .median_size = median_size}));
        }
    }

    std::optional<DB::HashTablesCacheStatistics> getCacheStats() const
    {
        std::lock_guard lock(mutex);
        if (hash_table_stats)
        {
            size_t hits = 0, misses = 0;
            hash_table_stats->getStats(hits, misses);
            return DB::HashTablesCacheStatistics{.entries = hash_table_stats->count(), .hits = hits, .misses = misses};
        }
        return std::nullopt;
    }

    static size_t calculateCacheKey(const DB::ASTPtr & select_query)
    {
        if (!select_query)
            throw DB::Exception(DB::ErrorCodes::LOGICAL_ERROR, "Query ptr cannot be null");

        const auto & select = select_query->as<DB::ASTSelectQuery &>();

        // It may happen in some corner cases like `select 1 as num group by num`.
        if (!select.tables())
            return 0;

        SipHash hash;
        hash.update(select.tables()->getTreeHash());
        if (const auto where = select.where())
            hash.update(where->getTreeHash());
        if (const auto group_by = select.groupBy())
            hash.update(group_by->getTreeHash());
        return hash.get64();
    }

private:
    CachePtr getHashTableStatsCache(const Params & params, const std::lock_guard<std::mutex> &)
    {
        if (!hash_table_stats || hash_table_stats->maxSize() != params.max_entries_for_hash_table_stats)
            hash_table_stats = std::make_shared<Cache>(params.max_entries_for_hash_table_stats);
        return hash_table_stats;
    }

    mutable std::mutex mutex;
    CachePtr hash_table_stats;
};

HashTablesStatistics & getHashTablesStatistics()
{
    static HashTablesStatistics hash_tables_stats;
    return hash_tables_stats;
}

bool worthConvertToTwoLevel(
    size_t group_by_two_level_threshold, size_t result_size, size_t group_by_two_level_threshold_bytes, auto result_size_bytes)
{
    // params.group_by_two_level_threshold will be equal to 0 if we have only one thread to execute aggregation (refer to AggregatingStep::transformPipeline).
    return (group_by_two_level_threshold && result_size >= group_by_two_level_threshold)
        || (group_by_two_level_threshold_bytes && result_size_bytes >= static_cast<Int64>(group_by_two_level_threshold_bytes));
}

DB::AggregatedDataVariants::Type convertToTwoLevelTypeIfPossible(DB::AggregatedDataVariants::Type type)
{
    using Type = DB::AggregatedDataVariants::Type;
    switch (type)
    {
#define M(NAME) \
    case Type::NAME: \
        return Type::NAME##_two_level;
        APPLY_FOR_VARIANTS_CONVERTIBLE_TO_TWO_LEVEL(M)
#undef M
        default:
            return type;
    }
    __builtin_unreachable();
}

void initDataVariantsWithSizeHint(
    DB::AggregatedDataVariants & result, DB::AggregatedDataVariants::Type method_chosen, const DB::Aggregator::Params & params)
{
    const auto & stats_collecting_params = params.stats_collecting_params;
    if (stats_collecting_params.isCollectionAndUseEnabled())
    {
        if (auto hint = getHashTablesStatistics().getSizeHint(stats_collecting_params))
        {
            const auto max_threads = params.group_by_two_level_threshold != 0 ? std::max(params.max_threads, 1ul) : 1;
            const auto lower_limit = hint->sum_of_sizes / max_threads;
            const auto upper_limit = stats_collecting_params.max_size_to_preallocate_for_aggregation / max_threads;
            const auto adjusted = std::min(std::max(lower_limit, hint->median_size), upper_limit);
            if (worthConvertToTwoLevel(
                    params.group_by_two_level_threshold,
                    hint->sum_of_sizes,
                    /*group_by_two_level_threshold_bytes*/ 0,
                    /*result_size_bytes*/ 0))
                method_chosen = convertToTwoLevelTypeIfPossible(method_chosen);
            result.init(method_chosen, adjusted);
            ProfileEvents::increment(ProfileEvents::AggregationHashTablesInitializedAsTwoLevel, result.isTwoLevel());
            return;
        }
    }
    result.init(method_chosen);
}

/// Collection and use of the statistics should be enabled.
void updateStatistics(const DB::ManyAggregatedDataVariants & data_variants, const DB::Aggregator::Params::StatsCollectingParams & params)
{
    if (!params.isCollectionAndUseEnabled())
        throw DB::Exception(DB::ErrorCodes::LOGICAL_ERROR, "Collection and use of the statistics should be enabled.");

    std::vector<size_t> sizes(data_variants.size());
    for (size_t i = 0; i < data_variants.size(); ++i)
        sizes[i] = data_variants[i]->size();
    const auto median_size = sizes.begin() + sizes.size() / 2; // not precisely though...
    std::nth_element(sizes.begin(), median_size, sizes.end());
    const auto sum_of_sizes = std::accumulate(sizes.begin(), sizes.end(), 0ull);
    getHashTablesStatistics().update(sum_of_sizes, *median_size, params);
}

// The std::is_constructible trait isn't suitable here because some classes have template constructors with semantics different from providing size hints.
// Also string hash table variants are not supported due to the fact that both local perf tests and tests in CI showed slowdowns for them.
template <typename...>
struct HasConstructorOfNumberOfElements : std::false_type
{
};

template <typename... Ts>
struct HasConstructorOfNumberOfElements<HashMapTable<Ts...>> : std::true_type
{
};

template <typename Key, typename Cell, typename Hash, typename Grower, typename Allocator, template <typename...> typename ImplTable>
struct HasConstructorOfNumberOfElements<TwoLevelHashMapTable<Key, Cell, Hash, Grower, Allocator, ImplTable>> : std::true_type
{
};

template <typename... Ts>
struct HasConstructorOfNumberOfElements<HashTable<Ts...>> : std::true_type
{
};

template <typename... Ts>
struct HasConstructorOfNumberOfElements<TwoLevelHashTable<Ts...>> : std::true_type
{
};

template <template <typename> typename Method, typename Base>
struct HasConstructorOfNumberOfElements<Method<Base>> : HasConstructorOfNumberOfElements<Base>
{
};

template <typename Method>
auto constructWithReserveIfPossible(size_t size_hint)
{
    if constexpr (HasConstructorOfNumberOfElements<typename Method::Data>::value)
    {
        ProfileEvents::increment(ProfileEvents::AggregationPreallocatedElementsInHashTables, size_hint);
        return std::make_unique<Method>(size_hint);
    }
    else
        return std::make_unique<Method>();
}

DB::ColumnNumbers calculateKeysPositions(const DB::Block & header, const DB::Aggregator::Params & params)
{
    DB::ColumnNumbers keys_positions(params.keys_size);
    for (size_t i = 0; i < params.keys_size; ++i)
        keys_positions[i] = header.getPositionByName(params.keys[i]);
    return keys_positions;
}
}

namespace DB
{

namespace ErrorCodes
{
    extern const int UNKNOWN_AGGREGATED_DATA_VARIANT;
    extern const int NOT_ENOUGH_SPACE;
    extern const int TOO_MANY_ROWS;
    extern const int EMPTY_DATA_PASSED;
    extern const int CANNOT_MERGE_DIFFERENT_AGGREGATED_DATA_VARIANTS;
    extern const int LOGICAL_ERROR;
}


AggregatedDataVariants::~AggregatedDataVariants()
{
    if (aggregator && !aggregator->all_aggregates_has_trivial_destructor)
    {
        try
        {
            aggregator->destroyAllAggregateStates(*this);
        }
        catch (...)
        {
            tryLogCurrentException(__PRETTY_FUNCTION__);
        }
    }
}

std::optional<HashTablesCacheStatistics> getHashTablesCacheStatistics()
{
    return getHashTablesStatistics().getCacheStats();
}

void AggregatedDataVariants::convertToTwoLevel()
{
    if (aggregator)
        LOG_TRACE(aggregator->log, "Converting aggregation data to two-level.");

    switch (type)
    {
    #define M(NAME) \
        case Type::NAME: \
            NAME ## _two_level = std::make_unique<decltype(NAME ## _two_level)::element_type>(*(NAME)); \
            (NAME).reset(); \
            type = Type::NAME ## _two_level; \
            break;

        APPLY_FOR_VARIANTS_CONVERTIBLE_TO_TWO_LEVEL(M)

    #undef M

        default:
            throw Exception("Wrong data variant passed.", ErrorCodes::LOGICAL_ERROR);
    }
}

void AggregatedDataVariants::init(Type type_, std::optional<size_t> size_hint)
{
    switch (type_)
    {
        case Type::EMPTY:
        case Type::without_key:
            break;

#define M(NAME, IS_TWO_LEVEL) \
    case Type::NAME: \
        if (size_hint) \
            (NAME) = constructWithReserveIfPossible<decltype(NAME)::element_type>(*size_hint); \
        else \
            (NAME) = std::make_unique<decltype(NAME)::element_type>(); \
        break;
            APPLY_FOR_AGGREGATED_VARIANTS(M)
#undef M
    }

    type = type_;
}

Aggregator::Params::StatsCollectingParams::StatsCollectingParams() = default;

Aggregator::Params::StatsCollectingParams::StatsCollectingParams(
    const ASTPtr & select_query_,
    bool collect_hash_table_stats_during_aggregation_,
    size_t max_entries_for_hash_table_stats_,
    size_t max_size_to_preallocate_for_aggregation_)
    : key(collect_hash_table_stats_during_aggregation_ ? HashTablesStatistics::calculateCacheKey(select_query_) : 0)
    , max_entries_for_hash_table_stats(max_entries_for_hash_table_stats_)
    , max_size_to_preallocate_for_aggregation(max_size_to_preallocate_for_aggregation_)
{
}

Block Aggregator::getHeader(bool final) const
{
    return params.getHeader(header, final);
}

Block Aggregator::Params::getHeader(
    const Block & header, bool only_merge, const Names & keys, const AggregateDescriptions & aggregates, bool final)
{
    Block res;

    if (only_merge)
    {
        NameSet needed_columns(keys.begin(), keys.end());
        for (const auto & aggregate : aggregates)
            needed_columns.emplace(aggregate.column_name);

        for (const auto & column : header)
        {
            if (needed_columns.contains(column.name))
                res.insert(column.cloneEmpty());
        }

        if (final)
        {
            for (const auto & aggregate : aggregates)
            {
                auto & elem = res.getByName(aggregate.column_name);

                elem.type = aggregate.function->getReturnType();
                elem.column = elem.type->createColumn();
            }
        }
    }
    else
    {
        for (const auto & key : keys)
            res.insert(header.getByName(key).cloneEmpty());

        for (const auto & aggregate : aggregates)
        {
            size_t arguments_size = aggregate.argument_names.size();
            DataTypes argument_types(arguments_size);
            for (size_t j = 0; j < arguments_size; ++j)
                argument_types[j] = header.getByName(aggregate.argument_names[j]).type;

            DataTypePtr type;
            if (final)
                type = aggregate.function->getReturnType();
            else
                type = std::make_shared<DataTypeAggregateFunction>(aggregate.function, argument_types, aggregate.parameters);

            res.insert({ type, aggregate.column_name });
        }
    }

    return materializeBlock(res);
}

ColumnRawPtrs Aggregator::Params::makeRawKeyColumns(const Block & block) const
{
    ColumnRawPtrs key_columns(keys_size);

    for (size_t i = 0; i < keys_size; ++i)
        key_columns[i] = block.safeGetByPosition(i).column.get();

    return key_columns;
}

Aggregator::AggregateColumnsConstData Aggregator::Params::makeAggregateColumnsData(const Block & block) const
{
    AggregateColumnsConstData aggregate_columns(aggregates_size);

    for (size_t i = 0; i < aggregates_size; ++i)
    {
        const auto & aggregate_column_name = aggregates[i].column_name;
        aggregate_columns[i] = &typeid_cast<const ColumnAggregateFunction &>(*block.getByName(aggregate_column_name).column).getData();
    }

    return aggregate_columns;
}

void Aggregator::Params::explain(WriteBuffer & out, size_t indent) const
{
    Strings res;
    String prefix(indent, ' ');

    {
        /// Dump keys.
        out << prefix << "Keys: ";

        bool first = true;
        for (const auto & key : keys)
        {
            if (!first)
                out << ", ";
            first = false;

            out << key;
        }

        out << '\n';
    }

    if (!aggregates.empty())
    {
        out << prefix << "Aggregates:\n";

        for (const auto & aggregate : aggregates)
            aggregate.explain(out, indent + 4);
    }
}

void Aggregator::Params::explain(JSONBuilder::JSONMap & map) const
{
    auto keys_array = std::make_unique<JSONBuilder::JSONArray>();

    for (const auto & key : keys)
        keys_array->add(key);

    map.add("Keys", std::move(keys_array));

    if (!aggregates.empty())
    {
        auto aggregates_array = std::make_unique<JSONBuilder::JSONArray>();

        for (const auto & aggregate : aggregates)
        {
            auto aggregate_map = std::make_unique<JSONBuilder::JSONMap>();
            aggregate.explain(*aggregate_map);
            aggregates_array->add(std::move(aggregate_map));
        }

        map.add("Aggregates", std::move(aggregates_array));
    }
}

#if USE_EMBEDDED_COMPILER

static CHJIT & getJITInstance()
{
    static CHJIT jit;
    return jit;
}

class CompiledAggregateFunctionsHolder final : public CompiledExpressionCacheEntry
{
public:
    explicit CompiledAggregateFunctionsHolder(CompiledAggregateFunctions compiled_function_)
        : CompiledExpressionCacheEntry(compiled_function_.compiled_module.size)
        , compiled_aggregate_functions(compiled_function_)
    {}

    ~CompiledAggregateFunctionsHolder() override
    {
        getJITInstance().deleteCompiledModule(compiled_aggregate_functions.compiled_module);
    }

    CompiledAggregateFunctions compiled_aggregate_functions;
};

#endif

Aggregator::Aggregator(const Block & header_, const Params & params_)
    : header(header_), keys_positions(calculateKeysPositions(header, params_)), params(params_)
{
    /// Use query-level memory tracker
    if (auto * memory_tracker_child = CurrentThread::getMemoryTracker())
        if (auto * memory_tracker = memory_tracker_child->getParent())
            memory_usage_before_aggregation = memory_tracker->get();

    aggregate_functions.resize(params.aggregates_size);
    for (size_t i = 0; i < params.aggregates_size; ++i)
        aggregate_functions[i] = params.aggregates[i].function.get();

    /// Initialize sizes of aggregation states and its offsets.
    offsets_of_aggregate_states.resize(params.aggregates_size);
    total_size_of_aggregate_states = 0;
    all_aggregates_has_trivial_destructor = true;

    // aggregate_states will be aligned as below:
    // |<-- state_1 -->|<-- pad_1 -->|<-- state_2 -->|<-- pad_2 -->| .....
    //
    // pad_N will be used to match alignment requirement for each next state.
    // The address of state_1 is aligned based on maximum alignment requirements in states
    for (size_t i = 0; i < params.aggregates_size; ++i)
    {
        offsets_of_aggregate_states[i] = total_size_of_aggregate_states;

        total_size_of_aggregate_states += params.aggregates[i].function->sizeOfData();

        // aggregate states are aligned based on maximum requirement
        align_aggregate_states = std::max(align_aggregate_states, params.aggregates[i].function->alignOfData());

        // If not the last aggregate_state, we need pad it so that next aggregate_state will be aligned.
        if (i + 1 < params.aggregates_size)
        {
            size_t alignment_of_next_state = params.aggregates[i + 1].function->alignOfData();
            if ((alignment_of_next_state & (alignment_of_next_state - 1)) != 0)
                throw Exception("Logical error: alignOfData is not 2^N", ErrorCodes::LOGICAL_ERROR);

            /// Extend total_size to next alignment requirement
            /// Add padding by rounding up 'total_size_of_aggregate_states' to be a multiplier of alignment_of_next_state.
            total_size_of_aggregate_states = (total_size_of_aggregate_states + alignment_of_next_state - 1) / alignment_of_next_state * alignment_of_next_state;
        }

        if (!params.aggregates[i].function->hasTrivialDestructor())
            all_aggregates_has_trivial_destructor = false;
    }

    method_chosen = chooseAggregationMethod();
    HashMethodContext::Settings cache_settings;
    cache_settings.max_threads = params.max_threads;
    aggregation_state_cache = AggregatedDataVariants::createCache(method_chosen, cache_settings);

#if USE_EMBEDDED_COMPILER
    compileAggregateFunctionsIfNeeded();
#endif
}

#if USE_EMBEDDED_COMPILER

void Aggregator::compileAggregateFunctionsIfNeeded()
{
    static std::unordered_map<UInt128, UInt64, UInt128Hash> aggregate_functions_description_to_count;
    static std::mutex mutex;

    if (!params.compile_aggregate_expressions)
        return;

    std::vector<AggregateFunctionWithOffset> functions_to_compile;
    String functions_description;

    is_aggregate_function_compiled.resize(aggregate_functions.size());

    /// Add values to the aggregate functions.
    for (size_t i = 0; i < aggregate_functions.size(); ++i)
    {
        const auto * function = aggregate_functions[i];
        size_t offset_of_aggregate_function = offsets_of_aggregate_states[i];

        if (function->isCompilable())
        {
            AggregateFunctionWithOffset function_to_compile
            {
                .function = function,
                .aggregate_data_offset = offset_of_aggregate_function
            };

            functions_to_compile.emplace_back(std::move(function_to_compile));

            functions_description += function->getDescription();
            functions_description += ' ';

            functions_description += std::to_string(offset_of_aggregate_function);
            functions_description += ' ';
        }

        is_aggregate_function_compiled[i] = function->isCompilable();
    }

    if (functions_to_compile.empty())
        return;

    SipHash aggregate_functions_description_hash;
    aggregate_functions_description_hash.update(functions_description);

    UInt128 aggregate_functions_description_hash_key;
    aggregate_functions_description_hash.get128(aggregate_functions_description_hash_key);

    {
        std::lock_guard<std::mutex> lock(mutex);

        if (aggregate_functions_description_to_count[aggregate_functions_description_hash_key]++ < params.min_count_to_compile_aggregate_expression)
            return;
    }

    if (auto * compilation_cache = CompiledExpressionCacheFactory::instance().tryGetCache())
    {
        auto [compiled_function_cache_entry, _] = compilation_cache->getOrSet(aggregate_functions_description_hash_key, [&] ()
        {
            LOG_TRACE(log, "Compile expression {}", functions_description);

            auto compiled_aggregate_functions = compileAggregateFunctions(getJITInstance(), functions_to_compile, functions_description);
            return std::make_shared<CompiledAggregateFunctionsHolder>(std::move(compiled_aggregate_functions));
        });
        compiled_aggregate_functions_holder = std::static_pointer_cast<CompiledAggregateFunctionsHolder>(compiled_function_cache_entry);
    }
    else
    {
        LOG_TRACE(log, "Compile expression {}", functions_description);
        auto compiled_aggregate_functions = compileAggregateFunctions(getJITInstance(), functions_to_compile, functions_description);
        compiled_aggregate_functions_holder = std::make_shared<CompiledAggregateFunctionsHolder>(std::move(compiled_aggregate_functions));
    }
}

#endif

AggregatedDataVariants::Type Aggregator::chooseAggregationMethod()
{
    /// If no keys. All aggregating to single row.
    if (params.keys_size == 0)
        return AggregatedDataVariants::Type::without_key;

    /// Check if at least one of the specified keys is nullable.
    DataTypes types_removed_nullable;
    types_removed_nullable.reserve(params.keys.size());
    bool has_nullable_key = false;
    bool has_low_cardinality = false;

    for (const auto & key : params.keys)
    {
        DataTypePtr type = header.getByName(key).type;

        if (type->lowCardinality())
        {
            has_low_cardinality = true;
            type = removeLowCardinality(type);
        }

        if (type->isNullable())
        {
            has_nullable_key = true;
            type = removeNullable(type);
        }

        types_removed_nullable.push_back(type);
    }

    /** Returns ordinary (not two-level) methods, because we start from them.
      * Later, during aggregation process, data may be converted (partitioned) to two-level structure, if cardinality is high.
      */

    size_t keys_bytes = 0;
    size_t num_fixed_contiguous_keys = 0;

    key_sizes.resize(params.keys_size);
    for (size_t j = 0; j < params.keys_size; ++j)
    {
        if (types_removed_nullable[j]->isValueUnambiguouslyRepresentedInContiguousMemoryRegion())
        {
            if (types_removed_nullable[j]->isValueUnambiguouslyRepresentedInFixedSizeContiguousMemoryRegion())
            {
                ++num_fixed_contiguous_keys;
                key_sizes[j] = types_removed_nullable[j]->getSizeOfValueInMemory();
                keys_bytes += key_sizes[j];
            }
        }
    }

    if (has_nullable_key)
    {
        if (params.keys_size == num_fixed_contiguous_keys && !has_low_cardinality)
        {
            /// Pack if possible all the keys along with information about which key values are nulls
            /// into a fixed 16- or 32-byte blob.
            if (std::tuple_size<KeysNullMap<UInt128>>::value + keys_bytes <= 16)
                return AggregatedDataVariants::Type::nullable_keys128;
            if (std::tuple_size<KeysNullMap<UInt256>>::value + keys_bytes <= 32)
                return AggregatedDataVariants::Type::nullable_keys256;
        }

        if (has_low_cardinality && params.keys_size == 1)
        {
            if (types_removed_nullable[0]->isValueRepresentedByNumber())
            {
                size_t size_of_field = types_removed_nullable[0]->getSizeOfValueInMemory();

                if (size_of_field == 1)
                    return AggregatedDataVariants::Type::low_cardinality_key8;
                if (size_of_field == 2)
                    return AggregatedDataVariants::Type::low_cardinality_key16;
                if (size_of_field == 4)
                    return AggregatedDataVariants::Type::low_cardinality_key32;
                if (size_of_field == 8)
                    return AggregatedDataVariants::Type::low_cardinality_key64;
            }
            else if (isString(types_removed_nullable[0]))
                return AggregatedDataVariants::Type::low_cardinality_key_string;
            else if (isFixedString(types_removed_nullable[0]))
                return AggregatedDataVariants::Type::low_cardinality_key_fixed_string;
        }

        /// Fallback case.
        return AggregatedDataVariants::Type::serialized;
    }

    /// No key has been found to be nullable.

    /// Single numeric key.
    if (params.keys_size == 1 && types_removed_nullable[0]->isValueRepresentedByNumber())
    {
        size_t size_of_field = types_removed_nullable[0]->getSizeOfValueInMemory();

        if (has_low_cardinality)
        {
            if (size_of_field == 1)
                return AggregatedDataVariants::Type::low_cardinality_key8;
            if (size_of_field == 2)
                return AggregatedDataVariants::Type::low_cardinality_key16;
            if (size_of_field == 4)
                return AggregatedDataVariants::Type::low_cardinality_key32;
            if (size_of_field == 8)
                return AggregatedDataVariants::Type::low_cardinality_key64;
        }

        if (size_of_field == 1)
            return AggregatedDataVariants::Type::key8;
        if (size_of_field == 2)
            return AggregatedDataVariants::Type::key16;
        if (size_of_field == 4)
            return AggregatedDataVariants::Type::key32;
        if (size_of_field == 8)
            return AggregatedDataVariants::Type::key64;
        if (size_of_field == 16)
            return AggregatedDataVariants::Type::keys128;
        if (size_of_field == 32)
            return AggregatedDataVariants::Type::keys256;
        throw Exception("Logical error: numeric column has sizeOfField not in 1, 2, 4, 8, 16, 32.", ErrorCodes::LOGICAL_ERROR);
    }

    if (params.keys_size == 1 && isFixedString(types_removed_nullable[0]))
    {
        if (has_low_cardinality)
            return AggregatedDataVariants::Type::low_cardinality_key_fixed_string;
        else
            return AggregatedDataVariants::Type::key_fixed_string;
    }

    /// If all keys fits in N bits, will use hash table with all keys packed (placed contiguously) to single N-bit key.
    if (params.keys_size == num_fixed_contiguous_keys)
    {
        if (has_low_cardinality)
        {
            if (keys_bytes <= 16)
                return AggregatedDataVariants::Type::low_cardinality_keys128;
            if (keys_bytes <= 32)
                return AggregatedDataVariants::Type::low_cardinality_keys256;
        }

        if (keys_bytes <= 2)
            return AggregatedDataVariants::Type::keys16;
        if (keys_bytes <= 4)
            return AggregatedDataVariants::Type::keys32;
        if (keys_bytes <= 8)
            return AggregatedDataVariants::Type::keys64;
        if (keys_bytes <= 16)
            return AggregatedDataVariants::Type::keys128;
        if (keys_bytes <= 32)
            return AggregatedDataVariants::Type::keys256;
    }

    /// If single string key - will use hash table with references to it. Strings itself are stored separately in Arena.
    if (params.keys_size == 1 && isString(types_removed_nullable[0]))
    {
        if (has_low_cardinality)
            return AggregatedDataVariants::Type::low_cardinality_key_string;
        else
            return AggregatedDataVariants::Type::key_string;
    }

    return AggregatedDataVariants::Type::serialized;
}

template <bool skip_compiled_aggregate_functions>
void Aggregator::createAggregateStates(AggregateDataPtr & aggregate_data) const
{
    for (size_t j = 0; j < params.aggregates_size; ++j)
    {
        if constexpr (skip_compiled_aggregate_functions)
            if (is_aggregate_function_compiled[j])
                continue;

        try
        {
            /** An exception may occur if there is a shortage of memory.
              * In order that then everything is properly destroyed, we "roll back" some of the created states.
              * The code is not very convenient.
              */
            aggregate_functions[j]->create(aggregate_data + offsets_of_aggregate_states[j]);
        }
        catch (...)
        {
            for (size_t rollback_j = 0; rollback_j < j; ++rollback_j)
            {
                if constexpr (skip_compiled_aggregate_functions)
                    if (is_aggregate_function_compiled[j])
                        continue;

                aggregate_functions[rollback_j]->destroy(aggregate_data + offsets_of_aggregate_states[rollback_j]);
            }

            throw;
        }
    }
}

bool Aggregator::hasSparseArguments(AggregateFunctionInstruction * aggregate_instructions)
{
    for (auto * inst = aggregate_instructions; inst->that; ++inst)
        if (inst->has_sparse_arguments)
            return true;
    return false;
}

void Aggregator::executeOnBlockSmall(
    AggregatedDataVariants & result,
    size_t row_begin,
    size_t row_end,
    ColumnRawPtrs & key_columns,
    AggregateFunctionInstruction * aggregate_instructions) const
{
    /// `result` will destroy the states of aggregate functions in the destructor
    result.aggregator = this;

    /// How to perform the aggregation?
    if (result.empty())
    {
        initDataVariantsWithSizeHint(result, method_chosen, params);
        result.keys_size = params.keys_size;
        result.key_sizes = key_sizes;
    }

    executeImpl(result, row_begin, row_end, key_columns, aggregate_instructions);
}

void Aggregator::mergeOnBlockSmall(
    AggregatedDataVariants & result,
    size_t row_begin,
    size_t row_end,
    const AggregateColumnsConstData & aggregate_columns_data,
    const ColumnRawPtrs & key_columns) const
{
    /// `result` will destroy the states of aggregate functions in the destructor
    result.aggregator = this;

    /// How to perform the aggregation?
    if (result.empty())
    {
        initDataVariantsWithSizeHint(result, method_chosen, params);
        result.keys_size = params.keys_size;
        result.key_sizes = key_sizes;
    }

    if (false) {} // NOLINT
#define M(NAME, IS_TWO_LEVEL) \
    else if (result.type == AggregatedDataVariants::Type::NAME) \
        mergeStreamsImpl(result.aggregates_pool, *result.NAME, result.NAME->data, \
                         result.without_key, /* no_more_keys= */ false, \
                         row_begin, row_end, \
                         aggregate_columns_data, key_columns);

    APPLY_FOR_AGGREGATED_VARIANTS(M)
#undef M
    else
        throw Exception("Unknown aggregated data variant.", ErrorCodes::UNKNOWN_AGGREGATED_DATA_VARIANT);
}

void Aggregator::executeImpl(
    AggregatedDataVariants & result,
    size_t row_begin,
    size_t row_end,
    ColumnRawPtrs & key_columns,
    AggregateFunctionInstruction * aggregate_instructions,
    bool no_more_keys,
    AggregateDataPtr overflow_row) const
{
    #define M(NAME, IS_TWO_LEVEL) \
        else if (result.type == AggregatedDataVariants::Type::NAME) \
            executeImpl(*result.NAME, result.aggregates_pool, row_begin, row_end, key_columns, aggregate_instructions, no_more_keys, overflow_row);

    if (false) {} // NOLINT
    APPLY_FOR_AGGREGATED_VARIANTS(M)
    #undef M
}

/** It's interesting - if you remove `noinline`, then gcc for some reason will inline this function, and the performance decreases (~ 10%).
  * (Probably because after the inline of this function, more internal functions no longer be inlined.)
  * Inline does not make sense, since the inner loop is entirely inside this function.
  */
template <typename Method>
void NO_INLINE Aggregator::executeImpl(
    Method & method,
    Arena * aggregates_pool,
    size_t row_begin,
    size_t row_end,
    ColumnRawPtrs & key_columns,
    AggregateFunctionInstruction * aggregate_instructions,
    bool no_more_keys,
    AggregateDataPtr overflow_row) const
{
    typename Method::State state(key_columns, key_sizes, aggregation_state_cache);

    if (!no_more_keys)
    {
#if USE_EMBEDDED_COMPILER
        if (compiled_aggregate_functions_holder && !hasSparseArguments(aggregate_instructions))
        {
            executeImplBatch<false, true>(method, state, aggregates_pool, row_begin, row_end, aggregate_instructions, overflow_row);
        }
        else
#endif
        {
            executeImplBatch<false, false>(method, state, aggregates_pool, row_begin, row_end, aggregate_instructions, overflow_row);
        }
    }
    else
    {
        executeImplBatch<true, false>(method, state, aggregates_pool, row_begin, row_end, aggregate_instructions, overflow_row);
    }
}

template <bool no_more_keys, bool use_compiled_functions, typename Method>
void NO_INLINE Aggregator::executeImplBatch(
    Method & method,
    typename Method::State & state,
    Arena * aggregates_pool,
    size_t row_begin,
    size_t row_end,
    AggregateFunctionInstruction * aggregate_instructions,
    AggregateDataPtr overflow_row) const
{
    /// Optimization for special case when there are no aggregate functions.
    if (params.aggregates_size == 0)
    {
        if constexpr (no_more_keys)
            return;

        /// For all rows.
        AggregateDataPtr place = aggregates_pool->alloc(0);
        for (size_t i = row_begin; i < row_end; ++i)
            state.emplaceKey(method.data, i, *aggregates_pool).setMapped(place);
        return;
    }

    /// Optimization for special case when aggregating by 8bit key.
    if constexpr (!no_more_keys && std::is_same_v<Method, typename decltype(AggregatedDataVariants::key8)::element_type>)
    {
        /// We use another method if there are aggregate functions with -Array combinator.
        bool has_arrays = false;
        for (AggregateFunctionInstruction * inst = aggregate_instructions; inst->that; ++inst)
        {
            if (inst->offsets)
            {
                has_arrays = true;
                break;
            }
        }

        if (!has_arrays && !hasSparseArguments(aggregate_instructions))
        {
            for (AggregateFunctionInstruction * inst = aggregate_instructions; inst->that; ++inst)
            {
                inst->batch_that->addBatchLookupTable8(
                    row_begin,
                    row_end,
                    reinterpret_cast<AggregateDataPtr *>(method.data.data()),
                    inst->state_offset,
                    [&](AggregateDataPtr & aggregate_data)
                    {
                        aggregate_data = aggregates_pool->alignedAlloc(total_size_of_aggregate_states, align_aggregate_states);
                        createAggregateStates(aggregate_data);
                    },
                    state.getKeyData(),
                    inst->batch_arguments,
                    aggregates_pool);
            }
            return;
        }
    }

    /// NOTE: only row_end-row_start is required, but:
    /// - this affects only optimize_aggregation_in_order,
    /// - this is just a pointer, so it should not be significant,
    /// - and plus this will require other changes in the interface.
    std::unique_ptr<AggregateDataPtr[]> places(new AggregateDataPtr[row_end]);

    /// For all rows.
    for (size_t i = row_begin; i < row_end; ++i)
    {
        AggregateDataPtr aggregate_data = nullptr;

        if constexpr (!no_more_keys)
        {
            auto emplace_result = state.emplaceKey(method.data, i, *aggregates_pool);

            /// If a new key is inserted, initialize the states of the aggregate functions, and possibly something related to the key.
            if (emplace_result.isInserted())
            {
                /// exception-safety - if you can not allocate memory or create states, then destructors will not be called.
                emplace_result.setMapped(nullptr);

                aggregate_data = aggregates_pool->alignedAlloc(total_size_of_aggregate_states, align_aggregate_states);

#if USE_EMBEDDED_COMPILER
                if constexpr (use_compiled_functions)
                {
                    const auto & compiled_aggregate_functions = compiled_aggregate_functions_holder->compiled_aggregate_functions;
                    compiled_aggregate_functions.create_aggregate_states_function(aggregate_data);
                    if (compiled_aggregate_functions.functions_count != aggregate_functions.size())
                    {
                        static constexpr bool skip_compiled_aggregate_functions = true;
                        createAggregateStates<skip_compiled_aggregate_functions>(aggregate_data);
                    }

#if defined(MEMORY_SANITIZER)

                    /// We compile only functions that do not allocate some data in Arena. Only store necessary state in AggregateData place.
                    for (size_t aggregate_function_index = 0; aggregate_function_index < aggregate_functions.size(); ++aggregate_function_index)
                    {
                        if (!is_aggregate_function_compiled[aggregate_function_index])
                            continue;

                        auto aggregate_data_with_offset = aggregate_data + offsets_of_aggregate_states[aggregate_function_index];
                        auto data_size = params.aggregates[aggregate_function_index].function->sizeOfData();
                        __msan_unpoison(aggregate_data_with_offset, data_size);
                    }
#endif
                }
                else
#endif
                {
                    createAggregateStates(aggregate_data);
                }

                emplace_result.setMapped(aggregate_data);
            }
            else
                aggregate_data = emplace_result.getMapped();

            assert(aggregate_data != nullptr);
        }
        else
        {
            /// Add only if the key already exists.
            auto find_result = state.findKey(method.data, i, *aggregates_pool);
            if (find_result.isFound())
                aggregate_data = find_result.getMapped();
            else
                aggregate_data = overflow_row;
        }

        places[i] = aggregate_data;
    }

#if USE_EMBEDDED_COMPILER
    if constexpr (use_compiled_functions)
    {
        std::vector<ColumnData> columns_data;

        for (size_t i = 0; i < aggregate_functions.size(); ++i)
        {
            if (!is_aggregate_function_compiled[i])
                continue;

            AggregateFunctionInstruction * inst = aggregate_instructions + i;
            size_t arguments_size = inst->that->getArgumentTypes().size();

            for (size_t argument_index = 0; argument_index < arguments_size; ++argument_index)
                columns_data.emplace_back(getColumnData(inst->batch_arguments[argument_index]));
        }

        auto add_into_aggregate_states_function = compiled_aggregate_functions_holder->compiled_aggregate_functions.add_into_aggregate_states_function;
        add_into_aggregate_states_function(row_begin, row_end, columns_data.data(), places.get());
    }
#endif

    /// Add values to the aggregate functions.
    for (size_t i = 0; i < aggregate_functions.size(); ++i)
    {
#if USE_EMBEDDED_COMPILER
        if constexpr (use_compiled_functions)
            if (is_aggregate_function_compiled[i])
                continue;
#endif

        AggregateFunctionInstruction * inst = aggregate_instructions + i;

        if (inst->offsets)
            inst->batch_that->addBatchArray(row_begin, row_end, places.get(), inst->state_offset, inst->batch_arguments, inst->offsets, aggregates_pool);
        else if (inst->has_sparse_arguments)
            inst->batch_that->addBatchSparse(row_begin, row_end, places.get(), inst->state_offset, inst->batch_arguments, aggregates_pool);
        else
            inst->batch_that->addBatch(row_begin, row_end, places.get(), inst->state_offset, inst->batch_arguments, aggregates_pool);
    }
}


template <bool use_compiled_functions>
void NO_INLINE Aggregator::executeWithoutKeyImpl(
    AggregatedDataWithoutKey & res,
    size_t row_begin, size_t row_end,
    AggregateFunctionInstruction * aggregate_instructions,
    Arena * arena) const
{
    if (row_begin == row_end)
        return;

#if USE_EMBEDDED_COMPILER
    if constexpr (use_compiled_functions)
    {
        std::vector<ColumnData> columns_data;

        for (size_t i = 0; i < aggregate_functions.size(); ++i)
        {
            if (!is_aggregate_function_compiled[i])
                continue;

            AggregateFunctionInstruction * inst = aggregate_instructions + i;
            size_t arguments_size = inst->that->getArgumentTypes().size();

            for (size_t argument_index = 0; argument_index < arguments_size; ++argument_index)
            {
                columns_data.emplace_back(getColumnData(inst->batch_arguments[argument_index]));
            }
        }

        auto add_into_aggregate_states_function_single_place = compiled_aggregate_functions_holder->compiled_aggregate_functions.add_into_aggregate_states_function_single_place;
        add_into_aggregate_states_function_single_place(row_begin, row_end, columns_data.data(), res);

#if defined(MEMORY_SANITIZER)

        /// We compile only functions that do not allocate some data in Arena. Only store necessary state in AggregateData place.
        for (size_t aggregate_function_index = 0; aggregate_function_index < aggregate_functions.size(); ++aggregate_function_index)
        {
            if (!is_aggregate_function_compiled[aggregate_function_index])
                continue;

            auto aggregate_data_with_offset = res + offsets_of_aggregate_states[aggregate_function_index];
            auto data_size = params.aggregates[aggregate_function_index].function->sizeOfData();
            __msan_unpoison(aggregate_data_with_offset, data_size);
        }
#endif
    }
#endif

    /// Adding values
    for (size_t i = 0; i < aggregate_functions.size(); ++i)
    {
        AggregateFunctionInstruction * inst = aggregate_instructions + i;

#if USE_EMBEDDED_COMPILER
        if constexpr (use_compiled_functions)
            if (is_aggregate_function_compiled[i])
                continue;
#endif

        if (inst->offsets)
            inst->batch_that->addBatchSinglePlace(
                inst->offsets[static_cast<ssize_t>(row_begin) - 1],
                inst->offsets[row_end - 1],
                res + inst->state_offset,
                inst->batch_arguments,
                arena);
        else if (inst->has_sparse_arguments)
            inst->batch_that->addBatchSparseSinglePlace(
                row_begin, row_end,
                res + inst->state_offset,
                inst->batch_arguments,
                arena);
        else
            inst->batch_that->addBatchSinglePlace(
                row_begin, row_end,
                res + inst->state_offset,
                inst->batch_arguments,
                arena);
    }
}


void NO_INLINE Aggregator::executeOnIntervalWithoutKeyImpl(
    AggregatedDataVariants & data_variants,
    size_t row_begin,
    size_t row_end,
    AggregateFunctionInstruction * aggregate_instructions) const
{
    /// `data_variants` will destroy the states of aggregate functions in the destructor
    data_variants.aggregator = this;
    data_variants.init(AggregatedDataVariants::Type::without_key);

    AggregatedDataWithoutKey & res = data_variants.without_key;

    /// Adding values
    for (AggregateFunctionInstruction * inst = aggregate_instructions; inst->that; ++inst)
    {
        if (inst->offsets)
            inst->batch_that->addBatchSinglePlaceFromInterval(
                inst->offsets[static_cast<ssize_t>(row_begin) - 1],
                inst->offsets[row_end - 1],
                res + inst->state_offset,
                inst->batch_arguments, data_variants.aggregates_pool);
        else
            inst->batch_that->addBatchSinglePlaceFromInterval(
                row_begin,
                row_end,
                res + inst->state_offset,
                inst->batch_arguments,
                data_variants.aggregates_pool);
    }
}

void NO_INLINE Aggregator::mergeOnIntervalWithoutKeyImpl(
    AggregatedDataVariants & data_variants,
    size_t row_begin,
    size_t row_end,
    const AggregateColumnsConstData & aggregate_columns_data) const
{
    /// `data_variants` will destroy the states of aggregate functions in the destructor
    data_variants.aggregator = this;
    data_variants.init(AggregatedDataVariants::Type::without_key);

    mergeWithoutKeyStreamsImpl(data_variants, row_begin, row_end, aggregate_columns_data);
}


void Aggregator::prepareAggregateInstructions(
    Columns columns,
    AggregateColumns & aggregate_columns,
    Columns & materialized_columns,
    AggregateFunctionInstructions & aggregate_functions_instructions,
    NestedColumnsHolder & nested_columns_holder) const
{
    for (size_t i = 0; i < params.aggregates_size; ++i)
        aggregate_columns[i].resize(params.aggregates[i].argument_names.size());

    aggregate_functions_instructions.resize(params.aggregates_size + 1);
    aggregate_functions_instructions[params.aggregates_size].that = nullptr;

    for (size_t i = 0; i < params.aggregates_size; ++i)
    {
        bool allow_sparse_arguments = aggregate_columns[i].size() == 1;
        bool has_sparse_arguments = false;

        for (size_t j = 0; j < aggregate_columns[i].size(); ++j)
        {
            const auto pos = header.getPositionByName(params.aggregates[i].argument_names[j]);
            materialized_columns.push_back(columns.at(pos)->convertToFullColumnIfConst());
            aggregate_columns[i][j] = materialized_columns.back().get();

            auto full_column = allow_sparse_arguments
                ? aggregate_columns[i][j]->getPtr()
                : recursiveRemoveSparse(aggregate_columns[i][j]->getPtr());

            full_column = recursiveRemoveLowCardinality(full_column);
            if (full_column.get() != aggregate_columns[i][j])
            {
                materialized_columns.emplace_back(std::move(full_column));
                aggregate_columns[i][j] = materialized_columns.back().get();
            }

            if (aggregate_columns[i][j]->isSparse())
                has_sparse_arguments = true;
        }

        aggregate_functions_instructions[i].has_sparse_arguments = has_sparse_arguments;
        aggregate_functions_instructions[i].arguments = aggregate_columns[i].data();
        aggregate_functions_instructions[i].state_offset = offsets_of_aggregate_states[i];

        const auto * that = aggregate_functions[i];
        /// Unnest consecutive trailing -State combinators
        while (const auto * func = typeid_cast<const AggregateFunctionState *>(that))
            that = func->getNestedFunction().get();
        aggregate_functions_instructions[i].that = that;

        if (const auto * func = typeid_cast<const AggregateFunctionArray *>(that))
        {
            /// Unnest consecutive -State combinators before -Array
            that = func->getNestedFunction().get();
            while (const auto * nested_func = typeid_cast<const AggregateFunctionState *>(that))
                that = nested_func->getNestedFunction().get();
            auto [nested_columns, offsets] = checkAndGetNestedArrayOffset(aggregate_columns[i].data(), that->getArgumentTypes().size());
            nested_columns_holder.push_back(std::move(nested_columns));
            aggregate_functions_instructions[i].batch_arguments = nested_columns_holder.back().data();
            aggregate_functions_instructions[i].offsets = offsets;
        }
        else
            aggregate_functions_instructions[i].batch_arguments = aggregate_columns[i].data();

        aggregate_functions_instructions[i].batch_that = that;
    }
}


bool Aggregator::executeOnBlock(const Block & block,
    AggregatedDataVariants & result,
    ColumnRawPtrs & key_columns,
    AggregateColumns & aggregate_columns,
    bool & no_more_keys) const
{
    return executeOnBlock(block.getColumns(),
        /* row_begin= */ 0, block.rows(),
        result,
        key_columns,
        aggregate_columns,
        no_more_keys);
}


bool Aggregator::executeOnBlock(Columns columns,
    size_t row_begin, size_t row_end,
    AggregatedDataVariants & result,
    ColumnRawPtrs & key_columns,
    AggregateColumns & aggregate_columns,
    bool & no_more_keys) const
{
    /// `result` will destroy the states of aggregate functions in the destructor
    result.aggregator = this;

    /// How to perform the aggregation?
    if (result.empty())
    {
        initDataVariantsWithSizeHint(result, method_chosen, params);
        result.keys_size = params.keys_size;
        result.key_sizes = key_sizes;
        LOG_TRACE(log, "Aggregation method: {}", result.getMethodName());
    }

    /** Constant columns are not supported directly during aggregation.
      * To make them work anyway, we materialize them.
      */
    Columns materialized_columns;

    /// Remember the columns we will work with
    for (size_t i = 0; i < params.keys_size; ++i)
    {
        materialized_columns.push_back(recursiveRemoveSparse(columns.at(keys_positions[i]))->convertToFullColumnIfConst());
        key_columns[i] = materialized_columns.back().get();

        if (!result.isLowCardinality())
        {
            auto column_no_lc = recursiveRemoveLowCardinality(key_columns[i]->getPtr());
            if (column_no_lc.get() != key_columns[i])
            {
                materialized_columns.emplace_back(std::move(column_no_lc));
                key_columns[i] = materialized_columns.back().get();
            }
        }
    }

    NestedColumnsHolder nested_columns_holder;
    AggregateFunctionInstructions aggregate_functions_instructions;
    prepareAggregateInstructions(columns, aggregate_columns, materialized_columns, aggregate_functions_instructions, nested_columns_holder);

    if ((params.overflow_row || result.type == AggregatedDataVariants::Type::without_key) && !result.without_key)
    {
        AggregateDataPtr place = result.aggregates_pool->alignedAlloc(total_size_of_aggregate_states, align_aggregate_states);
        createAggregateStates(place);
        result.without_key = place;
    }

    /// We select one of the aggregation methods and call it.

    /// For the case when there are no keys (all aggregate into one row).
    if (result.type == AggregatedDataVariants::Type::without_key)
    {
        /// TODO: Enable compilation after investigation
// #if USE_EMBEDDED_COMPILER
//         if (compiled_aggregate_functions_holder)
//         {
//             executeWithoutKeyImpl<true>(result.without_key, row_begin, row_end, aggregate_functions_instructions.data(), result.aggregates_pool);
//         }
//         else
// #endif
        {
            executeWithoutKeyImpl<false>(result.without_key, row_begin, row_end, aggregate_functions_instructions.data(), result.aggregates_pool);
        }
    }
    else
    {
        /// This is where data is written that does not fit in `max_rows_to_group_by` with `group_by_overflow_mode = any`.
        AggregateDataPtr overflow_row_ptr = params.overflow_row ? result.without_key : nullptr;
        executeImpl(result, row_begin, row_end, key_columns, aggregate_functions_instructions.data(), no_more_keys, overflow_row_ptr);
    }

    size_t result_size = result.sizeWithoutOverflowRow();
    Int64 current_memory_usage = 0;
    if (auto * memory_tracker_child = CurrentThread::getMemoryTracker())
        if (auto * memory_tracker = memory_tracker_child->getParent())
            current_memory_usage = memory_tracker->get();

    /// Here all the results in the sum are taken into account, from different threads.
    auto result_size_bytes = current_memory_usage - memory_usage_before_aggregation;

    bool worth_convert_to_two_level = worthConvertToTwoLevel(
        params.group_by_two_level_threshold, result_size, params.group_by_two_level_threshold_bytes, result_size_bytes);

    /** Converting to a two-level data structure.
      * It allows you to make, in the subsequent, an effective merge - either economical from memory or parallel.
      */
    if (result.isConvertibleToTwoLevel() && worth_convert_to_two_level)
        result.convertToTwoLevel();

    /// Checking the constraints.
    if (!checkLimits(result_size, no_more_keys))
        return false;

    /** Flush data to disk if too much RAM is consumed.
      * Data can only be flushed to disk if a two-level aggregation structure is used.
      */
    if (params.max_bytes_before_external_group_by
        && result.isTwoLevel()
        && current_memory_usage > static_cast<Int64>(params.max_bytes_before_external_group_by)
        && worth_convert_to_two_level)
    {
        size_t size = current_memory_usage + params.min_free_disk_space;

        std::string tmp_path = params.tmp_volume->getDisk()->getPath();

        // enoughSpaceInDirectory() is not enough to make it right, since
        // another process (or another thread of aggregator) can consume all
        // space.
        //
        // But true reservation (IVolume::reserve()) cannot be used here since
        // current_memory_usage does not takes compression into account and
        // will reserve way more that actually will be used.
        //
        // Hence let's do a simple check.
        if (!enoughSpaceInDirectory(tmp_path, size))
            throw Exception("Not enough space for external aggregation in " + tmp_path, ErrorCodes::NOT_ENOUGH_SPACE);

        writeToTemporaryFile(result, tmp_path);
    }

    return true;
}


void Aggregator::writeToTemporaryFile(AggregatedDataVariants & data_variants, const String & tmp_path) const
{
    Stopwatch watch;
    size_t rows = data_variants.size();

    auto file = createTemporaryFile(tmp_path);
    const std::string & path = file->path();
    WriteBufferFromFile file_buf(path);
    CompressedWriteBuffer compressed_buf(file_buf);
    NativeWriter block_out(compressed_buf, DBMS_TCP_PROTOCOL_VERSION, getHeader(false));

    LOG_DEBUG(log, "Writing part of aggregation data into temporary file {}.", path);
    ProfileEvents::increment(ProfileEvents::ExternalAggregationWritePart);

    /// Flush only two-level data and possibly overflow data.

#define M(NAME) \
    else if (data_variants.type == AggregatedDataVariants::Type::NAME) \
        writeToTemporaryFileImpl(data_variants, *data_variants.NAME, block_out);

    if (false) {} // NOLINT
    APPLY_FOR_VARIANTS_TWO_LEVEL(M)
#undef M
    else
        throw Exception("Unknown aggregated data variant.", ErrorCodes::UNKNOWN_AGGREGATED_DATA_VARIANT);

    /// NOTE Instead of freeing up memory and creating new hash tables and arenas, you can re-use the old ones.
    data_variants.init(data_variants.type);
    data_variants.aggregates_pools = Arenas(1, std::make_shared<Arena>());
    data_variants.aggregates_pool = data_variants.aggregates_pools.back().get();
    if (params.overflow_row || data_variants.type == AggregatedDataVariants::Type::without_key)
    {
        AggregateDataPtr place = data_variants.aggregates_pool->alignedAlloc(total_size_of_aggregate_states, align_aggregate_states);
        createAggregateStates(place);
        data_variants.without_key = place;
    }

    block_out.flush();
    compressed_buf.next();
    file_buf.next();

    double elapsed_seconds = watch.elapsedSeconds();
    double compressed_bytes = file_buf.count();
    double uncompressed_bytes = compressed_buf.count();

    {
        std::lock_guard lock(temporary_files.mutex);
        temporary_files.files.emplace_back(std::move(file));
        temporary_files.sum_size_uncompressed += uncompressed_bytes;
        temporary_files.sum_size_compressed += compressed_bytes;
    }

    ProfileEvents::increment(ProfileEvents::ExternalAggregationCompressedBytes, compressed_bytes);
    ProfileEvents::increment(ProfileEvents::ExternalAggregationUncompressedBytes, uncompressed_bytes);

    LOG_DEBUG(log,
        "Written part in {:.3f} sec., {} rows, {} uncompressed, {} compressed,"
        " {:.3f} uncompressed bytes per row, {:.3f} compressed bytes per row, compression rate: {:.3f}"
        " ({:.3f} rows/sec., {}/sec. uncompressed, {}/sec. compressed)",
        elapsed_seconds,
        rows,
        ReadableSize(uncompressed_bytes),
        ReadableSize(compressed_bytes),
        uncompressed_bytes / rows,
        compressed_bytes / rows,
        uncompressed_bytes / compressed_bytes,
        rows / elapsed_seconds,
        ReadableSize(uncompressed_bytes / elapsed_seconds),
        ReadableSize(compressed_bytes / elapsed_seconds));
}


void Aggregator::writeToTemporaryFile(AggregatedDataVariants & data_variants) const
{
    String tmp_path = params.tmp_volume->getDisk()->getPath();
    return writeToTemporaryFile(data_variants, tmp_path);
}


template <typename Method>
Block Aggregator::convertOneBucketToBlock(
    AggregatedDataVariants & data_variants,
    Method & method,
    Arena * arena,
    bool final,
    size_t bucket) const
{
    Block block = prepareBlockAndFill(data_variants, final, method.data.impls[bucket].size(),
        [bucket, &method, arena, this] (
            MutableColumns & key_columns,
            AggregateColumnsData & aggregate_columns,
            MutableColumns & final_aggregate_columns,
            bool final_)
        {
            convertToBlockImpl(method, method.data.impls[bucket],
                key_columns, aggregate_columns, final_aggregate_columns, arena, final_);
        });

    block.info.bucket_num = bucket;
    return block;
}

Block Aggregator::mergeAndConvertOneBucketToBlock(
    ManyAggregatedDataVariants & variants,
    Arena * arena,
    bool final,
    size_t bucket,
    std::atomic<bool> * is_cancelled) const
{
    auto & merged_data = *variants[0];
    auto method = merged_data.type;
    Block block;

    if (false) {} // NOLINT
#define M(NAME) \
    else if (method == AggregatedDataVariants::Type::NAME) \
    { \
        mergeBucketImpl<decltype(merged_data.NAME)::element_type>(variants, bucket, arena); \
        if (is_cancelled && is_cancelled->load(std::memory_order_seq_cst)) \
            return {}; \
        block = convertOneBucketToBlock(merged_data, *merged_data.NAME, arena, final, bucket); \
    }

    APPLY_FOR_VARIANTS_TWO_LEVEL(M)
#undef M

    return block;
}


template <typename Method>
void Aggregator::writeToTemporaryFileImpl(
    AggregatedDataVariants & data_variants,
    Method & method,
    NativeWriter & out) const
{
    size_t max_temporary_block_size_rows = 0;
    size_t max_temporary_block_size_bytes = 0;

    auto update_max_sizes = [&](const Block & block)
    {
        size_t block_size_rows = block.rows();
        size_t block_size_bytes = block.bytes();

        if (block_size_rows > max_temporary_block_size_rows)
            max_temporary_block_size_rows = block_size_rows;
        if (block_size_bytes > max_temporary_block_size_bytes)
            max_temporary_block_size_bytes = block_size_bytes;
    };

    for (size_t bucket = 0; bucket < Method::Data::NUM_BUCKETS; ++bucket)
    {
        Block block = convertOneBucketToBlock(data_variants, method, data_variants.aggregates_pool, false, bucket);
        out.write(block);
        update_max_sizes(block);
    }

    if (params.overflow_row)
    {
        Block block = prepareBlockAndFillWithoutKey(data_variants, false, true);
        out.write(block);
        update_max_sizes(block);
    }

    /// Pass ownership of the aggregate functions states:
    /// `data_variants` will not destroy them in the destructor, they are now owned by ColumnAggregateFunction objects.
    data_variants.aggregator = nullptr;

    LOG_DEBUG(log, "Max size of temporary block: {} rows, {}.", max_temporary_block_size_rows, ReadableSize(max_temporary_block_size_bytes));
}


bool Aggregator::checkLimits(size_t result_size, bool & no_more_keys) const
{
    if (!no_more_keys && params.max_rows_to_group_by && result_size > params.max_rows_to_group_by)
    {
        switch (params.group_by_overflow_mode)
        {
            case OverflowMode::THROW:
                throw Exception("Limit for rows to GROUP BY exceeded: has " + toString(result_size)
                    + " rows, maximum: " + toString(params.max_rows_to_group_by),
                    ErrorCodes::TOO_MANY_ROWS);

            case OverflowMode::BREAK:
                return false;

            case OverflowMode::ANY:
                no_more_keys = true;
                break;
        }
    }

    /// Some aggregate functions cannot throw exceptions on allocations (e.g. from C malloc)
    /// but still tracks memory. Check it here.
    CurrentMemoryTracker::check();
    return true;
}


template <typename Method, typename Table>
void Aggregator::convertToBlockImpl(
    Method & method,
    Table & data,
    MutableColumns & key_columns,
    AggregateColumnsData & aggregate_columns,
    MutableColumns & final_aggregate_columns,
    Arena * arena,
    bool final) const
{
    if (data.empty())
        return;

    if (key_columns.size() != params.keys_size)
        throw Exception{"Aggregate. Unexpected key columns size.", ErrorCodes::LOGICAL_ERROR};

    std::vector<IColumn *> raw_key_columns;
    raw_key_columns.reserve(key_columns.size());
    for (auto & column : key_columns)
        raw_key_columns.push_back(column.get());

    if (final)
    {
#if USE_EMBEDDED_COMPILER
        if (compiled_aggregate_functions_holder)
        {
            static constexpr bool use_compiled_functions = !Method::low_cardinality_optimization;
            convertToBlockImplFinal<Method, use_compiled_functions>(method, data, std::move(raw_key_columns), final_aggregate_columns, arena);
        }
        else
#endif
        {
            convertToBlockImplFinal<Method, false>(method, data, std::move(raw_key_columns), final_aggregate_columns, arena);
        }
    }
    else
    {
        convertToBlockImplNotFinal(method, data, std::move(raw_key_columns), aggregate_columns);
    }
    /// In order to release memory early.
    data.clearAndShrink();
}


template <typename Mapped>
inline void Aggregator::insertAggregatesIntoColumns(Mapped & mapped, MutableColumns & final_aggregate_columns, Arena * arena) const
{
    /** Final values of aggregate functions are inserted to columns.
      * Then states of aggregate functions, that are not longer needed, are destroyed.
      *
      * We mark already destroyed states with "nullptr" in data,
      *  so they will not be destroyed in destructor of Aggregator
      * (other values will be destroyed in destructor in case of exception).
      *
      * But it becomes tricky, because we have multiple aggregate states pointed by a single pointer in data.
      * So, if exception is thrown in the middle of moving states for different aggregate functions,
      *  we have to catch exceptions and destroy all the states that are no longer needed,
      *  to keep the data in consistent state.
      *
      * It is also tricky, because there are aggregate functions with "-State" modifier.
      * When we call "insertResultInto" for them, they insert a pointer to the state to ColumnAggregateFunction
      *  and ColumnAggregateFunction will take ownership of this state.
      * So, for aggregate functions with "-State" modifier, only states of all combinators that are used
      *  after -State will be destroyed after result has been transferred to ColumnAggregateFunction.
      *  For example, if we have function `uniqStateForEachMap` after aggregation we should destroy all states that
      *  were created by combinators `-ForEach` and `-Map`, because resulting ColumnAggregateFunction will be
      *  responsible only for destruction of the states created by `uniq` function.
      * But we should mark that the data no longer owns these states.
      */

    size_t insert_i = 0;
    std::exception_ptr exception;

    try
    {
        /// Insert final values of aggregate functions into columns.
        for (; insert_i < params.aggregates_size; ++insert_i)
            aggregate_functions[insert_i]->insertResultInto(
                mapped + offsets_of_aggregate_states[insert_i],
                *final_aggregate_columns[insert_i],
                arena);
    }
    catch (...)
    {
        exception = std::current_exception();
    }

    /** Destroy states that are no longer needed. This loop does not throw.
        *
        * For functions with -State combinator we destroy only states of all combinators that are used
        *  after -State, because the ownership of the rest states is transferred to ColumnAggregateFunction
        *  and ColumnAggregateFunction will take care.
        *
        * But it's only for states that has been transferred to ColumnAggregateFunction
        *  before exception has been thrown;
        */
    for (size_t destroy_i = 0; destroy_i < params.aggregates_size; ++destroy_i)
    {
        if (destroy_i < insert_i)
            aggregate_functions[destroy_i]->destroyUpToState(mapped + offsets_of_aggregate_states[destroy_i]);
        else
            aggregate_functions[destroy_i]->destroy(mapped + offsets_of_aggregate_states[destroy_i]);
    }

    /// Mark the cell as destroyed so it will not be destroyed in destructor.
    mapped = nullptr;

    if (exception)
        std::rethrow_exception(exception);
}


template <typename Method, bool use_compiled_functions, typename Table>
void NO_INLINE Aggregator::convertToBlockImplFinal(
    Method & method,
    Table & data,
    std::vector<IColumn *>  key_columns,
    MutableColumns & final_aggregate_columns,
    Arena * arena) const
{
    if constexpr (Method::low_cardinality_optimization)
    {
        if (data.hasNullKeyData())
        {
            key_columns[0]->insertDefault();
            insertAggregatesIntoColumns(data.getNullKeyData(), final_aggregate_columns, arena);
        }
    }

    auto shuffled_key_sizes = method.shuffleKeyColumns(key_columns, key_sizes);
    const auto & key_sizes_ref = shuffled_key_sizes ? *shuffled_key_sizes :  key_sizes;

    PaddedPODArray<AggregateDataPtr> places;
    places.reserve(data.size());

    data.forEachValue([&](const auto & key, auto & mapped)
    {
        method.insertKeyIntoColumns(key, key_columns, key_sizes_ref);
        places.emplace_back(mapped);

        /// Mark the cell as destroyed so it will not be destroyed in destructor.
        mapped = nullptr;
    });

    std::exception_ptr exception;
    size_t aggregate_functions_destroy_index = 0;

    try
    {
#if USE_EMBEDDED_COMPILER
        if constexpr (use_compiled_functions)
        {
            /** For JIT compiled functions we need to resize columns before pass them into compiled code.
              * insert_aggregates_into_columns_function function does not throw exception.
              */
            std::vector<ColumnData> columns_data;

            auto compiled_functions = compiled_aggregate_functions_holder->compiled_aggregate_functions;

            for (size_t i = 0; i < params.aggregates_size; ++i)
            {
                if (!is_aggregate_function_compiled[i])
                    continue;

                auto & final_aggregate_column = final_aggregate_columns[i];
                final_aggregate_column = final_aggregate_column->cloneResized(places.size());
                columns_data.emplace_back(getColumnData(final_aggregate_column.get()));
            }

            auto insert_aggregates_into_columns_function = compiled_functions.insert_aggregates_into_columns_function;
            insert_aggregates_into_columns_function(0, places.size(), columns_data.data(), places.data());
        }
#endif

        for (; aggregate_functions_destroy_index < params.aggregates_size;)
        {
            if constexpr (use_compiled_functions)
            {
                if (is_aggregate_function_compiled[aggregate_functions_destroy_index])
                {
                    ++aggregate_functions_destroy_index;
                    continue;
                }
            }

            auto & final_aggregate_column = final_aggregate_columns[aggregate_functions_destroy_index];
            size_t offset = offsets_of_aggregate_states[aggregate_functions_destroy_index];

            /** We increase aggregate_functions_destroy_index because by function contract if insertResultIntoBatch
              * throws exception, it also must destroy all necessary states.
              * Then code need to continue to destroy other aggregate function states with next function index.
              */
            size_t destroy_index = aggregate_functions_destroy_index;
            ++aggregate_functions_destroy_index;

<<<<<<< HEAD
            aggregate_functions[destroy_index]->insertResultIntoBatch(0, places.size(), places.data(), offset, *final_aggregate_column, arena);
=======
            /// For State AggregateFunction ownership of aggregate place is passed to result column after insert
            bool is_state = aggregate_functions[destroy_index]->isState();
            bool destroy_place_after_insert = !is_state;

            aggregate_functions[destroy_index]->insertResultIntoBatch(0, places.size(), places.data(), offset, *final_aggregate_column, arena, destroy_place_after_insert);
>>>>>>> 5517cb96
        }
    }
    catch (...)
    {
        exception = std::current_exception();
    }

    for (; aggregate_functions_destroy_index < params.aggregates_size; ++aggregate_functions_destroy_index)
    {
        if constexpr (use_compiled_functions)
        {
            if (is_aggregate_function_compiled[aggregate_functions_destroy_index])
            {
                ++aggregate_functions_destroy_index;
                continue;
            }
        }

        size_t offset = offsets_of_aggregate_states[aggregate_functions_destroy_index];
        aggregate_functions[aggregate_functions_destroy_index]->destroyBatch(0, places.size(), places.data(), offset);
    }

    if (exception)
        std::rethrow_exception(exception);
}

template <typename Method, typename Table>
void NO_INLINE Aggregator::convertToBlockImplNotFinal(
    Method & method,
    Table & data,
    std::vector<IColumn *>  key_columns,
    AggregateColumnsData & aggregate_columns) const
{
    if constexpr (Method::low_cardinality_optimization)
    {
        if (data.hasNullKeyData())
        {
            key_columns[0]->insertDefault();

            for (size_t i = 0; i < params.aggregates_size; ++i)
                aggregate_columns[i]->push_back(data.getNullKeyData() + offsets_of_aggregate_states[i]);

            data.getNullKeyData() = nullptr;
        }
    }

    auto shuffled_key_sizes = method.shuffleKeyColumns(key_columns, key_sizes);
    const auto & key_sizes_ref = shuffled_key_sizes ? *shuffled_key_sizes :  key_sizes;

    data.forEachValue([&](const auto & key, auto & mapped)
    {
        method.insertKeyIntoColumns(key, key_columns, key_sizes_ref);

        /// reserved, so push_back does not throw exceptions
        for (size_t i = 0; i < params.aggregates_size; ++i)
            aggregate_columns[i]->push_back(mapped + offsets_of_aggregate_states[i]);

        mapped = nullptr;
    });
}


template <typename Filler>
Block Aggregator::prepareBlockAndFill(
    AggregatedDataVariants & data_variants,
    bool final,
    size_t rows,
    Filler && filler) const
{
    MutableColumns key_columns(params.keys_size);
    MutableColumns aggregate_columns(params.aggregates_size);
    MutableColumns final_aggregate_columns(params.aggregates_size);
    AggregateColumnsData aggregate_columns_data(params.aggregates_size);

    Block res_header = getHeader(final);

    for (size_t i = 0; i < params.keys_size; ++i)
    {
        key_columns[i] = res_header.safeGetByPosition(i).type->createColumn();
        key_columns[i]->reserve(rows);
    }

    for (size_t i = 0; i < params.aggregates_size; ++i)
    {
        if (!final)
        {
            const auto & aggregate_column_name = params.aggregates[i].column_name;
            aggregate_columns[i] = res_header.getByName(aggregate_column_name).type->createColumn();

            /// The ColumnAggregateFunction column captures the shared ownership of the arena with the aggregate function states.
            ColumnAggregateFunction & column_aggregate_func = assert_cast<ColumnAggregateFunction &>(*aggregate_columns[i]);

            for (auto & pool : data_variants.aggregates_pools)
                column_aggregate_func.addArena(pool);

            aggregate_columns_data[i] = &column_aggregate_func.getData();
            aggregate_columns_data[i]->reserve(rows);
        }
        else
        {
            final_aggregate_columns[i] = aggregate_functions[i]->getReturnType()->createColumn();
            final_aggregate_columns[i]->reserve(rows);

            if (aggregate_functions[i]->isState())
            {
                /// The ColumnAggregateFunction column captures the shared ownership of the arena with aggregate function states.
                if (auto * column_aggregate_func = typeid_cast<ColumnAggregateFunction *>(final_aggregate_columns[i].get()))
                    for (auto & pool : data_variants.aggregates_pools)
                        column_aggregate_func->addArena(pool);

                /// Aggregate state can be wrapped into array if aggregate function ends with -Resample combinator.
                final_aggregate_columns[i]->forEachSubcolumn([&data_variants](auto & subcolumn)
                {
                    if (auto * column_aggregate_func = typeid_cast<ColumnAggregateFunction *>(subcolumn.get()))
                        for (auto & pool : data_variants.aggregates_pools)
                            column_aggregate_func->addArena(pool);
                });
            }
        }
    }

    filler(key_columns, aggregate_columns_data, final_aggregate_columns, final);

    Block res = res_header.cloneEmpty();

    for (size_t i = 0; i < params.keys_size; ++i)
        res.getByPosition(i).column = std::move(key_columns[i]);

    for (size_t i = 0; i < params.aggregates_size; ++i)
    {
        const auto & aggregate_column_name = params.aggregates[i].column_name;
        if (final)
            res.getByName(aggregate_column_name).column = std::move(final_aggregate_columns[i]);
        else
            res.getByName(aggregate_column_name).column = std::move(aggregate_columns[i]);
    }

    /// Change the size of the columns-constants in the block.
    size_t columns = res_header.columns();
    for (size_t i = 0; i < columns; ++i)
        if (isColumnConst(*res.getByPosition(i).column))
            res.getByPosition(i).column = res.getByPosition(i).column->cut(0, rows);

    return res;
}

void Aggregator::addSingleKeyToAggregateColumns(
    AggregatedDataVariants & data_variants,
    MutableColumns & aggregate_columns) const
{
    auto & data = data_variants.without_key;

    size_t i = 0;
    try
    {
        for (i = 0; i < params.aggregates_size; ++i)
        {
            auto & column_aggregate_func = assert_cast<ColumnAggregateFunction &>(*aggregate_columns[i]);
            column_aggregate_func.getData().push_back(data + offsets_of_aggregate_states[i]);
        }
    }
    catch (...)
    {
        /// Rollback
        for (size_t rollback_i = 0; rollback_i < i; ++rollback_i)
        {
            auto & column_aggregate_func = assert_cast<ColumnAggregateFunction &>(*aggregate_columns[rollback_i]);
            column_aggregate_func.getData().pop_back();
        }
        throw;
    }

    data = nullptr;
}

void Aggregator::addArenasToAggregateColumns(
    const AggregatedDataVariants & data_variants,
    MutableColumns & aggregate_columns) const
{
    for (size_t i = 0; i < params.aggregates_size; ++i)
    {
        auto & column_aggregate_func = assert_cast<ColumnAggregateFunction &>(*aggregate_columns[i]);
        for (const auto & pool : data_variants.aggregates_pools)
            column_aggregate_func.addArena(pool);
    }
}

void Aggregator::createStatesAndFillKeyColumnsWithSingleKey(
    AggregatedDataVariants & data_variants,
    Columns & key_columns,
    size_t key_row,
    MutableColumns & final_key_columns) const
{
    AggregateDataPtr place = data_variants.aggregates_pool->alignedAlloc(total_size_of_aggregate_states, align_aggregate_states);
    createAggregateStates(place);
    data_variants.without_key = place;

    for (size_t i = 0; i < params.keys_size; ++i)
    {
        final_key_columns[i]->insertFrom(*key_columns[i].get(), key_row);
    }
}

Block Aggregator::prepareBlockAndFillWithoutKey(AggregatedDataVariants & data_variants, bool final, bool is_overflows) const
{
    size_t rows = 1;

    auto filler = [&data_variants, this](
        MutableColumns & key_columns,
        AggregateColumnsData & aggregate_columns,
        MutableColumns & final_aggregate_columns,
        bool final_)
    {
        if (data_variants.type == AggregatedDataVariants::Type::without_key || params.overflow_row)
        {
            AggregatedDataWithoutKey & data = data_variants.without_key;

            if (!data)
                throw Exception("Wrong data variant passed.", ErrorCodes::LOGICAL_ERROR);

            if (!final_)
            {
                for (size_t i = 0; i < params.aggregates_size; ++i)
                    aggregate_columns[i]->push_back(data + offsets_of_aggregate_states[i]);
                data = nullptr;
            }
            else
            {
                /// Always single-thread. It's safe to pass current arena from 'aggregates_pool'.
                insertAggregatesIntoColumns(data, final_aggregate_columns, data_variants.aggregates_pool);
            }

            if (params.overflow_row)
                for (size_t i = 0; i < params.keys_size; ++i)
                    key_columns[i]->insertDefault();
        }
    };

    Block block = prepareBlockAndFill(data_variants, final, rows, filler);

    if (is_overflows)
        block.info.is_overflows = true;

    if (final)
        destroyWithoutKey(data_variants);

    return block;
}

Block Aggregator::prepareBlockAndFillSingleLevel(AggregatedDataVariants & data_variants, bool final) const
{
    size_t rows = data_variants.sizeWithoutOverflowRow();

    auto filler = [&data_variants, this](
        MutableColumns & key_columns,
        AggregateColumnsData & aggregate_columns,
        MutableColumns & final_aggregate_columns,
        bool final_)
    {
    #define M(NAME) \
        else if (data_variants.type == AggregatedDataVariants::Type::NAME) \
            convertToBlockImpl(*data_variants.NAME, data_variants.NAME->data, \
                key_columns, aggregate_columns, final_aggregate_columns, data_variants.aggregates_pool, final_);

        if (false) {} // NOLINT
        APPLY_FOR_VARIANTS_SINGLE_LEVEL(M)
    #undef M
        else
            throw Exception("Unknown aggregated data variant.", ErrorCodes::UNKNOWN_AGGREGATED_DATA_VARIANT);
    };

    return prepareBlockAndFill(data_variants, final, rows, filler);
}


BlocksList Aggregator::prepareBlocksAndFillTwoLevel(AggregatedDataVariants & data_variants, bool final, ThreadPool * thread_pool) const
{
#define M(NAME) \
    else if (data_variants.type == AggregatedDataVariants::Type::NAME) \
        return prepareBlocksAndFillTwoLevelImpl(data_variants, *data_variants.NAME, final, thread_pool);

    if (false) {} // NOLINT
    APPLY_FOR_VARIANTS_TWO_LEVEL(M)
#undef M
    else
        throw Exception("Unknown aggregated data variant.", ErrorCodes::UNKNOWN_AGGREGATED_DATA_VARIANT);
}


template <typename Method>
BlocksList Aggregator::prepareBlocksAndFillTwoLevelImpl(
    AggregatedDataVariants & data_variants,
    Method & method,
    bool final,
    ThreadPool * thread_pool) const
{
    size_t max_threads = thread_pool ? thread_pool->getMaxThreads() : 1;
    if (max_threads > data_variants.aggregates_pools.size())
        for (size_t i = data_variants.aggregates_pools.size(); i < max_threads; ++i)
            data_variants.aggregates_pools.push_back(std::make_shared<Arena>());

    std::atomic<UInt32> next_bucket_to_merge = 0;

    auto converter = [&](size_t thread_id, ThreadGroupStatusPtr thread_group)
    {
        if (thread_group)
            CurrentThread::attachToIfDetached(thread_group);

        BlocksList blocks;
        while (true)
        {
            UInt32 bucket = next_bucket_to_merge.fetch_add(1);

            if (bucket >= Method::Data::NUM_BUCKETS)
                break;

            if (method.data.impls[bucket].empty())
                continue;

            /// Select Arena to avoid race conditions
            Arena * arena = data_variants.aggregates_pools.at(thread_id).get();
            blocks.emplace_back(convertOneBucketToBlock(data_variants, method, arena, final, bucket));
        }
        return blocks;
    };

    /// packaged_task is used to ensure that exceptions are automatically thrown into the main stream.

    std::vector<std::packaged_task<BlocksList()>> tasks(max_threads);

    try
    {
        for (size_t thread_id = 0; thread_id < max_threads; ++thread_id)
        {
            tasks[thread_id] = std::packaged_task<BlocksList()>(
                [group = CurrentThread::getGroup(), thread_id, &converter] { return converter(thread_id, group); });

            if (thread_pool)
                thread_pool->scheduleOrThrowOnError([thread_id, &tasks] { tasks[thread_id](); });
            else
                tasks[thread_id]();
        }
    }
    catch (...)
    {
        /// If this is not done, then in case of an exception, tasks will be destroyed before the threads are completed, and it will be bad.
        if (thread_pool)
            thread_pool->wait();

        throw;
    }

    if (thread_pool)
        thread_pool->wait();

    BlocksList blocks;

    for (auto & task : tasks)
    {
        if (!task.valid())
            continue;

        blocks.splice(blocks.end(), task.get_future().get());
    }

    return blocks;
}


BlocksList Aggregator::convertToBlocks(AggregatedDataVariants & data_variants, bool final, size_t max_threads) const
{
    LOG_TRACE(log, "Converting aggregated data to blocks");

    Stopwatch watch;

    BlocksList blocks;

    /// In what data structure is the data aggregated?
    if (data_variants.empty())
        return blocks;

    std::unique_ptr<ThreadPool> thread_pool;
    if (max_threads > 1 && data_variants.sizeWithoutOverflowRow() > 100000  /// TODO Make a custom threshold.
        && data_variants.isTwoLevel())                      /// TODO Use the shared thread pool with the `merge` function.
        thread_pool = std::make_unique<ThreadPool>(max_threads);

    if (data_variants.without_key)
        blocks.emplace_back(prepareBlockAndFillWithoutKey(
            data_variants, final, data_variants.type != AggregatedDataVariants::Type::without_key));

    if (data_variants.type != AggregatedDataVariants::Type::without_key)
    {
        if (!data_variants.isTwoLevel())
            blocks.emplace_back(prepareBlockAndFillSingleLevel(data_variants, final));
        else
            blocks.splice(blocks.end(), prepareBlocksAndFillTwoLevel(data_variants, final, thread_pool.get()));
    }

    if (!final)
    {
        /// data_variants will not destroy the states of aggregate functions in the destructor.
        /// Now ColumnAggregateFunction owns the states.
        data_variants.aggregator = nullptr;
    }

    size_t rows = 0;
    size_t bytes = 0;

    for (const auto & block : blocks)
    {
        rows += block.rows();
        bytes += block.bytes();
    }

    double elapsed_seconds = watch.elapsedSeconds();
    LOG_DEBUG(log,
        "Converted aggregated data to blocks. {} rows, {} in {} sec. ({:.3f} rows/sec., {}/sec.)",
        rows, ReadableSize(bytes),
        elapsed_seconds, rows / elapsed_seconds,
        ReadableSize(bytes / elapsed_seconds));

    return blocks;
}


template <typename Method, typename Table>
void NO_INLINE Aggregator::mergeDataNullKey(
    Table & table_dst,
    Table & table_src,
    Arena * arena) const
{
    if constexpr (Method::low_cardinality_optimization)
    {
        if (table_src.hasNullKeyData())
        {
            if (!table_dst.hasNullKeyData())
            {
                table_dst.hasNullKeyData() = true;
                table_dst.getNullKeyData() = table_src.getNullKeyData();
            }
            else
            {
                for (size_t i = 0; i < params.aggregates_size; ++i)
                    aggregate_functions[i]->merge(
                            table_dst.getNullKeyData() + offsets_of_aggregate_states[i],
                            table_src.getNullKeyData() + offsets_of_aggregate_states[i],
                            arena);

                for (size_t i = 0; i < params.aggregates_size; ++i)
                    aggregate_functions[i]->destroy(
                            table_src.getNullKeyData() + offsets_of_aggregate_states[i]);
            }

            table_src.hasNullKeyData() = false;
            table_src.getNullKeyData() = nullptr;
        }
    }
}


template <typename Method, bool use_compiled_functions, typename Table>
void NO_INLINE Aggregator::mergeDataImpl(
    Table & table_dst,
    Table & table_src,
    Arena * arena) const
{
    if constexpr (Method::low_cardinality_optimization)
        mergeDataNullKey<Method, Table>(table_dst, table_src, arena);

    table_src.mergeToViaEmplace(table_dst, [&](AggregateDataPtr & __restrict dst, AggregateDataPtr & __restrict src, bool inserted)
    {
        if (!inserted)
        {
#if USE_EMBEDDED_COMPILER
            if constexpr (use_compiled_functions)
            {
                const auto & compiled_functions = compiled_aggregate_functions_holder->compiled_aggregate_functions;
                compiled_functions.merge_aggregate_states_function(dst, src);

                if (compiled_aggregate_functions_holder->compiled_aggregate_functions.functions_count != params.aggregates_size)
                {
                    for (size_t i = 0; i < params.aggregates_size; ++i)
                    {
                        if (!is_aggregate_function_compiled[i])
                            aggregate_functions[i]->merge(dst + offsets_of_aggregate_states[i], src + offsets_of_aggregate_states[i], arena);
                    }

                    for (size_t i = 0; i < params.aggregates_size; ++i)
                    {
                        if (!is_aggregate_function_compiled[i])
                            aggregate_functions[i]->destroy(src + offsets_of_aggregate_states[i]);
                    }
                }
            }
            else
#endif
            {
                for (size_t i = 0; i < params.aggregates_size; ++i)
                    aggregate_functions[i]->merge(dst + offsets_of_aggregate_states[i], src + offsets_of_aggregate_states[i], arena);

                for (size_t i = 0; i < params.aggregates_size; ++i)
                    aggregate_functions[i]->destroy(src + offsets_of_aggregate_states[i]);
            }
        }
        else
        {
            dst = src;
        }

        src = nullptr;
    });

    table_src.clearAndShrink();
}


template <typename Method, typename Table>
void NO_INLINE Aggregator::mergeDataNoMoreKeysImpl(
    Table & table_dst,
    AggregatedDataWithoutKey & overflows,
    Table & table_src,
    Arena * arena) const
{
    /// Note : will create data for NULL key if not exist
    if constexpr (Method::low_cardinality_optimization)
        mergeDataNullKey<Method, Table>(table_dst, table_src, arena);

    table_src.mergeToViaFind(table_dst, [&](AggregateDataPtr dst, AggregateDataPtr & src, bool found)
    {
        AggregateDataPtr res_data = found ? dst : overflows;

        for (size_t i = 0; i < params.aggregates_size; ++i)
            aggregate_functions[i]->merge(
                res_data + offsets_of_aggregate_states[i],
                src + offsets_of_aggregate_states[i],
                arena);

        for (size_t i = 0; i < params.aggregates_size; ++i)
            aggregate_functions[i]->destroy(src + offsets_of_aggregate_states[i]);

        src = nullptr;
    });
    table_src.clearAndShrink();
}

template <typename Method, typename Table>
void NO_INLINE Aggregator::mergeDataOnlyExistingKeysImpl(
    Table & table_dst,
    Table & table_src,
    Arena * arena) const
{
    /// Note : will create data for NULL key if not exist
    if constexpr (Method::low_cardinality_optimization)
        mergeDataNullKey<Method, Table>(table_dst, table_src, arena);

    table_src.mergeToViaFind(table_dst,
        [&](AggregateDataPtr dst, AggregateDataPtr & src, bool found)
    {
        if (!found)
            return;

        for (size_t i = 0; i < params.aggregates_size; ++i)
            aggregate_functions[i]->merge(
                dst + offsets_of_aggregate_states[i],
                src + offsets_of_aggregate_states[i],
                arena);

        for (size_t i = 0; i < params.aggregates_size; ++i)
            aggregate_functions[i]->destroy(src + offsets_of_aggregate_states[i]);

        src = nullptr;
    });
    table_src.clearAndShrink();
}


void NO_INLINE Aggregator::mergeWithoutKeyDataImpl(
    ManyAggregatedDataVariants & non_empty_data) const
{
    AggregatedDataVariantsPtr & res = non_empty_data[0];

    /// We merge all aggregation results to the first.
    for (size_t result_num = 1, size = non_empty_data.size(); result_num < size; ++result_num)
    {
        AggregatedDataWithoutKey & res_data = res->without_key;
        AggregatedDataWithoutKey & current_data = non_empty_data[result_num]->without_key;

        for (size_t i = 0; i < params.aggregates_size; ++i)
            aggregate_functions[i]->merge(res_data + offsets_of_aggregate_states[i], current_data + offsets_of_aggregate_states[i], res->aggregates_pool);

        for (size_t i = 0; i < params.aggregates_size; ++i)
            aggregate_functions[i]->destroy(current_data + offsets_of_aggregate_states[i]);

        current_data = nullptr;
    }
}


template <typename Method>
void NO_INLINE Aggregator::mergeSingleLevelDataImpl(
    ManyAggregatedDataVariants & non_empty_data) const
{
    AggregatedDataVariantsPtr & res = non_empty_data[0];
    bool no_more_keys = false;

    /// We merge all aggregation results to the first.
    for (size_t result_num = 1, size = non_empty_data.size(); result_num < size; ++result_num)
    {
        if (!checkLimits(res->sizeWithoutOverflowRow(), no_more_keys))
            break;

        AggregatedDataVariants & current = *non_empty_data[result_num];

        if (!no_more_keys)
        {
#if USE_EMBEDDED_COMPILER
            if (compiled_aggregate_functions_holder)
            {
                mergeDataImpl<Method, true>(
                    getDataVariant<Method>(*res).data,
                    getDataVariant<Method>(current).data,
                    res->aggregates_pool);
            }
            else
#endif
            {
                mergeDataImpl<Method, false>(
                    getDataVariant<Method>(*res).data,
                    getDataVariant<Method>(current).data,
                    res->aggregates_pool);
            }
        }
        else if (res->without_key)
        {
            mergeDataNoMoreKeysImpl<Method>(
                getDataVariant<Method>(*res).data,
                res->without_key,
                getDataVariant<Method>(current).data,
                res->aggregates_pool);
        }
        else
        {
            mergeDataOnlyExistingKeysImpl<Method>(
                getDataVariant<Method>(*res).data,
                getDataVariant<Method>(current).data,
                res->aggregates_pool);
        }

        /// `current` will not destroy the states of aggregate functions in the destructor
        current.aggregator = nullptr;
    }
}

#define M(NAME) \
    template void NO_INLINE Aggregator::mergeSingleLevelDataImpl<decltype(AggregatedDataVariants::NAME)::element_type>( \
        ManyAggregatedDataVariants & non_empty_data) const;
    APPLY_FOR_VARIANTS_SINGLE_LEVEL(M)
#undef M

template <typename Method>
void NO_INLINE Aggregator::mergeBucketImpl(
    ManyAggregatedDataVariants & data, Int32 bucket, Arena * arena, std::atomic<bool> * is_cancelled) const
{
    /// We merge all aggregation results to the first.
    AggregatedDataVariantsPtr & res = data[0];
    for (size_t result_num = 1, size = data.size(); result_num < size; ++result_num)
    {
        if (is_cancelled && is_cancelled->load(std::memory_order_seq_cst))
            return;

        AggregatedDataVariants & current = *data[result_num];
#if USE_EMBEDDED_COMPILER
        if (compiled_aggregate_functions_holder)
        {
            mergeDataImpl<Method, true>(
                getDataVariant<Method>(*res).data.impls[bucket],
                getDataVariant<Method>(current).data.impls[bucket],
                arena);
        }
        else
#endif
        {
            mergeDataImpl<Method, false>(
                getDataVariant<Method>(*res).data.impls[bucket],
                getDataVariant<Method>(current).data.impls[bucket],
                arena);
        }
    }
}

ManyAggregatedDataVariants Aggregator::prepareVariantsToMerge(ManyAggregatedDataVariants & data_variants) const
{
    if (data_variants.empty())
        throw Exception("Empty data passed to Aggregator::mergeAndConvertToBlocks.", ErrorCodes::EMPTY_DATA_PASSED);

    LOG_TRACE(log, "Merging aggregated data");

    if (params.stats_collecting_params.isCollectionAndUseEnabled())
        updateStatistics(data_variants, params.stats_collecting_params);

    ManyAggregatedDataVariants non_empty_data;
    non_empty_data.reserve(data_variants.size());
    for (auto & data : data_variants)
        if (!data->empty())
            non_empty_data.push_back(data);

    if (non_empty_data.empty())
        return {};

    if (non_empty_data.size() > 1)
    {
        /// Sort the states in descending order so that the merge is more efficient (since all states are merged into the first).
        ::sort(non_empty_data.begin(), non_empty_data.end(),
            [](const AggregatedDataVariantsPtr & lhs, const AggregatedDataVariantsPtr & rhs)
            {
                return lhs->sizeWithoutOverflowRow() > rhs->sizeWithoutOverflowRow();
            });
    }

    /// If at least one of the options is two-level, then convert all the options into two-level ones, if there are not such.
    /// Note - perhaps it would be more optimal not to convert single-level versions before the merge, but merge them separately, at the end.

    bool has_at_least_one_two_level = false;
    for (const auto & variant : non_empty_data)
    {
        if (variant->isTwoLevel())
        {
            has_at_least_one_two_level = true;
            break;
        }
    }

    if (has_at_least_one_two_level)
        for (auto & variant : non_empty_data)
            if (!variant->isTwoLevel())
                variant->convertToTwoLevel();

    AggregatedDataVariantsPtr & first = non_empty_data[0];

    for (size_t i = 1, size = non_empty_data.size(); i < size; ++i)
    {
        if (first->type != non_empty_data[i]->type)
            throw Exception("Cannot merge different aggregated data variants.", ErrorCodes::CANNOT_MERGE_DIFFERENT_AGGREGATED_DATA_VARIANTS);

        /** Elements from the remaining sets can be moved to the first data set.
          * Therefore, it must own all the arenas of all other sets.
          */
        first->aggregates_pools.insert(first->aggregates_pools.end(),
            non_empty_data[i]->aggregates_pools.begin(), non_empty_data[i]->aggregates_pools.end());
    }

    return non_empty_data;
}

template <bool no_more_keys, typename Method, typename Table>
void NO_INLINE Aggregator::mergeStreamsImplCase(
    Arena * aggregates_pool,
    Method & method [[maybe_unused]],
    Table & data,
    AggregateDataPtr overflow_row,
    size_t row_begin,
    size_t row_end,
    const AggregateColumnsConstData & aggregate_columns_data,
    const ColumnRawPtrs & key_columns) const
{
    typename Method::State state(key_columns, key_sizes, aggregation_state_cache);

    std::unique_ptr<AggregateDataPtr[]> places(new AggregateDataPtr[row_end]);

    for (size_t i = row_begin; i < row_end; ++i)
    {
        AggregateDataPtr aggregate_data = nullptr;

        if (!no_more_keys)
        {
            auto emplace_result = state.emplaceKey(data, i, *aggregates_pool);
            if (emplace_result.isInserted())
            {
                emplace_result.setMapped(nullptr);

                aggregate_data = aggregates_pool->alignedAlloc(total_size_of_aggregate_states, align_aggregate_states);
                createAggregateStates(aggregate_data);

                emplace_result.setMapped(aggregate_data);
            }
            else
                aggregate_data = emplace_result.getMapped();
        }
        else
        {
            auto find_result = state.findKey(data, i, *aggregates_pool);
            if (find_result.isFound())
                aggregate_data = find_result.getMapped();
        }

        /// aggregate_date == nullptr means that the new key did not fit in the hash table because of no_more_keys.

        AggregateDataPtr value = aggregate_data ? aggregate_data : overflow_row;
        places[i] = value;
    }

    for (size_t j = 0; j < params.aggregates_size; ++j)
    {
        /// Merge state of aggregate functions.
        aggregate_functions[j]->mergeBatch(
            row_begin, row_end,
            places.get(), offsets_of_aggregate_states[j],
            aggregate_columns_data[j]->data(),
            aggregates_pool);
    }
}

template <typename Method, typename Table>
void NO_INLINE Aggregator::mergeStreamsImpl(
    Block block,
    Arena * aggregates_pool,
    Method & method,
    Table & data,
    AggregateDataPtr overflow_row,
    bool no_more_keys) const
{
    const AggregateColumnsConstData & aggregate_columns_data = params.makeAggregateColumnsData(block);
    const ColumnRawPtrs & key_columns = params.makeRawKeyColumns(block);

    mergeStreamsImpl<Method, Table>(
        aggregates_pool,
        method,
        data,
        overflow_row,
        no_more_keys,
        0,
        block.rows(),
        aggregate_columns_data,
        key_columns);
}

template <typename Method, typename Table>
void NO_INLINE Aggregator::mergeStreamsImpl(
    Arena * aggregates_pool,
    Method & method,
    Table & data,
    AggregateDataPtr overflow_row,
    bool no_more_keys,
    size_t row_begin,
    size_t row_end,
    const AggregateColumnsConstData & aggregate_columns_data,
    const ColumnRawPtrs & key_columns) const
{
    if (!no_more_keys)
        mergeStreamsImplCase<false>(aggregates_pool, method, data, overflow_row, row_begin, row_end, aggregate_columns_data, key_columns);
    else
        mergeStreamsImplCase<true>(aggregates_pool, method, data, overflow_row, row_begin, row_end, aggregate_columns_data, key_columns);
}


void NO_INLINE Aggregator::mergeBlockWithoutKeyStreamsImpl(
    Block block,
    AggregatedDataVariants & result) const
{
    AggregateColumnsConstData aggregate_columns = params.makeAggregateColumnsData(block);
    mergeWithoutKeyStreamsImpl(result, 0, block.rows(), aggregate_columns);
}
void NO_INLINE Aggregator::mergeWithoutKeyStreamsImpl(
    AggregatedDataVariants & result,
    size_t row_begin,
    size_t row_end,
    const AggregateColumnsConstData & aggregate_columns_data) const
{
    AggregatedDataWithoutKey & res = result.without_key;
    if (!res)
    {
        AggregateDataPtr place = result.aggregates_pool->alignedAlloc(total_size_of_aggregate_states, align_aggregate_states);
        createAggregateStates(place);
        res = place;
    }

    for (size_t row = row_begin; row < row_end; ++row)
    {
        /// Adding Values
        for (size_t i = 0; i < params.aggregates_size; ++i)
            aggregate_functions[i]->merge(res + offsets_of_aggregate_states[i], (*aggregate_columns_data[i])[row], result.aggregates_pool);
    }
}


bool Aggregator::mergeOnBlock(Block block, AggregatedDataVariants & result, bool & no_more_keys) const
{
    /// `result` will destroy the states of aggregate functions in the destructor
    result.aggregator = this;

    /// How to perform the aggregation?
    if (result.empty())
    {
        result.init(method_chosen);
        result.keys_size = params.keys_size;
        result.key_sizes = key_sizes;
        LOG_TRACE(log, "Aggregation method: {}", result.getMethodName());
    }

    if (result.type == AggregatedDataVariants::Type::without_key || block.info.is_overflows)
        mergeBlockWithoutKeyStreamsImpl(std::move(block), result);
#define M(NAME, IS_TWO_LEVEL) \
    else if (result.type == AggregatedDataVariants::Type::NAME) \
        mergeStreamsImpl(std::move(block), result.aggregates_pool, *result.NAME, result.NAME->data, result.without_key, no_more_keys);

    APPLY_FOR_AGGREGATED_VARIANTS(M)
#undef M
    else if (result.type != AggregatedDataVariants::Type::without_key)
        throw Exception("Unknown aggregated data variant.", ErrorCodes::UNKNOWN_AGGREGATED_DATA_VARIANT);

    size_t result_size = result.sizeWithoutOverflowRow();
    Int64 current_memory_usage = 0;
    if (auto * memory_tracker_child = CurrentThread::getMemoryTracker())
        if (auto * memory_tracker = memory_tracker_child->getParent())
            current_memory_usage = memory_tracker->get();

    /// Here all the results in the sum are taken into account, from different threads.
    auto result_size_bytes = current_memory_usage - memory_usage_before_aggregation;

    bool worth_convert_to_two_level = worthConvertToTwoLevel(
        params.group_by_two_level_threshold, result_size, params.group_by_two_level_threshold_bytes, result_size_bytes);

    /** Converting to a two-level data structure.
      * It allows you to make, in the subsequent, an effective merge - either economical from memory or parallel.
      */
    if (result.isConvertibleToTwoLevel() && worth_convert_to_two_level)
        result.convertToTwoLevel();

    /// Checking the constraints.
    if (!checkLimits(result_size, no_more_keys))
        return false;

    /** Flush data to disk if too much RAM is consumed.
      * Data can only be flushed to disk if a two-level aggregation structure is used.
      */
    if (params.max_bytes_before_external_group_by
        && result.isTwoLevel()
        && current_memory_usage > static_cast<Int64>(params.max_bytes_before_external_group_by)
        && worth_convert_to_two_level)
    {
        size_t size = current_memory_usage + params.min_free_disk_space;

        std::string tmp_path = params.tmp_volume->getDisk()->getPath();

        // enoughSpaceInDirectory() is not enough to make it right, since
        // another process (or another thread of aggregator) can consume all
        // space.
        //
        // But true reservation (IVolume::reserve()) cannot be used here since
        // current_memory_usage does not takes compression into account and
        // will reserve way more that actually will be used.
        //
        // Hence let's do a simple check.
        if (!enoughSpaceInDirectory(tmp_path, size))
            throw Exception("Not enough space for external aggregation in " + tmp_path, ErrorCodes::NOT_ENOUGH_SPACE);

        writeToTemporaryFile(result, tmp_path);
    }

    return true;
}


void Aggregator::mergeBlocks(BucketToBlocks bucket_to_blocks, AggregatedDataVariants & result, size_t max_threads)
{
    if (bucket_to_blocks.empty())
        return;

    UInt64 total_input_rows = 0;
    for (auto & bucket : bucket_to_blocks)
        for (auto & block : bucket.second)
            total_input_rows += block.rows();

    /** `minus one` means the absence of information about the bucket
      * - in the case of single-level aggregation, as well as for blocks with "overflowing" values.
      * If there is at least one block with a bucket number greater or equal than zero, then there was a two-level aggregation.
      */
    auto max_bucket = bucket_to_blocks.rbegin()->first;
    bool has_two_level = max_bucket >= 0;

    if (has_two_level)
    {
    #define M(NAME) \
        if (method_chosen == AggregatedDataVariants::Type::NAME) \
            method_chosen = AggregatedDataVariants::Type::NAME ## _two_level;

        APPLY_FOR_VARIANTS_CONVERTIBLE_TO_TWO_LEVEL(M)

    #undef M
    }

    /// result will destroy the states of aggregate functions in the destructor
    result.aggregator = this;

    result.init(method_chosen);
    result.keys_size = params.keys_size;
    result.key_sizes = key_sizes;

    bool has_blocks_with_unknown_bucket = bucket_to_blocks.contains(-1);

    /// First, parallel the merge for the individual buckets. Then we continue merge the data not allocated to the buckets.
    if (has_two_level)
    {
        /** In this case, no_more_keys is not supported due to the fact that
          *  from different threads it is difficult to update the general state for "other" keys (overflows).
          * That is, the keys in the end can be significantly larger than max_rows_to_group_by.
          */

        LOG_TRACE(log, "Merging partially aggregated two-level data.");

        auto merge_bucket = [&bucket_to_blocks, &result, this](Int32 bucket, Arena * aggregates_pool, ThreadGroupStatusPtr thread_group)
        {
            if (thread_group)
                CurrentThread::attachToIfDetached(thread_group);

            for (Block & block : bucket_to_blocks[bucket])
            {
            #define M(NAME) \
                else if (result.type == AggregatedDataVariants::Type::NAME) \
                    mergeStreamsImpl(std::move(block), aggregates_pool, *result.NAME, result.NAME->data.impls[bucket], nullptr, false);

                if (false) {} // NOLINT
                    APPLY_FOR_VARIANTS_TWO_LEVEL(M)
            #undef M
                else
                    throw Exception("Unknown aggregated data variant.", ErrorCodes::UNKNOWN_AGGREGATED_DATA_VARIANT);
            }
        };

        std::unique_ptr<ThreadPool> thread_pool;
        if (max_threads > 1 && total_input_rows > 100000)    /// TODO Make a custom threshold.
            thread_pool = std::make_unique<ThreadPool>(max_threads);

        for (const auto & bucket_blocks : bucket_to_blocks)
        {
            const auto bucket = bucket_blocks.first;

            if (bucket == -1)
                continue;

            result.aggregates_pools.push_back(std::make_shared<Arena>());
            Arena * aggregates_pool = result.aggregates_pools.back().get();

            auto task = [group = CurrentThread::getGroup(), bucket, &merge_bucket, aggregates_pool]{ return merge_bucket(bucket, aggregates_pool, group); };

            if (thread_pool)
                thread_pool->scheduleOrThrowOnError(task);
            else
                task();
        }

        if (thread_pool)
            thread_pool->wait();

        LOG_TRACE(log, "Merged partially aggregated two-level data.");
    }

    if (has_blocks_with_unknown_bucket)
    {
        LOG_TRACE(log, "Merging partially aggregated single-level data.");

        bool no_more_keys = false;

        BlocksList & blocks = bucket_to_blocks[-1];
        for (Block & block : blocks)
        {
            if (!checkLimits(result.sizeWithoutOverflowRow(), no_more_keys))
                break;

            if (result.type == AggregatedDataVariants::Type::without_key || block.info.is_overflows)
                mergeBlockWithoutKeyStreamsImpl(std::move(block), result);

        #define M(NAME, IS_TWO_LEVEL) \
            else if (result.type == AggregatedDataVariants::Type::NAME) \
                mergeStreamsImpl(std::move(block), result.aggregates_pool, *result.NAME, result.NAME->data, result.without_key, no_more_keys);

            APPLY_FOR_AGGREGATED_VARIANTS(M)
        #undef M
            else if (result.type != AggregatedDataVariants::Type::without_key)
                throw Exception("Unknown aggregated data variant.", ErrorCodes::UNKNOWN_AGGREGATED_DATA_VARIANT);
        }

        LOG_TRACE(log, "Merged partially aggregated single-level data.");
    }
}


Block Aggregator::mergeBlocks(BlocksList & blocks, bool final)
{
    if (blocks.empty())
        return {};

    auto bucket_num = blocks.front().info.bucket_num;
    bool is_overflows = blocks.front().info.is_overflows;

    LOG_TRACE(log, "Merging partially aggregated blocks (bucket = {}).", bucket_num);
    Stopwatch watch;

    /** If possible, change 'method' to some_hash64. Otherwise, leave as is.
      * Better hash function is needed because during external aggregation,
      *  we may merge partitions of data with total number of keys far greater than 4 billion.
      */
    auto merge_method = method_chosen;

#define APPLY_FOR_VARIANTS_THAT_MAY_USE_BETTER_HASH_FUNCTION(M) \
        M(key64)            \
        M(key_string)       \
        M(key_fixed_string) \
        M(keys128)          \
        M(keys256)          \
        M(serialized)       \

#define M(NAME) \
    if (merge_method == AggregatedDataVariants::Type::NAME) \
        merge_method = AggregatedDataVariants::Type::NAME ## _hash64; \

    APPLY_FOR_VARIANTS_THAT_MAY_USE_BETTER_HASH_FUNCTION(M)
#undef M

#undef APPLY_FOR_VARIANTS_THAT_MAY_USE_BETTER_HASH_FUNCTION

    /// Temporary data for aggregation.
    AggregatedDataVariants result;

    /// result will destroy the states of aggregate functions in the destructor
    result.aggregator = this;

    result.init(merge_method);
    result.keys_size = params.keys_size;
    result.key_sizes = key_sizes;

    for (Block & block : blocks)
    {
        if (bucket_num >= 0 && block.info.bucket_num != bucket_num)
            bucket_num = -1;

        if (result.type == AggregatedDataVariants::Type::without_key || is_overflows)
            mergeBlockWithoutKeyStreamsImpl(std::move(block), result);

    #define M(NAME, IS_TWO_LEVEL) \
        else if (result.type == AggregatedDataVariants::Type::NAME) \
            mergeStreamsImpl(std::move(block), result.aggregates_pool, *result.NAME, result.NAME->data, nullptr, false);

        APPLY_FOR_AGGREGATED_VARIANTS(M)
    #undef M
        else if (result.type != AggregatedDataVariants::Type::without_key)
            throw Exception("Unknown aggregated data variant.", ErrorCodes::UNKNOWN_AGGREGATED_DATA_VARIANT);
    }

    Block block;
    if (result.type == AggregatedDataVariants::Type::without_key || is_overflows)
        block = prepareBlockAndFillWithoutKey(result, final, is_overflows);
    else
        block = prepareBlockAndFillSingleLevel(result, final);
    /// NOTE: two-level data is not possible here - chooseAggregationMethod chooses only among single-level methods.

    if (!final)
    {
        /// Pass ownership of aggregate function states from result to ColumnAggregateFunction objects in the resulting block.
        result.aggregator = nullptr;
    }

    size_t rows = block.rows();
    size_t bytes = block.bytes();
    double elapsed_seconds = watch.elapsedSeconds();
    LOG_DEBUG(log, "Merged partially aggregated blocks. {} rows, {}. in {} sec. ({:.3f} rows/sec., {}/sec.)",
        rows, ReadableSize(bytes),
        elapsed_seconds, rows / elapsed_seconds,
        ReadableSize(bytes / elapsed_seconds));

    block.info.bucket_num = bucket_num;
    return block;
}

template <typename Method>
void NO_INLINE Aggregator::convertBlockToTwoLevelImpl(
    Method & method,
    Arena * pool,
    ColumnRawPtrs & key_columns,
    const Block & source,
    std::vector<Block> & destinations) const
{
    typename Method::State state(key_columns, key_sizes, aggregation_state_cache);

    size_t rows = source.rows();
    size_t columns = source.columns();

    /// Create a 'selector' that will contain bucket index for every row. It will be used to scatter rows to buckets.
    IColumn::Selector selector(rows);

    /// For every row.
    for (size_t i = 0; i < rows; ++i)
    {
        if constexpr (Method::low_cardinality_optimization)
        {
            if (state.isNullAt(i))
            {
                selector[i] = 0;
                continue;
            }
        }

        /// Calculate bucket number from row hash.
        auto hash = state.getHash(method.data, i, *pool);
        auto bucket = method.data.getBucketFromHash(hash);

        selector[i] = bucket;
    }

    size_t num_buckets = destinations.size();

    for (size_t column_idx = 0; column_idx < columns; ++column_idx)
    {
        const ColumnWithTypeAndName & src_col = source.getByPosition(column_idx);
        MutableColumns scattered_columns = src_col.column->scatter(num_buckets, selector);

        for (size_t bucket = 0, size = num_buckets; bucket < size; ++bucket)
        {
            if (!scattered_columns[bucket]->empty())
            {
                Block & dst = destinations[bucket];
                dst.info.bucket_num = bucket;
                dst.insert({std::move(scattered_columns[bucket]), src_col.type, src_col.name});
            }

            /** Inserted columns of type ColumnAggregateFunction will own states of aggregate functions
              *  by holding shared_ptr to source column. See ColumnAggregateFunction.h
              */
        }
    }
}


std::vector<Block> Aggregator::convertBlockToTwoLevel(const Block & block) const
{
    if (!block)
        return {};

    AggregatedDataVariants data;

    ColumnRawPtrs key_columns(params.keys_size);

    /// Remember the columns we will work with
    for (size_t i = 0; i < params.keys_size; ++i)
        key_columns[i] = block.safeGetByPosition(i).column.get();

    AggregatedDataVariants::Type type = method_chosen;
    data.keys_size = params.keys_size;
    data.key_sizes = key_sizes;

#define M(NAME) \
    else if (type == AggregatedDataVariants::Type::NAME) \
        type = AggregatedDataVariants::Type::NAME ## _two_level;

    if (false) {} // NOLINT
    APPLY_FOR_VARIANTS_CONVERTIBLE_TO_TWO_LEVEL(M)
#undef M
    else
        throw Exception("Unknown aggregated data variant.", ErrorCodes::UNKNOWN_AGGREGATED_DATA_VARIANT);

    data.init(type);

    size_t num_buckets = 0;

#define M(NAME) \
    else if (data.type == AggregatedDataVariants::Type::NAME) \
        num_buckets = data.NAME->data.NUM_BUCKETS;

    if (false) {} // NOLINT
    APPLY_FOR_VARIANTS_TWO_LEVEL(M)
#undef M
    else
        throw Exception("Unknown aggregated data variant.", ErrorCodes::UNKNOWN_AGGREGATED_DATA_VARIANT);

    std::vector<Block> splitted_blocks(num_buckets);

#define M(NAME) \
    else if (data.type == AggregatedDataVariants::Type::NAME) \
        convertBlockToTwoLevelImpl(*data.NAME, data.aggregates_pool, \
            key_columns, block, splitted_blocks);

    if (false) {} // NOLINT
    APPLY_FOR_VARIANTS_TWO_LEVEL(M)
#undef M
    else
        throw Exception("Unknown aggregated data variant.", ErrorCodes::UNKNOWN_AGGREGATED_DATA_VARIANT);

    return splitted_blocks;
}


template <typename Method, typename Table>
void NO_INLINE Aggregator::destroyImpl(Table & table) const
{
    table.forEachMapped([&](AggregateDataPtr & data)
    {
        /** If an exception (usually a lack of memory, the MemoryTracker throws) arose
          *  after inserting the key into a hash table, but before creating all states of aggregate functions,
          *  then data will be equal nullptr.
          */
        if (nullptr == data)
            return;

        for (size_t i = 0; i < params.aggregates_size; ++i)
            aggregate_functions[i]->destroy(data + offsets_of_aggregate_states[i]);

        data = nullptr;
    });
}


void Aggregator::destroyWithoutKey(AggregatedDataVariants & result) const
{
    AggregatedDataWithoutKey & res_data = result.without_key;

    if (nullptr != res_data)
    {
        for (size_t i = 0; i < params.aggregates_size; ++i)
            aggregate_functions[i]->destroy(res_data + offsets_of_aggregate_states[i]);

        res_data = nullptr;
    }
}


void Aggregator::destroyAllAggregateStates(AggregatedDataVariants & result) const
{
    if (result.empty())
        return;

    LOG_TRACE(log, "Destroying aggregate states");

    /// In what data structure is the data aggregated?
    if (result.type == AggregatedDataVariants::Type::without_key || params.overflow_row)
        destroyWithoutKey(result);

#define M(NAME, IS_TWO_LEVEL) \
    else if (result.type == AggregatedDataVariants::Type::NAME) \
        destroyImpl<decltype(result.NAME)::element_type>(result.NAME->data);

    if (false) {} // NOLINT
    APPLY_FOR_AGGREGATED_VARIANTS(M)
#undef M
    else if (result.type != AggregatedDataVariants::Type::without_key)
        throw Exception("Unknown aggregated data variant.", ErrorCodes::UNKNOWN_AGGREGATED_DATA_VARIANT);
}


}<|MERGE_RESOLUTION|>--- conflicted
+++ resolved
@@ -1882,15 +1882,7 @@
             size_t destroy_index = aggregate_functions_destroy_index;
             ++aggregate_functions_destroy_index;
 
-<<<<<<< HEAD
             aggregate_functions[destroy_index]->insertResultIntoBatch(0, places.size(), places.data(), offset, *final_aggregate_column, arena);
-=======
-            /// For State AggregateFunction ownership of aggregate place is passed to result column after insert
-            bool is_state = aggregate_functions[destroy_index]->isState();
-            bool destroy_place_after_insert = !is_state;
-
-            aggregate_functions[destroy_index]->insertResultIntoBatch(0, places.size(), places.data(), offset, *final_aggregate_column, arena, destroy_place_after_insert);
->>>>>>> 5517cb96
         }
     }
     catch (...)
@@ -1996,18 +1988,15 @@
 
             if (aggregate_functions[i]->isState())
             {
-                /// The ColumnAggregateFunction column captures the shared ownership of the arena with aggregate function states.
-                if (auto * column_aggregate_func = typeid_cast<ColumnAggregateFunction *>(final_aggregate_columns[i].get()))
-                    for (auto & pool : data_variants.aggregates_pools)
-                        column_aggregate_func->addArena(pool);
-
-                /// Aggregate state can be wrapped into array if aggregate function ends with -Resample combinator.
-                final_aggregate_columns[i]->forEachSubcolumn([&data_variants](auto & subcolumn)
+                auto callback = [&](auto & subcolumn)
                 {
+                    /// The ColumnAggregateFunction column captures the shared ownership of the arena with aggregate function states.
                     if (auto * column_aggregate_func = typeid_cast<ColumnAggregateFunction *>(subcolumn.get()))
                         for (auto & pool : data_variants.aggregates_pools)
                             column_aggregate_func->addArena(pool);
-                });
+                };
+                callback(final_aggregate_columns[i]);
+                final_aggregate_columns[i]->forEachSubcolumnRecursively(callback);
             }
         }
     }
