#include <algorithm>
#include <future>
#include <numeric>
#include <Poco/Util/Application.h>

#ifdef OS_LINUX
#    include <unistd.h>
#endif

#include <base/sort.h>
#include <Common/Stopwatch.h>
#include <Common/setThreadName.h>
#include <Common/formatReadable.h>
#include <DataTypes/DataTypeAggregateFunction.h>
#include <DataTypes/DataTypeNullable.h>
#include <DataTypes/DataTypeLowCardinality.h>
#include <Columns/ColumnArray.h>
#include <Columns/ColumnTuple.h>
#include <Columns/ColumnSparse.h>
#include <Formats/NativeWriter.h>
#include <IO/WriteBufferFromFile.h>
#include <Compression/CompressedWriteBuffer.h>
#include <Interpreters/Aggregator.h>
#include <Common/CacheBase.h>
#include <Common/MemoryTracker.h>
#include <Common/CurrentThread.h>
#include <Common/typeid_cast.h>
#include <Common/assert_cast.h>
#include <Common/JSONBuilder.h>
#include <Common/filesystemHelpers.h>
#include <AggregateFunctions/AggregateFunctionArray.h>
#include <AggregateFunctions/AggregateFunctionState.h>
#include <IO/Operators.h>
#include <Interpreters/JIT/compileFunction.h>
#include <Interpreters/JIT/CompiledExpressionCache.h>
#include <Core/ProtocolDefines.h>
#include <Disks/TemporaryFileOnDisk.h>
#include <Interpreters/TemporaryDataOnDisk.h>

#include <Parsers/ASTSelectQuery.h>

#include <Interpreters/AggregationUtils.h>

namespace ProfileEvents
{
    extern const Event ExternalAggregationWritePart;
    extern const Event ExternalAggregationCompressedBytes;
    extern const Event ExternalAggregationUncompressedBytes;
    extern const Event ExternalProcessingCompressedBytesTotal;
    extern const Event ExternalProcessingUncompressedBytesTotal;
    extern const Event AggregationPreallocatedElementsInHashTables;
    extern const Event AggregationHashTablesInitializedAsTwoLevel;
    extern const Event OverflowThrow;
    extern const Event OverflowBreak;
    extern const Event OverflowAny;
}

namespace CurrentMetrics
{
    extern const Metric TemporaryFilesForAggregation;
}

namespace DB
{

namespace ErrorCodes
{
    extern const int UNKNOWN_AGGREGATED_DATA_VARIANT;
    extern const int TOO_MANY_ROWS;
    extern const int EMPTY_DATA_PASSED;
    extern const int CANNOT_MERGE_DIFFERENT_AGGREGATED_DATA_VARIANTS;
    extern const int LOGICAL_ERROR;
}

}

namespace
{
/** Collects observed HashMap-s sizes to avoid redundant intermediate resizes.
  */
class HashTablesStatistics
{
public:
    struct Entry
    {
        size_t sum_of_sizes; // used to determine if it's better to convert aggregation to two-level from the beginning
        size_t median_size; // roughly the size we're going to preallocate on each thread
    };

    using Cache = DB::CacheBase<UInt64, Entry>;
    using CachePtr = std::shared_ptr<Cache>;
    using Params = DB::Aggregator::Params::StatsCollectingParams;

    /// Collection and use of the statistics should be enabled.
    std::optional<Entry> getSizeHint(const Params & params)
    {
        if (!params.isCollectionAndUseEnabled())
            throw DB::Exception(DB::ErrorCodes::LOGICAL_ERROR, "Collection and use of the statistics should be enabled.");

        std::lock_guard lock(mutex);
        const auto cache = getHashTableStatsCache(params, lock);
        if (const auto hint = cache->get(params.key))
        {
            LOG_TRACE(
                &Poco::Logger::get("Aggregator"),
                "An entry for key={} found in cache: sum_of_sizes={}, median_size={}",
                params.key,
                hint->sum_of_sizes,
                hint->median_size);
            return *hint;
        }
        return std::nullopt;
    }

    /// Collection and use of the statistics should be enabled.
    void update(size_t sum_of_sizes, size_t median_size, const Params & params)
    {
        if (!params.isCollectionAndUseEnabled())
            throw DB::Exception(DB::ErrorCodes::LOGICAL_ERROR, "Collection and use of the statistics should be enabled.");

        std::lock_guard lock(mutex);
        const auto cache = getHashTableStatsCache(params, lock);
        const auto hint = cache->get(params.key);
        // We'll maintain the maximum among all the observed values until the next prediction turns out to be too wrong.
        if (!hint || sum_of_sizes < hint->sum_of_sizes / 2 || hint->sum_of_sizes < sum_of_sizes || median_size < hint->median_size / 2
            || hint->median_size < median_size)
        {
            LOG_TRACE(
                &Poco::Logger::get("Aggregator"),
                "Statistics updated for key={}: new sum_of_sizes={}, median_size={}",
                params.key,
                sum_of_sizes,
                median_size);
            cache->set(params.key, std::make_shared<Entry>(Entry{.sum_of_sizes = sum_of_sizes, .median_size = median_size}));
        }
    }

    std::optional<DB::HashTablesCacheStatistics> getCacheStats() const
    {
        std::lock_guard lock(mutex);
        if (hash_table_stats)
        {
            size_t hits = 0, misses = 0;
            hash_table_stats->getStats(hits, misses);
            return DB::HashTablesCacheStatistics{.entries = hash_table_stats->count(), .hits = hits, .misses = misses};
        }
        return std::nullopt;
    }

    static size_t calculateCacheKey(const DB::ASTPtr & select_query)
    {
        if (!select_query)
            throw DB::Exception(DB::ErrorCodes::LOGICAL_ERROR, "Query ptr cannot be null");

        const auto & select = select_query->as<DB::ASTSelectQuery &>();

        // It may happen in some corner cases like `select 1 as num group by num`.
        if (!select.tables())
            return 0;

        SipHash hash;
        hash.update(select.tables()->getTreeHash());
        if (const auto where = select.where())
            hash.update(where->getTreeHash());
        if (const auto group_by = select.groupBy())
            hash.update(group_by->getTreeHash());
        return hash.get64();
    }

private:
    CachePtr getHashTableStatsCache(const Params & params, const std::lock_guard<std::mutex> &)
    {
        if (!hash_table_stats || hash_table_stats->maxSize() != params.max_entries_for_hash_table_stats)
            hash_table_stats = std::make_shared<Cache>(params.max_entries_for_hash_table_stats);
        return hash_table_stats;
    }

    mutable std::mutex mutex;
    CachePtr hash_table_stats;
};

HashTablesStatistics & getHashTablesStatistics()
{
    static HashTablesStatistics hash_tables_stats;
    return hash_tables_stats;
}

bool worthConvertToTwoLevel(
    size_t group_by_two_level_threshold, size_t result_size, size_t group_by_two_level_threshold_bytes, auto result_size_bytes)
{
    // params.group_by_two_level_threshold will be equal to 0 if we have only one thread to execute aggregation (refer to AggregatingStep::transformPipeline).
    return (group_by_two_level_threshold && result_size >= group_by_two_level_threshold)
        || (group_by_two_level_threshold_bytes && result_size_bytes >= static_cast<Int64>(group_by_two_level_threshold_bytes));
}

DB::AggregatedDataVariants::Type convertToTwoLevelTypeIfPossible(DB::AggregatedDataVariants::Type type)
{
    using Type = DB::AggregatedDataVariants::Type;
    switch (type)
    {
#define M(NAME) \
    case Type::NAME: \
        return Type::NAME##_two_level;
        APPLY_FOR_VARIANTS_CONVERTIBLE_TO_TWO_LEVEL(M)
#undef M
        default:
            return type;
    }
    UNREACHABLE();
}

void initDataVariantsWithSizeHint(
    DB::AggregatedDataVariants & result, DB::AggregatedDataVariants::Type method_chosen, const DB::Aggregator::Params & params)
{
    const auto & stats_collecting_params = params.stats_collecting_params;
    if (stats_collecting_params.isCollectionAndUseEnabled())
    {
        if (auto hint = getHashTablesStatistics().getSizeHint(stats_collecting_params))
        {
            const auto max_threads = params.group_by_two_level_threshold != 0 ? std::max(params.max_threads, 1ul) : 1;
            const auto lower_limit = hint->sum_of_sizes / max_threads;
            const auto upper_limit = stats_collecting_params.max_size_to_preallocate_for_aggregation / max_threads;
            const auto adjusted = std::min(std::max(lower_limit, hint->median_size), upper_limit);
            if (worthConvertToTwoLevel(
                    params.group_by_two_level_threshold,
                    hint->sum_of_sizes,
                    /*group_by_two_level_threshold_bytes*/ 0,
                    /*result_size_bytes*/ 0))
                method_chosen = convertToTwoLevelTypeIfPossible(method_chosen);
            result.init(method_chosen, adjusted);
            ProfileEvents::increment(ProfileEvents::AggregationHashTablesInitializedAsTwoLevel, result.isTwoLevel());
            return;
        }
    }
    result.init(method_chosen);
}

/// Collection and use of the statistics should be enabled.
void updateStatistics(const DB::ManyAggregatedDataVariants & data_variants, const DB::Aggregator::Params::StatsCollectingParams & params)
{
    if (!params.isCollectionAndUseEnabled())
        throw DB::Exception(DB::ErrorCodes::LOGICAL_ERROR, "Collection and use of the statistics should be enabled.");

    std::vector<size_t> sizes(data_variants.size());
    for (size_t i = 0; i < data_variants.size(); ++i)
        sizes[i] = data_variants[i]->size();
    const auto median_size = sizes.begin() + sizes.size() / 2; // not precisely though...
    std::nth_element(sizes.begin(), median_size, sizes.end());
    const auto sum_of_sizes = std::accumulate(sizes.begin(), sizes.end(), 0ull);
    getHashTablesStatistics().update(sum_of_sizes, *median_size, params);
}

// The std::is_constructible trait isn't suitable here because some classes have template constructors with semantics different from providing size hints.
// Also string hash table variants are not supported due to the fact that both local perf tests and tests in CI showed slowdowns for them.
template <typename...>
struct HasConstructorOfNumberOfElements : std::false_type
{
};

template <typename... Ts>
struct HasConstructorOfNumberOfElements<HashMapTable<Ts...>> : std::true_type
{
};

template <typename Key, typename Cell, typename Hash, typename Grower, typename Allocator, template <typename...> typename ImplTable>
struct HasConstructorOfNumberOfElements<TwoLevelHashMapTable<Key, Cell, Hash, Grower, Allocator, ImplTable>> : std::true_type
{
};

template <typename... Ts>
struct HasConstructorOfNumberOfElements<HashTable<Ts...>> : std::true_type
{
};

template <typename... Ts>
struct HasConstructorOfNumberOfElements<TwoLevelHashTable<Ts...>> : std::true_type
{
};

template <template <typename> typename Method, typename Base>
struct HasConstructorOfNumberOfElements<Method<Base>> : HasConstructorOfNumberOfElements<Base>
{
};

template <typename Method>
auto constructWithReserveIfPossible(size_t size_hint)
{
    if constexpr (HasConstructorOfNumberOfElements<typename Method::Data>::value)
    {
        ProfileEvents::increment(ProfileEvents::AggregationPreallocatedElementsInHashTables, size_hint);
        return std::make_unique<Method>(size_hint);
    }
    else
        return std::make_unique<Method>();
}

DB::ColumnNumbers calculateKeysPositions(const DB::Block & header, const DB::Aggregator::Params & params)
{
    DB::ColumnNumbers keys_positions(params.keys_size);
    for (size_t i = 0; i < params.keys_size; ++i)
        keys_positions[i] = header.getPositionByName(params.keys[i]);
    return keys_positions;
}

template <typename HashTable, typename KeyHolder>
concept HasPrefetchMemberFunc = requires
{
    {std::declval<HashTable>().prefetch(std::declval<KeyHolder>())};
};

size_t getMinBytesForPrefetch()
{
    size_t l2_size = 0;

#if defined(OS_LINUX) && defined(_SC_LEVEL2_CACHE_SIZE)
    if (auto ret = sysconf(_SC_LEVEL2_CACHE_SIZE); ret != -1)
        l2_size = ret;
#endif

    /// 256KB looks like a reasonable default L2 size. 4 is empirical constant.
    return 4 * std::max<size_t>(l2_size, 256 * 1024);
}

}

namespace DB
{

AggregatedDataVariants::~AggregatedDataVariants()
{
    if (aggregator && !aggregator->all_aggregates_has_trivial_destructor)
    {
        try
        {
            aggregator->destroyAllAggregateStates(*this);
        }
        catch (...)
        {
            tryLogCurrentException(__PRETTY_FUNCTION__);
        }
    }
}

std::optional<HashTablesCacheStatistics> getHashTablesCacheStatistics()
{
    return getHashTablesStatistics().getCacheStats();
}

void AggregatedDataVariants::convertToTwoLevel()
{
    if (aggregator)
        LOG_TRACE(aggregator->log, "Converting aggregation data to two-level.");

    switch (type)
    {
#define M(NAME) \
        case Type::NAME: \
            NAME ## _two_level = std::make_unique<decltype(NAME ## _two_level)::element_type>(*(NAME)); \
            (NAME).reset(); \
            type = Type::NAME ## _two_level; \
            break;

        APPLY_FOR_VARIANTS_CONVERTIBLE_TO_TWO_LEVEL(M)

    #undef M

        default:
            throw Exception("Wrong data variant passed.", ErrorCodes::LOGICAL_ERROR);
    }
}

void AggregatedDataVariants::init(Type type_, std::optional<size_t> size_hint)
{
    switch (type_)
    {
        case Type::EMPTY:
        case Type::without_key:
            break;

#define M(NAME, IS_TWO_LEVEL) \
    case Type::NAME: \
        if (size_hint) \
            (NAME) = constructWithReserveIfPossible<decltype(NAME)::element_type>(*size_hint); \
        else \
            (NAME) = std::make_unique<decltype(NAME)::element_type>(); \
        break;
            APPLY_FOR_AGGREGATED_VARIANTS(M)
#undef M
    }

    type = type_;
}

Aggregator::Params::StatsCollectingParams::StatsCollectingParams() = default;

Aggregator::Params::StatsCollectingParams::StatsCollectingParams(
    const ASTPtr & select_query_,
    bool collect_hash_table_stats_during_aggregation_,
    size_t max_entries_for_hash_table_stats_,
    size_t max_size_to_preallocate_for_aggregation_)
    : key(collect_hash_table_stats_during_aggregation_ ? HashTablesStatistics::calculateCacheKey(select_query_) : 0)
    , max_entries_for_hash_table_stats(max_entries_for_hash_table_stats_)
    , max_size_to_preallocate_for_aggregation(max_size_to_preallocate_for_aggregation_)
{
}

Block Aggregator::getHeader(bool final) const
{
    return params.getHeader(header, final);
}

Block Aggregator::Params::getHeader(
    const Block & header, bool only_merge, const Names & keys, const AggregateDescriptions & aggregates, bool final)
{
    Block res;

    if (only_merge)
    {
        NameSet needed_columns(keys.begin(), keys.end());
        for (const auto & aggregate : aggregates)
            needed_columns.emplace(aggregate.column_name);

        for (const auto & column : header)
        {
            if (needed_columns.contains(column.name))
                res.insert(column.cloneEmpty());
        }

        if (final)
        {
            for (const auto & aggregate : aggregates)
            {
                auto & elem = res.getByName(aggregate.column_name);

                elem.type = aggregate.function->getReturnType();
                elem.column = elem.type->createColumn();
            }
        }
    }
    else
    {
        for (const auto & key : keys)
            res.insert(header.getByName(key).cloneEmpty());

        for (const auto & aggregate : aggregates)
        {
            size_t arguments_size = aggregate.argument_names.size();
            DataTypes argument_types(arguments_size);
            for (size_t j = 0; j < arguments_size; ++j)
                argument_types[j] = header.getByName(aggregate.argument_names[j]).type;

            DataTypePtr type;
            if (final)
                type = aggregate.function->getReturnType();
            else
                type = std::make_shared<DataTypeAggregateFunction>(aggregate.function, argument_types, aggregate.parameters);

            res.insert({ type, aggregate.column_name });
        }
    }

    return materializeBlock(res);
}

ColumnRawPtrs Aggregator::Params::makeRawKeyColumns(const Block & block) const
{
    ColumnRawPtrs key_columns(keys_size);

    for (size_t i = 0; i < keys_size; ++i)
        key_columns[i] = block.safeGetByPosition(i).column.get();

    return key_columns;
}

Aggregator::AggregateColumnsConstData Aggregator::Params::makeAggregateColumnsData(const Block & block) const
{
    AggregateColumnsConstData aggregate_columns(aggregates_size);

    for (size_t i = 0; i < aggregates_size; ++i)
    {
        const auto & aggregate_column_name = aggregates[i].column_name;
        aggregate_columns[i] = &typeid_cast<const ColumnAggregateFunction &>(*block.getByName(aggregate_column_name).column).getData();
    }

    return aggregate_columns;
}

void Aggregator::Params::explain(WriteBuffer & out, size_t indent) const
{
    Strings res;
    String prefix(indent, ' ');

    {
        /// Dump keys.
        out << prefix << "Keys: ";

        bool first = true;
        for (const auto & key : keys)
        {
            if (!first)
                out << ", ";
            first = false;

            out << key;
        }

        out << '\n';
    }

    if (!aggregates.empty())
    {
        out << prefix << "Aggregates:\n";

        for (const auto & aggregate : aggregates)
            aggregate.explain(out, indent + 4);
    }
}

void Aggregator::Params::explain(JSONBuilder::JSONMap & map) const
{
    auto keys_array = std::make_unique<JSONBuilder::JSONArray>();

    for (const auto & key : keys)
        keys_array->add(key);

    map.add("Keys", std::move(keys_array));

    if (!aggregates.empty())
    {
        auto aggregates_array = std::make_unique<JSONBuilder::JSONArray>();

        for (const auto & aggregate : aggregates)
        {
            auto aggregate_map = std::make_unique<JSONBuilder::JSONMap>();
            aggregate.explain(*aggregate_map);
            aggregates_array->add(std::move(aggregate_map));
        }

        map.add("Aggregates", std::move(aggregates_array));
    }
}

#if USE_EMBEDDED_COMPILER

static CHJIT & getJITInstance()
{
    static CHJIT jit;
    return jit;
}

class CompiledAggregateFunctionsHolder final : public CompiledExpressionCacheEntry
{
public:
    explicit CompiledAggregateFunctionsHolder(CompiledAggregateFunctions compiled_function_)
        : CompiledExpressionCacheEntry(compiled_function_.compiled_module.size)
        , compiled_aggregate_functions(compiled_function_)
    {}

    ~CompiledAggregateFunctionsHolder() override
    {
        getJITInstance().deleteCompiledModule(compiled_aggregate_functions.compiled_module);
    }

    CompiledAggregateFunctions compiled_aggregate_functions;
};

#endif

Aggregator::Aggregator(const Block & header_, const Params & params_)
    : header(header_)
    , keys_positions(calculateKeysPositions(header, params_))
    , params(params_)
    , tmp_data(params.tmp_data_scope ? std::make_unique<TemporaryDataOnDisk>(params.tmp_data_scope, CurrentMetrics::TemporaryFilesForAggregation) : nullptr)
    , min_bytes_for_prefetch(getMinBytesForPrefetch())
{
    /// Use query-level memory tracker
    if (auto * memory_tracker_child = CurrentThread::getMemoryTracker())
        if (auto * memory_tracker = memory_tracker_child->getParent())
            memory_usage_before_aggregation = memory_tracker->get();

    aggregate_functions.resize(params.aggregates_size);
    for (size_t i = 0; i < params.aggregates_size; ++i)
        aggregate_functions[i] = params.aggregates[i].function.get();

    /// Initialize sizes of aggregation states and its offsets.
    offsets_of_aggregate_states.resize(params.aggregates_size);
    total_size_of_aggregate_states = 0;
    all_aggregates_has_trivial_destructor = true;

    // aggregate_states will be aligned as below:
    // |<-- state_1 -->|<-- pad_1 -->|<-- state_2 -->|<-- pad_2 -->| .....
    //
    // pad_N will be used to match alignment requirement for each next state.
    // The address of state_1 is aligned based on maximum alignment requirements in states
    for (size_t i = 0; i < params.aggregates_size; ++i)
    {
        offsets_of_aggregate_states[i] = total_size_of_aggregate_states;

        total_size_of_aggregate_states += params.aggregates[i].function->sizeOfData();

        // aggregate states are aligned based on maximum requirement
        align_aggregate_states = std::max(align_aggregate_states, params.aggregates[i].function->alignOfData());

        // If not the last aggregate_state, we need pad it so that next aggregate_state will be aligned.
        if (i + 1 < params.aggregates_size)
        {
            size_t alignment_of_next_state = params.aggregates[i + 1].function->alignOfData();
            if ((alignment_of_next_state & (alignment_of_next_state - 1)) != 0)
                throw Exception("Logical error: alignOfData is not 2^N", ErrorCodes::LOGICAL_ERROR);

            /// Extend total_size to next alignment requirement
            /// Add padding by rounding up 'total_size_of_aggregate_states' to be a multiplier of alignment_of_next_state.
            total_size_of_aggregate_states = (total_size_of_aggregate_states + alignment_of_next_state - 1) / alignment_of_next_state * alignment_of_next_state;
        }

        if (!params.aggregates[i].function->hasTrivialDestructor())
            all_aggregates_has_trivial_destructor = false;
    }

    method_chosen = chooseAggregationMethod();
    HashMethodContext::Settings cache_settings;
    cache_settings.max_threads = params.max_threads;
    aggregation_state_cache = AggregatedDataVariants::createCache(method_chosen, cache_settings);

#if USE_EMBEDDED_COMPILER
    compileAggregateFunctionsIfNeeded();
#endif
}

#if USE_EMBEDDED_COMPILER

void Aggregator::compileAggregateFunctionsIfNeeded()
{
    static std::unordered_map<UInt128, UInt64, UInt128Hash> aggregate_functions_description_to_count;
    static std::mutex mutex;

    if (!params.compile_aggregate_expressions)
        return;

    std::vector<AggregateFunctionWithOffset> functions_to_compile;
    String functions_description;

    is_aggregate_function_compiled.resize(aggregate_functions.size());

    /// Add values to the aggregate functions.
    for (size_t i = 0; i < aggregate_functions.size(); ++i)
    {
        const auto * function = aggregate_functions[i];
        size_t offset_of_aggregate_function = offsets_of_aggregate_states[i];

        if (function->isCompilable())
        {
            AggregateFunctionWithOffset function_to_compile
            {
                .function = function,
                .aggregate_data_offset = offset_of_aggregate_function
            };

            functions_to_compile.emplace_back(std::move(function_to_compile));

            functions_description += function->getDescription();
            functions_description += ' ';

            functions_description += std::to_string(offset_of_aggregate_function);
            functions_description += ' ';
        }

        is_aggregate_function_compiled[i] = function->isCompilable();
    }

    if (functions_to_compile.empty())
        return;

    SipHash aggregate_functions_description_hash;
    aggregate_functions_description_hash.update(functions_description);

    UInt128 aggregate_functions_description_hash_key;
    aggregate_functions_description_hash.get128(aggregate_functions_description_hash_key);

    {
        std::lock_guard<std::mutex> lock(mutex);

        if (aggregate_functions_description_to_count[aggregate_functions_description_hash_key]++ < params.min_count_to_compile_aggregate_expression)
            return;
    }

    if (auto * compilation_cache = CompiledExpressionCacheFactory::instance().tryGetCache())
    {
        auto [compiled_function_cache_entry, _] = compilation_cache->getOrSet(aggregate_functions_description_hash_key, [&] ()
        {
            LOG_TRACE(log, "Compile expression {}", functions_description);

            auto compiled_aggregate_functions = compileAggregateFunctions(getJITInstance(), functions_to_compile, functions_description);
            return std::make_shared<CompiledAggregateFunctionsHolder>(std::move(compiled_aggregate_functions));
        });
        compiled_aggregate_functions_holder = std::static_pointer_cast<CompiledAggregateFunctionsHolder>(compiled_function_cache_entry);
    }
    else
    {
        LOG_TRACE(log, "Compile expression {}", functions_description);
        auto compiled_aggregate_functions = compileAggregateFunctions(getJITInstance(), functions_to_compile, functions_description);
        compiled_aggregate_functions_holder = std::make_shared<CompiledAggregateFunctionsHolder>(std::move(compiled_aggregate_functions));
    }
}

#endif

AggregatedDataVariants::Type Aggregator::chooseAggregationMethod()
{
    /// If no keys. All aggregating to single row.
    if (params.keys_size == 0)
        return AggregatedDataVariants::Type::without_key;

    /// Check if at least one of the specified keys is nullable.
    DataTypes types_removed_nullable;
    types_removed_nullable.reserve(params.keys.size());
    bool has_nullable_key = false;
    bool has_low_cardinality = false;

    for (const auto & key : params.keys)
    {
        DataTypePtr type = header.getByName(key).type;

        if (type->lowCardinality())
        {
            has_low_cardinality = true;
            type = removeLowCardinality(type);
        }

        if (type->isNullable())
        {
            has_nullable_key = true;
            type = removeNullable(type);
        }

        types_removed_nullable.push_back(type);
    }

    /** Returns ordinary (not two-level) methods, because we start from them.
      * Later, during aggregation process, data may be converted (partitioned) to two-level structure, if cardinality is high.
      */

    size_t keys_bytes = 0;
    size_t num_fixed_contiguous_keys = 0;

    key_sizes.resize(params.keys_size);
    for (size_t j = 0; j < params.keys_size; ++j)
    {
        if (types_removed_nullable[j]->isValueUnambiguouslyRepresentedInContiguousMemoryRegion())
        {
            if (types_removed_nullable[j]->isValueUnambiguouslyRepresentedInFixedSizeContiguousMemoryRegion())
            {
                ++num_fixed_contiguous_keys;
                key_sizes[j] = types_removed_nullable[j]->getSizeOfValueInMemory();
                keys_bytes += key_sizes[j];
            }
        }
    }

    if (has_nullable_key)
    {
        if (params.keys_size == num_fixed_contiguous_keys && !has_low_cardinality)
        {
            /// Pack if possible all the keys along with information about which key values are nulls
            /// into a fixed 16- or 32-byte blob.
            if (std::tuple_size<KeysNullMap<UInt128>>::value + keys_bytes <= 16)
                return AggregatedDataVariants::Type::nullable_keys128;
            if (std::tuple_size<KeysNullMap<UInt256>>::value + keys_bytes <= 32)
                return AggregatedDataVariants::Type::nullable_keys256;
        }

        if (has_low_cardinality && params.keys_size == 1)
        {
            if (types_removed_nullable[0]->isValueRepresentedByNumber())
            {
                size_t size_of_field = types_removed_nullable[0]->getSizeOfValueInMemory();

                if (size_of_field == 1)
                    return AggregatedDataVariants::Type::low_cardinality_key8;
                if (size_of_field == 2)
                    return AggregatedDataVariants::Type::low_cardinality_key16;
                if (size_of_field == 4)
                    return AggregatedDataVariants::Type::low_cardinality_key32;
                if (size_of_field == 8)
                    return AggregatedDataVariants::Type::low_cardinality_key64;
            }
            else if (isString(types_removed_nullable[0]))
                return AggregatedDataVariants::Type::low_cardinality_key_string;
            else if (isFixedString(types_removed_nullable[0]))
                return AggregatedDataVariants::Type::low_cardinality_key_fixed_string;
        }

        /// Fallback case.
        return AggregatedDataVariants::Type::serialized;
    }

    /// No key has been found to be nullable.

    /// Single numeric key.
    if (params.keys_size == 1 && types_removed_nullable[0]->isValueRepresentedByNumber())
    {
        size_t size_of_field = types_removed_nullable[0]->getSizeOfValueInMemory();

        if (has_low_cardinality)
        {
            if (size_of_field == 1)
                return AggregatedDataVariants::Type::low_cardinality_key8;
            if (size_of_field == 2)
                return AggregatedDataVariants::Type::low_cardinality_key16;
            if (size_of_field == 4)
                return AggregatedDataVariants::Type::low_cardinality_key32;
            if (size_of_field == 8)
                return AggregatedDataVariants::Type::low_cardinality_key64;
            if (size_of_field == 16)
                return AggregatedDataVariants::Type::low_cardinality_keys128;
            if (size_of_field == 32)
                return AggregatedDataVariants::Type::low_cardinality_keys256;
            throw Exception("Logical error: low cardinality numeric column has sizeOfField not in 1, 2, 4, 8, 16, 32.", ErrorCodes::LOGICAL_ERROR);
        }

        if (size_of_field == 1)
            return AggregatedDataVariants::Type::key8;
        if (size_of_field == 2)
            return AggregatedDataVariants::Type::key16;
        if (size_of_field == 4)
            return AggregatedDataVariants::Type::key32;
        if (size_of_field == 8)
            return AggregatedDataVariants::Type::key64;
        if (size_of_field == 16)
            return AggregatedDataVariants::Type::keys128;
        if (size_of_field == 32)
            return AggregatedDataVariants::Type::keys256;
        throw Exception("Logical error: numeric column has sizeOfField not in 1, 2, 4, 8, 16, 32.", ErrorCodes::LOGICAL_ERROR);
    }

    if (params.keys_size == 1 && isFixedString(types_removed_nullable[0]))
    {
        if (has_low_cardinality)
            return AggregatedDataVariants::Type::low_cardinality_key_fixed_string;
        else
            return AggregatedDataVariants::Type::key_fixed_string;
    }

    /// If all keys fits in N bits, will use hash table with all keys packed (placed contiguously) to single N-bit key.
    if (params.keys_size == num_fixed_contiguous_keys)
    {
        if (has_low_cardinality)
        {
            if (keys_bytes <= 16)
                return AggregatedDataVariants::Type::low_cardinality_keys128;
            if (keys_bytes <= 32)
                return AggregatedDataVariants::Type::low_cardinality_keys256;
        }

        if (keys_bytes <= 2)
            return AggregatedDataVariants::Type::keys16;
        if (keys_bytes <= 4)
            return AggregatedDataVariants::Type::keys32;
        if (keys_bytes <= 8)
            return AggregatedDataVariants::Type::keys64;
        if (keys_bytes <= 16)
            return AggregatedDataVariants::Type::keys128;
        if (keys_bytes <= 32)
            return AggregatedDataVariants::Type::keys256;
    }

    /// If single string key - will use hash table with references to it. Strings itself are stored separately in Arena.
    if (params.keys_size == 1 && isString(types_removed_nullable[0]))
    {
        if (has_low_cardinality)
            return AggregatedDataVariants::Type::low_cardinality_key_string;
        else
            return AggregatedDataVariants::Type::key_string;
    }

    return AggregatedDataVariants::Type::serialized;
}

template <bool skip_compiled_aggregate_functions>
void Aggregator::createAggregateStates(AggregateDataPtr & aggregate_data) const
{
    for (size_t j = 0; j < params.aggregates_size; ++j)
    {
        if constexpr (skip_compiled_aggregate_functions)
            if (is_aggregate_function_compiled[j])
                continue;

        try
        {
            /** An exception may occur if there is a shortage of memory.
              * In order that then everything is properly destroyed, we "roll back" some of the created states.
              * The code is not very convenient.
              */
            aggregate_functions[j]->create(aggregate_data + offsets_of_aggregate_states[j]);
        }
        catch (...)
        {
            for (size_t rollback_j = 0; rollback_j < j; ++rollback_j)
            {
                if constexpr (skip_compiled_aggregate_functions)
                    if (is_aggregate_function_compiled[j])
                        continue;

                aggregate_functions[rollback_j]->destroy(aggregate_data + offsets_of_aggregate_states[rollback_j]);
            }

            throw;
        }
    }
}

bool Aggregator::hasSparseArguments(AggregateFunctionInstruction * aggregate_instructions)
{
    for (auto * inst = aggregate_instructions; inst->that; ++inst)
        if (inst->has_sparse_arguments)
            return true;
    return false;
}

void Aggregator::executeOnBlockSmall(
    AggregatedDataVariants & result,
    size_t row_begin,
    size_t row_end,
    ColumnRawPtrs & key_columns,
    AggregateFunctionInstruction * aggregate_instructions) const
{
    /// `result` will destroy the states of aggregate functions in the destructor
    result.aggregator = this;

    /// How to perform the aggregation?
    if (result.empty())
    {
        initDataVariantsWithSizeHint(result, method_chosen, params);
        result.keys_size = params.keys_size;
        result.key_sizes = key_sizes;
    }

    executeImpl(result, row_begin, row_end, key_columns, aggregate_instructions);
}

void Aggregator::mergeOnBlockSmall(
    AggregatedDataVariants & result,
    size_t row_begin,
    size_t row_end,
    const AggregateColumnsConstData & aggregate_columns_data,
    const ColumnRawPtrs & key_columns) const
{
    /// `result` will destroy the states of aggregate functions in the destructor
    result.aggregator = this;

    /// How to perform the aggregation?
    if (result.empty())
    {
        initDataVariantsWithSizeHint(result, method_chosen, params);
        result.keys_size = params.keys_size;
        result.key_sizes = key_sizes;
    }

    if (false) {} // NOLINT
#define M(NAME, IS_TWO_LEVEL) \
    else if (result.type == AggregatedDataVariants::Type::NAME) \
        mergeStreamsImpl(result.aggregates_pool, *result.NAME, result.NAME->data, \
                         result.without_key, /* no_more_keys= */ false, \
                         row_begin, row_end, \
                         aggregate_columns_data, key_columns, result.aggregates_pool);

    APPLY_FOR_AGGREGATED_VARIANTS(M)
#undef M
    else
        throw Exception("Unknown aggregated data variant.", ErrorCodes::UNKNOWN_AGGREGATED_DATA_VARIANT);
}

void Aggregator::executeImpl(
    AggregatedDataVariants & result,
    size_t row_begin,
    size_t row_end,
    ColumnRawPtrs & key_columns,
    AggregateFunctionInstruction * aggregate_instructions,
    bool no_more_keys,
    AggregateDataPtr overflow_row) const
{
    #define M(NAME, IS_TWO_LEVEL) \
        else if (result.type == AggregatedDataVariants::Type::NAME) \
            executeImpl(*result.NAME, result.aggregates_pool, row_begin, row_end, key_columns, aggregate_instructions, no_more_keys, overflow_row);

    if (false) {} // NOLINT
    APPLY_FOR_AGGREGATED_VARIANTS(M)
    #undef M
}

/** It's interesting - if you remove `noinline`, then gcc for some reason will inline this function, and the performance decreases (~ 10%).
  * (Probably because after the inline of this function, more internal functions no longer be inlined.)
  * Inline does not make sense, since the inner loop is entirely inside this function.
  */
template <typename Method>
void NO_INLINE Aggregator::executeImpl(
    Method & method,
    Arena * aggregates_pool,
    size_t row_begin,
    size_t row_end,
    ColumnRawPtrs & key_columns,
    AggregateFunctionInstruction * aggregate_instructions,
    bool no_more_keys,
    AggregateDataPtr overflow_row) const
{
    typename Method::State state(key_columns, key_sizes, aggregation_state_cache);

    if (!no_more_keys)
    {
        /// Prefetching doesn't make sense for small hash tables, because they fit in caches entirely.
        const bool prefetch = Method::State::has_cheap_key_calculation && params.enable_prefetch
            && (method.data.getBufferSizeInBytes() > min_bytes_for_prefetch);

#if USE_EMBEDDED_COMPILER
        if (compiled_aggregate_functions_holder && !hasSparseArguments(aggregate_instructions))
        {
            if (prefetch)
                executeImplBatch<false, true, true>(
                    method, state, aggregates_pool, row_begin, row_end, aggregate_instructions, overflow_row);
            else
                executeImplBatch<false, true, false>(
                    method, state, aggregates_pool, row_begin, row_end, aggregate_instructions, overflow_row);
        }
        else
#endif
        {
            if (prefetch)
                executeImplBatch<false, false, true>(
                    method, state, aggregates_pool, row_begin, row_end, aggregate_instructions, overflow_row);
            else
                executeImplBatch<false, false, false>(
                    method, state, aggregates_pool, row_begin, row_end, aggregate_instructions, overflow_row);
        }
    }
    else
    {
        executeImplBatch<true, false, false>(method, state, aggregates_pool, row_begin, row_end, aggregate_instructions, overflow_row);
    }
}

template <bool no_more_keys, bool use_compiled_functions, bool prefetch, typename Method>
void NO_INLINE Aggregator::executeImplBatch(
    Method & method,
    typename Method::State & state,
    Arena * aggregates_pool,
    size_t row_begin,
    size_t row_end,
    AggregateFunctionInstruction * aggregate_instructions,
    AggregateDataPtr overflow_row) const
{
    using KeyHolder = decltype(state.getKeyHolder(0, std::declval<Arena &>()));

    /// During processing of row #i we will prefetch HashTable cell for row #(i + prefetch_look_ahead).
    PrefetchingHelper prefetching;
    size_t prefetch_look_ahead = prefetching.getInitialLookAheadValue();

    /// Optimization for special case when there are no aggregate functions.
    if (params.aggregates_size == 0)
    {
        if constexpr (no_more_keys)
            return;

        /// For all rows.
        AggregateDataPtr place = aggregates_pool->alloc(0);
        for (size_t i = row_begin; i < row_end; ++i)
        {
            if constexpr (prefetch && HasPrefetchMemberFunc<decltype(method.data), KeyHolder>)
            {
                if (i == row_begin + prefetching.iterationsToMeasure())
                    prefetch_look_ahead = prefetching.calcPrefetchLookAhead();

                if (i + prefetch_look_ahead < row_end)
                {
                    auto && key_holder = state.getKeyHolder(i + prefetch_look_ahead, *aggregates_pool);
                    method.data.prefetch(std::move(key_holder));
                }
            }

            state.emplaceKey(method.data, i, *aggregates_pool).setMapped(place);
        }
        return;
    }

    /// Optimization for special case when aggregating by 8bit key.
    if constexpr (!no_more_keys && std::is_same_v<Method, typename decltype(AggregatedDataVariants::key8)::element_type>)
    {
        /// We use another method if there are aggregate functions with -Array combinator.
        bool has_arrays = false;
        for (AggregateFunctionInstruction * inst = aggregate_instructions; inst->that; ++inst)
        {
            if (inst->offsets)
            {
                has_arrays = true;
                break;
            }
        }

        if (!has_arrays && !hasSparseArguments(aggregate_instructions))
        {
            for (AggregateFunctionInstruction * inst = aggregate_instructions; inst->that; ++inst)
            {
                inst->batch_that->addBatchLookupTable8(
                    row_begin,
                    row_end,
                    reinterpret_cast<AggregateDataPtr *>(method.data.data()),
                    inst->state_offset,
                    [&](AggregateDataPtr & aggregate_data)
                    {
                        aggregate_data = aggregates_pool->alignedAlloc(total_size_of_aggregate_states, align_aggregate_states);
                        createAggregateStates(aggregate_data);
                    },
                    state.getKeyData(),
                    inst->batch_arguments,
                    aggregates_pool);
            }
            return;
        }
    }

    /// NOTE: only row_end-row_start is required, but:
    /// - this affects only optimize_aggregation_in_order,
    /// - this is just a pointer, so it should not be significant,
    /// - and plus this will require other changes in the interface.
    std::unique_ptr<AggregateDataPtr[]> places(new AggregateDataPtr[row_end]);

    /// For all rows.
    for (size_t i = row_begin; i < row_end; ++i)
    {
        AggregateDataPtr aggregate_data = nullptr;

        if constexpr (!no_more_keys)
        {
            if constexpr (prefetch && HasPrefetchMemberFunc<decltype(method.data), KeyHolder>)
            {
                if (i == row_begin + prefetching.iterationsToMeasure())
                    prefetch_look_ahead = prefetching.calcPrefetchLookAhead();

                if (i + prefetch_look_ahead < row_end)
                {
                    auto && key_holder = state.getKeyHolder(i + prefetch_look_ahead, *aggregates_pool);
                    method.data.prefetch(std::move(key_holder));
                }
            }

            auto emplace_result = state.emplaceKey(method.data, i, *aggregates_pool);

            /// If a new key is inserted, initialize the states of the aggregate functions, and possibly something related to the key.
            if (emplace_result.isInserted())
            {
                /// exception-safety - if you can not allocate memory or create states, then destructors will not be called.
                emplace_result.setMapped(nullptr);

                aggregate_data = aggregates_pool->alignedAlloc(total_size_of_aggregate_states, align_aggregate_states);

#if USE_EMBEDDED_COMPILER
                if constexpr (use_compiled_functions)
                {
                    const auto & compiled_aggregate_functions = compiled_aggregate_functions_holder->compiled_aggregate_functions;
                    compiled_aggregate_functions.create_aggregate_states_function(aggregate_data);
                    if (compiled_aggregate_functions.functions_count != aggregate_functions.size())
                    {
                        static constexpr bool skip_compiled_aggregate_functions = true;
                        createAggregateStates<skip_compiled_aggregate_functions>(aggregate_data);
                    }

#if defined(MEMORY_SANITIZER)

                    /// We compile only functions that do not allocate some data in Arena. Only store necessary state in AggregateData place.
                    for (size_t aggregate_function_index = 0; aggregate_function_index < aggregate_functions.size(); ++aggregate_function_index)
                    {
                        if (!is_aggregate_function_compiled[aggregate_function_index])
                            continue;

                        auto aggregate_data_with_offset = aggregate_data + offsets_of_aggregate_states[aggregate_function_index];
                        auto data_size = params.aggregates[aggregate_function_index].function->sizeOfData();
                        __msan_unpoison(aggregate_data_with_offset, data_size);
                    }
#endif
                }
                else
#endif
                {
                    createAggregateStates(aggregate_data);
                }

                emplace_result.setMapped(aggregate_data);
            }
            else
                aggregate_data = emplace_result.getMapped();

            assert(aggregate_data != nullptr);
        }
        else
        {
            /// Add only if the key already exists.
            auto find_result = state.findKey(method.data, i, *aggregates_pool);
            if (find_result.isFound())
                aggregate_data = find_result.getMapped();
            else
                aggregate_data = overflow_row;
        }

        places[i] = aggregate_data;
    }

#if USE_EMBEDDED_COMPILER
    if constexpr (use_compiled_functions)
    {
        std::vector<ColumnData> columns_data;

        for (size_t i = 0; i < aggregate_functions.size(); ++i)
        {
            if (!is_aggregate_function_compiled[i])
                continue;

            AggregateFunctionInstruction * inst = aggregate_instructions + i;
            size_t arguments_size = inst->that->getArgumentTypes().size(); // NOLINT

            for (size_t argument_index = 0; argument_index < arguments_size; ++argument_index)
                columns_data.emplace_back(getColumnData(inst->batch_arguments[argument_index]));
        }

        auto add_into_aggregate_states_function = compiled_aggregate_functions_holder->compiled_aggregate_functions.add_into_aggregate_states_function;
        add_into_aggregate_states_function(row_begin, row_end, columns_data.data(), places.get());
    }
#endif

    /// Add values to the aggregate functions.
    for (size_t i = 0; i < aggregate_functions.size(); ++i)
    {
#if USE_EMBEDDED_COMPILER
        if constexpr (use_compiled_functions)
            if (is_aggregate_function_compiled[i])
                continue;
#endif

        AggregateFunctionInstruction * inst = aggregate_instructions + i;

        if (inst->offsets)
            inst->batch_that->addBatchArray(row_begin, row_end, places.get(), inst->state_offset, inst->batch_arguments, inst->offsets, aggregates_pool);
        else if (inst->has_sparse_arguments)
            inst->batch_that->addBatchSparse(row_begin, row_end, places.get(), inst->state_offset, inst->batch_arguments, aggregates_pool);
        else
            inst->batch_that->addBatch(row_begin, row_end, places.get(), inst->state_offset, inst->batch_arguments, aggregates_pool);
    }
}


template <bool use_compiled_functions>
void NO_INLINE Aggregator::executeWithoutKeyImpl(
    AggregatedDataWithoutKey & res,
    size_t row_begin, size_t row_end,
    AggregateFunctionInstruction * aggregate_instructions,
    Arena * arena) const
{
    if (row_begin == row_end)
        return;

#if USE_EMBEDDED_COMPILER
    if constexpr (use_compiled_functions)
    {
        std::vector<ColumnData> columns_data;

        for (size_t i = 0; i < aggregate_functions.size(); ++i)
        {
            if (!is_aggregate_function_compiled[i])
                continue;

            AggregateFunctionInstruction * inst = aggregate_instructions + i;
            size_t arguments_size = inst->that->getArgumentTypes().size();

            for (size_t argument_index = 0; argument_index < arguments_size; ++argument_index)
            {
                columns_data.emplace_back(getColumnData(inst->batch_arguments[argument_index]));
            }
        }

        auto add_into_aggregate_states_function_single_place = compiled_aggregate_functions_holder->compiled_aggregate_functions.add_into_aggregate_states_function_single_place;
        add_into_aggregate_states_function_single_place(row_begin, row_end, columns_data.data(), res);

#if defined(MEMORY_SANITIZER)

        /// We compile only functions that do not allocate some data in Arena. Only store necessary state in AggregateData place.
        for (size_t aggregate_function_index = 0; aggregate_function_index < aggregate_functions.size(); ++aggregate_function_index)
        {
            if (!is_aggregate_function_compiled[aggregate_function_index])
                continue;

            auto aggregate_data_with_offset = res + offsets_of_aggregate_states[aggregate_function_index];
            auto data_size = params.aggregates[aggregate_function_index].function->sizeOfData();
            __msan_unpoison(aggregate_data_with_offset, data_size);
        }
#endif
    }
#endif

    /// Adding values
    for (size_t i = 0; i < aggregate_functions.size(); ++i)
    {
        AggregateFunctionInstruction * inst = aggregate_instructions + i;

#if USE_EMBEDDED_COMPILER
        if constexpr (use_compiled_functions)
            if (is_aggregate_function_compiled[i])
                continue;
#endif

        if (inst->offsets)
            inst->batch_that->addBatchSinglePlace(
                inst->offsets[static_cast<ssize_t>(row_begin) - 1],
                inst->offsets[row_end - 1],
                res + inst->state_offset,
                inst->batch_arguments,
                arena);
        else if (inst->has_sparse_arguments)
            inst->batch_that->addBatchSparseSinglePlace(
                row_begin, row_end,
                res + inst->state_offset,
                inst->batch_arguments,
                arena);
        else
            inst->batch_that->addBatchSinglePlace(
                row_begin, row_end,
                res + inst->state_offset,
                inst->batch_arguments,
                arena);
    }
}


void NO_INLINE Aggregator::executeOnIntervalWithoutKeyImpl(
    AggregatedDataVariants & data_variants,
    size_t row_begin,
    size_t row_end,
    AggregateFunctionInstruction * aggregate_instructions) const
{
    /// `data_variants` will destroy the states of aggregate functions in the destructor
    data_variants.aggregator = this;
    data_variants.init(AggregatedDataVariants::Type::without_key);

    AggregatedDataWithoutKey & res = data_variants.without_key;

    /// Adding values
    for (AggregateFunctionInstruction * inst = aggregate_instructions; inst->that; ++inst)
    {
        if (inst->offsets)
            inst->batch_that->addBatchSinglePlaceFromInterval(
                inst->offsets[static_cast<ssize_t>(row_begin) - 1],
                inst->offsets[row_end - 1],
                res + inst->state_offset,
                inst->batch_arguments, data_variants.aggregates_pool);
        else
            inst->batch_that->addBatchSinglePlaceFromInterval(
                row_begin,
                row_end,
                res + inst->state_offset,
                inst->batch_arguments,
                data_variants.aggregates_pool);
    }
}

void NO_INLINE Aggregator::mergeOnIntervalWithoutKeyImpl(
    AggregatedDataVariants & data_variants,
    size_t row_begin,
    size_t row_end,
    const AggregateColumnsConstData & aggregate_columns_data) const
{
    /// `data_variants` will destroy the states of aggregate functions in the destructor
    data_variants.aggregator = this;
    data_variants.init(AggregatedDataVariants::Type::without_key);

    mergeWithoutKeyStreamsImpl(data_variants, row_begin, row_end, aggregate_columns_data);
}


void Aggregator::prepareAggregateInstructions(
    Columns columns,
    AggregateColumns & aggregate_columns,
    Columns & materialized_columns,
    AggregateFunctionInstructions & aggregate_functions_instructions,
    NestedColumnsHolder & nested_columns_holder) const
{
    for (size_t i = 0; i < params.aggregates_size; ++i)
        aggregate_columns[i].resize(params.aggregates[i].argument_names.size());

    aggregate_functions_instructions.resize(params.aggregates_size + 1);
    aggregate_functions_instructions[params.aggregates_size].that = nullptr;

    for (size_t i = 0; i < params.aggregates_size; ++i)
    {
        bool allow_sparse_arguments = aggregate_columns[i].size() == 1;
        bool has_sparse_arguments = false;

        for (size_t j = 0; j < aggregate_columns[i].size(); ++j)
        {
            const auto pos = header.getPositionByName(params.aggregates[i].argument_names[j]);
            materialized_columns.push_back(columns.at(pos)->convertToFullColumnIfConst());
            aggregate_columns[i][j] = materialized_columns.back().get();

            auto full_column = allow_sparse_arguments
                ? aggregate_columns[i][j]->getPtr()
                : recursiveRemoveSparse(aggregate_columns[i][j]->getPtr());

            full_column = recursiveRemoveLowCardinality(full_column);
            if (full_column.get() != aggregate_columns[i][j])
            {
                materialized_columns.emplace_back(std::move(full_column));
                aggregate_columns[i][j] = materialized_columns.back().get();
            }

            if (aggregate_columns[i][j]->isSparse())
                has_sparse_arguments = true;
        }

        aggregate_functions_instructions[i].has_sparse_arguments = has_sparse_arguments;
        aggregate_functions_instructions[i].arguments = aggregate_columns[i].data();
        aggregate_functions_instructions[i].state_offset = offsets_of_aggregate_states[i];

        const auto * that = aggregate_functions[i];
        /// Unnest consecutive trailing -State combinators
        while (const auto * func = typeid_cast<const AggregateFunctionState *>(that))
            that = func->getNestedFunction().get();
        aggregate_functions_instructions[i].that = that;

        if (const auto * func = typeid_cast<const AggregateFunctionArray *>(that))
        {
            /// Unnest consecutive -State combinators before -Array
            that = func->getNestedFunction().get();
            while (const auto * nested_func = typeid_cast<const AggregateFunctionState *>(that))
                that = nested_func->getNestedFunction().get();
            auto [nested_columns, offsets] = checkAndGetNestedArrayOffset(aggregate_columns[i].data(), that->getArgumentTypes().size());
            nested_columns_holder.push_back(std::move(nested_columns));
            aggregate_functions_instructions[i].batch_arguments = nested_columns_holder.back().data();
            aggregate_functions_instructions[i].offsets = offsets;
        }
        else
            aggregate_functions_instructions[i].batch_arguments = aggregate_columns[i].data();

        aggregate_functions_instructions[i].batch_that = that;
    }
}


bool Aggregator::executeOnBlock(const Block & block,
    AggregatedDataVariants & result,
    ColumnRawPtrs & key_columns,
    AggregateColumns & aggregate_columns,
    bool & no_more_keys) const
{
    return executeOnBlock(block.getColumns(),
        /* row_begin= */ 0, block.rows(),
        result,
        key_columns,
        aggregate_columns,
        no_more_keys);
}


bool Aggregator::executeOnBlock(Columns columns,
    size_t row_begin, size_t row_end,
    AggregatedDataVariants & result,
    ColumnRawPtrs & key_columns,
    AggregateColumns & aggregate_columns,
    bool & no_more_keys) const
{
    /// `result` will destroy the states of aggregate functions in the destructor
    result.aggregator = this;

    /// How to perform the aggregation?
    if (result.empty())
    {
        initDataVariantsWithSizeHint(result, method_chosen, params);
        result.keys_size = params.keys_size;
        result.key_sizes = key_sizes;
        LOG_TRACE(log, "Aggregation method: {}", result.getMethodName());
    }

    /** Constant columns are not supported directly during aggregation.
      * To make them work anyway, we materialize them.
      */
    Columns materialized_columns;

    /// Remember the columns we will work with
    for (size_t i = 0; i < params.keys_size; ++i)
    {
        materialized_columns.push_back(recursiveRemoveSparse(columns.at(keys_positions[i]))->convertToFullColumnIfConst());
        key_columns[i] = materialized_columns.back().get();

        if (!result.isLowCardinality())
        {
            auto column_no_lc = recursiveRemoveLowCardinality(key_columns[i]->getPtr());
            if (column_no_lc.get() != key_columns[i])
            {
                materialized_columns.emplace_back(std::move(column_no_lc));
                key_columns[i] = materialized_columns.back().get();
            }
        }
    }

    NestedColumnsHolder nested_columns_holder;
    AggregateFunctionInstructions aggregate_functions_instructions;
    prepareAggregateInstructions(columns, aggregate_columns, materialized_columns, aggregate_functions_instructions, nested_columns_holder);

    if ((params.overflow_row || result.type == AggregatedDataVariants::Type::without_key) && !result.without_key)
    {
        AggregateDataPtr place = result.aggregates_pool->alignedAlloc(total_size_of_aggregate_states, align_aggregate_states);
        createAggregateStates(place);
        result.without_key = place;
    }

    /// We select one of the aggregation methods and call it.

    /// For the case when there are no keys (all aggregate into one row).
    if (result.type == AggregatedDataVariants::Type::without_key)
    {
        /// TODO: Enable compilation after investigation
// #if USE_EMBEDDED_COMPILER
//         if (compiled_aggregate_functions_holder)
//         {
//             executeWithoutKeyImpl<true>(result.without_key, row_begin, row_end, aggregate_functions_instructions.data(), result.aggregates_pool);
//         }
//         else
// #endif
        {
            executeWithoutKeyImpl<false>(result.without_key, row_begin, row_end, aggregate_functions_instructions.data(), result.aggregates_pool);
        }
    }
    else
    {
        /// This is where data is written that does not fit in `max_rows_to_group_by` with `group_by_overflow_mode = any`.
        AggregateDataPtr overflow_row_ptr = params.overflow_row ? result.without_key : nullptr;
        executeImpl(result, row_begin, row_end, key_columns, aggregate_functions_instructions.data(), no_more_keys, overflow_row_ptr);
    }

    size_t result_size = result.sizeWithoutOverflowRow();
    Int64 current_memory_usage = 0;
    if (auto * memory_tracker_child = CurrentThread::getMemoryTracker())
        if (auto * memory_tracker = memory_tracker_child->getParent())
            current_memory_usage = memory_tracker->get();

    /// Here all the results in the sum are taken into account, from different threads.
    auto result_size_bytes = current_memory_usage - memory_usage_before_aggregation;

    bool worth_convert_to_two_level = worthConvertToTwoLevel(
        params.group_by_two_level_threshold, result_size, params.group_by_two_level_threshold_bytes, result_size_bytes);

    /** Converting to a two-level data structure.
      * It allows you to make, in the subsequent, an effective merge - either economical from memory or parallel.
      */
    if (result.isConvertibleToTwoLevel() && worth_convert_to_two_level)
        result.convertToTwoLevel();

    /// Checking the constraints.
    if (!checkLimits(result_size, no_more_keys))
        return false;

    /** Flush data to disk if too much RAM is consumed.
      * Data can only be flushed to disk if a two-level aggregation structure is used.
      */
    if (params.max_bytes_before_external_group_by
        && result.isTwoLevel()
        && current_memory_usage > static_cast<Int64>(params.max_bytes_before_external_group_by)
        && worth_convert_to_two_level)
    {
        size_t size = current_memory_usage + params.min_free_disk_space;
        writeToTemporaryFile(result, size);
    }

    return true;
}


void Aggregator::writeToTemporaryFile(AggregatedDataVariants & data_variants, size_t max_temp_file_size) const
{
    if (!tmp_data)
        throw Exception("Cannot write to temporary file because temporary file is not initialized", ErrorCodes::LOGICAL_ERROR);

    Stopwatch watch;
    size_t rows = data_variants.size();

<<<<<<< HEAD
    auto file = createTempFile(max_temp_file_size);

    const auto & path = file->path();
    WriteBufferFromFile file_buf(path);
    WriteBufferFinalizer file_buf_finalizer(&file_buf);
    CompressedWriteBuffer compressed_buf(file_buf);
    WriteBufferFinalizer compressed_buf_finalizer(&compressed_buf);
    NativeWriter block_out(compressed_buf, DBMS_TCP_PROTOCOL_VERSION, getHeader(false));

    LOG_DEBUG(log, "Writing part of aggregation data into temporary file {}", path);
=======
    auto & out_stream = tmp_data->createStream(getHeader(false), max_temp_file_size);
>>>>>>> c2749a89
    ProfileEvents::increment(ProfileEvents::ExternalAggregationWritePart);

    LOG_DEBUG(log, "Writing part of aggregation data into temporary file {}", out_stream.path());

    /// Flush only two-level data and possibly overflow data.

#define M(NAME) \
    else if (data_variants.type == AggregatedDataVariants::Type::NAME) \
        writeToTemporaryFileImpl(data_variants, *data_variants.NAME, out_stream);

    if (false) {} // NOLINT
    APPLY_FOR_VARIANTS_TWO_LEVEL(M)
#undef M
    else
        throw Exception("Unknown aggregated data variant", ErrorCodes::UNKNOWN_AGGREGATED_DATA_VARIANT);

    /// NOTE Instead of freeing up memory and creating new hash tables and arenas, you can re-use the old ones.
    data_variants.init(data_variants.type);
    data_variants.aggregates_pools = Arenas(1, std::make_shared<Arena>());
    data_variants.aggregates_pool = data_variants.aggregates_pools.back().get();
    if (params.overflow_row || data_variants.type == AggregatedDataVariants::Type::without_key)
    {
        AggregateDataPtr place = data_variants.aggregates_pool->alignedAlloc(total_size_of_aggregate_states, align_aggregate_states);
        createAggregateStates(place);
        data_variants.without_key = place;
    }

<<<<<<< HEAD
    block_out.flush();
    compressed_buf_finalizer.finalize();
    file_buf_finalizer.finalize();

    double elapsed_seconds = watch.elapsedSeconds();
    size_t compressed_bytes = file_buf.count();
    size_t uncompressed_bytes = compressed_buf.count();
=======
    auto stat = out_stream.finishWriting();
>>>>>>> c2749a89

    ProfileEvents::increment(ProfileEvents::ExternalAggregationCompressedBytes, stat.compressed_size);
    ProfileEvents::increment(ProfileEvents::ExternalAggregationUncompressedBytes, stat.uncompressed_size);
    ProfileEvents::increment(ProfileEvents::ExternalProcessingCompressedBytesTotal, stat.compressed_size);
    ProfileEvents::increment(ProfileEvents::ExternalProcessingUncompressedBytesTotal, stat.uncompressed_size);

    double elapsed_seconds = watch.elapsedSeconds();
    double compressed_size = stat.compressed_size;
    double uncompressed_size = stat.uncompressed_size;
    LOG_DEBUG(log,
        "Written part in {:.3f} sec., {} rows, {} uncompressed, {} compressed,"
        " {:.3f} uncompressed bytes per row, {:.3f} compressed bytes per row, compression rate: {:.3f}"
        " ({:.3f} rows/sec., {}/sec. uncompressed, {}/sec. compressed)",
        elapsed_seconds,
        rows,
        ReadableSize(uncompressed_size),
        ReadableSize(compressed_size),
        static_cast<double>(uncompressed_size) / rows,
        static_cast<double>(compressed_size) / rows,
        static_cast<double>(uncompressed_size) / compressed_size,
        static_cast<double>(rows) / elapsed_seconds,
        ReadableSize(static_cast<double>(uncompressed_size) / elapsed_seconds),
        ReadableSize(static_cast<double>(compressed_size) / elapsed_seconds));
}

template <typename Method>
Block Aggregator::convertOneBucketToBlock(
    AggregatedDataVariants & data_variants,
    Method & method,
    Arena * arena,
    bool final,
    Int32 bucket) const
{
    // Used in ConvertingAggregatedToChunksSource -> ConvertingAggregatedToChunksTransform (expects single chunk for each bucket_id).
    constexpr bool return_single_block = true;
    Block block = convertToBlockImpl<return_single_block>(
        method, method.data.impls[bucket], arena, data_variants.aggregates_pools, final, method.data.impls[bucket].size());

    block.info.bucket_num = static_cast<int>(bucket);
    return block;
}

Block Aggregator::mergeAndConvertOneBucketToBlock(
    ManyAggregatedDataVariants & variants,
    Arena * arena,
    bool final,
    Int32 bucket,
    std::atomic<bool> * is_cancelled) const
{
    auto & merged_data = *variants[0];
    auto method = merged_data.type;
    Block block;

    if (false) {} // NOLINT
#define M(NAME) \
    else if (method == AggregatedDataVariants::Type::NAME) \
    { \
        mergeBucketImpl<decltype(merged_data.NAME)::element_type>(variants, bucket, arena); \
        if (is_cancelled && is_cancelled->load(std::memory_order_seq_cst)) \
            return {}; \
        block = convertOneBucketToBlock(merged_data, *merged_data.NAME, arena, final, bucket); \
    }

    APPLY_FOR_VARIANTS_TWO_LEVEL(M)
#undef M

    return block;
}


template <typename Method>
void Aggregator::writeToTemporaryFileImpl(
    AggregatedDataVariants & data_variants,
    Method & method,
    TemporaryFileStream & out) const
{
    size_t max_temporary_block_size_rows = 0;
    size_t max_temporary_block_size_bytes = 0;

    auto update_max_sizes = [&](const Block & block)
    {
        size_t block_size_rows = block.rows();
        size_t block_size_bytes = block.bytes();

        if (block_size_rows > max_temporary_block_size_rows)
            max_temporary_block_size_rows = block_size_rows;
        if (block_size_bytes > max_temporary_block_size_bytes)
            max_temporary_block_size_bytes = block_size_bytes;
    };

    for (UInt32 bucket = 0; bucket < Method::Data::NUM_BUCKETS; ++bucket)
    {
        Block block = convertOneBucketToBlock(data_variants, method, data_variants.aggregates_pool, false, bucket);
        out.write(block);
        update_max_sizes(block);
    }

    if (params.overflow_row)
    {
        Block block = prepareBlockAndFillWithoutKey(data_variants, false, true);
        out.write(block);
        update_max_sizes(block);
    }

    /// Pass ownership of the aggregate functions states:
    /// `data_variants` will not destroy them in the destructor, they are now owned by ColumnAggregateFunction objects.
    data_variants.aggregator = nullptr;

    LOG_DEBUG(log, "Max size of temporary block: {} rows, {}.", max_temporary_block_size_rows, ReadableSize(max_temporary_block_size_bytes));
}


bool Aggregator::checkLimits(size_t result_size, bool & no_more_keys) const
{
    if (!no_more_keys && params.max_rows_to_group_by && result_size > params.max_rows_to_group_by)
    {
        switch (params.group_by_overflow_mode)
        {
            case OverflowMode::THROW:
                ProfileEvents::increment(ProfileEvents::OverflowThrow);
                throw Exception("Limit for rows to GROUP BY exceeded: has " + toString(result_size)
                    + " rows, maximum: " + toString(params.max_rows_to_group_by),
                    ErrorCodes::TOO_MANY_ROWS);

            case OverflowMode::BREAK:
                ProfileEvents::increment(ProfileEvents::OverflowBreak);
                return false;

            case OverflowMode::ANY:
                ProfileEvents::increment(ProfileEvents::OverflowAny);
                no_more_keys = true;
                break;
        }
    }

    /// Some aggregate functions cannot throw exceptions on allocations (e.g. from C malloc)
    /// but still tracks memory. Check it here.
    CurrentMemoryTracker::check();
    return true;
}


template <bool return_single_block, typename Method, typename Table>
Aggregator::ConvertToBlockRes<return_single_block>
Aggregator::convertToBlockImpl(Method & method, Table & data, Arena * arena, Arenas & aggregates_pools, bool final, size_t rows) const
{
    if (data.empty())
    {
        auto && out_cols = prepareOutputBlockColumns(params, aggregate_functions, getHeader(final), aggregates_pools, final, rows);
        return {finalizeBlock(params, getHeader(final), std::move(out_cols), final, rows)};
    }

    ConvertToBlockRes<return_single_block> res;

    if (final)
    {
#if USE_EMBEDDED_COMPILER
        if (compiled_aggregate_functions_holder)
        {
            static constexpr bool use_compiled_functions = !Method::low_cardinality_optimization;
            res = convertToBlockImplFinal<Method, use_compiled_functions, return_single_block>(method, data, arena, aggregates_pools, rows);
        }
        else
#endif
        {
            res = convertToBlockImplFinal<Method, false, return_single_block>(method, data, arena, aggregates_pools, rows);
        }
    }
    else
    {
        res = convertToBlockImplNotFinal<return_single_block>(method, data, aggregates_pools, rows);
    }

    /// In order to release memory early.
    data.clearAndShrink();

    return res;
}


template <typename Mapped>
inline void Aggregator::insertAggregatesIntoColumns(Mapped & mapped, MutableColumns & final_aggregate_columns, Arena * arena) const
{
    /** Final values of aggregate functions are inserted to columns.
      * Then states of aggregate functions, that are not longer needed, are destroyed.
      *
      * We mark already destroyed states with "nullptr" in data,
      *  so they will not be destroyed in destructor of Aggregator
      * (other values will be destroyed in destructor in case of exception).
      *
      * But it becomes tricky, because we have multiple aggregate states pointed by a single pointer in data.
      * So, if exception is thrown in the middle of moving states for different aggregate functions,
      *  we have to catch exceptions and destroy all the states that are no longer needed,
      *  to keep the data in consistent state.
      *
      * It is also tricky, because there are aggregate functions with "-State" modifier.
      * When we call "insertResultInto" for them, they insert a pointer to the state to ColumnAggregateFunction
      *  and ColumnAggregateFunction will take ownership of this state.
      * So, for aggregate functions with "-State" modifier, only states of all combinators that are used
      *  after -State will be destroyed after result has been transferred to ColumnAggregateFunction.
      *  For example, if we have function `uniqStateForEachMap` after aggregation we should destroy all states that
      *  were created by combinators `-ForEach` and `-Map`, because resulting ColumnAggregateFunction will be
      *  responsible only for destruction of the states created by `uniq` function.
      * But we should mark that the data no longer owns these states.
      */

    size_t insert_i = 0;
    std::exception_ptr exception;

    try
    {
        /// Insert final values of aggregate functions into columns.
        for (; insert_i < params.aggregates_size; ++insert_i)
            aggregate_functions[insert_i]->insertResultInto(
                mapped + offsets_of_aggregate_states[insert_i],
                *final_aggregate_columns[insert_i],
                arena);
    }
    catch (...)
    {
        exception = std::current_exception();
    }

    /** Destroy states that are no longer needed. This loop does not throw.
        *
        * For functions with -State combinator we destroy only states of all combinators that are used
        *  after -State, because the ownership of the rest states is transferred to ColumnAggregateFunction
        *  and ColumnAggregateFunction will take care.
        *
        * But it's only for states that has been transferred to ColumnAggregateFunction
        *  before exception has been thrown;
        */
    for (size_t destroy_i = 0; destroy_i < params.aggregates_size; ++destroy_i)
    {
        if (destroy_i < insert_i)
            aggregate_functions[destroy_i]->destroyUpToState(mapped + offsets_of_aggregate_states[destroy_i]);
        else
            aggregate_functions[destroy_i]->destroy(mapped + offsets_of_aggregate_states[destroy_i]);
    }

    /// Mark the cell as destroyed so it will not be destroyed in destructor.
    mapped = nullptr;

    if (exception)
        std::rethrow_exception(exception);
}


template <bool use_compiled_functions>
Block Aggregator::insertResultsIntoColumns(PaddedPODArray<AggregateDataPtr> & places, OutputBlockColumns && out_cols, Arena * arena) const
{
    std::exception_ptr exception;
    size_t aggregate_functions_destroy_index = 0;

    try
    {
#if USE_EMBEDDED_COMPILER
        if constexpr (use_compiled_functions)
        {
            /** For JIT compiled functions we need to resize columns before pass them into compiled code.
              * insert_aggregates_into_columns_function function does not throw exception.
              */
            std::vector<ColumnData> columns_data;

            auto compiled_functions = compiled_aggregate_functions_holder->compiled_aggregate_functions;

            for (size_t i = 0; i < params.aggregates_size; ++i)
            {
                if (!is_aggregate_function_compiled[i])
                    continue;

                auto & final_aggregate_column = out_cols.final_aggregate_columns[i];
                final_aggregate_column = final_aggregate_column->cloneResized(places.size());
                columns_data.emplace_back(getColumnData(final_aggregate_column.get()));
            }

            auto insert_aggregates_into_columns_function = compiled_functions.insert_aggregates_into_columns_function;
            insert_aggregates_into_columns_function(0, places.size(), columns_data.data(), places.data());
        }
#endif

        for (; aggregate_functions_destroy_index < params.aggregates_size;)
        {
            if constexpr (use_compiled_functions)
            {
                if (is_aggregate_function_compiled[aggregate_functions_destroy_index])
                {
                    ++aggregate_functions_destroy_index;
                    continue;
                }
            }

            auto & final_aggregate_column = out_cols.final_aggregate_columns[aggregate_functions_destroy_index];
            size_t offset = offsets_of_aggregate_states[aggregate_functions_destroy_index];

            /** We increase aggregate_functions_destroy_index because by function contract if insertResultIntoBatch
              * throws exception, it also must destroy all necessary states.
              * Then code need to continue to destroy other aggregate function states with next function index.
              */
            size_t destroy_index = aggregate_functions_destroy_index;
            ++aggregate_functions_destroy_index;

            aggregate_functions[destroy_index]->insertResultIntoBatch(0, places.size(), places.data(), offset, *final_aggregate_column, arena);
        }
    }
    catch (...)
    {
        exception = std::current_exception();
    }

    for (; aggregate_functions_destroy_index < params.aggregates_size; ++aggregate_functions_destroy_index)
    {
        if constexpr (use_compiled_functions)
        {
            if (is_aggregate_function_compiled[aggregate_functions_destroy_index])
            {
                ++aggregate_functions_destroy_index;
                continue;
            }
        }

        size_t offset = offsets_of_aggregate_states[aggregate_functions_destroy_index];
        aggregate_functions[aggregate_functions_destroy_index]->destroyBatch(0, places.size(), places.data(), offset);
    }

    if (exception)
        std::rethrow_exception(exception);

    return finalizeBlock(params, getHeader(/* final */ true), std::move(out_cols), /* final */ true, places.size());
}

template <typename Method, bool use_compiled_functions, bool return_single_block, typename Table>
Aggregator::ConvertToBlockRes<return_single_block> NO_INLINE
Aggregator::convertToBlockImplFinal(Method & method, Table & data, Arena * arena, Arenas & aggregates_pools, size_t) const
{
    const size_t max_block_size = params.max_block_size;
    const bool final = true;
    ConvertToBlockRes<return_single_block> res;

    std::optional<OutputBlockColumns> out_cols;
    std::optional<Sizes> shuffled_key_sizes;
    PaddedPODArray<AggregateDataPtr> places;

    auto init_out_cols = [&]()
    {
        out_cols = prepareOutputBlockColumns(params, aggregate_functions, getHeader(final), aggregates_pools, final, max_block_size);

        if constexpr (Method::low_cardinality_optimization)
        {
            if (data.hasNullKeyData())
            {
                out_cols->key_columns[0]->insertDefault();
                insertAggregatesIntoColumns(data.getNullKeyData(), out_cols->final_aggregate_columns, arena);
                data.hasNullKeyData() = false;
            }
        }

        shuffled_key_sizes = method.shuffleKeyColumns(out_cols->raw_key_columns, key_sizes);

        places.reserve(max_block_size);
    };

    // should be invoked at least once, because null data might be the only content of the `data`
    init_out_cols();

    data.forEachValue(
        [&](const auto & key, auto & mapped)
        {
            if (!out_cols.has_value())
                init_out_cols();

            const auto & key_sizes_ref = shuffled_key_sizes ? *shuffled_key_sizes : key_sizes;
            method.insertKeyIntoColumns(key, out_cols->raw_key_columns, key_sizes_ref);
            places.emplace_back(mapped);

            /// Mark the cell as destroyed so it will not be destroyed in destructor.
            mapped = nullptr;

            if constexpr (!return_single_block)
            {
                if (places.size() >= max_block_size)
                {
                    res.emplace_back(insertResultsIntoColumns<use_compiled_functions>(places, std::move(out_cols.value()), arena));
                    places.clear();
                    out_cols.reset();
                }
            }
        });

    if constexpr (return_single_block)
    {
        return insertResultsIntoColumns<use_compiled_functions>(places, std::move(out_cols.value()), arena);
    }
    else
    {
        if (out_cols.has_value())
            res.emplace_back(insertResultsIntoColumns<use_compiled_functions>(places, std::move(out_cols.value()), arena));
        return res;
    }
}

template <bool return_single_block, typename Method, typename Table>
Aggregator::ConvertToBlockRes<return_single_block> NO_INLINE
Aggregator::convertToBlockImplNotFinal(Method & method, Table & data, Arenas & aggregates_pools, size_t) const
{
    const size_t max_block_size = params.max_block_size;
    const bool final = false;
    ConvertToBlockRes<return_single_block> res;

    std::optional<OutputBlockColumns> out_cols;
    std::optional<Sizes> shuffled_key_sizes;

    auto init_out_cols = [&]()
    {
        out_cols = prepareOutputBlockColumns(params, aggregate_functions, getHeader(final), aggregates_pools, final, max_block_size);

        if constexpr (Method::low_cardinality_optimization)
        {
            if (data.hasNullKeyData())
            {
                out_cols->raw_key_columns[0]->insertDefault();

                for (size_t i = 0; i < params.aggregates_size; ++i)
                    out_cols->aggregate_columns_data[i]->push_back(data.getNullKeyData() + offsets_of_aggregate_states[i]);

                data.getNullKeyData() = nullptr;
                data.hasNullKeyData() = false;
            }
        }

        shuffled_key_sizes = method.shuffleKeyColumns(out_cols->raw_key_columns, key_sizes);
    };

    // should be invoked at least once, because null data might be the only content of the `data`
    init_out_cols();

    size_t rows_in_current_block = 0;

    data.forEachValue(
        [&](const auto & key, auto & mapped)
        {
            if (!out_cols.has_value())
                init_out_cols();

            const auto & key_sizes_ref = shuffled_key_sizes ? *shuffled_key_sizes : key_sizes;
            method.insertKeyIntoColumns(key, out_cols->raw_key_columns, key_sizes_ref);

            /// reserved, so push_back does not throw exceptions
            for (size_t i = 0; i < params.aggregates_size; ++i)
                out_cols->aggregate_columns_data[i]->push_back(mapped + offsets_of_aggregate_states[i]);

            mapped = nullptr;

            ++rows_in_current_block;

            if constexpr (!return_single_block)
            {
                if (rows_in_current_block >= max_block_size)
                {
                    res.emplace_back(finalizeBlock(params, getHeader(final), std::move(out_cols.value()), final, rows_in_current_block));
                    out_cols.reset();
                    rows_in_current_block = 0;
                }
            }
        });

    if constexpr (return_single_block)
    {
        return finalizeBlock(params, getHeader(final), std::move(out_cols).value(), final, rows_in_current_block);
    }
    else
    {
        if (rows_in_current_block)
            res.emplace_back(finalizeBlock(params, getHeader(final), std::move(out_cols).value(), final, rows_in_current_block));
        return res;
    }
    return res;
}

void Aggregator::addSingleKeyToAggregateColumns(
    AggregatedDataVariants & data_variants,
    MutableColumns & aggregate_columns) const
{
    auto & data = data_variants.without_key;

    size_t i = 0;
    try
    {
        for (i = 0; i < params.aggregates_size; ++i)
        {
            auto & column_aggregate_func = assert_cast<ColumnAggregateFunction &>(*aggregate_columns[i]);
            column_aggregate_func.getData().push_back(data + offsets_of_aggregate_states[i]);
        }
    }
    catch (...)
    {
        /// Rollback
        for (size_t rollback_i = 0; rollback_i < i; ++rollback_i)
        {
            auto & column_aggregate_func = assert_cast<ColumnAggregateFunction &>(*aggregate_columns[rollback_i]);
            column_aggregate_func.getData().pop_back();
        }
        throw;
    }

    data = nullptr;
}

void Aggregator::addArenasToAggregateColumns(
    const AggregatedDataVariants & data_variants,
    MutableColumns & aggregate_columns) const
{
    for (size_t i = 0; i < params.aggregates_size; ++i)
    {
        auto & column_aggregate_func = assert_cast<ColumnAggregateFunction &>(*aggregate_columns[i]);
        for (const auto & pool : data_variants.aggregates_pools)
            column_aggregate_func.addArena(pool);
    }
}

void Aggregator::createStatesAndFillKeyColumnsWithSingleKey(
    AggregatedDataVariants & data_variants,
    Columns & key_columns,
    size_t key_row,
    MutableColumns & final_key_columns) const
{
    AggregateDataPtr place = data_variants.aggregates_pool->alignedAlloc(total_size_of_aggregate_states, align_aggregate_states);
    createAggregateStates(place);
    data_variants.without_key = place;

    for (size_t i = 0; i < params.keys_size; ++i)
    {
        final_key_columns[i]->insertFrom(*key_columns[i].get(), key_row);
    }
}

Block Aggregator::prepareBlockAndFillWithoutKey(AggregatedDataVariants & data_variants, bool final, bool is_overflows) const
{
    size_t rows = 1;
    auto && out_cols
        = prepareOutputBlockColumns(params, aggregate_functions, getHeader(final), data_variants.aggregates_pools, final, rows);
    auto && [key_columns, raw_key_columns, aggregate_columns, final_aggregate_columns, aggregate_columns_data] = out_cols;

    if (data_variants.type == AggregatedDataVariants::Type::without_key || params.overflow_row)
    {
        AggregatedDataWithoutKey & data = data_variants.without_key;

        if (!data)
            throw Exception("Wrong data variant passed.", ErrorCodes::LOGICAL_ERROR);

        if (!final)
        {
            for (size_t i = 0; i < params.aggregates_size; ++i)
                aggregate_columns_data[i]->push_back(data + offsets_of_aggregate_states[i]);
            data = nullptr;
        }
        else
        {
            /// Always single-thread. It's safe to pass current arena from 'aggregates_pool'.
            insertAggregatesIntoColumns(data, final_aggregate_columns, data_variants.aggregates_pool);
        }

        if (params.overflow_row)
            for (size_t i = 0; i < params.keys_size; ++i)
                key_columns[i]->insertDefault();
    }

    Block block = finalizeBlock(params, getHeader(final), std::move(out_cols), final, rows);

    if (is_overflows)
        block.info.is_overflows = true;

    if (final)
        destroyWithoutKey(data_variants);

    return block;
}

template <bool return_single_block>
Aggregator::ConvertToBlockRes<return_single_block>
Aggregator::prepareBlockAndFillSingleLevel(AggregatedDataVariants & data_variants, bool final) const
{
    const size_t rows = data_variants.sizeWithoutOverflowRow();
#define M(NAME) \
    else if (data_variants.type == AggregatedDataVariants::Type::NAME) \
    { \
        return convertToBlockImpl<return_single_block>( \
            *data_variants.NAME, data_variants.NAME->data, data_variants.aggregates_pool, data_variants.aggregates_pools, final, rows); \
    }

    if (false) {} // NOLINT
    APPLY_FOR_VARIANTS_SINGLE_LEVEL(M)
#undef M
    else throw Exception("Unknown aggregated data variant.", ErrorCodes::UNKNOWN_AGGREGATED_DATA_VARIANT);
}


BlocksList Aggregator::prepareBlocksAndFillTwoLevel(AggregatedDataVariants & data_variants, bool final, ThreadPool * thread_pool) const
{
#define M(NAME) \
    else if (data_variants.type == AggregatedDataVariants::Type::NAME) \
        return prepareBlocksAndFillTwoLevelImpl(data_variants, *data_variants.NAME, final, thread_pool);

    if (false) {} // NOLINT
    APPLY_FOR_VARIANTS_TWO_LEVEL(M)
#undef M
    else
        throw Exception("Unknown aggregated data variant.", ErrorCodes::UNKNOWN_AGGREGATED_DATA_VARIANT);
}


template <typename Method>
BlocksList Aggregator::prepareBlocksAndFillTwoLevelImpl(
    AggregatedDataVariants & data_variants,
    Method & method,
    bool final,
    ThreadPool * thread_pool) const
{
    size_t max_threads = thread_pool ? thread_pool->getMaxThreads() : 1;
    if (max_threads > data_variants.aggregates_pools.size())
        for (size_t i = data_variants.aggregates_pools.size(); i < max_threads; ++i)
            data_variants.aggregates_pools.push_back(std::make_shared<Arena>());

    std::atomic<UInt32> next_bucket_to_merge = 0;

    auto converter = [&](size_t thread_id, ThreadGroupStatusPtr thread_group)
    {
        if (thread_group)
            CurrentThread::attachToIfDetached(thread_group);

        BlocksList blocks;
        while (true)
        {
            UInt32 bucket = next_bucket_to_merge.fetch_add(1);

            if (bucket >= Method::Data::NUM_BUCKETS)
                break;

            if (method.data.impls[bucket].empty())
                continue;

            /// Select Arena to avoid race conditions
            Arena * arena = data_variants.aggregates_pools.at(thread_id).get();
            blocks.emplace_back(convertOneBucketToBlock(data_variants, method, arena, final, bucket));
        }
        return blocks;
    };

    /// packaged_task is used to ensure that exceptions are automatically thrown into the main stream.

    std::vector<std::packaged_task<BlocksList()>> tasks(max_threads);

    try
    {
        for (size_t thread_id = 0; thread_id < max_threads; ++thread_id)
        {
            tasks[thread_id] = std::packaged_task<BlocksList()>(
                [group = CurrentThread::getGroup(), thread_id, &converter] { return converter(thread_id, group); });

            if (thread_pool)
                thread_pool->scheduleOrThrowOnError([thread_id, &tasks] { tasks[thread_id](); });
            else
                tasks[thread_id]();
        }
    }
    catch (...)
    {
        /// If this is not done, then in case of an exception, tasks will be destroyed before the threads are completed, and it will be bad.
        if (thread_pool)
            thread_pool->wait();

        throw;
    }

    if (thread_pool)
        thread_pool->wait();

    BlocksList blocks;

    for (auto & task : tasks)
    {
        if (!task.valid())
            continue;

        blocks.splice(blocks.end(), task.get_future().get());
    }

    return blocks;
}


BlocksList Aggregator::convertToBlocks(AggregatedDataVariants & data_variants, bool final, size_t max_threads) const
{
    LOG_TRACE(log, "Converting aggregated data to blocks");

    Stopwatch watch;

    BlocksList blocks;

    /// In what data structure is the data aggregated?
    if (data_variants.empty())
        return blocks;

    std::unique_ptr<ThreadPool> thread_pool;
    if (max_threads > 1 && data_variants.sizeWithoutOverflowRow() > 100000  /// TODO Make a custom threshold.
        && data_variants.isTwoLevel())                      /// TODO Use the shared thread pool with the `merge` function.
        thread_pool = std::make_unique<ThreadPool>(max_threads);

    if (data_variants.without_key)
        blocks.emplace_back(prepareBlockAndFillWithoutKey(
            data_variants, final, data_variants.type != AggregatedDataVariants::Type::without_key));

    if (data_variants.type != AggregatedDataVariants::Type::without_key)
    {
        if (!data_variants.isTwoLevel())
            blocks.splice(blocks.end(), prepareBlockAndFillSingleLevel</* return_single_block */ false>(data_variants, final));
        else
            blocks.splice(blocks.end(), prepareBlocksAndFillTwoLevel(data_variants, final, thread_pool.get()));
    }

    if (!final)
    {
        /// data_variants will not destroy the states of aggregate functions in the destructor.
        /// Now ColumnAggregateFunction owns the states.
        data_variants.aggregator = nullptr;
    }

    size_t rows = 0;
    size_t bytes = 0;

    for (const auto & block : blocks)
    {
        rows += block.rows();
        bytes += block.bytes();
    }

    double elapsed_seconds = watch.elapsedSeconds();
    LOG_DEBUG(log,
        "Converted aggregated data to blocks. {} rows, {} in {} sec. ({:.3f} rows/sec., {}/sec.)",
        rows, ReadableSize(bytes),
        elapsed_seconds, rows / elapsed_seconds,
        ReadableSize(bytes / elapsed_seconds));

    return blocks;
}


template <typename Method, typename Table>
void NO_INLINE Aggregator::mergeDataNullKey(
    Table & table_dst,
    Table & table_src,
    Arena * arena) const
{
    if constexpr (Method::low_cardinality_optimization)
    {
        if (table_src.hasNullKeyData())
        {
            if (!table_dst.hasNullKeyData())
            {
                table_dst.hasNullKeyData() = true;
                table_dst.getNullKeyData() = table_src.getNullKeyData();
            }
            else
            {
                for (size_t i = 0; i < params.aggregates_size; ++i)
                    aggregate_functions[i]->merge(
                            table_dst.getNullKeyData() + offsets_of_aggregate_states[i],
                            table_src.getNullKeyData() + offsets_of_aggregate_states[i],
                            arena);

                for (size_t i = 0; i < params.aggregates_size; ++i)
                    aggregate_functions[i]->destroy(
                            table_src.getNullKeyData() + offsets_of_aggregate_states[i]);
            }

            table_src.hasNullKeyData() = false;
            table_src.getNullKeyData() = nullptr;
        }
    }
}


template <typename Method, bool use_compiled_functions, bool prefetch, typename Table>
void NO_INLINE Aggregator::mergeDataImpl(Table & table_dst, Table & table_src, Arena * arena) const
{
    if constexpr (Method::low_cardinality_optimization)
        mergeDataNullKey<Method, Table>(table_dst, table_src, arena);

    auto merge = [&](AggregateDataPtr & __restrict dst, AggregateDataPtr & __restrict src, bool inserted)
    {
        if (!inserted)
        {
#if USE_EMBEDDED_COMPILER
            if constexpr (use_compiled_functions)
            {
                const auto & compiled_functions = compiled_aggregate_functions_holder->compiled_aggregate_functions;
                compiled_functions.merge_aggregate_states_function(dst, src);

                if (compiled_aggregate_functions_holder->compiled_aggregate_functions.functions_count != params.aggregates_size)
                {
                    for (size_t i = 0; i < params.aggregates_size; ++i)
                    {
                        if (!is_aggregate_function_compiled[i])
                            aggregate_functions[i]->merge(
                                dst + offsets_of_aggregate_states[i], src + offsets_of_aggregate_states[i], arena);
                    }

                    for (size_t i = 0; i < params.aggregates_size; ++i)
                    {
                        if (!is_aggregate_function_compiled[i])
                            aggregate_functions[i]->destroy(src + offsets_of_aggregate_states[i]);
                    }
                }
            }
            else
#endif
            {
                for (size_t i = 0; i < params.aggregates_size; ++i)
                    aggregate_functions[i]->merge(dst + offsets_of_aggregate_states[i], src + offsets_of_aggregate_states[i], arena);

                for (size_t i = 0; i < params.aggregates_size; ++i)
                    aggregate_functions[i]->destroy(src + offsets_of_aggregate_states[i]);
            }
        }
        else
        {
            dst = src;
        }

        src = nullptr;
    };

    table_src.template mergeToViaEmplace<decltype(merge), prefetch>(table_dst, std::move(merge));

    table_src.clearAndShrink();
}


template <typename Method, typename Table>
void NO_INLINE Aggregator::mergeDataNoMoreKeysImpl(
    Table & table_dst,
    AggregatedDataWithoutKey & overflows,
    Table & table_src,
    Arena * arena) const
{
    /// Note : will create data for NULL key if not exist
    if constexpr (Method::low_cardinality_optimization)
        mergeDataNullKey<Method, Table>(table_dst, table_src, arena);

    table_src.mergeToViaFind(table_dst, [&](AggregateDataPtr dst, AggregateDataPtr & src, bool found)
    {
        AggregateDataPtr res_data = found ? dst : overflows;

        for (size_t i = 0; i < params.aggregates_size; ++i)
            aggregate_functions[i]->merge(
                res_data + offsets_of_aggregate_states[i],
                src + offsets_of_aggregate_states[i],
                arena);

        for (size_t i = 0; i < params.aggregates_size; ++i)
            aggregate_functions[i]->destroy(src + offsets_of_aggregate_states[i]);

        src = nullptr;
    });
    table_src.clearAndShrink();
}

template <typename Method, typename Table>
void NO_INLINE Aggregator::mergeDataOnlyExistingKeysImpl(
    Table & table_dst,
    Table & table_src,
    Arena * arena) const
{
    /// Note : will create data for NULL key if not exist
    if constexpr (Method::low_cardinality_optimization)
        mergeDataNullKey<Method, Table>(table_dst, table_src, arena);

    table_src.mergeToViaFind(table_dst,
        [&](AggregateDataPtr dst, AggregateDataPtr & src, bool found)
    {
        if (!found)
            return;

        for (size_t i = 0; i < params.aggregates_size; ++i)
            aggregate_functions[i]->merge(
                dst + offsets_of_aggregate_states[i],
                src + offsets_of_aggregate_states[i],
                arena);

        for (size_t i = 0; i < params.aggregates_size; ++i)
            aggregate_functions[i]->destroy(src + offsets_of_aggregate_states[i]);

        src = nullptr;
    });
    table_src.clearAndShrink();
}


void NO_INLINE Aggregator::mergeWithoutKeyDataImpl(
    ManyAggregatedDataVariants & non_empty_data) const
{
    AggregatedDataVariantsPtr & res = non_empty_data[0];

    /// We merge all aggregation results to the first.
    for (size_t result_num = 1, size = non_empty_data.size(); result_num < size; ++result_num)
    {
        AggregatedDataWithoutKey & res_data = res->without_key;
        AggregatedDataWithoutKey & current_data = non_empty_data[result_num]->without_key;

        for (size_t i = 0; i < params.aggregates_size; ++i)
            aggregate_functions[i]->merge(res_data + offsets_of_aggregate_states[i], current_data + offsets_of_aggregate_states[i], res->aggregates_pool);

        for (size_t i = 0; i < params.aggregates_size; ++i)
            aggregate_functions[i]->destroy(current_data + offsets_of_aggregate_states[i]);

        current_data = nullptr;
    }
}


template <typename Method>
void NO_INLINE Aggregator::mergeSingleLevelDataImpl(
    ManyAggregatedDataVariants & non_empty_data) const
{
    AggregatedDataVariantsPtr & res = non_empty_data[0];
    bool no_more_keys = false;

    const bool prefetch = Method::State::has_cheap_key_calculation && params.enable_prefetch
        && (getDataVariant<Method>(*res).data.getBufferSizeInBytes() > min_bytes_for_prefetch);

    /// We merge all aggregation results to the first.
    for (size_t result_num = 1, size = non_empty_data.size(); result_num < size; ++result_num)
    {
        if (!checkLimits(res->sizeWithoutOverflowRow(), no_more_keys))
            break;

        AggregatedDataVariants & current = *non_empty_data[result_num];

        if (!no_more_keys)
        {
#if USE_EMBEDDED_COMPILER
            if (compiled_aggregate_functions_holder)
            {
                if (prefetch)
                    mergeDataImpl<Method, true, true>(
                        getDataVariant<Method>(*res).data, getDataVariant<Method>(current).data, res->aggregates_pool);
                else
                    mergeDataImpl<Method, true, false>(
                        getDataVariant<Method>(*res).data, getDataVariant<Method>(current).data, res->aggregates_pool);
            }
            else
#endif
            {
                if (prefetch)
                    mergeDataImpl<Method, false, true>(
                        getDataVariant<Method>(*res).data, getDataVariant<Method>(current).data, res->aggregates_pool);
                else
                    mergeDataImpl<Method, false, false>(
                        getDataVariant<Method>(*res).data, getDataVariant<Method>(current).data, res->aggregates_pool);
            }
        }
        else if (res->without_key)
        {
            mergeDataNoMoreKeysImpl<Method>(
                getDataVariant<Method>(*res).data,
                res->without_key,
                getDataVariant<Method>(current).data,
                res->aggregates_pool);
        }
        else
        {
            mergeDataOnlyExistingKeysImpl<Method>(
                getDataVariant<Method>(*res).data,
                getDataVariant<Method>(current).data,
                res->aggregates_pool);
        }

        /// `current` will not destroy the states of aggregate functions in the destructor
        current.aggregator = nullptr;
    }
}

#define M(NAME) \
    template void NO_INLINE Aggregator::mergeSingleLevelDataImpl<decltype(AggregatedDataVariants::NAME)::element_type>( \
        ManyAggregatedDataVariants & non_empty_data) const;
    APPLY_FOR_VARIANTS_SINGLE_LEVEL(M)
#undef M

template <typename Method>
void NO_INLINE Aggregator::mergeBucketImpl(
    ManyAggregatedDataVariants & data, Int32 bucket, Arena * arena, std::atomic<bool> * is_cancelled) const
{
    /// We merge all aggregation results to the first.
    AggregatedDataVariantsPtr & res = data[0];

    const bool prefetch = Method::State::has_cheap_key_calculation && params.enable_prefetch
        && (Method::Data::NUM_BUCKETS * getDataVariant<Method>(*res).data.impls[bucket].getBufferSizeInBytes() > min_bytes_for_prefetch);

    for (size_t result_num = 1, size = data.size(); result_num < size; ++result_num)
    {
        if (is_cancelled && is_cancelled->load(std::memory_order_seq_cst))
            return;

        AggregatedDataVariants & current = *data[result_num];
#if USE_EMBEDDED_COMPILER
        if (compiled_aggregate_functions_holder)
        {
            if (prefetch)
                mergeDataImpl<Method, true, true>(
                    getDataVariant<Method>(*res).data.impls[bucket], getDataVariant<Method>(current).data.impls[bucket], arena);
            else
                mergeDataImpl<Method, true, false>(
                    getDataVariant<Method>(*res).data.impls[bucket], getDataVariant<Method>(current).data.impls[bucket], arena);
        }
        else
#endif
        {
            if (prefetch)
                mergeDataImpl<Method, false, true>(
                    getDataVariant<Method>(*res).data.impls[bucket], getDataVariant<Method>(current).data.impls[bucket], arena);
            else
                mergeDataImpl<Method, false, false>(
                    getDataVariant<Method>(*res).data.impls[bucket], getDataVariant<Method>(current).data.impls[bucket], arena);
        }
    }
}

ManyAggregatedDataVariants Aggregator::prepareVariantsToMerge(ManyAggregatedDataVariants & data_variants) const
{
    if (data_variants.empty())
        throw Exception("Empty data passed to Aggregator::mergeAndConvertToBlocks.", ErrorCodes::EMPTY_DATA_PASSED);

    LOG_TRACE(log, "Merging aggregated data");

    if (params.stats_collecting_params.isCollectionAndUseEnabled())
        updateStatistics(data_variants, params.stats_collecting_params);

    ManyAggregatedDataVariants non_empty_data;
    non_empty_data.reserve(data_variants.size());
    for (auto & data : data_variants)
        if (!data->empty())
            non_empty_data.push_back(data);

    if (non_empty_data.empty())
        return {};

    if (non_empty_data.size() > 1)
    {
        /// Sort the states in descending order so that the merge is more efficient (since all states are merged into the first).
        ::sort(non_empty_data.begin(), non_empty_data.end(),
            [](const AggregatedDataVariantsPtr & lhs, const AggregatedDataVariantsPtr & rhs)
            {
                return lhs->sizeWithoutOverflowRow() > rhs->sizeWithoutOverflowRow();
            });
    }

    /// If at least one of the options is two-level, then convert all the options into two-level ones, if there are not such.
    /// Note - perhaps it would be more optimal not to convert single-level versions before the merge, but merge them separately, at the end.

    bool has_at_least_one_two_level = false;
    for (const auto & variant : non_empty_data)
    {
        if (variant->isTwoLevel())
        {
            has_at_least_one_two_level = true;
            break;
        }
    }

    if (has_at_least_one_two_level)
        for (auto & variant : non_empty_data)
            if (!variant->isTwoLevel())
                variant->convertToTwoLevel();

    AggregatedDataVariantsPtr & first = non_empty_data[0];

    for (size_t i = 1, size = non_empty_data.size(); i < size; ++i)
    {
        if (first->type != non_empty_data[i]->type)
            throw Exception("Cannot merge different aggregated data variants.", ErrorCodes::CANNOT_MERGE_DIFFERENT_AGGREGATED_DATA_VARIANTS);

        /** Elements from the remaining sets can be moved to the first data set.
          * Therefore, it must own all the arenas of all other sets.
          */
        first->aggregates_pools.insert(first->aggregates_pools.end(),
            non_empty_data[i]->aggregates_pools.begin(), non_empty_data[i]->aggregates_pools.end());
    }

    return non_empty_data;
}

template <bool no_more_keys, typename Method, typename Table>
void NO_INLINE Aggregator::mergeStreamsImplCase(
    Arena * aggregates_pool,
    Method & method [[maybe_unused]],
    Table & data,
    AggregateDataPtr overflow_row,
    size_t row_begin,
    size_t row_end,
    const AggregateColumnsConstData & aggregate_columns_data,
    const ColumnRawPtrs & key_columns,
    Arena * arena_for_keys) const
{
    typename Method::State state(key_columns, key_sizes, aggregation_state_cache);

    std::unique_ptr<AggregateDataPtr[]> places(new AggregateDataPtr[row_end]);

    if (!arena_for_keys)
        arena_for_keys = aggregates_pool;

    for (size_t i = row_begin; i < row_end; ++i)
    {
        AggregateDataPtr aggregate_data = nullptr;

        if (!no_more_keys)
        {
            auto emplace_result = state.emplaceKey(data, i, *arena_for_keys); // NOLINT
            if (emplace_result.isInserted())
            {
                emplace_result.setMapped(nullptr);

                aggregate_data = aggregates_pool->alignedAlloc(total_size_of_aggregate_states, align_aggregate_states);
                createAggregateStates(aggregate_data);

                emplace_result.setMapped(aggregate_data);
            }
            else
                aggregate_data = emplace_result.getMapped();
        }
        else
        {
            auto find_result = state.findKey(data, i, *arena_for_keys);
            if (find_result.isFound())
                aggregate_data = find_result.getMapped();
        }

        /// aggregate_date == nullptr means that the new key did not fit in the hash table because of no_more_keys.

        AggregateDataPtr value = aggregate_data ? aggregate_data : overflow_row;
        places[i] = value;
    }

    for (size_t j = 0; j < params.aggregates_size; ++j)
    {
        /// Merge state of aggregate functions.
        aggregate_functions[j]->mergeBatch(
            row_begin, row_end,
            places.get(), offsets_of_aggregate_states[j],
            aggregate_columns_data[j]->data(),
            aggregates_pool);
    }
}

template <typename Method, typename Table>
void NO_INLINE Aggregator::mergeStreamsImpl(
    Block block,
    Arena * aggregates_pool,
    Method & method,
    Table & data,
    AggregateDataPtr overflow_row,
    bool no_more_keys,
    Arena * arena_for_keys) const
{
    const AggregateColumnsConstData & aggregate_columns_data = params.makeAggregateColumnsData(block);
    const ColumnRawPtrs & key_columns = params.makeRawKeyColumns(block);

    mergeStreamsImpl<Method, Table>(
        aggregates_pool, method, data, overflow_row, no_more_keys, 0, block.rows(), aggregate_columns_data, key_columns, arena_for_keys);
}

template <typename Method, typename Table>
void NO_INLINE Aggregator::mergeStreamsImpl(
    Arena * aggregates_pool,
    Method & method,
    Table & data,
    AggregateDataPtr overflow_row,
    bool no_more_keys,
    size_t row_begin,
    size_t row_end,
    const AggregateColumnsConstData & aggregate_columns_data,
    const ColumnRawPtrs & key_columns,
    Arena * arena_for_keys) const
{
    if (!no_more_keys)
        mergeStreamsImplCase<false>(
            aggregates_pool, method, data, overflow_row, row_begin, row_end, aggregate_columns_data, key_columns, arena_for_keys);
    else
        mergeStreamsImplCase<true>(
            aggregates_pool, method, data, overflow_row, row_begin, row_end, aggregate_columns_data, key_columns, arena_for_keys);
}


void NO_INLINE Aggregator::mergeBlockWithoutKeyStreamsImpl(
    Block block,
    AggregatedDataVariants & result) const
{
    AggregateColumnsConstData aggregate_columns = params.makeAggregateColumnsData(block);
    mergeWithoutKeyStreamsImpl(result, 0, block.rows(), aggregate_columns);
}
void NO_INLINE Aggregator::mergeWithoutKeyStreamsImpl(
    AggregatedDataVariants & result,
    size_t row_begin,
    size_t row_end,
    const AggregateColumnsConstData & aggregate_columns_data) const
{
    AggregatedDataWithoutKey & res = result.without_key;
    if (!res)
    {
        AggregateDataPtr place = result.aggregates_pool->alignedAlloc(total_size_of_aggregate_states, align_aggregate_states);
        createAggregateStates(place);
        res = place;
    }

    for (size_t row = row_begin; row < row_end; ++row)
    {
        /// Adding Values
        for (size_t i = 0; i < params.aggregates_size; ++i)
            aggregate_functions[i]->merge(res + offsets_of_aggregate_states[i], (*aggregate_columns_data[i])[row], result.aggregates_pool);
    }
}


bool Aggregator::mergeOnBlock(Block block, AggregatedDataVariants & result, bool & no_more_keys) const
{
    /// `result` will destroy the states of aggregate functions in the destructor
    result.aggregator = this;

    /// How to perform the aggregation?
    if (result.empty())
    {
        result.init(method_chosen);
        result.keys_size = params.keys_size;
        result.key_sizes = key_sizes;
        LOG_TRACE(log, "Aggregation method: {}", result.getMethodName());
    }

    if (result.type == AggregatedDataVariants::Type::without_key || block.info.is_overflows)
        mergeBlockWithoutKeyStreamsImpl(std::move(block), result);
#define M(NAME, IS_TWO_LEVEL) \
    else if (result.type == AggregatedDataVariants::Type::NAME) \
        mergeStreamsImpl(std::move(block), result.aggregates_pool, *result.NAME, result.NAME->data, result.without_key, no_more_keys);

    APPLY_FOR_AGGREGATED_VARIANTS(M)
#undef M
    else if (result.type != AggregatedDataVariants::Type::without_key)
        throw Exception("Unknown aggregated data variant.", ErrorCodes::UNKNOWN_AGGREGATED_DATA_VARIANT);

    size_t result_size = result.sizeWithoutOverflowRow();
    Int64 current_memory_usage = 0;
    if (auto * memory_tracker_child = CurrentThread::getMemoryTracker())
        if (auto * memory_tracker = memory_tracker_child->getParent())
            current_memory_usage = memory_tracker->get();

    /// Here all the results in the sum are taken into account, from different threads.
    auto result_size_bytes = current_memory_usage - memory_usage_before_aggregation;

    bool worth_convert_to_two_level = worthConvertToTwoLevel(
        params.group_by_two_level_threshold, result_size, params.group_by_two_level_threshold_bytes, result_size_bytes);

    /** Converting to a two-level data structure.
      * It allows you to make, in the subsequent, an effective merge - either economical from memory or parallel.
      */
    if (result.isConvertibleToTwoLevel() && worth_convert_to_two_level)
        result.convertToTwoLevel();

    /// Checking the constraints.
    if (!checkLimits(result_size, no_more_keys))
        return false;

    /** Flush data to disk if too much RAM is consumed.
      * Data can only be flushed to disk if a two-level aggregation structure is used.
      */
    if (params.max_bytes_before_external_group_by
        && result.isTwoLevel()
        && current_memory_usage > static_cast<Int64>(params.max_bytes_before_external_group_by)
        && worth_convert_to_two_level)
    {
        size_t size = current_memory_usage + params.min_free_disk_space;
        writeToTemporaryFile(result, size);
    }

    return true;
}


void Aggregator::mergeBlocks(BucketToBlocks bucket_to_blocks, AggregatedDataVariants & result, size_t max_threads)
{
    if (bucket_to_blocks.empty())
        return;

    UInt64 total_input_rows = 0;
    for (auto & bucket : bucket_to_blocks)
        for (auto & block : bucket.second)
            total_input_rows += block.rows();

    /** `minus one` means the absence of information about the bucket
      * - in the case of single-level aggregation, as well as for blocks with "overflowing" values.
      * If there is at least one block with a bucket number greater or equal than zero, then there was a two-level aggregation.
      */
    auto max_bucket = bucket_to_blocks.rbegin()->first;
    bool has_two_level = max_bucket >= 0;

    if (has_two_level)
    {
    #define M(NAME) \
        if (method_chosen == AggregatedDataVariants::Type::NAME) \
            method_chosen = AggregatedDataVariants::Type::NAME ## _two_level;

        APPLY_FOR_VARIANTS_CONVERTIBLE_TO_TWO_LEVEL(M)

    #undef M
    }

    /// result will destroy the states of aggregate functions in the destructor
    result.aggregator = this;

    result.init(method_chosen);
    result.keys_size = params.keys_size;
    result.key_sizes = key_sizes;

    bool has_blocks_with_unknown_bucket = bucket_to_blocks.contains(-1);

    /// First, parallel the merge for the individual buckets. Then we continue merge the data not allocated to the buckets.
    if (has_two_level)
    {
        /** In this case, no_more_keys is not supported due to the fact that
          *  from different threads it is difficult to update the general state for "other" keys (overflows).
          * That is, the keys in the end can be significantly larger than max_rows_to_group_by.
          */

        LOG_TRACE(log, "Merging partially aggregated two-level data.");

        auto merge_bucket = [&bucket_to_blocks, &result, this](Int32 bucket, Arena * aggregates_pool, ThreadGroupStatusPtr thread_group)
        {
            if (thread_group)
                CurrentThread::attachToIfDetached(thread_group);

            for (Block & block : bucket_to_blocks[bucket])
            {
            #define M(NAME) \
                else if (result.type == AggregatedDataVariants::Type::NAME) \
                    mergeStreamsImpl(std::move(block), aggregates_pool, *result.NAME, result.NAME->data.impls[bucket], nullptr, false);

                if (false) {} // NOLINT
                    APPLY_FOR_VARIANTS_TWO_LEVEL(M)
            #undef M
                else
                    throw Exception("Unknown aggregated data variant.", ErrorCodes::UNKNOWN_AGGREGATED_DATA_VARIANT);
            }
        };

        std::unique_ptr<ThreadPool> thread_pool;
        if (max_threads > 1 && total_input_rows > 100000)    /// TODO Make a custom threshold.
            thread_pool = std::make_unique<ThreadPool>(max_threads);

        for (const auto & bucket_blocks : bucket_to_blocks)
        {
            const auto bucket = bucket_blocks.first;

            if (bucket == -1)
                continue;

            result.aggregates_pools.push_back(std::make_shared<Arena>());
            Arena * aggregates_pool = result.aggregates_pools.back().get();

            auto task = [group = CurrentThread::getGroup(), bucket, &merge_bucket, aggregates_pool]{ return merge_bucket(bucket, aggregates_pool, group); };

            if (thread_pool)
                thread_pool->scheduleOrThrowOnError(task);
            else
                task();
        }

        if (thread_pool)
            thread_pool->wait();

        LOG_TRACE(log, "Merged partially aggregated two-level data.");
    }

    if (has_blocks_with_unknown_bucket)
    {
        LOG_TRACE(log, "Merging partially aggregated single-level data.");

        bool no_more_keys = false;

        BlocksList & blocks = bucket_to_blocks[-1];
        for (Block & block : blocks)
        {
            if (!checkLimits(result.sizeWithoutOverflowRow(), no_more_keys))
                break;

            if (result.type == AggregatedDataVariants::Type::without_key || block.info.is_overflows)
                mergeBlockWithoutKeyStreamsImpl(std::move(block), result);

        #define M(NAME, IS_TWO_LEVEL) \
            else if (result.type == AggregatedDataVariants::Type::NAME) \
                mergeStreamsImpl(std::move(block), result.aggregates_pool, *result.NAME, result.NAME->data, result.without_key, no_more_keys);

            APPLY_FOR_AGGREGATED_VARIANTS(M)
        #undef M
            else if (result.type != AggregatedDataVariants::Type::without_key)
                throw Exception("Unknown aggregated data variant.", ErrorCodes::UNKNOWN_AGGREGATED_DATA_VARIANT);
        }

        LOG_TRACE(log, "Merged partially aggregated single-level data.");
    }
}


Block Aggregator::mergeBlocks(BlocksList & blocks, bool final)
{
    if (blocks.empty())
        return {};

    auto bucket_num = blocks.front().info.bucket_num;
    bool is_overflows = blocks.front().info.is_overflows;

    LOG_TRACE(log, "Merging partially aggregated blocks (bucket = {}).", bucket_num);
    Stopwatch watch;

    /** If possible, change 'method' to some_hash64. Otherwise, leave as is.
      * Better hash function is needed because during external aggregation,
      *  we may merge partitions of data with total number of keys far greater than 4 billion.
      */
    auto merge_method = method_chosen;

#define APPLY_FOR_VARIANTS_THAT_MAY_USE_BETTER_HASH_FUNCTION(M) \
        M(key64)            \
        M(key_string)       \
        M(key_fixed_string) \
        M(keys128)          \
        M(keys256)          \
        M(serialized)       \

#define M(NAME) \
    if (merge_method == AggregatedDataVariants::Type::NAME) \
        merge_method = AggregatedDataVariants::Type::NAME ## _hash64; \

    APPLY_FOR_VARIANTS_THAT_MAY_USE_BETTER_HASH_FUNCTION(M)
#undef M

#undef APPLY_FOR_VARIANTS_THAT_MAY_USE_BETTER_HASH_FUNCTION

    /// Temporary data for aggregation.
    AggregatedDataVariants result;

    /// result will destroy the states of aggregate functions in the destructor
    result.aggregator = this;

    result.init(merge_method);
    result.keys_size = params.keys_size;
    result.key_sizes = key_sizes;

    size_t source_rows = 0;

    /// In some aggregation methods (e.g. serialized) aggregates pools are used also to store serialized aggregation keys.
    /// Memory occupied by them will have the same lifetime as aggregate function states, while it is not actually necessary and leads to excessive memory consumption.
    /// To avoid this we use a separate arena to allocate memory for aggregation keys. Its memory will be freed at this function return.
    auto arena_for_keys = std::make_shared<Arena>();

    for (Block & block : blocks)
    {
        source_rows += block.rows();

        if (bucket_num >= 0 && block.info.bucket_num != bucket_num)
            bucket_num = -1;

        if (result.type == AggregatedDataVariants::Type::without_key || is_overflows)
            mergeBlockWithoutKeyStreamsImpl(std::move(block), result);

#define M(NAME, IS_TWO_LEVEL) \
    else if (result.type == AggregatedDataVariants::Type::NAME) \
        mergeStreamsImpl(std::move(block), result.aggregates_pool, *result.NAME, result.NAME->data, nullptr, false, arena_for_keys.get());

        APPLY_FOR_AGGREGATED_VARIANTS(M)
    #undef M
        else if (result.type != AggregatedDataVariants::Type::without_key)
            throw Exception("Unknown aggregated data variant.", ErrorCodes::UNKNOWN_AGGREGATED_DATA_VARIANT);
    }

    Block block;
    if (result.type == AggregatedDataVariants::Type::without_key || is_overflows)
    {
        block = prepareBlockAndFillWithoutKey(result, final, is_overflows);
    }
    else
    {
        // Used during memory efficient merging (SortingAggregatedTransform expects single chunk for each bucket_id).
        constexpr bool return_single_block = true;
        block = prepareBlockAndFillSingleLevel<return_single_block>(result, final);
    }
    /// NOTE: two-level data is not possible here - chooseAggregationMethod chooses only among single-level methods.

    if (!final)
    {
        /// Pass ownership of aggregate function states from result to ColumnAggregateFunction objects in the resulting block.
        result.aggregator = nullptr;
    }

    size_t rows = block.rows();
    size_t bytes = block.bytes();
    double elapsed_seconds = watch.elapsedSeconds();
    LOG_DEBUG(
        log,
        "Merged partially aggregated blocks for bucket #{}. Got {} rows, {} from {} source rows in {} sec. ({:.3f} rows/sec., {}/sec.)",
        bucket_num,
        rows,
        ReadableSize(bytes),
        source_rows,
        elapsed_seconds,
        rows / elapsed_seconds,
        ReadableSize(bytes / elapsed_seconds));

    block.info.bucket_num = bucket_num;
    return block;
}

template <typename Method>
void NO_INLINE Aggregator::convertBlockToTwoLevelImpl(
    Method & method,
    Arena * pool,
    ColumnRawPtrs & key_columns,
    const Block & source,
    std::vector<Block> & destinations) const
{
    typename Method::State state(key_columns, key_sizes, aggregation_state_cache);

    size_t rows = source.rows();
    size_t columns = source.columns();

    /// Create a 'selector' that will contain bucket index for every row. It will be used to scatter rows to buckets.
    IColumn::Selector selector(rows);

    /// For every row.
    for (size_t i = 0; i < rows; ++i)
    {
        if constexpr (Method::low_cardinality_optimization)
        {
            if (state.isNullAt(i))
            {
                selector[i] = 0;
                continue;
            }
        }

        /// Calculate bucket number from row hash.
        auto hash = state.getHash(method.data, i, *pool);
        auto bucket = method.data.getBucketFromHash(hash);

        selector[i] = bucket;
    }

    UInt32 num_buckets = static_cast<UInt32>(destinations.size());

    for (size_t column_idx = 0; column_idx < columns; ++column_idx)
    {
        const ColumnWithTypeAndName & src_col = source.getByPosition(column_idx);
        MutableColumns scattered_columns = src_col.column->scatter(num_buckets, selector);

        for (UInt32 bucket = 0, size = num_buckets; bucket < size; ++bucket)
        {
            if (!scattered_columns[bucket]->empty())
            {
                Block & dst = destinations[bucket];
                dst.info.bucket_num = static_cast<int>(bucket);
                dst.insert({std::move(scattered_columns[bucket]), src_col.type, src_col.name});
            }

            /** Inserted columns of type ColumnAggregateFunction will own states of aggregate functions
              *  by holding shared_ptr to source column. See ColumnAggregateFunction.h
              */
        }
    }
}


std::vector<Block> Aggregator::convertBlockToTwoLevel(const Block & block) const
{
    if (!block)
        return {};

    AggregatedDataVariants data;

    ColumnRawPtrs key_columns(params.keys_size);

    /// Remember the columns we will work with
    for (size_t i = 0; i < params.keys_size; ++i)
        key_columns[i] = block.safeGetByPosition(i).column.get();

    AggregatedDataVariants::Type type = method_chosen;
    data.keys_size = params.keys_size;
    data.key_sizes = key_sizes;

#define M(NAME) \
    else if (type == AggregatedDataVariants::Type::NAME) \
        type = AggregatedDataVariants::Type::NAME ## _two_level;

    if (false) {} // NOLINT
    APPLY_FOR_VARIANTS_CONVERTIBLE_TO_TWO_LEVEL(M)
#undef M
    else
        throw Exception("Unknown aggregated data variant.", ErrorCodes::UNKNOWN_AGGREGATED_DATA_VARIANT);

    data.init(type);

    size_t num_buckets = 0;

#define M(NAME) \
    else if (data.type == AggregatedDataVariants::Type::NAME) \
        num_buckets = data.NAME->data.NUM_BUCKETS;

    if (false) {} // NOLINT
    APPLY_FOR_VARIANTS_TWO_LEVEL(M)
#undef M
    else
        throw Exception("Unknown aggregated data variant.", ErrorCodes::UNKNOWN_AGGREGATED_DATA_VARIANT);

    std::vector<Block> splitted_blocks(num_buckets);

#define M(NAME) \
    else if (data.type == AggregatedDataVariants::Type::NAME) \
        convertBlockToTwoLevelImpl(*data.NAME, data.aggregates_pool, \
            key_columns, block, splitted_blocks);

    if (false) {} // NOLINT
    APPLY_FOR_VARIANTS_TWO_LEVEL(M)
#undef M
    else
        throw Exception("Unknown aggregated data variant.", ErrorCodes::UNKNOWN_AGGREGATED_DATA_VARIANT);

    return splitted_blocks;
}


template <typename Method, typename Table>
void NO_INLINE Aggregator::destroyImpl(Table & table) const
{
    table.forEachMapped([&](AggregateDataPtr & data)
    {
        /** If an exception (usually a lack of memory, the MemoryTracker throws) arose
          *  after inserting the key into a hash table, but before creating all states of aggregate functions,
          *  then data will be equal nullptr.
          */
        if (nullptr == data)
            return;

        for (size_t i = 0; i < params.aggregates_size; ++i)
            aggregate_functions[i]->destroy(data + offsets_of_aggregate_states[i]);

        data = nullptr;
    });
}


void Aggregator::destroyWithoutKey(AggregatedDataVariants & result) const
{
    AggregatedDataWithoutKey & res_data = result.without_key;

    if (nullptr != res_data)
    {
        for (size_t i = 0; i < params.aggregates_size; ++i)
            aggregate_functions[i]->destroy(res_data + offsets_of_aggregate_states[i]);

        res_data = nullptr;
    }
}


void Aggregator::destroyAllAggregateStates(AggregatedDataVariants & result) const
{
    if (result.empty())
        return;

    /// In what data structure is the data aggregated?
    if (result.type == AggregatedDataVariants::Type::without_key || params.overflow_row)
        destroyWithoutKey(result);

#define M(NAME, IS_TWO_LEVEL) \
    else if (result.type == AggregatedDataVariants::Type::NAME) \
        destroyImpl<decltype(result.NAME)::element_type>(result.NAME->data);

    if (false) {} // NOLINT
    APPLY_FOR_AGGREGATED_VARIANTS(M)
#undef M
    else if (result.type != AggregatedDataVariants::Type::without_key)
        throw Exception("Unknown aggregated data variant.", ErrorCodes::UNKNOWN_AGGREGATED_DATA_VARIANT);
}


template Aggregator::ConvertToBlockRes<false>
Aggregator::prepareBlockAndFillSingleLevel<false>(AggregatedDataVariants & data_variants, bool final) const;
}<|MERGE_RESOLUTION|>--- conflicted
+++ resolved
@@ -1578,20 +1578,7 @@
     Stopwatch watch;
     size_t rows = data_variants.size();
 
-<<<<<<< HEAD
-    auto file = createTempFile(max_temp_file_size);
-
-    const auto & path = file->path();
-    WriteBufferFromFile file_buf(path);
-    WriteBufferFinalizer file_buf_finalizer(&file_buf);
-    CompressedWriteBuffer compressed_buf(file_buf);
-    WriteBufferFinalizer compressed_buf_finalizer(&compressed_buf);
-    NativeWriter block_out(compressed_buf, DBMS_TCP_PROTOCOL_VERSION, getHeader(false));
-
-    LOG_DEBUG(log, "Writing part of aggregation data into temporary file {}", path);
-=======
     auto & out_stream = tmp_data->createStream(getHeader(false), max_temp_file_size);
->>>>>>> c2749a89
     ProfileEvents::increment(ProfileEvents::ExternalAggregationWritePart);
 
     LOG_DEBUG(log, "Writing part of aggregation data into temporary file {}", out_stream.path());
@@ -1619,17 +1606,7 @@
         data_variants.without_key = place;
     }
 
-<<<<<<< HEAD
-    block_out.flush();
-    compressed_buf_finalizer.finalize();
-    file_buf_finalizer.finalize();
-
-    double elapsed_seconds = watch.elapsedSeconds();
-    size_t compressed_bytes = file_buf.count();
-    size_t uncompressed_bytes = compressed_buf.count();
-=======
     auto stat = out_stream.finishWriting();
->>>>>>> c2749a89
 
     ProfileEvents::increment(ProfileEvents::ExternalAggregationCompressedBytes, stat.compressed_size);
     ProfileEvents::increment(ProfileEvents::ExternalAggregationUncompressedBytes, stat.uncompressed_size);
