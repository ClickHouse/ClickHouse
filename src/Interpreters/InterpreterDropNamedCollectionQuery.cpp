--- conflicted
+++ resolved
@@ -27,10 +27,6 @@
     }
 
     NamedCollectionFactory::instance().removeFromSQL(query);
-<<<<<<< HEAD
-
-=======
->>>>>>> 05bf4d5c
     return {};
 }
 
