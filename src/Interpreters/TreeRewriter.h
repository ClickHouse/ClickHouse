#pragma once

#include <Core/Block.h>
#include <Core/NamesAndTypes.h>
#include <Interpreters/Aliases.h>
#include <Interpreters/Context_fwd.h>
#include <Interpreters/DatabaseAndTableWithAlias.h>
#include <Interpreters/SelectQueryOptions.h>
#include <Storages/IStorage_fwd.h>

namespace DB
{

class ASTFunction;
struct ASTTablesInSelectQueryElement;
class TableJoin;
struct Settings;
struct SelectQueryOptions;
using Scalars = std::map<String, Block>;
struct StorageInMemoryMetadata;
using StorageMetadataPtr = std::shared_ptr<const StorageInMemoryMetadata>;

struct TreeRewriterResult
{
    ConstStoragePtr storage;
    StorageMetadataPtr metadata_snapshot;
    std::shared_ptr<TableJoin> analyzed_join;
    const ASTTablesInSelectQueryElement * ast_join = nullptr;

    NamesAndTypesList source_columns;
    NameSet source_columns_set; /// Set of names of source_columns.
    /// Set of columns that are enough to read from the table to evaluate the expression. It does not include joined columns.
    NamesAndTypesList required_source_columns;

    Aliases aliases;
    std::vector<const ASTFunction *> aggregates;

    std::vector<const ASTFunction *> window_function_asts;

    /// Which column is needed to be ARRAY-JOIN'ed to get the specified.
    /// For example, for `SELECT s.v ... ARRAY JOIN a AS s` will get "s.v" -> "a.v".
    NameToNameMap array_join_result_to_source;

    /// For the ARRAY JOIN section, mapping from the alias to the full column name.
    /// For example, for `ARRAY JOIN [1,2] AS b` "b" -> "array(1,2)" will enter here.
    /// Note: not used further.
    NameToNameMap array_join_alias_to_name;

    /// The backward mapping for array_join_alias_to_name.
    /// Note: not used further.
    NameToNameMap array_join_name_to_alias;

    /// Predicate optimizer overrides the sub queries
    bool rewrite_subqueries = false;

    /// Whether the query contains explicit columns like "SELECT column1 + column2 FROM table1".
    /// Queries like "SELECT count() FROM table1", "SELECT 1" don't contain explicit columns.
    bool has_explicit_columns = false;

    /// Whether it's possible to use the trivial count optimization,
    /// i.e. use a fast call of IStorage::totalRows() (or IStorage::totalRowsByPartitionPredicate())
    /// instead of actual retrieving columns and counting rows.
    bool optimize_trivial_count = false;

    /// Cache isRemote() call for storage, because it may be too heavy.
    bool is_remote_storage = false;

    /// Results of scalar sub queries
    Scalars scalars;

    TreeRewriterResult(
        const NamesAndTypesList & source_columns_,
        ConstStoragePtr storage_ = {},
        const StorageMetadataPtr & metadata_snapshot_ = {},
        bool add_special = true);

    void collectSourceColumns(bool add_special);
    void collectUsedColumns(const ASTPtr & query, bool is_select);
    Names requiredSourceColumns() const { return required_source_columns.getNames(); }
    NameSet getArrayJoinSourceNameSet() const;
    const Scalars & getScalars() const { return scalars; }
};

using TreeRewriterResultPtr = std::shared_ptr<const TreeRewriterResult>;

/// Tree Rewriter in terms of CMU slides @sa https://15721.courses.cs.cmu.edu/spring2020/slides/19-optimizer1.pdf
///
/// Optimises AST tree and collect information for further expression analysis in ExpressionAnalyzer.
/// Result AST has the following invariants:
///  * all aliases are substituted
///  * qualified names are translated
///  * scalar subqueries are executed replaced with constants
///  * unneeded columns are removed from SELECT clause
///  * duplicated columns are removed from ORDER BY, LIMIT BY, USING(...).
class TreeRewriter : WithContext
{
public:
    explicit TreeRewriter(ContextPtr context_) : WithContext(context_) {}

    /// Analyze and rewrite not select query
    TreeRewriterResultPtr analyze(
        ASTPtr & query,
        const NamesAndTypesList & source_columns_,
        ConstStoragePtr storage = {},
        const StorageMetadataPtr & metadata_snapshot = {},
        bool allow_aggregations = false,
        bool allow_self_aliases = true) const;

    /// Analyze and rewrite select query
    TreeRewriterResultPtr analyzeSelect(
        ASTPtr & query,
        TreeRewriterResult && result,
        const SelectQueryOptions & select_options = {},
        const std::vector<TableWithColumnNamesAndTypes> & tables_with_columns = {},
        const Names & required_result_columns = {},
        std::shared_ptr<TableJoin> table_join = {}) const;

private:
<<<<<<< HEAD
    static void normalize(ASTPtr & query, Aliases & aliases, const NameSet & source_columns_set, bool ignore_alias, const Settings & settings, bool allow_self_aliases);
=======
    static void normalize(ASTPtr & query, Aliases & aliases, const NameSet & source_columns_set, const Settings & settings);
>>>>>>> e474b8ba
};

}<|MERGE_RESOLUTION|>--- conflicted
+++ resolved
@@ -116,11 +116,7 @@
         std::shared_ptr<TableJoin> table_join = {}) const;
 
 private:
-<<<<<<< HEAD
-    static void normalize(ASTPtr & query, Aliases & aliases, const NameSet & source_columns_set, bool ignore_alias, const Settings & settings, bool allow_self_aliases);
-=======
-    static void normalize(ASTPtr & query, Aliases & aliases, const NameSet & source_columns_set, const Settings & settings);
->>>>>>> e474b8ba
+    static void normalize(ASTPtr & query, Aliases & aliases, const NameSet & source_columns_set, const Settings & settings, bool allow_self_aliases);
 };
 
 }