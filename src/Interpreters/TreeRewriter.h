#pragma once

#include <Core/Block.h>
#include <Core/NamesAndTypes.h>
#include <Interpreters/Aliases.h>
#include <Interpreters/SelectQueryOptions.h>
#include <Interpreters/DatabaseAndTableWithAlias.h>
#include <Storages/IStorage_fwd.h>

namespace DB
{

class ASTFunction;
struct ASTTablesInSelectQueryElement;
class TableJoin;
class Context;
struct Settings;
struct SelectQueryOptions;
using Scalars = std::map<String, Block>;
struct StorageInMemoryMetadata;
using StorageMetadataPtr = std::shared_ptr<const StorageInMemoryMetadata>;

struct TreeRewriterResult
{
    ConstStoragePtr storage;
    StorageMetadataPtr metadata_snapshot;
    std::shared_ptr<TableJoin> analyzed_join;
    const ASTTablesInSelectQueryElement * ast_join = nullptr;

    NamesAndTypesList source_columns;
    NameSet source_columns_set; /// Set of names of source_columns.
    /// Set of columns that are enough to read from the table to evaluate the expression. It does not include joined columns.
    NamesAndTypesList required_source_columns;

    Aliases aliases;
    std::vector<const ASTFunction *> aggregates;

    std::vector<const ASTFunction *> window_function_asts;

    /// Which column is needed to be ARRAY-JOIN'ed to get the specified.
    /// For example, for `SELECT s.v ... ARRAY JOIN a AS s` will get "s.v" -> "a.v".
    NameToNameMap array_join_result_to_source;

    /// For the ARRAY JOIN section, mapping from the alias to the full column name.
    /// For example, for `ARRAY JOIN [1,2] AS b` "b" -> "array(1,2)" will enter here.
    /// Note: not used further.
    NameToNameMap array_join_alias_to_name;

    /// The backward mapping for array_join_alias_to_name.
    /// Note: not used further.
    NameToNameMap array_join_name_to_alias;

    /// Predicate optimizer overrides the sub queries
    bool rewrite_subqueries = false;

    /// Whether the query contains explicit columns like "SELECT column1 + column2 FROM table1".
    /// Queries like "SELECT count() FROM table1", "SELECT 1" don't contain explicit columns.
    bool has_explicit_columns = false;

    /// Whether it's possible to use the trivial count optimization,
    /// i.e. use a fast call of IStorage::totalRows() (or IStorage::totalRowsByPartitionPredicate())
    /// instead of actual retrieving columns and counting rows.
    bool optimize_trivial_count = false;

    /// Cache isRemote() call for storage, because it may be too heavy.
    bool is_remote_storage = false;

    /// Results of scalar sub queries
    Scalars scalars;

    TreeRewriterResult(
        const NamesAndTypesList & source_columns_,
        ConstStoragePtr storage_ = {},
        const StorageMetadataPtr & metadata_snapshot_ = {},
        bool add_special = true);

    void collectSourceColumns(bool add_special);
    void collectUsedColumns(const ASTPtr & query, bool is_select);
    Names requiredSourceColumns() const { return required_source_columns.getNames(); }
    NameSet getArrayJoinSourceNameSet() const;
    const Scalars & getScalars() const { return scalars; }
};

using TreeRewriterResultPtr = std::shared_ptr<const TreeRewriterResult>;

/// Tree Rewriter in terms of CMU slides @sa https://15721.courses.cs.cmu.edu/spring2020/slides/19-optimizer1.pdf
///
/// Optimises AST tree and collect information for further expression analysis in ExpressionAnalyzer.
/// Result AST has the following invariants:
///  * all aliases are substituted
///  * qualified names are translated
///  * scalar subqueries are executed replaced with constants
///  * unneeded columns are removed from SELECT clause
///  * duplicated columns are removed from ORDER BY, LIMIT BY, USING(...).
class TreeRewriter
{
public:
    TreeRewriter(const Context & context_)
        : context(context_)
    {}

    /// Analyze and rewrite not select query
    TreeRewriterResultPtr analyze(
        ASTPtr & query,
        const NamesAndTypesList & source_columns_,
        ConstStoragePtr storage = {},
        const StorageMetadataPtr & metadata_snapshot = {},
        bool allow_aggregations = false,
        bool allow_self_aliases = true) const;

    /// Analyze and rewrite select query
    TreeRewriterResultPtr analyzeSelect(
        ASTPtr & query,
        TreeRewriterResult && result,
        const SelectQueryOptions & select_options = {},
        const std::vector<TableWithColumnNamesAndTypes> & tables_with_columns = {},
        const Names & required_result_columns = {},
        std::shared_ptr<TableJoin> table_join = {}) const;

private:
<<<<<<< HEAD
    static void normalize(ASTPtr & query, Aliases & aliases, const NameSet & source_columns_set, bool ignore_alias, const Settings & settings, bool allow_self_aliases);
=======
    const Context & context;

    static void normalize(ASTPtr & query, Aliases & aliases, const Settings & settings);
>>>>>>> 0942e194
};

}<|MERGE_RESOLUTION|>--- conflicted
+++ resolved
@@ -118,13 +118,9 @@
         std::shared_ptr<TableJoin> table_join = {}) const;
 
 private:
-<<<<<<< HEAD
-    static void normalize(ASTPtr & query, Aliases & aliases, const NameSet & source_columns_set, bool ignore_alias, const Settings & settings, bool allow_self_aliases);
-=======
     const Context & context;
 
-    static void normalize(ASTPtr & query, Aliases & aliases, const Settings & settings);
->>>>>>> 0942e194
+    static void normalize(ASTPtr & query, Aliases & aliases, const Settings & settings, bool allow_self_aliases);
 };
 
 }