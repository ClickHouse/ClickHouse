--- conflicted
+++ resolved
@@ -804,11 +804,7 @@
             all_source_columns_set.insert(name);
     }
 
-<<<<<<< HEAD
-    normalize(query, result.aliases, all_source_columns_set, select_options.ignore_alias, settings, /* allow_self_aliases = */ true);
-=======
-    normalize(query, result.aliases, all_source_columns_set, settings);
->>>>>>> e474b8ba
+    normalize(query, result.aliases, all_source_columns_set, settings, /* allow_self_aliases = */ true);
 
     /// Remove unneeded columns according to 'required_result_columns'.
     /// Leave all selected columns in case of DISTINCT; columns that contain arrayJoin function inside.
@@ -864,11 +860,7 @@
 
     TreeRewriterResult result(source_columns, storage, metadata_snapshot, false);
 
-<<<<<<< HEAD
-    normalize(query, result.aliases, result.source_columns_set, false, settings, allow_self_aliases);
-=======
-    normalize(query, result.aliases, result.source_columns_set, settings);
->>>>>>> e474b8ba
+    normalize(query, result.aliases, result.source_columns_set, settings, allow_self_aliases);
 
     /// Executing scalar subqueries. Column defaults could be a scalar subquery.
     executeScalarSubqueries(query, getContext(), 0, result.scalars, false);
@@ -893,12 +885,8 @@
     return std::make_shared<const TreeRewriterResult>(result);
 }
 
-<<<<<<< HEAD
 void TreeRewriter::normalize(
-    ASTPtr & query, Aliases & aliases, const NameSet & source_columns_set, bool ignore_alias, const Settings & settings, bool allow_self_aliases)
-=======
-void TreeRewriter::normalize(ASTPtr & query, Aliases & aliases, const NameSet & source_columns_set, const Settings & settings)
->>>>>>> e474b8ba
+    ASTPtr & query, Aliases & aliases, const NameSet & source_columns_set, const Settings & settings, bool allow_self_aliases)
 {
     CustomizeCountDistinctVisitor::Data data_count_distinct{settings.count_distinct_implementation};
     CustomizeCountDistinctVisitor(data_count_distinct).visit(query);
@@ -947,11 +935,7 @@
         FunctionNameNormalizer().visit(query.get());
 
     /// Common subexpression elimination. Rewrite rules.
-<<<<<<< HEAD
-    QueryNormalizer::Data normalizer_data(aliases, source_columns_set, ignore_alias, settings, allow_self_aliases);
-=======
-    QueryNormalizer::Data normalizer_data(aliases, source_columns_set, settings);
->>>>>>> e474b8ba
+    QueryNormalizer::Data normalizer_data(aliases, source_columns_set, settings, allow_self_aliases);
     QueryNormalizer(normalizer_data).visit(query);
 }
 
