#include <algorithm>
#include <memory>
#include <set>

#include <Core/Settings.h>
#include <Core/NamesAndTypes.h>
#include <Core/SettingsEnums.h>

#include <Interpreters/ArrayJoinedColumnsVisitor.h>
#include <Interpreters/CollectJoinOnKeysVisitor.h>
#include <Interpreters/ComparisonTupleEliminationVisitor.h>
#include <Interpreters/Context.h>
#include <Interpreters/ExecuteScalarSubqueriesVisitor.h>
#include <Interpreters/ExpressionActions.h> /// getSmallestColumn()
#include <Interpreters/FunctionNameNormalizer.h>
#include <Interpreters/GetAggregatesVisitor.h>
#include <Interpreters/GroupingSetsRewriterVisitor.h>
#include <Interpreters/LogicalExpressionsOptimizer.h>
#include <Interpreters/MarkTableIdentifiersVisitor.h>
#include <Interpreters/PredicateExpressionsOptimizer.h>
#include <Interpreters/QueryAliasesVisitor.h>
#include <Interpreters/QueryNormalizer.h>
#include <Interpreters/RequiredSourceColumnsVisitor.h>
#include <Interpreters/RewriteOrderByVisitor.hpp>
#include <Interpreters/TableJoin.h>
#include <Interpreters/TranslateQualifiedNamesVisitor.h>
#include <Interpreters/TreeOptimizer.h>
#include <Interpreters/TreeRewriter.h>
#include <Interpreters/evaluateConstantExpression.h>
#include <Interpreters/getTableExpressions.h>
#include <Interpreters/replaceAliasColumnsInQuery.h>
#include <Interpreters/replaceForPositionalArguments.h>
#include <Interpreters/replaceMissedSubcolumnsInQuery.h>

#include <Functions/UserDefined/UserDefinedSQLFunctionFactory.h>
#include <Functions/UserDefined/UserDefinedSQLFunctionVisitor.h>

#include <Parsers/IAST_fwd.h>
#include <Parsers/ASTExpressionList.h>
#include <Parsers/ASTFunction.h>
#include <Parsers/ASTLiteral.h>
#include <Parsers/ASTSelectQuery.h>
#include <Parsers/ASTSelectWithUnionQuery.h>
#include <Parsers/ASTTablesInSelectQuery.h>
#include <Parsers/ASTInterpolateElement.h>
#include <Parsers/ASTOrderByElement.h>
#include <Parsers/queryToString.h>
#include <Parsers/ASTCreateQuery.h>

#include <DataTypes/NestedUtils.h>
#include <DataTypes/DataTypeNullable.h>
#include <DataTypes/DataTypeObject.h>
#include <DataTypes/DataTypeLowCardinality.h>

#include <IO/WriteHelpers.h>
#include <Storages/IStorage.h>
#include <Storages/StorageJoin.h>
#include <Common/checkStackSize.h>
#include <Storages/StorageView.h>

#include <AggregateFunctions/AggregateFunctionFactory.h>

namespace DB
{

namespace ErrorCodes
{
    extern const int EMPTY_LIST_OF_COLUMNS_QUERIED;
    extern const int EMPTY_NESTED_TABLE;
    extern const int EXPECTED_ALL_OR_ANY;
    extern const int INVALID_JOIN_ON_EXPRESSION;
    extern const int LOGICAL_ERROR;
    extern const int NOT_IMPLEMENTED;
    extern const int NUMBER_OF_ARGUMENTS_DOESNT_MATCH;
    extern const int UNKNOWN_IDENTIFIER;
    extern const int UNEXPECTED_EXPRESSION;
}

namespace
{

using LogAST = DebugASTLog<false>; /// set to true to enable logs

void optimizeGroupingSets(ASTPtr & query)
{
    GroupingSetsRewriterVisitor::Data data;
    GroupingSetsRewriterVisitor(data).visit(query);
}

/// Select implementation of a function based on settings.
/// Important that it is done as query rewrite. It means rewritten query
///  will be sent to remote servers during distributed query execution,
///  and on all remote servers, function implementation will be same.
template <char const * func_name>
struct CustomizeFunctionsData
{
    using TypeToVisit = ASTFunction;

    const String & customized_func_name;

    void visit(ASTFunction & func, ASTPtr &) const
    {
        if (Poco::toLower(func.name) == func_name)
        {
            func.name = customized_func_name;
        }
    }
};

char countdistinct[] = "countdistinct";
using CustomizeCountDistinctVisitor = InDepthNodeVisitor<OneTypeMatcher<CustomizeFunctionsData<countdistinct>>, true>;

char countifdistinct[] = "countifdistinct";
using CustomizeCountIfDistinctVisitor = InDepthNodeVisitor<OneTypeMatcher<CustomizeFunctionsData<countifdistinct>>, true>;

char countdistinctif[] = "countdistinctif";
using CustomizeCountDistinctIfVisitor = InDepthNodeVisitor<OneTypeMatcher<CustomizeFunctionsData<countdistinctif>>, true>;

char in[] = "in";
using CustomizeInVisitor = InDepthNodeVisitor<OneTypeMatcher<CustomizeFunctionsData<in>>, true>;

char notIn[] = "notin";
using CustomizeNotInVisitor = InDepthNodeVisitor<OneTypeMatcher<CustomizeFunctionsData<notIn>>, true>;

char globalIn[] = "globalin";
using CustomizeGlobalInVisitor = InDepthNodeVisitor<OneTypeMatcher<CustomizeFunctionsData<globalIn>>, true>;

char globalNotIn[] = "globalnotin";
using CustomizeGlobalNotInVisitor = InDepthNodeVisitor<OneTypeMatcher<CustomizeFunctionsData<globalNotIn>>, true>;

template <char const * func_suffix>
struct CustomizeFunctionsSuffixData
{
    using TypeToVisit = ASTFunction;

    const String & customized_func_suffix;

    void visit(ASTFunction & func, ASTPtr &) const
    {
        if (endsWith(Poco::toLower(func.name), func_suffix))
        {
            size_t prefix_len = func.name.length() - strlen(func_suffix);
            func.name = func.name.substr(0, prefix_len) + customized_func_suffix;
        }
    }
};

/// Swap 'if' and 'distinct' suffixes to make execution more optimal.
char ifDistinct[] = "ifdistinct";
using CustomizeIfDistinctVisitor = InDepthNodeVisitor<OneTypeMatcher<CustomizeFunctionsSuffixData<ifDistinct>>, true>;

/// Used to rewrite all aggregate functions to add -OrNull suffix to them if setting `aggregate_functions_null_for_empty` is set.
struct CustomizeAggregateFunctionsSuffixData
{
    using TypeToVisit = ASTFunction;

    const String & customized_func_suffix;

    void visit(ASTFunction & func, ASTPtr &) const
    {
        const auto & instance = AggregateFunctionFactory::instance();
        if (instance.isAggregateFunctionName(func.name) && !endsWith(func.name, customized_func_suffix) && !endsWith(func.name, customized_func_suffix + "If"))
        {
            auto properties = instance.tryGetProperties(func.name, func.nulls_action);
            if (properties && !properties->returns_default_when_only_null)
            {
                func.name += customized_func_suffix;
            }
        }
    }
};

// Used to rewrite aggregate functions with -OrNull suffix in some cases, such as sumIfOrNull, we should rewrite to sumOrNullIf
struct CustomizeAggregateFunctionsMoveSuffixData
{
    using TypeToVisit = ASTFunction;

    const String & customized_func_suffix;

    String moveSuffixAhead(const String & name) const
    {
        auto prefix = name.substr(0, name.size() - customized_func_suffix.size());

        auto prefix_size = prefix.size();

        if (endsWith(prefix, "MergeState"))
            return prefix.substr(0, prefix_size - 10) + customized_func_suffix + "MergeState";

        if (endsWith(prefix, "Merge"))
            return prefix.substr(0, prefix_size - 5) + customized_func_suffix + "Merge";

        if (endsWith(prefix, "State"))
            return prefix.substr(0, prefix_size - 5) + customized_func_suffix + "State";

        if (endsWith(prefix, "If"))
            return prefix.substr(0, prefix_size - 2) + customized_func_suffix + "If";

        return name;
    }

    void visit(ASTFunction & func, ASTPtr &) const
    {
        const auto & instance = AggregateFunctionFactory::instance();
        if (instance.isAggregateFunctionName(func.name))
        {
            if (endsWith(func.name, customized_func_suffix))
            {
                auto properties = instance.tryGetProperties(func.name, func.nulls_action);
                if (properties && !properties->returns_default_when_only_null)
                {
                    func.name = moveSuffixAhead(func.name);
                }
            }
        }
    }
};

using CustomizeAggregateFunctionsOrNullVisitor = InDepthNodeVisitor<OneTypeMatcher<CustomizeAggregateFunctionsSuffixData>, true>;
using CustomizeAggregateFunctionsMoveOrNullVisitor = InDepthNodeVisitor<OneTypeMatcher<CustomizeAggregateFunctionsMoveSuffixData>, true>;

struct ExistsExpressionData
{
    using TypeToVisit = ASTFunction;

    static void visit(ASTFunction & func, ASTPtr)
    {
        bool exists_expression = func.name == "exists"
            && func.arguments && func.arguments->children.size() == 1
            && typeid_cast<const ASTSubquery *>(func.arguments->children[0].get());

        if (!exists_expression)
            return;

        /// EXISTS(subquery) --> 1 IN (SELECT 1 FROM subquery LIMIT 1)

        auto subquery_node = func.arguments->children[0];
        auto table_expression = std::make_shared<ASTTableExpression>();
        table_expression->subquery = std::move(subquery_node);
        table_expression->children.push_back(table_expression->subquery);

        auto tables_in_select_element = std::make_shared<ASTTablesInSelectQueryElement>();
        tables_in_select_element->table_expression = std::move(table_expression);
        tables_in_select_element->children.push_back(tables_in_select_element->table_expression);

        auto tables_in_select = std::make_shared<ASTTablesInSelectQuery>();
        tables_in_select->children.push_back(std::move(tables_in_select_element));

        auto select_expr_list = std::make_shared<ASTExpressionList>();
        select_expr_list->children.push_back(std::make_shared<ASTLiteral>(1u));

        auto select_query = std::make_shared<ASTSelectQuery>();
        select_query->children.push_back(select_expr_list);

        select_query->setExpression(ASTSelectQuery::Expression::SELECT, select_expr_list);
        select_query->setExpression(ASTSelectQuery::Expression::TABLES, tables_in_select);

        ASTPtr limit_length_ast = std::make_shared<ASTLiteral>(Field(static_cast<UInt64>(1)));
        select_query->setExpression(ASTSelectQuery::Expression::LIMIT_LENGTH, std::move(limit_length_ast));

        auto select_with_union_query = std::make_shared<ASTSelectWithUnionQuery>();
        select_with_union_query->list_of_selects = std::make_shared<ASTExpressionList>();
        select_with_union_query->list_of_selects->children.push_back(std::move(select_query));
        select_with_union_query->children.push_back(select_with_union_query->list_of_selects);

        auto new_subquery = std::make_shared<ASTSubquery>();
        new_subquery->children.push_back(select_with_union_query);

        auto function = makeASTFunction("in", std::make_shared<ASTLiteral>(1u), new_subquery);
        func = *function;
    }
};

using ExistsExpressionVisitor = InDepthNodeVisitor<OneTypeMatcher<ExistsExpressionData>, false>;

struct ReplacePositionalArgumentsData
{
    using TypeToVisit = ASTSelectQuery;

    static void visit(ASTSelectQuery & select_query, ASTPtr &)
    {
        if (select_query.groupBy())
        {
            for (auto & expr : select_query.groupBy()->children)
                replaceForPositionalArguments(expr, &select_query, ASTSelectQuery::Expression::GROUP_BY);
        }
        if (select_query.orderBy())
        {
            for (auto & expr : select_query.orderBy()->children)
            {
                auto & elem = assert_cast<ASTOrderByElement &>(*expr).children.at(0);
                replaceForPositionalArguments(elem, &select_query, ASTSelectQuery::Expression::ORDER_BY);
            }
        }
        if (select_query.limitBy())
        {
            for (auto & expr : select_query.limitBy()->children)
                replaceForPositionalArguments(expr, &select_query, ASTSelectQuery::Expression::LIMIT_BY);
        }
    }
};

using ReplacePositionalArgumentsVisitor = InDepthNodeVisitor<OneTypeMatcher<ReplacePositionalArgumentsData>, false>;

/// Translate qualified names such as db.table.column, table.column, table_alias.column to names' normal form.
/// Expand asterisks and qualified asterisks with column names.
/// There would be columns in normal form & column aliases after translation. Column & column alias would be normalized in QueryNormalizer.
void translateQualifiedNames(ASTPtr & query, const ASTSelectQuery & select_query, const NameSet & source_columns_set,
                             const TablesWithColumns & tables_with_columns)
{
    LogAST log;
    TranslateQualifiedNamesVisitor::Data visitor_data(source_columns_set, tables_with_columns, true/* has_columns */);
    TranslateQualifiedNamesVisitor visitor(visitor_data, log.stream());
    visitor.visit(query);

    /// This may happen after expansion of COLUMNS('regexp').
    if (select_query.select()->children.empty())
        throw Exception(ErrorCodes::EMPTY_LIST_OF_COLUMNS_QUERIED, "Empty list of columns in SELECT query");
}

bool hasArrayJoin(const ASTPtr & ast)
{
    if (const ASTFunction * function = ast->as<ASTFunction>())
        if (function->name == "arrayJoin")
            return true;

    for (const auto & child : ast->children)
        if (!child->as<ASTSelectQuery>() && hasArrayJoin(child))
            return true;

    return false;
}

/// Keep number of columns for 'GLOBAL IN (SELECT 1 AS a, a)'
void renameDuplicatedColumns(const ASTSelectQuery * select_query)
{
    ASTs & elements = select_query->select()->children;

    std::set<String> all_column_names;
    std::set<String> assigned_column_names;

    for (auto & expr : elements)
        all_column_names.insert(expr->getAliasOrColumnName());

    for (auto & expr : elements)
    {
        auto name = expr->getAliasOrColumnName();

        if (!assigned_column_names.insert(name).second)
        {
            size_t i = 1;
            while (all_column_names.end() != all_column_names.find(name + "_" + toString(i)))
                ++i;

            name = name + "_" + toString(i);
            expr = expr->clone();   /// Cancels fuse of the same expressions in the tree.
            expr->setAlias(name);

            all_column_names.insert(name);
            assigned_column_names.insert(name);
        }
    }
}

/// Sometimes we have to calculate more columns in SELECT clause than will be returned from query.
/// This is the case when we have DISTINCT or arrayJoin: we require more columns in SELECT even if we need less columns in result.
/// Also we have to remove duplicates in case of GLOBAL subqueries. Their results are placed into tables so duplicates are impossible.
/// Also remove all INTERPOLATE columns which are not in SELECT anymore.
void removeUnneededColumnsFromSelectClause(ASTSelectQuery * select_query, const Names & required_result_columns, bool remove_dups)
{
    ASTs & elements = select_query->select()->children;

    std::map<String, size_t> required_columns_with_duplicate_count;

    if (!required_result_columns.empty())
    {
        /// Some columns may be queried multiple times, like SELECT x, y, y FROM table.
        for (const auto & name : required_result_columns)
        {
            if (remove_dups)
                required_columns_with_duplicate_count[name] = 1;
            else
                ++required_columns_with_duplicate_count[name];
        }
    }
    else if (remove_dups)
    {
        /// Even if we have no requirements there could be duplicates cause of asterisks. SELECT *, t.*
        for (const auto & elem : elements)
            required_columns_with_duplicate_count.emplace(elem->getAliasOrColumnName(), 1);
    }
    else
        return;

    NameSet required_by_interpolate;

    if (select_query->interpolate())
    {
        auto & children = select_query->interpolate()->children;
        if (!children.empty())
        {
            NameToNameSetMap expressions;

            auto interpolate_visitor = [](const ASTPtr ast, NameSet & columns) -> void
            {
                auto interpolate_visitor_impl = [](const ASTPtr node, NameSet & cols, auto self) -> void
                {
                    if (const auto * ident = node->as<ASTIdentifier>())
                        cols.insert(ident->name());
                    else if (const auto * func = node->as<ASTFunction>())
                        for (const auto & elem : func->arguments->children)
                            self(elem, cols, self);
                };
                interpolate_visitor_impl(ast, columns, interpolate_visitor_impl);
            };

            for (const auto & elem : children)
            {
                if (auto * interpolate = elem->as<ASTInterpolateElement>())
                {
                    NameSet needed_columns;
                    interpolate_visitor(interpolate->expr, needed_columns);
                    expressions.emplace(interpolate->column, std::move(needed_columns));
                }
            }

            for (const auto & name : required_result_columns)
                if (const auto it = expressions.find(name); it != expressions.end())
                    required_by_interpolate.insert(it->second.begin(), it->second.end());
        }
    }

    ASTs new_elements;
    new_elements.reserve(elements.size());

    NameSet remove_columns;

    for (const auto & elem : elements)
    {
        String name = elem->getAliasOrColumnName();

        auto it = required_columns_with_duplicate_count.find(name);
        if (required_columns_with_duplicate_count.end() != it && it->second)
        {
            new_elements.push_back(elem);
            --it->second;
        }
        else if (required_by_interpolate.contains(name))
        {
            /// Columns required by interpolate expression are not always in the required_result_columns
            new_elements.push_back(elem);
        }
        else if (select_query->distinct || hasArrayJoin(elem))
        {
            /// ARRAY JOIN cannot be optimized out since it may change number of rows,
            /// so as DISTINCT.
            new_elements.push_back(elem);
        }
        else
        {
            remove_columns.insert(name);

            ASTFunction * func = elem->as<ASTFunction>();

            /// Never remove untuple. It's result column may be in required columns.
            /// It is not easy to analyze untuple here, because types were not calculated yet.
            if (func && func->name == "untuple")
                new_elements.push_back(elem);

            /// removing aggregation can change number of rows, so `count()` result in outer sub-query would be wrong
            if (func && !select_query->groupBy())
            {
                GetAggregatesVisitor::Data data = {};
                GetAggregatesVisitor(data).visit(elem);
                if (!data.aggregates.empty())
                    new_elements.push_back(elem);
            }
        }
    }

    if (select_query->interpolate())
    {
        auto & children = select_query->interpolate()->children;
        if (!children.empty())
        {
            for (auto * it = children.begin(); it != children.end();)
            {
                if (remove_columns.contains((*it)->as<ASTInterpolateElement>()->column))
                    it = select_query->interpolate()->children.erase(it);
                else
                    ++it;
            }

            if (children.empty())
                select_query->setExpression(ASTSelectQuery::Expression::INTERPOLATE, nullptr);
        }
    }

    elements = std::move(new_elements);
}

/// Replacing scalar subqueries with constant values.
void executeScalarSubqueries(
    ASTPtr & query, ContextPtr context, size_t subquery_depth, Scalars & scalars, Scalars & local_scalars, bool only_analyze, bool is_create_parameterized_view)
{
    LogAST log;
    ExecuteScalarSubqueriesVisitor::Data visitor_data{
        WithContext{context}, subquery_depth, scalars,
        local_scalars, only_analyze, is_create_parameterized_view,
        /*replace_only_to_literals=*/ false, /*max_literal_size=*/ std::nullopt};

    ExecuteScalarSubqueriesVisitor(visitor_data, log.stream()).visit(query);
}

void getArrayJoinedColumns(ASTPtr & query, TreeRewriterResult & result, const ASTSelectQuery * select_query,
                           const NamesAndTypesList & source_columns, const NameSet & source_columns_set)
{
    if (!select_query->arrayJoinExpressionList().first)
        return;

    ArrayJoinedColumnsVisitor::Data visitor_data{
        result.aliases, result.array_join_name_to_alias, result.array_join_alias_to_name, result.array_join_result_to_source};
    ArrayJoinedColumnsVisitor(visitor_data).visit(query);

    /// If the result of ARRAY JOIN is not used, it is necessary to ARRAY-JOIN any column,
    /// to get the correct number of rows.
    if (result.array_join_result_to_source.empty())
    {
        if (select_query->arrayJoinExpressionList().first->children.empty())
            throw DB::Exception(ErrorCodes::NUMBER_OF_ARGUMENTS_DOESNT_MATCH, "ARRAY JOIN requires an argument");

        ASTPtr expr = select_query->arrayJoinExpressionList().first->children.at(0);
        String source_name = expr->getColumnName();
        String result_name = expr->getAliasOrColumnName();

        /// This is an array.
        if (!expr->as<ASTIdentifier>() || source_columns_set.contains(source_name))
        {
            result.array_join_result_to_source[result_name] = source_name;
        }
        else /// This is a nested table.
        {
            bool found = false;
            for (const auto & column : source_columns)
            {
                auto split = Nested::splitName(column.name, /*reverse=*/ true);
                if (split.first == source_name && !split.second.empty())
                {
                    result.array_join_result_to_source[Nested::concatenateName(result_name, split.second)] = column.name;
                    found = true;
                    break;
                }
            }
            if (!found)
                throw Exception(ErrorCodes::EMPTY_NESTED_TABLE, "No columns in nested table {}", source_name);
        }
    }
}

void setJoinStrictness(ASTSelectQuery & select_query, JoinStrictness join_default_strictness, bool old_any, std::shared_ptr<TableJoin> & analyzed_join)
{
    const ASTTablesInSelectQueryElement * node = select_query.join();
    if (!node)
        return;

    auto & table_join = const_cast<ASTTablesInSelectQueryElement *>(node)->table_join->as<ASTTableJoin &>();

    if (table_join.strictness == JoinStrictness::Unspecified &&
        table_join.kind != JoinKind::Cross)
    {
        if (join_default_strictness == JoinStrictness::Any)
            table_join.strictness = JoinStrictness::Any;
        else if (join_default_strictness == JoinStrictness::All)
            table_join.strictness = JoinStrictness::All;
        else
            throw Exception(DB::ErrorCodes::EXPECTED_ALL_OR_ANY,
                            "Expected ANY or ALL in JOIN section, because setting (join_default_strictness) is empty");
    }

    if (old_any)
    {
        if (table_join.strictness == JoinStrictness::Any &&
            table_join.kind == JoinKind::Inner)
        {
            table_join.strictness = JoinStrictness::Semi;
            table_join.kind = JoinKind::Left;
        }

        if (table_join.strictness == JoinStrictness::Any)
            table_join.strictness = JoinStrictness::RightAny;
    }
    else
    {
        if (table_join.strictness == JoinStrictness::Any && table_join.kind == JoinKind::Full)
            throw Exception(ErrorCodes::NOT_IMPLEMENTED, "ANY FULL JOINs are not implemented");
    }

    analyzed_join->getTableJoin() = table_join;
}

/// Evaluate expression and return boolean value if it can be interpreted as bool.
/// Only UInt8 or NULL are allowed.
/// Returns `false` for 0 or NULL values, `true` for any non-negative value.
std::optional<bool> tryEvaluateConstCondition(ASTPtr expr, ContextPtr context)
{
    if (!expr)
        return {};

    Field eval_res;
    DataTypePtr eval_res_type;
    {
        auto constant_expression_result = tryEvaluateConstantExpression(expr, context);
        if (!constant_expression_result)
            return {};
        std::tie(eval_res, eval_res_type) = std::move(constant_expression_result.value());
    }

    /// UInt8, maybe Nullable, maybe LowCardinality, and NULL are allowed
    eval_res_type = removeNullable(removeLowCardinality(eval_res_type));
    if (auto which = WhichDataType(eval_res_type); !which.isUInt8() && !which.isNothing())
        return {};

    if (eval_res.isNull())
        return false;

    UInt8 res = eval_res.template safeGet<UInt8>();
    return res > 0;
}

bool tryJoinOnConst(TableJoin & analyzed_join, const ASTPtr & on_expression, ContextPtr context)
{
    if (!analyzed_join.isEnabledAlgorithm(JoinAlgorithm::HASH))
        return false;

    if (analyzed_join.strictness() == JoinStrictness::Asof)
        return false;

    if (analyzed_join.isSpecialStorage())
        return false;

    if (auto eval_const_res = tryEvaluateConstCondition(on_expression, context))
    {
        if (eval_const_res.value())
        {
            /// JOIN ON 1 == 1
            LOG_DEBUG(&Poco::Logger::get("TreeRewriter"), "Join on constant executed as cross join");
            analyzed_join.resetToCross();
        }
        else
        {
            /// JOIN ON 1 != 1
            LOG_DEBUG(&Poco::Logger::get("TreeRewriter"), "Join on constant executed as empty join");
            analyzed_join.resetKeys();
        }
        return true;
    }
    return false;
}

/// Find the columns that are obtained by JOIN.
void collectJoinedColumns(TableJoin & analyzed_join, ASTTableJoin & table_join,
                          const TablesWithColumns & tables, const Aliases & aliases, ContextPtr context)
{
    assert(tables.size() >= 2);

    if (table_join.using_expression_list)
    {
        const auto & keys = table_join.using_expression_list->as<ASTExpressionList &>();

        analyzed_join.addDisjunct();
        for (const auto & key : keys.children)
            analyzed_join.addUsingKey(key);
    }
    else if (table_join.on_expression)
    {
        bool join_on_const_ok = tryJoinOnConst(analyzed_join, table_join.on_expression, context);
        if (join_on_const_ok)
            return;

        bool is_asof = (table_join.strictness == JoinStrictness::Asof);

        CollectJoinOnKeysVisitor::Data data{analyzed_join, tables[0], tables[1], aliases, is_asof};
        if (auto * or_func = table_join.on_expression->as<ASTFunction>(); or_func && or_func->name == "or")
        {
            for (auto & disjunct : or_func->arguments->children)
            {
                analyzed_join.addDisjunct();
                CollectJoinOnKeysVisitor(data).visit(disjunct);
            }
            assert(analyzed_join.getClauses().size() == or_func->arguments->children.size());
        }
        else
        {
            analyzed_join.addDisjunct();
            CollectJoinOnKeysVisitor(data).visit(table_join.on_expression);
            assert(analyzed_join.oneDisjunct());
        }

        auto check_keys_empty = [] (auto e) { return e.key_names_left.empty(); };
        bool any_keys_empty = std::any_of(analyzed_join.getClauses().begin(), analyzed_join.getClauses().end(), check_keys_empty);

        if (any_keys_empty)
            throw DB::Exception(ErrorCodes::INVALID_JOIN_ON_EXPRESSION,
                                "Cannot get JOIN keys from JOIN ON section: '{}', found keys: {}",
                                queryToString(table_join.on_expression), TableJoin::formatClauses(analyzed_join.getClauses()));

        if (is_asof)
        {
            if (!analyzed_join.oneDisjunct())
                throw DB::Exception(ErrorCodes::NOT_IMPLEMENTED, "ASOF join doesn't support multiple ORs for keys in JOIN ON section");
            data.asofToJoinKeys();
        }

        if (!analyzed_join.oneDisjunct() && !analyzed_join.isEnabledAlgorithm(JoinAlgorithm::HASH))
            throw DB::Exception(ErrorCodes::NOT_IMPLEMENTED, "Only `hash` join supports multiple ORs for keys in JOIN ON section");
    }
}

std::pair<bool, UInt64> recursivelyCollectMaxOrdinaryExpressions(const ASTPtr & expr, ASTExpressionList & into)
{
    checkStackSize();

    if (expr->as<ASTIdentifier>())
    {
        into.children.push_back(expr);
        return {false, 1};
    }

    auto * function = expr->as<ASTFunction>();

    if (!function)
        return {false, 0};

    if (AggregateUtils::isAggregateFunction(*function))
        return {true, 0};

    UInt64 pushed_children = 0;
    bool has_aggregate = false;

    for (const auto & child : function->arguments->children)
    {
        auto [child_has_aggregate, child_pushed_children] = recursivelyCollectMaxOrdinaryExpressions(child, into);
        has_aggregate |= child_has_aggregate;
        pushed_children += child_pushed_children;
    }

    /// The current function is not aggregate function and there is no aggregate function in its arguments,
    /// so use the current function to replace its arguments
    if (!has_aggregate)
    {
        for (UInt64 i = 0; i < pushed_children; i++)
            into.children.pop_back();

        into.children.push_back(expr);
        pushed_children = 1;
    }

    return {has_aggregate, pushed_children};
}

/** Expand GROUP BY ALL by extracting all the SELECT-ed expressions that are not aggregate functions.
  *
  * For a special case that if there is a function having both aggregate functions and other fields as its arguments,
  * the `GROUP BY` keys will contain the maximum non-aggregate fields we can extract from it.
  *
  * Example:
  * SELECT substring(a, 4, 2), substring(substring(a, 1, 2), 1, count(b)) FROM t GROUP BY ALL
  * will expand as
  * SELECT substring(a, 4, 2), substring(substring(a, 1, 2), 1, count(b)) FROM t GROUP BY substring(a, 4, 2), substring(a, 1, 2)
  */
void expandGroupByAll(ASTSelectQuery * select_query)
{
    auto group_expression_list = std::make_shared<ASTExpressionList>();

    for (const auto & expr : select_query->select()->children)
        recursivelyCollectMaxOrdinaryExpressions(expr, *group_expression_list);

    select_query->setExpression(ASTSelectQuery::Expression::GROUP_BY, group_expression_list);
}

void expandOrderByAll(ASTSelectQuery * select_query)
{
    auto * all_elem = select_query->orderBy()->children[0]->as<ASTOrderByElement>();
    if (!all_elem)
        throw Exception(ErrorCodes::LOGICAL_ERROR, "Select analyze for not order by asts.");

    auto order_expression_list = std::make_shared<ASTExpressionList>();

    for (const auto & expr : select_query->select()->children)
    {
        if (auto * identifier = expr->as<ASTIdentifier>(); identifier != nullptr)
            if (Poco::toUpper(identifier->name()) == "ALL" || Poco::toUpper(identifier->alias) == "ALL")
                throw Exception(ErrorCodes::UNEXPECTED_EXPRESSION,
                                "Cannot use ORDER BY ALL to sort a column with name 'all', please disable setting `enable_order_by_all` and try again");

        if (auto * function = expr->as<ASTFunction>(); function != nullptr)
            if (Poco::toUpper(function->alias) == "ALL")
                throw Exception(ErrorCodes::UNEXPECTED_EXPRESSION,
                                "Cannot use ORDER BY ALL to sort a column with name 'all', please disable setting `enable_order_by_all` and try again");

        auto elem = std::make_shared<ASTOrderByElement>();
        elem->direction = all_elem->direction;
        elem->nulls_direction = all_elem->nulls_direction;
        elem->nulls_direction_was_explicitly_specified = all_elem->nulls_direction_was_explicitly_specified;
        elem->children.push_back(expr);
        order_expression_list->children.push_back(elem);
    }

    select_query->setExpression(ASTSelectQuery::Expression::ORDER_BY, order_expression_list);
}

ASTs getAggregates(ASTPtr & query, const ASTSelectQuery & select_query)
{
    /// There can not be aggregate functions inside the WHERE and PREWHERE.
    if (select_query.where())
        assertNoAggregates(select_query.where(), "in WHERE");
    if (select_query.prewhere())
        assertNoAggregates(select_query.prewhere(), "in PREWHERE");

    GetAggregatesVisitor::Data data;
    GetAggregatesVisitor(data).visit(query);

    /// There can not be other aggregate functions within the aggregate functions.
    for (const ASTPtr & ast : data.aggregates)
    {
        const ASTFunction & node = typeid_cast<const ASTFunction &>(*ast);
        if (node.arguments)
        {
            for (auto & arg : node.arguments->children)
            {
                assertNoAggregates(arg, "inside another aggregate function");
                // We also can't have window functions inside aggregate functions,
                // because the window functions are calculated later.
                assertNoWindows(arg, "inside an aggregate function");
            }
        }
    }
    return data.aggregates;
}

ASTs getWindowFunctions(ASTPtr & query, const ASTSelectQuery & select_query)
{
    /// There can not be window functions inside the WHERE, PREWHERE and HAVING
    if (select_query.having())
        assertNoWindows(select_query.having(), "in HAVING");
    if (select_query.where())
        assertNoWindows(select_query.where(), "in WHERE");
    if (select_query.prewhere())
        assertNoWindows(select_query.prewhere(), "in PREWHERE");
    if (select_query.window())
        assertNoWindows(select_query.window(), "in WINDOW");

    GetAggregatesVisitor::Data data;
    GetAggregatesVisitor(data).visit(query);

    /// Window functions cannot be inside aggregates or other window functions.
    /// Aggregate functions can be inside window functions because they are
    /// calculated earlier.
    for (const ASTPtr & ast : data.window_functions)
    {
        const ASTFunction & node = typeid_cast<const ASTFunction &>(*ast);

        if (node.arguments)
            for (auto & arg : node.arguments->children)
                assertNoWindows(arg, "inside another window function");

        if (node.window_definition)
            assertNoWindows(node.window_definition, "inside window definition");
    }

    return data.window_functions;
}

class MarkTupleLiteralsAsLegacyData
{
public:
    struct Data
    {
    };

    static void visitLiteral(ASTLiteral & literal, ASTPtr &)
    {
        if (literal.value.getType() == Field::Types::Tuple)
            literal.use_legacy_column_name_of_tuple = true;
    }
    static void visitFunction(ASTFunction & func, ASTPtr &ast)
    {
        if (func.name == "tuple" && func.arguments && !func.arguments->children.empty())
        {
            // re-write tuple() function as literal
            if (auto literal = func.toLiteral())
            {
                ast = literal;
                visitLiteral(*typeid_cast<ASTLiteral *>(ast.get()), ast);
            }
        }
    }

    static void visit(ASTPtr & ast, Data &)
    {
        if (auto * identifier = typeid_cast<ASTFunction *>(ast.get()))
            visitFunction(*identifier, ast);
        if (auto * identifier = typeid_cast<ASTLiteral *>(ast.get()))
            visitLiteral(*identifier, ast);
    }

    static bool needChildVisit(const ASTPtr & /*parent*/, const ASTPtr & /*child*/)
    {
        return true;
    }
};

using MarkTupleLiteralsAsLegacyVisitor = InDepthNodeVisitor<MarkTupleLiteralsAsLegacyData, true>;

void markTupleLiteralsAsLegacy(ASTPtr & query)
{
    MarkTupleLiteralsAsLegacyVisitor::Data data;
    MarkTupleLiteralsAsLegacyVisitor(data).visit(query);
}

/// Rewrite _shard_num -> shardNum() AS _shard_num
struct RewriteShardNum
{
    struct Data
    {
    };

    static bool needChildVisit(const ASTPtr & parent, const ASTPtr & /*child*/)
    {
        /// ON section should not be rewritten.
        return typeid_cast<ASTTableJoin  *>(parent.get()) == nullptr;
    }

    static void visit(ASTPtr & ast, Data &)
    {
        if (auto * identifier = typeid_cast<ASTIdentifier *>(ast.get()))
            visit(*identifier, ast);
    }

    static void visit(ASTIdentifier & identifier, ASTPtr & ast)
    {
        if (identifier.shortName() != "_shard_num")
            return;

        String alias = identifier.tryGetAlias();
        if (alias.empty())
            alias = "_shard_num";
        ast = makeASTFunction("shardNum");
        ast->setAlias(alias);
    }
};
using RewriteShardNumVisitor = InDepthNodeVisitor<RewriteShardNum, true>;

}

TreeRewriterResult::TreeRewriterResult(
    const NamesAndTypesList & source_columns_,
    ConstStoragePtr storage_,
    const StorageSnapshotPtr & storage_snapshot_,
    bool add_special)
    : storage(storage_)
    , storage_snapshot(storage_snapshot_)
    , source_columns(source_columns_)
{
    collectSourceColumns(add_special);
    is_remote_storage = storage && storage->isRemote();
}

/// Add columns from storage to source_columns list. Deduplicate resulted list.
/// Special columns are non physical columns, for example ALIAS
void TreeRewriterResult::collectSourceColumns(bool add_special)
{
    if (storage)
    {
        auto options = GetColumnsOptions(add_special ? GetColumnsOptions::All : GetColumnsOptions::AllPhysical);
        options.withExtendedObjects();
        if (storage->supportsSubcolumns())
            options.withSubcolumns();

        auto columns_from_storage = storage_snapshot->getColumns(options);

        if (source_columns.empty())
            source_columns.swap(columns_from_storage);
        else
            source_columns.insert(source_columns.end(), columns_from_storage.begin(), columns_from_storage.end());

        auto metadata_snapshot = storage->getInMemoryMetadataPtr();
        auto metadata_column_descriptions = metadata_snapshot->getColumns();
        source_columns_ordinary = metadata_column_descriptions.getOrdinary();
    }

    source_columns_set = removeDuplicateColumns(source_columns);
}


/// Calculate which columns are required to execute the expression.
/// Then, delete all other columns from the list of available columns.
/// After execution, columns will only contain the list of columns needed to read from the table.
<<<<<<< HEAD
bool TreeRewriterResult::collectUsedColumns(const ASTPtr & query, bool is_select, bool visit_index_hint, bool optimize_project_query, bool no_throw)
=======
bool TreeRewriterResult::collectUsedColumns(const ASTPtr & query, bool is_select, bool no_throw)
>>>>>>> 9146391e
{
    /// We calculate required_source_columns with source_columns modifications and swap them on exit
    required_source_columns = source_columns;

    RequiredSourceColumnsVisitor::Data columns_context;
    RequiredSourceColumnsVisitor(columns_context).visit(query);

    NameSet source_column_names;
    for (const auto & column : source_columns)
        source_column_names.insert(column.name);

    NameSet required = columns_context.requiredColumns();
    if (columns_context.has_table_join)
    {
        NameSet available_columns;
        for (const auto & name : source_columns)
            available_columns.insert(name.name);

        /// Add columns obtained by JOIN (if needed).
        for (const auto & joined_column : analyzed_join->columnsFromJoinedTable())
        {
            const auto & name = joined_column.name;
            if (available_columns.contains(name))
                continue;

            if (required.contains(name))
            {
                /// Optimization: do not add columns needed only in JOIN ON section.
                if (columns_context.nameInclusion(name) > analyzed_join->rightKeyInclusion(name))
                    analyzed_join->addJoinedColumn(joined_column);

                required.erase(name);
            }
        }
    }

    NameSet array_join_sources;
    if (columns_context.has_array_join)
    {
        /// Insert the columns required for the ARRAY JOIN calculation into the required columns list.
        for (const auto & result_source : array_join_result_to_source)
            array_join_sources.insert(result_source.second);

        for (const auto & column_name_type : source_columns)
            if (array_join_sources.contains(column_name_type.name))
                required.insert(column_name_type.name);
    }

    if (storage && optimize_project_query)
    {
        if (const auto & column_sizes = storage->getColumnSizes(); !column_sizes.empty())
        {
            auto metadata_snapshot = storage->getInMemoryMetadataPtr();
            if (metadata_snapshot->hasPrimaryKey())
            {
                auto primary_key = metadata_snapshot->getPrimaryKeyColumns()[0];
                required.insert(primary_key);
            }
        }
    }

    /// Figure out if we're able to use the trivial count optimization.
    has_explicit_columns = !required.empty();
    if (is_select && !has_explicit_columns)
    {
        optimize_trivial_count = !columns_context.has_array_join;

        /// You need to read at least one column to find the number of rows.
        /// We will find a column with minimum <compressed_size, type_size, uncompressed_size>.
        /// Because it is the column that is cheapest to read.
        struct ColumnSizeTuple
        {
            size_t compressed_size;
            size_t type_size;
            size_t uncompressed_size;
            String name;

            bool operator<(const ColumnSizeTuple & that) const
            {
                return std::tie(compressed_size, type_size, uncompressed_size)
                    < std::tie(that.compressed_size, that.type_size, that.uncompressed_size);
            }
        };

        std::vector<ColumnSizeTuple> columns;
        if (storage)
        {
            auto column_sizes = storage->getColumnSizes();
            for (auto & source_column : source_columns)
            {
                auto c = column_sizes.find(source_column.name);
                if (c == column_sizes.end())
                    continue;
                size_t type_size = source_column.type->haveMaximumSizeOfValue() ? source_column.type->getMaximumSizeOfValueInMemory() : 100;
                columns.emplace_back(ColumnSizeTuple{c->second.data_compressed, type_size, c->second.data_uncompressed, source_column.name});
            }
        }

        if (!columns.empty())
            required.insert(std::min_element(columns.begin(), columns.end())->name);
        else if (!source_columns.empty())
            /// If we have no information about columns sizes, choose a column of minimum size of its data type.
            required.insert(ExpressionActions::getSmallestColumn(source_columns).name);
    }
    else if (is_select && storage_snapshot && !columns_context.has_array_join)
    {
        const auto & partition_desc = storage_snapshot->metadata->getPartitionKey();
        if (partition_desc.expression)
        {
            auto partition_source_columns = partition_desc.expression->getRequiredColumns();
            partition_source_columns.push_back("_part");
            partition_source_columns.push_back("_partition_id");
            partition_source_columns.push_back("_part_uuid");
            partition_source_columns.push_back("_partition_value");
            optimize_trivial_count = true;
            for (const auto & required_column : required)
            {
                if (std::find(partition_source_columns.begin(), partition_source_columns.end(), required_column)
                    == partition_source_columns.end())
                {
                    optimize_trivial_count = false;
                    break;
                }
            }
        }
    }

    NameSet unknown_required_source_columns = required;

    for (NamesAndTypesList::iterator it = source_columns.begin(); it != source_columns.end();)
    {
        const String & column_name = it->name;
        unknown_required_source_columns.erase(column_name);

        if (!required.contains(column_name))
            it = source_columns.erase(it);
        else
            ++it;
    }

    has_virtual_shard_num = false;
    /// If there are virtual columns among the unknown columns. Remove them from the list of unknown and add
    /// in columns list, so that when further processing they are also considered.
    if (storage)
    {
        const auto storage_virtuals = storage->getVirtuals();
        for (auto it = unknown_required_source_columns.begin(); it != unknown_required_source_columns.end();)
        {
            auto column = storage_virtuals.tryGetByName(*it);
            if (column)
            {
                source_columns.push_back(*column);
                it = unknown_required_source_columns.erase(it);
            }
            else
                ++it;
        }

        if (is_remote_storage)
        {
            for (const auto & name_type : storage_virtuals)
            {
                if (name_type.name == "_shard_num" && storage->isVirtualColumn("_shard_num", storage_snapshot->getMetadataForQuery()))
                {
                    has_virtual_shard_num = true;
                    break;
                }
            }
        }
    }

    /// Collect missed object subcolumns
    if (!unknown_required_source_columns.empty())
    {
        for (const NameAndTypePair & pair : source_columns_ordinary)
        {
            for (auto it = unknown_required_source_columns.begin(); it != unknown_required_source_columns.end();)
            {
                size_t object_pos = it->find('.');
                if (object_pos != std::string::npos)
                {
                    String object_name = it->substr(0, object_pos);
                    if (pair.name == object_name && pair.type->getTypeId() == TypeIndex::Object)
                    {
                        const auto * object_type = typeid_cast<const DataTypeObject *>(pair.type.get());
                        if (object_type->getSchemaFormat() == "json" && object_type->hasNullableSubcolumns())
                        {
                            missed_subcolumns.insert(*it);
                            it = unknown_required_source_columns.erase(it);
                            continue;
                        }
                    }
                }
                ++it;
            }
        }
    }

    if (!unknown_required_source_columns.empty())
    {
        constexpr auto format_string = "Missing columns: {} while processing query: '{}', required columns:{}{}";
        WriteBufferFromOwnString ss;
        ss << "Missing columns:";
        for (const auto & name : unknown_required_source_columns)
            ss << " '" << name << "'";
        ss << " while processing query: '" << queryToString(query) << "'";

        ss << ", required columns:";
        for (const auto & name : columns_context.requiredColumns())
            ss << " '" << name << "'";

        if (storage)
        {
            std::vector<String> hint_name{};
            std::set<String> helper_hint_name{};
            for (const auto & name : columns_context.requiredColumns())
            {
                auto hints = storage->getHints(name);
                for (const auto & hint : hints)
                {
                    // We want to preserve the ordering of the hints
                    // (as they are ordered by Levenshtein distance)
                    auto [_, inserted] = helper_hint_name.insert(hint);
                    if (inserted)
                        hint_name.push_back(hint);
                }
            }

            if (!hint_name.empty())
            {
                ss << ", maybe you meant: ";
                ss << toStringWithFinalSeparator(hint_name, " or ");
            }
        }
        else
        {
            if (!source_column_names.empty())
                for (const auto & name : columns_context.requiredColumns())
                    ss << " '" << name << "'";
            else
                ss << ", no source columns";
        }

        if (columns_context.has_table_join)
        {
            ss << ", joined columns:";
            for (const auto & column : analyzed_join->columnsFromJoinedTable())
                ss << " '" << column.name << "'";
        }

        if (!array_join_sources.empty())
        {
            ss << ", arrayJoin columns:";
            for (const auto & name : array_join_sources)
                ss << " '" << name << "'";
        }

        if (no_throw)
            return false;
        throw Exception(PreformattedMessage{ss.str(), format_string}, ErrorCodes::UNKNOWN_IDENTIFIER);
    }

    required_source_columns.swap(source_columns);
    for (const auto & column : required_source_columns)
    {
        source_column_names.insert(column.name);
    }
    return true;
}

NameSet TreeRewriterResult::getArrayJoinSourceNameSet() const
{
    NameSet forbidden_columns;
    for (const auto & elem : array_join_result_to_source)
        forbidden_columns.insert(elem.first);
    return forbidden_columns;
}

TreeRewriterResultPtr TreeRewriter::analyzeSelect(
    ASTPtr & query,
    TreeRewriterResult && result,
    const SelectQueryOptions & select_options,
    const TablesWithColumns & tables_with_columns,
    const Names & required_result_columns,
    std::shared_ptr<TableJoin> table_join) const
{
    auto * select_query = query->as<ASTSelectQuery>();
    if (!select_query)
        throw Exception(ErrorCodes::LOGICAL_ERROR, "Select analyze for not select asts.");

    size_t subquery_depth = select_options.subquery_depth;
    bool remove_duplicates = select_options.remove_duplicates;

    const auto & settings = getContext()->getSettingsRef();

    const NameSet & source_columns_set = result.source_columns_set;

    if (table_join)
    {
        result.analyzed_join = table_join;
        result.analyzed_join->resetCollected();
    }
    else /// TODO: remove. For now ExpressionAnalyzer expects some not empty object here
        result.analyzed_join = std::make_shared<TableJoin>();

    if (remove_duplicates)
        renameDuplicatedColumns(select_query);

    /// Perform it before analyzing JOINs, because it may change number of columns with names unique and break some logic inside JOINs
    if (settings.optimize_normalize_count_variants)
        TreeOptimizer::optimizeCountConstantAndSumOne(query, getContext());

    if (tables_with_columns.size() > 1)
    {
        const auto & right_table = tables_with_columns[1];
        auto columns_from_joined_table = right_table.columns;
        /// query can use materialized or aliased columns from right joined table,
        /// we want to request it for right table
        columns_from_joined_table.insert(columns_from_joined_table.end(), right_table.hidden_columns.begin(), right_table.hidden_columns.end());
        result.analyzed_join->setColumnsFromJoinedTable(std::move(columns_from_joined_table), source_columns_set, right_table.table.getQualifiedNamePrefix());
    }

    translateQualifiedNames(query, *select_query, source_columns_set, tables_with_columns);

    /// Optimizes logical expressions.
    LogicalExpressionsOptimizer(select_query, tables_with_columns, settings.optimize_min_equality_disjunction_chain_length.value).perform();

    NameSet all_source_columns_set = source_columns_set;
    if (table_join)
    {
        for (const auto & [name, _] : table_join->columnsFromJoinedTable())
            all_source_columns_set.insert(name);
    }

    normalize(query, result.aliases, all_source_columns_set, select_options.ignore_alias, settings, /* allow_self_aliases = */ true, getContext(), select_options.is_create_parameterized_view);

    // expand GROUP BY ALL
    if (select_query->group_by_all)
        expandGroupByAll(select_query);

    // expand ORDER BY ALL
    if (settings.enable_order_by_all && select_query->order_by_all)
        expandOrderByAll(select_query);

    /// Remove unneeded columns according to 'required_result_columns'.
    /// Leave all selected columns in case of DISTINCT; columns that contain arrayJoin function inside.
    /// Must be after 'normalizeTree' (after expanding aliases, for aliases not get lost)
    ///  and before 'executeScalarSubqueries', 'analyzeAggregation', etc. to avoid excessive calculations.
    removeUnneededColumnsFromSelectClause(select_query, required_result_columns, remove_duplicates);

    /// Executing scalar subqueries - replacing them with constant values.
    Scalars scalars;
    Scalars local_scalars;
    executeScalarSubqueries(
        query,
        getContext(),
        subquery_depth,
        scalars,
        local_scalars,
        select_options.only_analyze,
        select_options.is_create_parameterized_view);

    /// Save scalar sub queries's results in the query context
    /// Note that we are only saving scalars and not local_scalars since the latter can't be safely shared across contexts
    if (!select_options.only_analyze && getContext()->hasQueryContext())
    {
        for (const auto & it : scalars)
            getContext()->getQueryContext()->addScalar(it.first, it.second);
    }

    if (settings.legacy_column_name_of_tuple_literal)
        markTupleLiteralsAsLegacy(query);

    /// Push the predicate expression down to subqueries. The optimization should be applied to both initial and secondary queries.
    result.rewrite_subqueries = PredicateExpressionsOptimizer(getContext(), tables_with_columns, settings).optimize(*select_query);

     /// Only apply AST optimization for initial queries.
    const bool ast_optimizations_allowed =
        getContext()->getClientInfo().query_kind != ClientInfo::QueryKind::SECONDARY_QUERY
        && !select_options.ignore_ast_optimizations;

    bool optimize_multiif_to_if = ast_optimizations_allowed && settings.optimize_multiif_to_if;
    TreeOptimizer::optimizeIf(query, result.aliases, settings.optimize_if_chain_to_multiif, optimize_multiif_to_if);

    if (ast_optimizations_allowed)
        TreeOptimizer::apply(query, result, tables_with_columns, getContext());

    /// array_join_alias_to_name, array_join_result_to_source.
    getArrayJoinedColumns(query, result, select_query, result.source_columns, source_columns_set);

    setJoinStrictness(
        *select_query, settings.join_default_strictness, settings.any_join_distinct_right_table_keys, result.analyzed_join);

    auto * table_join_ast = select_query->join() ? select_query->join()->table_join->as<ASTTableJoin>() : nullptr;
    if (table_join_ast && tables_with_columns.size() >= 2)
        collectJoinedColumns(*result.analyzed_join, *table_join_ast, tables_with_columns, result.aliases, getContext());

    result.aggregates = getAggregates(query, *select_query);
    result.window_function_asts = getWindowFunctions(query, *select_query);
    result.expressions_with_window_function = getExpressionsWithWindowFunctions(query);

<<<<<<< HEAD
    result.collectUsedColumns(query, true, settings.query_plan_optimize_primary_key, settings.optimize_project_query);
=======
    result.collectUsedColumns(query, true);
>>>>>>> 9146391e

    if (!result.missed_subcolumns.empty())
    {
        for (const String & column_name : result.missed_subcolumns)
            replaceMissedSubcolumnsInQuery(query, column_name);
        result.missed_subcolumns.clear();
    }

    result.required_source_columns_before_expanding_alias_columns = result.required_source_columns.getNames();

    /// rewrite filters for select query, must go after getArrayJoinedColumns
    bool is_initiator = getContext()->getClientInfo().distributed_depth == 0;
    if (settings.optimize_respect_aliases && result.storage_snapshot && is_initiator)
    {
        std::unordered_set<IAST *> excluded_nodes;
        {
            /// Do not replace ALIASed columns in JOIN ON/USING sections
            if (table_join_ast && table_join_ast->on_expression)
                excluded_nodes.insert(table_join_ast->on_expression.get());
            if (table_join_ast && table_join_ast->using_expression_list)
                excluded_nodes.insert(table_join_ast->using_expression_list.get());
        }

        bool is_changed = replaceAliasColumnsInQuery(query, result.storage_snapshot->metadata->getColumns(),
                                                     result.array_join_result_to_source, getContext(), excluded_nodes);

        /// If query is changed, we need to redo some work to correct name resolution.
        if (is_changed)
        {
            /// We should re-apply the optimization, because an expression substituted from alias column might be a function of a group key.
            if (ast_optimizations_allowed && settings.optimize_group_by_function_keys)
                TreeOptimizer::optimizeGroupByFunctionKeys(select_query);

            result.aggregates = getAggregates(query, *select_query);
            result.window_function_asts = getWindowFunctions(query, *select_query);
            result.expressions_with_window_function = getExpressionsWithWindowFunctions(query);
<<<<<<< HEAD
            result.collectUsedColumns(query, true, settings.query_plan_optimize_primary_key, settings.optimize_project_query);
=======
            result.collectUsedColumns(query, true);
>>>>>>> 9146391e
        }
    }

    /// Rewrite _shard_num to shardNum()
    if (result.has_virtual_shard_num)
    {
        RewriteShardNumVisitor::Data data_rewrite_shard_num;
        RewriteShardNumVisitor(data_rewrite_shard_num).visit(query);
    }

    result.ast_join = select_query->join();

    if (result.optimize_trivial_count)
        result.optimize_trivial_count = settings.optimize_trivial_count_query &&
            !select_query->groupBy() && !select_query->having() &&
            !select_query->sampleSize() && !select_query->sampleOffset() && !select_query->final() &&
            (tables_with_columns.size() < 2 || isLeft(result.analyzed_join->kind()));

    // remove outer braces in order by
    RewriteOrderByVisitor::Data data;
    RewriteOrderByVisitor(data).visit(query);

    return std::make_shared<const TreeRewriterResult>(result);
}

TreeRewriterResultPtr TreeRewriter::analyze(
    ASTPtr & query,
    const NamesAndTypesList & source_columns,
    ConstStoragePtr storage,
    const StorageSnapshotPtr & storage_snapshot,
    bool allow_aggregations,
    bool allow_self_aliases,
    bool execute_scalar_subqueries,
    bool is_create_parameterized_view) const
{
    if (query->as<ASTSelectQuery>())
        throw Exception(ErrorCodes::LOGICAL_ERROR, "Not select analyze for select asts.");

    const auto & settings = getContext()->getSettingsRef();

    TreeRewriterResult result(source_columns, storage, storage_snapshot, false);

    normalize(query, result.aliases, result.source_columns_set, false, settings, allow_self_aliases, getContext(), is_create_parameterized_view);

    /// Executing scalar subqueries. Column defaults could be a scalar subquery.
    Scalars scalars;
    Scalars local_scalars;
    executeScalarSubqueries(query, getContext(), 0, scalars, local_scalars, !execute_scalar_subqueries, is_create_parameterized_view);

    /// Save scalar sub queries's results in the query context
    /// Note that we are only saving scalars and not local_scalars since the latter can't be safely shared across contexts
    if (execute_scalar_subqueries && getContext()->hasQueryContext())
    {
        for (const auto & it : scalars)
            getContext()->getQueryContext()->addScalar(it.first, it.second);
    }

    if (settings.legacy_column_name_of_tuple_literal)
        markTupleLiteralsAsLegacy(query);

    TreeOptimizer::optimizeIf(query, result.aliases, settings.optimize_if_chain_to_multiif, false);

    if (allow_aggregations)
    {
        GetAggregatesVisitor::Data data;
        GetAggregatesVisitor(data).visit(query);

        /// There can not be other aggregate functions within the aggregate functions.
        for (const ASTPtr & node : data.aggregates)
            for (auto & arg : typeid_cast<const ASTFunction &>(*node).arguments->children)
                assertNoAggregates(arg, "inside another aggregate function");
        result.aggregates = data.aggregates;
    }
    else
        assertNoAggregates(query, "in wrong place");

<<<<<<< HEAD
    bool is_ok = result.collectUsedColumns(query, false, settings.query_plan_optimize_primary_key, settings.optimize_project_query, no_throw);
=======
    bool is_ok = result.collectUsedColumns(query, false, no_throw);
>>>>>>> 9146391e
    if (!is_ok)
        return {};

    if (!result.missed_subcolumns.empty())
    {
        for (const String & column_name : result.missed_subcolumns)
            replaceMissedSubcolumnsInQuery(query, column_name);
        result.missed_subcolumns.clear();
    }

    return std::make_shared<const TreeRewriterResult>(result);
}

void TreeRewriter::normalize(
    ASTPtr & query, Aliases & aliases, const NameSet & source_columns_set, bool ignore_alias, const Settings & settings, bool allow_self_aliases, ContextPtr context_, bool is_create_parameterized_view)
{
    if (!UserDefinedSQLFunctionFactory::instance().empty())
        UserDefinedSQLFunctionVisitor::visit(query);

    CustomizeCountDistinctVisitor::Data data_count_distinct{settings.count_distinct_implementation};
    CustomizeCountDistinctVisitor(data_count_distinct).visit(query);

    CustomizeCountIfDistinctVisitor::Data data_count_if_distinct{settings.count_distinct_implementation.toString() + "If"};
    CustomizeCountIfDistinctVisitor(data_count_if_distinct).visit(query);

    CustomizeIfDistinctVisitor::Data data_distinct_if{"DistinctIf"};
    CustomizeIfDistinctVisitor(data_distinct_if).visit(query);

    if (settings.rewrite_count_distinct_if_with_count_distinct_implementation)
    {
        CustomizeCountDistinctIfVisitor::Data data_count_distinct_if{settings.count_distinct_implementation.toString() + "If"};
        CustomizeCountDistinctIfVisitor(data_count_distinct_if).visit(query);
    }

    ExistsExpressionVisitor::Data exists;
    ExistsExpressionVisitor(exists).visit(query);

    if (context_->getSettingsRef().enable_positional_arguments)
    {
        ReplacePositionalArgumentsVisitor::Data data_replace_positional_arguments;
        ReplacePositionalArgumentsVisitor(data_replace_positional_arguments).visit(query);
    }

    if (settings.transform_null_in)
    {
        CustomizeInVisitor::Data data_null_in{"nullIn"};
        CustomizeInVisitor(data_null_in).visit(query);

        CustomizeNotInVisitor::Data data_not_null_in{"notNullIn"};
        CustomizeNotInVisitor(data_not_null_in).visit(query);

        CustomizeGlobalInVisitor::Data data_global_null_in{"globalNullIn"};
        CustomizeGlobalInVisitor(data_global_null_in).visit(query);

        CustomizeGlobalNotInVisitor::Data data_global_not_null_in{"globalNotNullIn"};
        CustomizeGlobalNotInVisitor(data_global_not_null_in).visit(query);
    }

    /// Rewrite all aggregate functions to add -OrNull suffix to them
    if (settings.aggregate_functions_null_for_empty)
    {
        CustomizeAggregateFunctionsOrNullVisitor::Data data_or_null{"OrNull"};
        CustomizeAggregateFunctionsOrNullVisitor(data_or_null).visit(query);
    }

    /// Move -OrNull suffix ahead, this should execute after add -OrNull suffix
    CustomizeAggregateFunctionsMoveOrNullVisitor::Data data_or_null{"OrNull"};
    CustomizeAggregateFunctionsMoveOrNullVisitor(data_or_null).visit(query);

    /// Creates a dictionary `aliases`: alias -> ASTPtr
    QueryAliasesVisitor(aliases).visit(query);

    /// Mark table ASTIdentifiers with not a column marker
    MarkTableIdentifiersVisitor::Data identifiers_data{aliases};
    MarkTableIdentifiersVisitor(identifiers_data).visit(query);

    /// Rewrite function names to their canonical ones.
    /// Notice: function name normalization is disabled when it's a secondary query, because queries are either
    /// already normalized on initiator node, or not normalized and should remain unnormalized for
    /// compatibility.
    if (context_->getClientInfo().query_kind != ClientInfo::QueryKind::SECONDARY_QUERY && settings.normalize_function_names)
        FunctionNameNormalizer().visit(query.get());

    if (settings.optimize_move_to_prewhere)
    {
        /// Required for PREWHERE
        ComparisonTupleEliminationVisitor::Data data_comparison_tuple_elimination;
        ComparisonTupleEliminationVisitor(data_comparison_tuple_elimination).visit(query);
    }

    /// Common subexpression elimination. Rewrite rules.
    QueryNormalizer::Data normalizer_data(aliases, source_columns_set, ignore_alias, settings, allow_self_aliases, is_create_parameterized_view);
    QueryNormalizer(normalizer_data).visit(query);

    optimizeGroupingSets(query);
}

}<|MERGE_RESOLUTION|>--- conflicted
+++ resolved
@@ -995,11 +995,8 @@
 /// Calculate which columns are required to execute the expression.
 /// Then, delete all other columns from the list of available columns.
 /// After execution, columns will only contain the list of columns needed to read from the table.
-<<<<<<< HEAD
-bool TreeRewriterResult::collectUsedColumns(const ASTPtr & query, bool is_select, bool visit_index_hint, bool optimize_project_query, bool no_throw)
-=======
-bool TreeRewriterResult::collectUsedColumns(const ASTPtr & query, bool is_select, bool no_throw)
->>>>>>> 9146391e
+
+bool TreeRewriterResult::collectUsedColumns(const ASTPtr & query, bool is_select, bool optimize_project_query, bool no_throw)
 {
     /// We calculate required_source_columns with source_columns modifications and swap them on exit
     required_source_columns = source_columns;
@@ -1401,11 +1398,7 @@
     result.window_function_asts = getWindowFunctions(query, *select_query);
     result.expressions_with_window_function = getExpressionsWithWindowFunctions(query);
 
-<<<<<<< HEAD
-    result.collectUsedColumns(query, true, settings.query_plan_optimize_primary_key, settings.optimize_project_query);
-=======
-    result.collectUsedColumns(query, true);
->>>>>>> 9146391e
+    result.collectUsedColumns(query, true, settings.optimize_project_query);
 
     if (!result.missed_subcolumns.empty())
     {
@@ -1442,11 +1435,7 @@
             result.aggregates = getAggregates(query, *select_query);
             result.window_function_asts = getWindowFunctions(query, *select_query);
             result.expressions_with_window_function = getExpressionsWithWindowFunctions(query);
-<<<<<<< HEAD
-            result.collectUsedColumns(query, true, settings.query_plan_optimize_primary_key, settings.optimize_project_query);
-=======
-            result.collectUsedColumns(query, true);
->>>>>>> 9146391e
+            result.collectUsedColumns(query, true, settings.optimize_project_query);
         }
     }
 
@@ -1523,11 +1512,8 @@
     else
         assertNoAggregates(query, "in wrong place");
 
-<<<<<<< HEAD
-    bool is_ok = result.collectUsedColumns(query, false, settings.query_plan_optimize_primary_key, settings.optimize_project_query, no_throw);
-=======
-    bool is_ok = result.collectUsedColumns(query, false, no_throw);
->>>>>>> 9146391e
+    bool is_ok = result.collectUsedColumns(query, false, settings.optimize_project_query, no_throw);
+
     if (!is_ok)
         return {};
 
