--- conflicted
+++ resolved
@@ -380,19 +380,16 @@
 
     /// There can not be other aggregate functions within the aggregate functions.
     for (const ASTFunction * node : data.aggregates)
-<<<<<<< HEAD
-    {
-        for (auto & arg : node->arguments->children)
-        {
-            assertNoAggregates(arg, "inside another aggregate function");
-            assertNoWindows(arg, "inside another window function");
-        }
-    }
-=======
+    {
         if (node->arguments)
+        {
             for (auto & arg : node->arguments->children)
+            {
                 assertNoAggregates(arg, "inside another aggregate function");
->>>>>>> 6b3509f4
+                assertNoWindows(arg, "inside another window function");
+            }
+        }
+    }
     return data.aggregates;
 }
 
@@ -410,10 +407,13 @@
     /// There can not be other aggregate functions within the aggregate functions.
     for (const ASTFunction * node : data.window_functions)
     {
-        for (auto & arg : node->arguments->children)
-        {
-            //assertNoAggregates(arg, "inside another aggregate function");
-            assertNoWindows(arg, "inside another window function");
+        if (node->arguments)
+        {
+            for (auto & arg : node->arguments->children)
+            {
+                //assertNoAggregates(arg, "inside another aggregate function");
+                assertNoWindows(arg, "inside another window function");
+            }
         }
     }
 
