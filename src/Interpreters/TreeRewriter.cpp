--- conflicted
+++ resolved
@@ -970,14 +970,12 @@
         CustomizeAggregateFunctionsOrNullVisitor(data_or_null).visit(query);
     }
 
-<<<<<<< HEAD
     CustomizeSumFunctionVisitor::Data data_sum_sum_if{};
     CustomizeSumFunctionVisitor(data_sum_sum_if).visit(query);
-=======
+
     /// Move -OrNull suffix ahead, this should execute after add -OrNull suffix
     CustomizeAggregateFunctionsMoveOrNullVisitor::Data data_or_null{"OrNull"};
     CustomizeAggregateFunctionsMoveOrNullVisitor(data_or_null).visit(query);
->>>>>>> 7d25c1f7
 
     /// Creates a dictionary `aliases`: alias -> ASTPtr
     QueryAliasesVisitor(aliases).visit(query);
