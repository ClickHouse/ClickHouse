#include <Core/Settings.h>
#include <Core/Defines.h>
#include <Core/NamesAndTypes.h>

#include <Interpreters/AnalyzedJoin.h>
#include <Interpreters/ArrayJoinedColumnsVisitor.h>
#include <Interpreters/CollectJoinOnKeysVisitor.h>
#include <Interpreters/Context.h>
#include <Interpreters/DuplicateDistinct.h>
#include <Interpreters/ExecuteScalarSubqueriesVisitor.h>
#include <Interpreters/ExpressionActions.h> /// getSmallestColumn()
#include <Interpreters/ExternalDictionariesLoader.h>
#include <Interpreters/GetAggregatesVisitor.h>
#include <Interpreters/InterpreterSelectWithUnionQuery.h>
#include <Interpreters/LogicalExpressionsOptimizer.h>
#include <Interpreters/MarkTableIdentifiersVisitor.h>
#include <Interpreters/OptimizeIfChains.h>
#include <Interpreters/OptimizeIfWithConstantConditionVisitor.h>
#include <Interpreters/PredicateExpressionsOptimizer.h>
#include <Interpreters/QueryAliasesVisitor.h>
#include <Interpreters/QueryNormalizer.h>
#include <Interpreters/RequiredSourceColumnsVisitor.h>
<<<<<<< HEAD
#include <Interpreters/SyntaxAnalyzer.h>
#include <Interpreters/TranslateQualifiedNamesVisitor.h>
#include <Interpreters/getTableExpressions.h>
=======
#include <Interpreters/GetAggregatesVisitor.h>
#include <Interpreters/TableJoin.h>
#include <Interpreters/ExpressionActions.h> /// getSmallestColumn()
#include <Interpreters/getTableExpressions.h>
#include <Interpreters/OptimizeIfChains.h>
#include <Interpreters/ArithmeticOperationsInAgrFuncOptimize.h>
>>>>>>> f5b8e610

#include <Parsers/ASTExpressionList.h>
#include <Parsers/ASTFunction.h>
#include <Parsers/ASTLiteral.h>
#include <Parsers/ASTOrderByElement.h>
#include <Parsers/ASTSelectQuery.h>
#include <Parsers/ASTSetQuery.h>
#include <Parsers/ASTTablesInSelectQuery.h>
#include <Parsers/queryToString.h>

#include <Functions/FunctionFactory.h>

#include <DataTypes/NestedUtils.h>
#include <DataTypes/DataTypeNullable.h>

#include <IO/WriteHelpers.h>
#include <Storages/IStorage.h>

#include <functional>
#include <Functions/FunctionFactory.h>


namespace DB
{

namespace ErrorCodes
{
    extern const int EMPTY_NESTED_TABLE;
    extern const int LOGICAL_ERROR;
    extern const int INVALID_JOIN_ON_EXPRESSION;
    extern const int EMPTY_LIST_OF_COLUMNS_QUERIED;
    extern const int NOT_IMPLEMENTED;
    extern const int UNKNOWN_IDENTIFIER;
    extern const int EXPECTED_ALL_OR_ANY;
}

namespace
{

using LogAST = DebugASTLog<false>; /// set to true to enable logs

/// Select implementation of a function based on settings.
/// Important that it is done as query rewrite. It means rewritten query
///  will be sent to remote servers during distributed query execution,
///  and on all remote servers, function implementation will be same.
template <char const * func_name>
struct CustomizeFunctionsData
{
    using TypeToVisit = ASTFunction;

    const String & customized_func_name;

    void visit(ASTFunction & func, ASTPtr &)
    {
        if (Poco::toLower(func.name) == func_name)
        {
            func.name = customized_func_name;
        }
    }
};

char countdistinct[] = "countdistinct";
using CustomizeFunctionsVisitor = InDepthNodeVisitor<OneTypeMatcher<CustomizeFunctionsData<countdistinct>>, true>;

char in[] = "in";
using CustomizeInVisitor = InDepthNodeVisitor<OneTypeMatcher<CustomizeFunctionsData<in>>, true>;

char notIn[] = "notin";
using CustomizeNotInVisitor = InDepthNodeVisitor<OneTypeMatcher<CustomizeFunctionsData<notIn>>, true>;

char globalIn[] = "globalin";
using CustomizeGlobalInVisitor = InDepthNodeVisitor<OneTypeMatcher<CustomizeFunctionsData<globalIn>>, true>;

char globalNotIn[] = "globalnotin";
using CustomizeGlobalNotInVisitor = InDepthNodeVisitor<OneTypeMatcher<CustomizeFunctionsData<globalNotIn>>, true>;


class ASTFunctionStatefulData
{
public:
    using TypeToVisit = ASTFunction;

    const Context & context;
    bool & is_stateful;
    void visit(ASTFunction & ast_function, ASTPtr &)
    {
        if (ast_function.name == "any" || ast_function.name == "groupArray")
        {
            is_stateful = true;
            return;
        }

        const auto & function = FunctionFactory::instance().tryGet(ast_function.name, context);

        if (function && function->isStateful())
        {
            is_stateful = true;
            return;
        }
    }
};

using ASTFunctionStatefulMatcher = OneTypeMatcher<ASTFunctionStatefulData>;
using ASTFunctionStatefulVisitor = InDepthNodeVisitor<ASTFunctionStatefulMatcher, true>;


class DuplicateOrderByFromSubqueriesData
{
public:
    using TypeToVisit = ASTSelectQuery;

    bool done = false;

    void visit(ASTSelectQuery & select_query, ASTPtr &)
    {
        if (done)
            return;

        if (select_query.orderBy() && !select_query.limitBy() && !select_query.limitByOffset() &&
            !select_query.limitByLength() && !select_query.limitLength() && !select_query.limitOffset())
        {
            select_query.setExpression(ASTSelectQuery::Expression::ORDER_BY, nullptr);
        }
        done = true;
    }
};

using DuplicateOrderByFromSubqueriesMatcher = OneTypeMatcher<DuplicateOrderByFromSubqueriesData>;
using DuplicateOrderByFromSubqueriesVisitor = InDepthNodeVisitor<DuplicateOrderByFromSubqueriesMatcher, true>;


class DuplicateOrderByData
{
public:
    using TypeToVisit = ASTSelectQuery;

    const Context & context;
    bool done = false;

    void visit(ASTSelectQuery & select_query, ASTPtr &)
    {
        if (done)
            return;

        for (const auto & elem : select_query.children)
        {
            if (elem->as<ASTSetQuery>() && !elem->as<ASTSetQuery>()->is_standalone)
                return;
        }

        if (select_query.orderBy() || select_query.groupBy())
        {
            for (auto & elem : select_query.children)
            {
                bool is_stateful = false;
                ASTFunctionStatefulVisitor::Data data{context, is_stateful};
                ASTFunctionStatefulVisitor(data).visit(elem);
                if (is_stateful)
                    return;
            }

            DuplicateOrderByFromSubqueriesVisitor::Data data{false};
            DuplicateOrderByFromSubqueriesVisitor(data).visit(select_query.refTables());
        }
    }
};

using DuplicateOrderByMatcher = OneTypeMatcher<DuplicateOrderByData>;
using DuplicateOrderByVisitor = InDepthNodeVisitor<DuplicateOrderByMatcher, true>;


/// Translate qualified names such as db.table.column, table.column, table_alias.column to names' normal form.
/// Expand asterisks and qualified asterisks with column names.
/// There would be columns in normal form & column aliases after translation. Column & column alias would be normalized in QueryNormalizer.
void translateQualifiedNames(ASTPtr & query, const ASTSelectQuery & select_query, const NameSet & source_columns_set,
                             const TablesWithColumns & tables_with_columns)
{
    LogAST log;
    TranslateQualifiedNamesVisitor::Data visitor_data(source_columns_set, tables_with_columns);
    TranslateQualifiedNamesVisitor visitor(visitor_data, log.stream());
    visitor.visit(query);

    /// This may happen after expansion of COLUMNS('regexp').
    if (select_query.select()->children.empty())
        throw Exception("Empty list of columns in SELECT query", ErrorCodes::EMPTY_LIST_OF_COLUMNS_QUERIED);
}

bool hasArrayJoin(const ASTPtr & ast)
{
    if (const ASTFunction * function = ast->as<ASTFunction>())
        if (function->name == "arrayJoin")
            return true;

    for (const auto & child : ast->children)
        if (!child->as<ASTSelectQuery>() && hasArrayJoin(child))
            return true;

    return false;
}

/// Keep number of columns for 'GLOBAL IN (SELECT 1 AS a, a)'
void renameDuplicatedColumns(const ASTSelectQuery * select_query)
{
    ASTs & elements = select_query->select()->children;

    std::set<String> all_column_names;
    std::set<String> assigned_column_names;

    for (auto & expr : elements)
        all_column_names.insert(expr->getAliasOrColumnName());

    for (auto & expr : elements)
    {
        auto name = expr->getAliasOrColumnName();

        if (!assigned_column_names.insert(name).second)
        {
            size_t i = 1;
            while (all_column_names.end() != all_column_names.find(name + "_" + toString(i)))
                ++i;

            name = name + "_" + toString(i);
            expr = expr->clone();   /// Cancels fuse of the same expressions in the tree.
            expr->setAlias(name);

            all_column_names.insert(name);
            assigned_column_names.insert(name);
        }
    }
}

/// Sometimes we have to calculate more columns in SELECT clause than will be returned from query.
/// This is the case when we have DISTINCT or arrayJoin: we require more columns in SELECT even if we need less columns in result.
/// Also we have to remove duplicates in case of GLOBAL subqueries. Their results are placed into tables so duplicates are impossible.
void removeUnneededColumnsFromSelectClause(const ASTSelectQuery * select_query, const Names & required_result_columns, bool remove_dups)
{
    ASTs & elements = select_query->select()->children;

    std::map<String, size_t> required_columns_with_duplicate_count;

    if (!required_result_columns.empty())
    {
        /// Some columns may be queried multiple times, like SELECT x, y, y FROM table.
        for (const auto & name : required_result_columns)
        {
            if (remove_dups)
                required_columns_with_duplicate_count[name] = 1;
            else
                ++required_columns_with_duplicate_count[name];
        }
    }
    else if (remove_dups)
    {
        /// Even if we have no requirements there could be duplicates cause of asterisks. SELECT *, t.*
        for (const auto & elem : elements)
            required_columns_with_duplicate_count.emplace(elem->getAliasOrColumnName(), 1);
    }
    else
        return;

    ASTs new_elements;
    new_elements.reserve(elements.size());

    for (const auto & elem : elements)
    {
        String name = elem->getAliasOrColumnName();

        auto it = required_columns_with_duplicate_count.find(name);
        if (required_columns_with_duplicate_count.end() != it && it->second)
        {
            new_elements.push_back(elem);
            --it->second;
        }
        else if (select_query->distinct || hasArrayJoin(elem))
        {
            new_elements.push_back(elem);
        }
    }

    elements = std::move(new_elements);
}

/// Replacing scalar subqueries with constant values.
void executeScalarSubqueries(ASTPtr & query, const Context & context, size_t subquery_depth, Scalars & scalars, bool only_analyze)
{
    LogAST log;
    ExecuteScalarSubqueriesVisitor::Data visitor_data{context, subquery_depth, scalars, only_analyze};
    ExecuteScalarSubqueriesVisitor(visitor_data, log.stream()).visit(query);
}

const std::unordered_set<String> possibly_injective_function_names
{
        "dictGetString",
        "dictGetUInt8",
        "dictGetUInt16",
        "dictGetUInt32",
        "dictGetUInt64",
        "dictGetInt8",
        "dictGetInt16",
        "dictGetInt32",
        "dictGetInt64",
        "dictGetFloat32",
        "dictGetFloat64",
        "dictGetDate",
        "dictGetDateTime"
};

/** You can not completely remove GROUP BY. Because if there were no aggregate functions, then it turns out that there will be no aggregation.
  * Instead, leave `GROUP BY const`.
  * Next, see deleting the constants in the analyzeAggregation method.
  */
void appendUnusedGroupByColumn(ASTSelectQuery * select_query, const NameSet & source_columns)
{
    /// You must insert a constant that is not the name of the column in the table. Such a case is rare, but it happens.
    UInt64 unused_column = 0;
    String unused_column_name = toString(unused_column);

    while (source_columns.count(unused_column_name))
    {
        ++unused_column;
        unused_column_name = toString(unused_column);
    }

    select_query->setExpression(ASTSelectQuery::Expression::GROUP_BY, std::make_shared<ASTExpressionList>());
    select_query->groupBy()->children.emplace_back(std::make_shared<ASTLiteral>(UInt64(unused_column)));
}

/// Eliminates injective function calls and constant expressions from group by statement.
void optimizeGroupBy(ASTSelectQuery * select_query, const NameSet & source_columns, const Context & context)
{
    const FunctionFactory & function_factory = FunctionFactory::instance();

    if (!select_query->groupBy())
    {
        // If there is a HAVING clause without GROUP BY, make sure we have some aggregation happen.
        if (select_query->having())
            appendUnusedGroupByColumn(select_query, source_columns);
        return;
    }

    const auto is_literal = [] (const ASTPtr & ast) -> bool
    {
        return ast->as<ASTLiteral>();
    };

    auto & group_exprs = select_query->groupBy()->children;

    /// removes expression at index idx by making it last one and calling .pop_back()
    const auto remove_expr_at_index = [&group_exprs] (const size_t idx)
    {
        if (idx < group_exprs.size() - 1)
            std::swap(group_exprs[idx], group_exprs.back());

        group_exprs.pop_back();
    };

    /// iterate over each GROUP BY expression, eliminate injective function calls and literals
    for (size_t i = 0; i < group_exprs.size();)
    {
        if (const auto * function = group_exprs[i]->as<ASTFunction>())
        {
            /// assert function is injective
            if (possibly_injective_function_names.count(function->name))
            {
                /// do not handle semantic errors here
                if (function->arguments->children.size() < 2)
                {
                    ++i;
                    continue;
                }

                const auto & dict_name = function->arguments->children[0]->as<ASTLiteral &>().value.safeGet<String>();
                const auto & dict_ptr = context.getExternalDictionariesLoader().getDictionary(dict_name);
                const auto & attr_name = function->arguments->children[1]->as<ASTLiteral &>().value.safeGet<String>();

                if (!dict_ptr->isInjective(attr_name))
                {
                    ++i;
                    continue;
                }
            }
            else if (!function_factory.get(function->name, context)->isInjective(Block{}))
            {
                ++i;
                continue;
            }

            /// copy shared pointer to args in order to ensure lifetime
            auto args_ast = function->arguments;

            /** remove function call and take a step back to ensure
              * next iteration does not skip not yet processed data
              */
            remove_expr_at_index(i);

            /// copy non-literal arguments
            std::remove_copy_if(
                    std::begin(args_ast->children), std::end(args_ast->children),
                    std::back_inserter(group_exprs), is_literal
            );
        }
        else if (is_literal(group_exprs[i]))
        {
            remove_expr_at_index(i);
        }
        else
        {
            /// if neither a function nor literal - advance to next expression
            ++i;
        }
    }

    if (group_exprs.empty())
        appendUnusedGroupByColumn(select_query, source_columns);
}

/// Remove duplicate items from ORDER BY.
void optimizeOrderBy(const ASTSelectQuery * select_query)
{
    if (!select_query->orderBy())
        return;

    /// Make unique sorting conditions.
    using NameAndLocale = std::pair<String, String>;
    std::set<NameAndLocale> elems_set;

    ASTs & elems = select_query->orderBy()->children;
    ASTs unique_elems;
    unique_elems.reserve(elems.size());

    for (const auto & elem : elems)
    {
        String name = elem->children.front()->getColumnName();
        const auto & order_by_elem = elem->as<ASTOrderByElement &>();

        if (elems_set.emplace(name, order_by_elem.collation ? order_by_elem.collation->getColumnName() : "").second)
            unique_elems.emplace_back(elem);
    }

    if (unique_elems.size() < elems.size())
        elems = std::move(unique_elems);
}

void optimizeDuplicateOrderBy(ASTPtr & query, bool optimize_duplicate_order_by_and_distinct, const Context & context)
{
    if (optimize_duplicate_order_by_and_distinct)
    {
        DuplicateOrderByVisitor::Data order_by_data{context, false};
        DuplicateOrderByVisitor(order_by_data).visit(query);
        DuplicateDistinctVisitor::Data distinct_data{};
        DuplicateDistinctVisitor(distinct_data).visit(query);
    }
}

/// Remove duplicate items from LIMIT BY.
void optimizeLimitBy(const ASTSelectQuery * select_query)
{
    if (!select_query->limitBy())
        return;

    std::set<String> elems_set;

    ASTs & elems = select_query->limitBy()->children;
    ASTs unique_elems;
    unique_elems.reserve(elems.size());

    for (const auto & elem : elems)
    {
        if (elems_set.emplace(elem->getColumnName()).second)
            unique_elems.emplace_back(elem);
    }

    if (unique_elems.size() < elems.size())
        elems = std::move(unique_elems);
}

/// Remove duplicated columns from USING(...).
void optimizeUsing(const ASTSelectQuery * select_query)
{
    if (!select_query->join())
        return;

    const auto * table_join = select_query->join()->table_join->as<ASTTableJoin>();
    if (!(table_join && table_join->using_expression_list))
        return;

    ASTs & expression_list = table_join->using_expression_list->children;
    ASTs uniq_expressions_list;

    std::set<String> expressions_names;

    for (const auto & expression : expression_list)
    {
        auto expression_name = expression->getAliasOrColumnName();
        if (expressions_names.find(expression_name) == expressions_names.end())
        {
            uniq_expressions_list.push_back(expression);
            expressions_names.insert(expression_name);
        }
    }

    if (uniq_expressions_list.size() < expression_list.size())
        expression_list = uniq_expressions_list;
}

void optimizeIf(ASTPtr & query, Aliases & aliases, bool if_chain_to_miltiif)
{
    /// Optimize if with constant condition after constants was substituted instead of scalar subqueries.
    OptimizeIfWithConstantConditionVisitor(aliases).visit(query);

    if (if_chain_to_miltiif)
        OptimizeIfChainsVisitor().visit(query);
}

void optimizeArithmeticOperationsInAgr(ASTPtr & query, bool optimize_arithmetic_operations_in_agr_func)
{
    if (optimize_arithmetic_operations_in_agr_func)
    {
        /// Removing arithmetic operations from functions
        ArithmeticOperationsInAgrFuncVisitor::Data data = {};
        ArithmeticOperationsInAgrFuncVisitor(data).visit(query);
    }
}

void getArrayJoinedColumns(ASTPtr & query, SyntaxAnalyzerResult & result, const ASTSelectQuery * select_query,
                           const NamesAndTypesList & source_columns, const NameSet & source_columns_set)
{
    if (ASTPtr array_join_expression_list = select_query->arrayJoinExpressionList())
    {
        ArrayJoinedColumnsVisitor::Data visitor_data{result.aliases,
                                                    result.array_join_name_to_alias,
                                                    result.array_join_alias_to_name,
                                                    result.array_join_result_to_source};
        ArrayJoinedColumnsVisitor(visitor_data).visit(query);

        /// If the result of ARRAY JOIN is not used, it is necessary to ARRAY-JOIN any column,
        /// to get the correct number of rows.
        if (result.array_join_result_to_source.empty())
        {
            ASTPtr expr = select_query->arrayJoinExpressionList()->children.at(0);
            String source_name = expr->getColumnName();
            String result_name = expr->getAliasOrColumnName();

            /// This is an array.
            if (!expr->as<ASTIdentifier>() || source_columns_set.count(source_name))
            {
                result.array_join_result_to_source[result_name] = source_name;
            }
            else /// This is a nested table.
            {
                bool found = false;
                for (const auto & column : source_columns)
                {
                    auto splitted = Nested::splitName(column.name);
                    if (splitted.first == source_name && !splitted.second.empty())
                    {
                        result.array_join_result_to_source[Nested::concatenateName(result_name, splitted.second)] = column.name;
                        found = true;
                        break;
                    }
                }
                if (!found)
                    throw Exception("No columns in nested table " + source_name, ErrorCodes::EMPTY_NESTED_TABLE);
            }
        }
    }
}

void setJoinStrictness(ASTSelectQuery & select_query, JoinStrictness join_default_strictness, bool old_any, ASTTableJoin & out_table_join)
{
    const ASTTablesInSelectQueryElement * node = select_query.join();
    if (!node)
        return;

    auto & table_join = const_cast<ASTTablesInSelectQueryElement *>(node)->table_join->as<ASTTableJoin &>();

    if (table_join.strictness == ASTTableJoin::Strictness::Unspecified &&
        table_join.kind != ASTTableJoin::Kind::Cross)
    {
        if (join_default_strictness == JoinStrictness::ANY)
            table_join.strictness = ASTTableJoin::Strictness::Any;
        else if (join_default_strictness == JoinStrictness::ALL)
            table_join.strictness = ASTTableJoin::Strictness::All;
        else
            throw Exception("Expected ANY or ALL in JOIN section, because setting (join_default_strictness) is empty",
                            DB::ErrorCodes::EXPECTED_ALL_OR_ANY);
    }

    if (old_any)
    {
        if (table_join.strictness == ASTTableJoin::Strictness::Any &&
            table_join.kind == ASTTableJoin::Kind::Inner)
        {
            table_join.strictness = ASTTableJoin::Strictness::Semi;
            table_join.kind = ASTTableJoin::Kind::Left;
        }

        if (table_join.strictness == ASTTableJoin::Strictness::Any)
            table_join.strictness = ASTTableJoin::Strictness::RightAny;
    }
    else
    {
        if (table_join.strictness == ASTTableJoin::Strictness::Any)
            if (table_join.kind == ASTTableJoin::Kind::Full)
                throw Exception("ANY FULL JOINs are not implemented.", ErrorCodes::NOT_IMPLEMENTED);
    }

    out_table_join = table_join;
}

/// Find the columns that are obtained by JOIN.
void collectJoinedColumns(TableJoin & analyzed_join, const ASTSelectQuery & select_query,
                          const TablesWithColumns & tables, const Aliases & aliases)
{
    const ASTTablesInSelectQueryElement * node = select_query.join();
    if (!node)
        return;

    const auto & table_join = node->table_join->as<ASTTableJoin &>();

    if (table_join.using_expression_list)
    {
        const auto & keys = table_join.using_expression_list->as<ASTExpressionList &>();
        for (const auto & key : keys.children)
            analyzed_join.addUsingKey(key);
    }
    else if (table_join.on_expression)
    {
        bool is_asof = (table_join.strictness == ASTTableJoin::Strictness::Asof);

        CollectJoinOnKeysVisitor::Data data{analyzed_join, tables[0], tables[1], aliases, is_asof};
        CollectJoinOnKeysVisitor(data).visit(table_join.on_expression);
        if (!data.has_some)
            throw Exception("Cannot get JOIN keys from JOIN ON section: " + queryToString(table_join.on_expression),
                            ErrorCodes::INVALID_JOIN_ON_EXPRESSION);
        if (is_asof)
            data.asofToJoinKeys();
    }
}

std::vector<const ASTFunction *> getAggregates(ASTPtr & query, const ASTSelectQuery & select_query)
{
    /// There can not be aggregate functions inside the WHERE and PREWHERE.
    if (select_query.where())
        assertNoAggregates(select_query.where(), "in WHERE");
    if (select_query.prewhere())
        assertNoAggregates(select_query.prewhere(), "in PREWHERE");

    GetAggregatesVisitor::Data data;
    GetAggregatesVisitor(data).visit(query);

    /// There can not be other aggregate functions within the aggregate functions.
    for (const ASTFunction * node : data.aggregates)
        for (auto & arg : node->arguments->children)
            assertNoAggregates(arg, "inside another aggregate function");
    return data.aggregates;
}

}

/// Add columns from storage to source_columns list. Deduplicate resulted list.
/// Special columns are non physical columns, for example ALIAS
void SyntaxAnalyzerResult::collectSourceColumns(bool add_special)
{
    if (storage)
    {
        const ColumnsDescription & columns = storage->getColumns();

        auto columns_from_storage = add_special ? columns.getAll() : columns.getAllPhysical();
        if (source_columns.empty())
            source_columns.swap(columns_from_storage);
        else
            source_columns.insert(source_columns.end(), columns_from_storage.begin(), columns_from_storage.end());
    }

    source_columns_set = removeDuplicateColumns(source_columns);
}


/// Calculate which columns are required to execute the expression.
/// Then, delete all other columns from the list of available columns.
/// After execution, columns will only contain the list of columns needed to read from the table.
void SyntaxAnalyzerResult::collectUsedColumns(const ASTPtr & query, bool is_select)
{
    /// We calculate required_source_columns with source_columns modifications and swap them on exit
    required_source_columns = source_columns;

    RequiredSourceColumnsVisitor::Data columns_context;
    RequiredSourceColumnsVisitor(columns_context).visit(query);

    NameSet source_column_names;
    for (const auto & column : source_columns)
        source_column_names.insert(column.name);

    NameSet required = columns_context.requiredColumns();

    if (columns_context.has_table_join)
    {
        NameSet available_columns;
        for (const auto & name : source_columns)
            available_columns.insert(name.name);

        /// Add columns obtained by JOIN (if needed).
        for (const auto & joined_column : analyzed_join->columnsFromJoinedTable())
        {
            const auto & name = joined_column.name;
            if (available_columns.count(name))
                continue;

            if (required.count(name))
            {
                /// Optimisation: do not add columns needed only in JOIN ON section.
                if (columns_context.nameInclusion(name) > analyzed_join->rightKeyInclusion(name))
                    analyzed_join->addJoinedColumn(joined_column);

                required.erase(name);
            }
        }
    }

    NameSet array_join_sources;
    if (columns_context.has_array_join)
    {
        /// Insert the columns required for the ARRAY JOIN calculation into the required columns list.
        for (const auto & result_source : array_join_result_to_source)
            array_join_sources.insert(result_source.second);

        for (const auto & column_name_type : source_columns)
            if (array_join_sources.count(column_name_type.name))
                required.insert(column_name_type.name);
    }

    /// You need to read at least one column to find the number of rows.
    if (is_select && required.empty())
    {
        optimize_trivial_count = true;

        /// We will find a column with minimum <compressed_size, type_size, uncompressed_size>.
        /// Because it is the column that is cheapest to read.
        struct ColumnSizeTuple
        {
            size_t compressed_size;
            size_t type_size;
            size_t uncompressed_size;
            String name;

            bool operator<(const ColumnSizeTuple & that) const
            {
                return std::tie(compressed_size, type_size, uncompressed_size)
                    < std::tie(that.compressed_size, that.type_size, that.uncompressed_size);
            }
        };

        std::vector<ColumnSizeTuple> columns;
        if (storage)
        {
            auto column_sizes = storage->getColumnSizes();
            for (auto & source_column : source_columns)
            {
                auto c = column_sizes.find(source_column.name);
                if (c == column_sizes.end())
                    continue;
                size_t type_size = source_column.type->haveMaximumSizeOfValue() ? source_column.type->getMaximumSizeOfValueInMemory() : 100;
                columns.emplace_back(ColumnSizeTuple{c->second.data_compressed, type_size, c->second.data_uncompressed, source_column.name});
            }
        }

        if (!columns.empty())
            required.insert(std::min_element(columns.begin(), columns.end())->name);
        else
            /// If we have no information about columns sizes, choose a column of minimum size of its data type.
            required.insert(ExpressionActions::getSmallestColumn(source_columns));
    }

    NameSet unknown_required_source_columns = required;

    for (NamesAndTypesList::iterator it = source_columns.begin(); it != source_columns.end();)
    {
        const String & column_name = it->name;
        unknown_required_source_columns.erase(column_name);

        if (!required.count(column_name))
            source_columns.erase(it++);
        else
            ++it;
    }

    /// If there are virtual columns among the unknown columns. Remove them from the list of unknown and add
    /// in columns list, so that when further processing they are also considered.
    if (storage)
    {
        const auto storage_virtuals = storage->getVirtuals();
        for (auto it = unknown_required_source_columns.begin(); it != unknown_required_source_columns.end();)
        {
            auto column = storage_virtuals.tryGetByName(*it);
            if (column)
            {
                source_columns.push_back(*column);
                unknown_required_source_columns.erase(it++);
            }
            else
                ++it;
        }
    }

    if (!unknown_required_source_columns.empty())
    {
        std::stringstream ss;
        ss << "Missing columns:";
        for (const auto & name : unknown_required_source_columns)
            ss << " '" << name << "'";
        ss << " while processing query: '" << queryToString(query) << "'";

        ss << ", required columns:";
        for (const auto & name : columns_context.requiredColumns())
            ss << " '" << name << "'";

        if (!source_column_names.empty())
        {
            ss << ", source columns:";
            for (const auto & name : source_column_names)
                ss << " '" << name << "'";
        }
        else
            ss << ", no source columns";

        if (columns_context.has_table_join)
        {
            ss << ", joined columns:";
            for (const auto & column : analyzed_join->columnsFromJoinedTable())
                ss << " '" << column.name << "'";
        }

        if (!array_join_sources.empty())
        {
            ss << ", arrayJoin columns:";
            for (const auto & name : array_join_sources)
                ss << " '" << name << "'";
        }

        throw Exception(ss.str(), ErrorCodes::UNKNOWN_IDENTIFIER);
    }

    required_source_columns.swap(source_columns);
}


SyntaxAnalyzerResultPtr SyntaxAnalyzer::analyzeSelect(
    ASTPtr & query,
    SyntaxAnalyzerResult && result,
    const SelectQueryOptions & select_options,
    const std::vector<TableWithColumnNamesAndTypes> & tables_with_columns,
    const Names & required_result_columns,
    std::shared_ptr<TableJoin> table_join) const
{
    auto * select_query = query->as<ASTSelectQuery>();
    if (!select_query)
        throw Exception("Select analyze for not select asts.", ErrorCodes::LOGICAL_ERROR);

    size_t subquery_depth = select_options.subquery_depth;
    bool remove_duplicates = select_options.remove_duplicates;

    const auto & settings = context.getSettingsRef();

    const NameSet & source_columns_set = result.source_columns_set;

    if (table_join)
    {
        result.analyzed_join = table_join;
        result.analyzed_join->resetCollected();
    }
    else /// TODO: remove. For now ExpressionAnalyzer expects some not empty object here
        result.analyzed_join = std::make_shared<TableJoin>();

    if (remove_duplicates)
        renameDuplicatedColumns(select_query);

    if (tables_with_columns.size() > 1)
    {
        result.analyzed_join->columns_from_joined_table = tables_with_columns[1].columns;
        result.analyzed_join->deduplicateAndQualifyColumnNames(
            source_columns_set, tables_with_columns[1].table.getQualifiedNamePrefix());
    }

    translateQualifiedNames(query, *select_query, source_columns_set, tables_with_columns);

    /// Optimizes logical expressions.
    LogicalExpressionsOptimizer(select_query, settings.optimize_min_equality_disjunction_chain_length.value).perform();

    normalize(query, result.aliases, settings);

    /// Remove unneeded columns according to 'required_result_columns'.
    /// Leave all selected columns in case of DISTINCT; columns that contain arrayJoin function inside.
    /// Must be after 'normalizeTree' (after expanding aliases, for aliases not get lost)
    ///  and before 'executeScalarSubqueries', 'analyzeAggregation', etc. to avoid excessive calculations.
    removeUnneededColumnsFromSelectClause(select_query, required_result_columns, remove_duplicates);

    /// Executing scalar subqueries - replacing them with constant values.
    executeScalarSubqueries(query, context, subquery_depth, result.scalars, select_options.only_analyze);

    {
        optimizeIf(query, result.aliases, settings.optimize_if_chain_to_miltiif);

        /// Move arithmetic operations out of aggregation functions
        optimizeArithmeticOperationsInAgr(query, settings.optimize_arithmetic_operations_in_aggregate_functions);

        /// Push the predicate expression down to the subqueries.
        result.rewrite_subqueries = PredicateExpressionsOptimizer(context, tables_with_columns, settings).optimize(*select_query);

        /// GROUP BY injective function elimination.
        optimizeGroupBy(select_query, source_columns_set, context);

        /// Remove duplicate items from ORDER BY.
        optimizeOrderBy(select_query);

        /// Remove duplicate ORDER BY and DISTINCT from queries.
        optimizeDuplicateOrderBy(query, settings.optimize_duplicate_order_by_and_distinct, context);

        /// Remove duplicated elements from LIMIT BY clause.
        optimizeLimitBy(select_query);

        /// Remove duplicated columns from USING(...).
        optimizeUsing(select_query);

        /// array_join_alias_to_name, array_join_result_to_source.
        getArrayJoinedColumns(query, result, select_query, result.source_columns, source_columns_set);

        setJoinStrictness(*select_query, settings.join_default_strictness, settings.any_join_distinct_right_table_keys,
                          result.analyzed_join->table_join);
        collectJoinedColumns(*result.analyzed_join, *select_query, tables_with_columns, result.aliases);
    }

    result.aggregates = getAggregates(query, *select_query);
    result.collectUsedColumns(query, true);

    if (result.optimize_trivial_count)
        result.optimize_trivial_count = settings.optimize_trivial_count_query &&
            !select_query->where() && !select_query->prewhere() && !select_query->groupBy() && !select_query->having() &&
            !select_query->sampleSize() && !select_query->sampleOffset() && !select_query->final() &&
            (tables_with_columns.size() < 2 || isLeft(result.analyzed_join->kind()));

    return std::make_shared<const SyntaxAnalyzerResult>(result);
}

SyntaxAnalyzerResultPtr SyntaxAnalyzer::analyze(ASTPtr & query, const NamesAndTypesList & source_columns, ConstStoragePtr storage, bool allow_aggregations) const
{
    if (query->as<ASTSelectQuery>())
        throw Exception("Not select analyze for select asts.", ErrorCodes::LOGICAL_ERROR);

    const auto & settings = context.getSettingsRef();

    SyntaxAnalyzerResult result(source_columns, storage, false);

    normalize(query, result.aliases, settings);

    /// Executing scalar subqueries. Column defaults could be a scalar subquery.
    executeScalarSubqueries(query, context, 0, result.scalars, false);

    optimizeIf(query, result.aliases, settings.optimize_if_chain_to_miltiif);

    if (allow_aggregations)
    {
        GetAggregatesVisitor::Data data;
        GetAggregatesVisitor(data).visit(query);

        /// There can not be other aggregate functions within the aggregate functions.
        for (const ASTFunction * node : data.aggregates)
            for (auto & arg : node->arguments->children)
                assertNoAggregates(arg, "inside another aggregate function");
        result.aggregates = data.aggregates;
    }
    else
        assertNoAggregates(query, "in wrong place");

    result.collectUsedColumns(query, false);
    return std::make_shared<const SyntaxAnalyzerResult>(result);
}

void SyntaxAnalyzer::normalize(ASTPtr & query, Aliases & aliases, const Settings & settings)
{
    CustomizeFunctionsVisitor::Data data{settings.count_distinct_implementation};
    CustomizeFunctionsVisitor(data).visit(query);

    if (settings.transform_null_in)
    {
        CustomizeInVisitor::Data data_null_in{"nullIn"};
        CustomizeInVisitor(data_null_in).visit(query);

        CustomizeNotInVisitor::Data data_not_null_in{"notNullIn"};
        CustomizeNotInVisitor(data_not_null_in).visit(query);

        CustomizeGlobalInVisitor::Data data_global_null_in{"globalNullIn"};
        CustomizeGlobalInVisitor(data_global_null_in).visit(query);

        CustomizeGlobalNotInVisitor::Data data_global_not_null_in{"globalNotNullIn"};
        CustomizeGlobalNotInVisitor(data_global_not_null_in).visit(query);
    }

    /// Creates a dictionary `aliases`: alias -> ASTPtr
    QueryAliasesVisitor(aliases).visit(query);

    /// Mark table ASTIdentifiers with not a column marker
    MarkTableIdentifiersVisitor::Data identifiers_data{aliases};
    MarkTableIdentifiersVisitor(identifiers_data).visit(query);

    /// Common subexpression elimination. Rewrite rules.
    QueryNormalizer::Data normalizer_data(aliases, settings);
    QueryNormalizer(normalizer_data).visit(query);
}

}<|MERGE_RESOLUTION|>--- conflicted
+++ resolved
@@ -2,43 +2,33 @@
 #include <Core/Defines.h>
 #include <Core/NamesAndTypes.h>
 
-#include <Interpreters/AnalyzedJoin.h>
+#include <Interpreters/SyntaxAnalyzer.h>
+#include <Interpreters/LogicalExpressionsOptimizer.h>
+#include <Interpreters/QueryAliasesVisitor.h>
+#include <Interpreters/InterpreterSelectWithUnionQuery.h>
 #include <Interpreters/ArrayJoinedColumnsVisitor.h>
+#include <Interpreters/TranslateQualifiedNamesVisitor.h>
+#include <Interpreters/Context.h>
+#include <Interpreters/MarkTableIdentifiersVisitor.h>
+#include <Interpreters/QueryNormalizer.h>
+#include <Interpreters/ExecuteScalarSubqueriesVisitor.h>
+#include <Interpreters/PredicateExpressionsOptimizer.h>
 #include <Interpreters/CollectJoinOnKeysVisitor.h>
-#include <Interpreters/Context.h>
-#include <Interpreters/DuplicateDistinct.h>
-#include <Interpreters/ExecuteScalarSubqueriesVisitor.h>
-#include <Interpreters/ExpressionActions.h> /// getSmallestColumn()
 #include <Interpreters/ExternalDictionariesLoader.h>
-#include <Interpreters/GetAggregatesVisitor.h>
-#include <Interpreters/InterpreterSelectWithUnionQuery.h>
-#include <Interpreters/LogicalExpressionsOptimizer.h>
-#include <Interpreters/MarkTableIdentifiersVisitor.h>
-#include <Interpreters/OptimizeIfChains.h>
 #include <Interpreters/OptimizeIfWithConstantConditionVisitor.h>
-#include <Interpreters/PredicateExpressionsOptimizer.h>
-#include <Interpreters/QueryAliasesVisitor.h>
-#include <Interpreters/QueryNormalizer.h>
 #include <Interpreters/RequiredSourceColumnsVisitor.h>
-<<<<<<< HEAD
-#include <Interpreters/SyntaxAnalyzer.h>
-#include <Interpreters/TranslateQualifiedNamesVisitor.h>
-#include <Interpreters/getTableExpressions.h>
-=======
 #include <Interpreters/GetAggregatesVisitor.h>
 #include <Interpreters/TableJoin.h>
 #include <Interpreters/ExpressionActions.h> /// getSmallestColumn()
 #include <Interpreters/getTableExpressions.h>
 #include <Interpreters/OptimizeIfChains.h>
 #include <Interpreters/ArithmeticOperationsInAgrFuncOptimize.h>
->>>>>>> f5b8e610
 
 #include <Parsers/ASTExpressionList.h>
 #include <Parsers/ASTFunction.h>
 #include <Parsers/ASTLiteral.h>
 #include <Parsers/ASTOrderByElement.h>
 #include <Parsers/ASTSelectQuery.h>
-#include <Parsers/ASTSetQuery.h>
 #include <Parsers/ASTTablesInSelectQuery.h>
 #include <Parsers/queryToString.h>
 
@@ -51,7 +41,6 @@
 #include <Storages/IStorage.h>
 
 #include <functional>
-#include <Functions/FunctionFactory.h>
 
 
 namespace DB
@@ -107,100 +96,6 @@
 
 char globalNotIn[] = "globalnotin";
 using CustomizeGlobalNotInVisitor = InDepthNodeVisitor<OneTypeMatcher<CustomizeFunctionsData<globalNotIn>>, true>;
-
-
-class ASTFunctionStatefulData
-{
-public:
-    using TypeToVisit = ASTFunction;
-
-    const Context & context;
-    bool & is_stateful;
-    void visit(ASTFunction & ast_function, ASTPtr &)
-    {
-        if (ast_function.name == "any" || ast_function.name == "groupArray")
-        {
-            is_stateful = true;
-            return;
-        }
-
-        const auto & function = FunctionFactory::instance().tryGet(ast_function.name, context);
-
-        if (function && function->isStateful())
-        {
-            is_stateful = true;
-            return;
-        }
-    }
-};
-
-using ASTFunctionStatefulMatcher = OneTypeMatcher<ASTFunctionStatefulData>;
-using ASTFunctionStatefulVisitor = InDepthNodeVisitor<ASTFunctionStatefulMatcher, true>;
-
-
-class DuplicateOrderByFromSubqueriesData
-{
-public:
-    using TypeToVisit = ASTSelectQuery;
-
-    bool done = false;
-
-    void visit(ASTSelectQuery & select_query, ASTPtr &)
-    {
-        if (done)
-            return;
-
-        if (select_query.orderBy() && !select_query.limitBy() && !select_query.limitByOffset() &&
-            !select_query.limitByLength() && !select_query.limitLength() && !select_query.limitOffset())
-        {
-            select_query.setExpression(ASTSelectQuery::Expression::ORDER_BY, nullptr);
-        }
-        done = true;
-    }
-};
-
-using DuplicateOrderByFromSubqueriesMatcher = OneTypeMatcher<DuplicateOrderByFromSubqueriesData>;
-using DuplicateOrderByFromSubqueriesVisitor = InDepthNodeVisitor<DuplicateOrderByFromSubqueriesMatcher, true>;
-
-
-class DuplicateOrderByData
-{
-public:
-    using TypeToVisit = ASTSelectQuery;
-
-    const Context & context;
-    bool done = false;
-
-    void visit(ASTSelectQuery & select_query, ASTPtr &)
-    {
-        if (done)
-            return;
-
-        for (const auto & elem : select_query.children)
-        {
-            if (elem->as<ASTSetQuery>() && !elem->as<ASTSetQuery>()->is_standalone)
-                return;
-        }
-
-        if (select_query.orderBy() || select_query.groupBy())
-        {
-            for (auto & elem : select_query.children)
-            {
-                bool is_stateful = false;
-                ASTFunctionStatefulVisitor::Data data{context, is_stateful};
-                ASTFunctionStatefulVisitor(data).visit(elem);
-                if (is_stateful)
-                    return;
-            }
-
-            DuplicateOrderByFromSubqueriesVisitor::Data data{false};
-            DuplicateOrderByFromSubqueriesVisitor(data).visit(select_query.refTables());
-        }
-    }
-};
-
-using DuplicateOrderByMatcher = OneTypeMatcher<DuplicateOrderByData>;
-using DuplicateOrderByVisitor = InDepthNodeVisitor<DuplicateOrderByMatcher, true>;
 
 
 /// Translate qualified names such as db.table.column, table.column, table_alias.column to names' normal form.
@@ -473,17 +368,6 @@
 
     if (unique_elems.size() < elems.size())
         elems = std::move(unique_elems);
-}
-
-void optimizeDuplicateOrderBy(ASTPtr & query, bool optimize_duplicate_order_by_and_distinct, const Context & context)
-{
-    if (optimize_duplicate_order_by_and_distinct)
-    {
-        DuplicateOrderByVisitor::Data order_by_data{context, false};
-        DuplicateOrderByVisitor(order_by_data).visit(query);
-        DuplicateDistinctVisitor::Data distinct_data{};
-        DuplicateDistinctVisitor(distinct_data).visit(query);
-    }
 }
 
 /// Remove duplicate items from LIMIT BY.
@@ -947,9 +831,6 @@
         /// Remove duplicate items from ORDER BY.
         optimizeOrderBy(select_query);
 
-        /// Remove duplicate ORDER BY and DISTINCT from queries.
-        optimizeDuplicateOrderBy(query, settings.optimize_duplicate_order_by_and_distinct, context);
-
         /// Remove duplicated elements from LIMIT BY clause.
         optimizeLimitBy(select_query);
 
