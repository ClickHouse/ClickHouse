#include <Core/Settings.h>
#include <Core/Defines.h>
#include <Core/NamesAndTypes.h>

#include <Interpreters/SyntaxAnalyzer.h>
#include <Interpreters/LogicalExpressionsOptimizer.h>
#include <Interpreters/QueryAliasesVisitor.h>
#include <Interpreters/InterpreterSelectWithUnionQuery.h>
#include <Interpreters/ArrayJoinedColumnsVisitor.h>
#include <Interpreters/TranslateQualifiedNamesVisitor.h>
#include <Interpreters/Context.h>
#include <Interpreters/MarkTableIdentifiersVisitor.h>
#include <Interpreters/QueryNormalizer.h>
#include <Interpreters/ExecuteScalarSubqueriesVisitor.h>
#include <Interpreters/PredicateExpressionsOptimizer.h>
#include <Interpreters/CollectJoinOnKeysVisitor.h>
#include <Interpreters/ExternalDictionariesLoader.h>
#include <Interpreters/OptimizeIfWithConstantConditionVisitor.h>
#include <Interpreters/RequiredSourceColumnsVisitor.h>
#include <Interpreters/GetAggregatesVisitor.h>
#include <Interpreters/TableJoin.h>
#include <Interpreters/ExpressionActions.h> /// getSmallestColumn()
#include <Interpreters/getTableExpressions.h>
#include <Interpreters/OptimizeIfChains.h>
#include <Interpreters/ArithmeticOperationsInAgrFuncOptimize.h>
#include <Interpreters/DuplicateDistinctVisitor.h>
#include <Interpreters/DuplicateOrderByVisitor.h>
#include <Interpreters/AggregateFunctionOfGroupByKeysVisitor.h>

#include <Parsers/ASTExpressionList.h>
#include <Parsers/ASTFunction.h>
#include <Parsers/ASTLiteral.h>
#include <Parsers/ASTOrderByElement.h>
#include <Parsers/ASTSelectQuery.h>
#include <Parsers/ASTSetQuery.h>
#include <Parsers/ASTTablesInSelectQuery.h>
#include <Parsers/queryToString.h>

#include <Functions/FunctionFactory.h>

#include <DataTypes/NestedUtils.h>
#include <DataTypes/DataTypeNullable.h>

#include <IO/WriteHelpers.h>
#include <Storages/IStorage.h>

#include <functional>


namespace DB
{

namespace ErrorCodes
{
    extern const int EMPTY_NESTED_TABLE;
    extern const int LOGICAL_ERROR;
    extern const int INVALID_JOIN_ON_EXPRESSION;
    extern const int EMPTY_LIST_OF_COLUMNS_QUERIED;
    extern const int NOT_IMPLEMENTED;
    extern const int UNKNOWN_IDENTIFIER;
    extern const int EXPECTED_ALL_OR_ANY;
}

namespace
{

using LogAST = DebugASTLog<false>; /// set to true to enable logs

/// Select implementation of a function based on settings.
/// Important that it is done as query rewrite. It means rewritten query
///  will be sent to remote servers during distributed query execution,
///  and on all remote servers, function implementation will be same.
template <char const * func_name>
struct CustomizeFunctionsData
{
    using TypeToVisit = ASTFunction;

    const String & customized_func_name;

    void visit(ASTFunction & func, ASTPtr &)
    {
        if (Poco::toLower(func.name) == func_name)
        {
            func.name = customized_func_name;
        }
    }
};

char countdistinct[] = "countdistinct";
using CustomizeFunctionsVisitor = InDepthNodeVisitor<OneTypeMatcher<CustomizeFunctionsData<countdistinct>>, true>;

char in[] = "in";
using CustomizeInVisitor = InDepthNodeVisitor<OneTypeMatcher<CustomizeFunctionsData<in>>, true>;

char notIn[] = "notin";
using CustomizeNotInVisitor = InDepthNodeVisitor<OneTypeMatcher<CustomizeFunctionsData<notIn>>, true>;

char globalIn[] = "globalin";
using CustomizeGlobalInVisitor = InDepthNodeVisitor<OneTypeMatcher<CustomizeFunctionsData<globalIn>>, true>;

char globalNotIn[] = "globalnotin";
using CustomizeGlobalNotInVisitor = InDepthNodeVisitor<OneTypeMatcher<CustomizeFunctionsData<globalNotIn>>, true>;


/// Translate qualified names such as db.table.column, table.column, table_alias.column to names' normal form.
/// Expand asterisks and qualified asterisks with column names.
/// There would be columns in normal form & column aliases after translation. Column & column alias would be normalized in QueryNormalizer.
void translateQualifiedNames(ASTPtr & query, const ASTSelectQuery & select_query, const NameSet & source_columns_set,
                             const TablesWithColumns & tables_with_columns)
{
    LogAST log;
    TranslateQualifiedNamesVisitor::Data visitor_data(source_columns_set, tables_with_columns);
    TranslateQualifiedNamesVisitor visitor(visitor_data, log.stream());
    visitor.visit(query);

    /// This may happen after expansion of COLUMNS('regexp').
    if (select_query.select()->children.empty())
        throw Exception("Empty list of columns in SELECT query", ErrorCodes::EMPTY_LIST_OF_COLUMNS_QUERIED);
}

bool hasArrayJoin(const ASTPtr & ast)
{
    if (const ASTFunction * function = ast->as<ASTFunction>())
        if (function->name == "arrayJoin")
            return true;

    for (const auto & child : ast->children)
        if (!child->as<ASTSelectQuery>() && hasArrayJoin(child))
            return true;

    return false;
}

/// Keep number of columns for 'GLOBAL IN (SELECT 1 AS a, a)'
void renameDuplicatedColumns(const ASTSelectQuery * select_query)
{
    ASTs & elements = select_query->select()->children;

    std::set<String> all_column_names;
    std::set<String> assigned_column_names;

    for (auto & expr : elements)
        all_column_names.insert(expr->getAliasOrColumnName());

    for (auto & expr : elements)
    {
        auto name = expr->getAliasOrColumnName();

        if (!assigned_column_names.insert(name).second)
        {
            size_t i = 1;
            while (all_column_names.end() != all_column_names.find(name + "_" + toString(i)))
                ++i;

            name = name + "_" + toString(i);
            expr = expr->clone();   /// Cancels fuse of the same expressions in the tree.
            expr->setAlias(name);

            all_column_names.insert(name);
            assigned_column_names.insert(name);
        }
    }
}

/// Sometimes we have to calculate more columns in SELECT clause than will be returned from query.
/// This is the case when we have DISTINCT or arrayJoin: we require more columns in SELECT even if we need less columns in result.
/// Also we have to remove duplicates in case of GLOBAL subqueries. Their results are placed into tables so duplicates are impossible.
void removeUnneededColumnsFromSelectClause(const ASTSelectQuery * select_query, const Names & required_result_columns, bool remove_dups)
{
    ASTs & elements = select_query->select()->children;

    std::map<String, size_t> required_columns_with_duplicate_count;

    if (!required_result_columns.empty())
    {
        /// Some columns may be queried multiple times, like SELECT x, y, y FROM table.
        for (const auto & name : required_result_columns)
        {
            if (remove_dups)
                required_columns_with_duplicate_count[name] = 1;
            else
                ++required_columns_with_duplicate_count[name];
        }
    }
    else if (remove_dups)
    {
        /// Even if we have no requirements there could be duplicates cause of asterisks. SELECT *, t.*
        for (const auto & elem : elements)
            required_columns_with_duplicate_count.emplace(elem->getAliasOrColumnName(), 1);
    }
    else
        return;

    ASTs new_elements;
    new_elements.reserve(elements.size());

    for (const auto & elem : elements)
    {
        String name = elem->getAliasOrColumnName();

        auto it = required_columns_with_duplicate_count.find(name);
        if (required_columns_with_duplicate_count.end() != it && it->second)
        {
            new_elements.push_back(elem);
            --it->second;
        }
        else if (select_query->distinct || hasArrayJoin(elem))
        {
            new_elements.push_back(elem);
        }
    }

    elements = std::move(new_elements);
}

/// Replacing scalar subqueries with constant values.
void executeScalarSubqueries(ASTPtr & query, const Context & context, size_t subquery_depth, Scalars & scalars, bool only_analyze)
{
    LogAST log;
    ExecuteScalarSubqueriesVisitor::Data visitor_data{context, subquery_depth, scalars, only_analyze};
    ExecuteScalarSubqueriesVisitor(visitor_data, log.stream()).visit(query);
}

const std::unordered_set<String> possibly_injective_function_names
{
        "dictGetString",
        "dictGetUInt8",
        "dictGetUInt16",
        "dictGetUInt32",
        "dictGetUInt64",
        "dictGetInt8",
        "dictGetInt16",
        "dictGetInt32",
        "dictGetInt64",
        "dictGetFloat32",
        "dictGetFloat64",
        "dictGetDate",
        "dictGetDateTime"
};

/** You can not completely remove GROUP BY. Because if there were no aggregate functions, then it turns out that there will be no aggregation.
  * Instead, leave `GROUP BY const`.
  * Next, see deleting the constants in the analyzeAggregation method.
  */
void appendUnusedGroupByColumn(ASTSelectQuery * select_query, const NameSet & source_columns)
{
    /// You must insert a constant that is not the name of the column in the table. Such a case is rare, but it happens.
    UInt64 unused_column = 0;
    String unused_column_name = toString(unused_column);

    while (source_columns.count(unused_column_name))
    {
        ++unused_column;
        unused_column_name = toString(unused_column);
    }

    select_query->setExpression(ASTSelectQuery::Expression::GROUP_BY, std::make_shared<ASTExpressionList>());
    select_query->groupBy()->children.emplace_back(std::make_shared<ASTLiteral>(UInt64(unused_column)));
}

/// Eliminates injective function calls and constant expressions from group by statement.
void optimizeGroupBy(ASTSelectQuery * select_query, const NameSet & source_columns, const Context & context)
{
    const FunctionFactory & function_factory = FunctionFactory::instance();

    if (!select_query->groupBy())
    {
        // If there is a HAVING clause without GROUP BY, make sure we have some aggregation happen.
        if (select_query->having())
            appendUnusedGroupByColumn(select_query, source_columns);
        return;
    }

    const auto is_literal = [] (const ASTPtr & ast) -> bool
    {
        return ast->as<ASTLiteral>();
    };

    auto & group_exprs = select_query->groupBy()->children;

    /// removes expression at index idx by making it last one and calling .pop_back()
    const auto remove_expr_at_index = [&group_exprs] (const size_t idx)
    {
        if (idx < group_exprs.size() - 1)
            std::swap(group_exprs[idx], group_exprs.back());

        group_exprs.pop_back();
    };

    /// iterate over each GROUP BY expression, eliminate injective function calls and literals
    for (size_t i = 0; i < group_exprs.size();)
    {
        if (const auto * function = group_exprs[i]->as<ASTFunction>())
        {
            /// assert function is injective
            if (possibly_injective_function_names.count(function->name))
            {
                /// do not handle semantic errors here
                if (function->arguments->children.size() < 2)
                {
                    ++i;
                    continue;
                }

                const auto & dict_name = function->arguments->children[0]->as<ASTLiteral &>().value.safeGet<String>();
                const auto & dict_ptr = context.getExternalDictionariesLoader().getDictionary(dict_name);
                const auto & attr_name = function->arguments->children[1]->as<ASTLiteral &>().value.safeGet<String>();

                if (!dict_ptr->isInjective(attr_name))
                {
                    ++i;
                    continue;
                }
            }
            else if (!function_factory.get(function->name, context)->isInjective(Block{}))
            {
                ++i;
                continue;
            }

            /// copy shared pointer to args in order to ensure lifetime
            auto args_ast = function->arguments;

            /** remove function call and take a step back to ensure
              * next iteration does not skip not yet processed data
              */
            remove_expr_at_index(i);

            /// copy non-literal arguments
            std::remove_copy_if(
                    std::begin(args_ast->children), std::end(args_ast->children),
                    std::back_inserter(group_exprs), is_literal
            );
        }
        else if (is_literal(group_exprs[i]))
        {
            remove_expr_at_index(i);
        }
        else
        {
            /// if neither a function nor literal - advance to next expression
            ++i;
        }
    }

    if (group_exprs.empty())
        appendUnusedGroupByColumn(select_query, source_columns);
}

<<<<<<< HEAD
///recursive traversal and check for optimizeAggregateFunctionsOfGroupByKeys
struct KeepAggregateFunctionMatcher
{
    struct Data
    {
        std::unordered_set<String> & group_by_keys;
        bool & keep_aggregator;
    };

    using Visitor = InDepthNodeVisitor<KeepAggregateFunctionMatcher, true>;

    static bool needChildVisit(const ASTPtr & node, const ASTPtr &)
    {
        return !(node->as<ASTFunction>());
    }

    static void visit(ASTFunction * function_node, Data & data)
    {
        if ((function_node->arguments->children).empty())
        {
            data.keep_aggregator = true;
            return;
        }

        if (!data.group_by_keys.count(function_node->getColumnName()))
        {
            Visitor(data).visit(function_node->arguments);
        }
    }

    static void visit(ASTIdentifier * ident, Data & data)
    {
        if (!data.group_by_keys.count(ident->shortName()))
        {
            /// if variable of a function is not in GROUP BY keys, this function should not be deleted
            data.keep_aggregator = true;
            return;
        }
    }

    static void visit(const ASTPtr & ast, Data & data)
    {
        if (data.keep_aggregator)
            return;

        if (auto * function_node = ast->as<ASTFunction>())
        {
            visit(function_node, data);
        }
        else if (auto * ident = ast->as<ASTIdentifier>())
        {
            visit(ident, data);
        }
        else if (!ast->as<ASTExpressionList>())
        {
            data.keep_aggregator = true;
        }
    }
};

using KeepAggregateFunctionVisitor = InDepthNodeVisitor<KeepAggregateFunctionMatcher, true>;

class SelectChildrenMatcher
{
public:
    struct Data
    {
        std::unordered_set<String> & group_by_keys;
    };

    static bool needChildVisit(const ASTPtr & node, const ASTPtr &)
    {
        return !(node->as<ASTFunction>());
    }

    static void visit(ASTPtr & ast, Data & data)
    {
        ///check if function is min/max/any
        auto * function_node = ast->as<ASTFunction>();
        if (function_node && (function_node->name == "min" || function_node->name == "max" ||
                              function_node->name == "any" || function_node->name == "anyLast"))
        {
            bool keep_aggregator = false;
            KeepAggregateFunctionVisitor::Data keep_data{data.group_by_keys, keep_aggregator};
            KeepAggregateFunctionVisitor(keep_data).visit(function_node->arguments);

            if (!keep_aggregator)
            {
                ///place argument of an aggregate function instead of function
                ast = (function_node->arguments->children[0])->clone();
            }
        }
    }
};

using SelectChildrenVisitor = InDepthNodeVisitor<SelectChildrenMatcher, true>;

/// Eliminates min/max/any-aggregators of functions of GROUP BY keys
void optimizeAggregateFunctionsOfGroupByKeys (ASTSelectQuery * select_query)
{
=======
/// Eliminates min/max/any-aggregators of functions of GROUP BY keys
void optimizeAggregateFunctionsOfGroupByKeys (ASTSelectQuery * select_query, bool optimize_aggregators_of_group_by_keys)
{
    if (!optimize_aggregators_of_group_by_keys)
        return;

>>>>>>> 7989da97
    if (!select_query->groupBy())
        return;

    auto grp_by = select_query->groupBy();
    auto & group_keys = grp_by->children;

    std::unordered_set<String> group_by_keys; ///set of keys' short names

    ///filling set with short names of keys
    for (auto & group_key : group_keys)
    {
        if (auto * group_key_ident = group_key->as<ASTIdentifier>())
        {
            group_by_keys.insert(group_key_ident->shortName());
            continue;
        }
        if (auto * group_key_func = group_key->as<ASTFunction>())
        {
            group_by_keys.insert(group_key_func->getColumnName());
            continue;
        }
        else
        {
            group_by_keys.insert(group_key->getColumnName());
        }
    }

    auto select = select_query->select();

<<<<<<< HEAD
    SelectChildrenVisitor::Data visitor_data{group_by_keys};
    SelectChildrenVisitor(visitor_data).visit(select);
=======
    SelectAggregateFunctionOfGroupByKeysVisitor::Data visitor_data{group_by_keys};
    SelectAggregateFunctionOfGroupByKeysVisitor(visitor_data).visit(select);
>>>>>>> 7989da97
}

/// Remove duplicate items from ORDER BY.
void optimizeOrderBy(const ASTSelectQuery * select_query)
{
    if (!select_query->orderBy())
        return;

    /// Make unique sorting conditions.
    using NameAndLocale = std::pair<String, String>;
    std::set<NameAndLocale> elems_set;

    ASTs & elems = select_query->orderBy()->children;
    ASTs unique_elems;
    unique_elems.reserve(elems.size());

    for (const auto & elem : elems)
    {
        String name = elem->children.front()->getColumnName();
        const auto & order_by_elem = elem->as<ASTOrderByElement &>();

        if (elems_set.emplace(name, order_by_elem.collation ? order_by_elem.collation->getColumnName() : "").second)
            unique_elems.emplace_back(elem);
    }

    if (unique_elems.size() < elems.size())
        elems = std::move(unique_elems);
}

/// Optimize duplicate ORDER BY and DISTINCT
void optimizeDuplicateOrderByAndDistinct(ASTPtr & query, bool optimize_duplicate_order_by_and_distinct, const Context & context)
{
    if (optimize_duplicate_order_by_and_distinct)
    {
        DuplicateOrderByVisitor::Data order_by_data{context, false};
        DuplicateOrderByVisitor(order_by_data).visit(query);
        DuplicateDistinctVisitor::Data distinct_data{};
        DuplicateDistinctVisitor(distinct_data).visit(query);
    }
}

/// Remove duplicate items from LIMIT BY.
void optimizeLimitBy(const ASTSelectQuery * select_query)
{
    if (!select_query->limitBy())
        return;

    std::set<String> elems_set;

    ASTs & elems = select_query->limitBy()->children;
    ASTs unique_elems;
    unique_elems.reserve(elems.size());

    for (const auto & elem : elems)
    {
        if (elems_set.emplace(elem->getColumnName()).second)
            unique_elems.emplace_back(elem);
    }

    if (unique_elems.size() < elems.size())
        elems = std::move(unique_elems);
}

/// Remove duplicated columns from USING(...).
void optimizeUsing(const ASTSelectQuery * select_query)
{
    if (!select_query->join())
        return;

    const auto * table_join = select_query->join()->table_join->as<ASTTableJoin>();
    if (!(table_join && table_join->using_expression_list))
        return;

    ASTs & expression_list = table_join->using_expression_list->children;
    ASTs uniq_expressions_list;

    std::set<String> expressions_names;

    for (const auto & expression : expression_list)
    {
        auto expression_name = expression->getAliasOrColumnName();
        if (expressions_names.find(expression_name) == expressions_names.end())
        {
            uniq_expressions_list.push_back(expression);
            expressions_names.insert(expression_name);
        }
    }

    if (uniq_expressions_list.size() < expression_list.size())
        expression_list = uniq_expressions_list;
}

void optimizeIf(ASTPtr & query, Aliases & aliases, bool if_chain_to_miltiif)
{
    /// Optimize if with constant condition after constants was substituted instead of scalar subqueries.
    OptimizeIfWithConstantConditionVisitor(aliases).visit(query);

    if (if_chain_to_miltiif)
        OptimizeIfChainsVisitor().visit(query);
}

void optimizeArithmeticOperationsInAgr(ASTPtr & query, bool optimize_arithmetic_operations_in_agr_func)
{
    if (optimize_arithmetic_operations_in_agr_func)
    {
        /// Removing arithmetic operations from functions
        ArithmeticOperationsInAgrFuncVisitor::Data data = {};
        ArithmeticOperationsInAgrFuncVisitor(data).visit(query);
    }
}

void getArrayJoinedColumns(ASTPtr & query, SyntaxAnalyzerResult & result, const ASTSelectQuery * select_query,
                           const NamesAndTypesList & source_columns, const NameSet & source_columns_set)
{
    if (ASTPtr array_join_expression_list = select_query->arrayJoinExpressionList())
    {
        ArrayJoinedColumnsVisitor::Data visitor_data{result.aliases,
                                                    result.array_join_name_to_alias,
                                                    result.array_join_alias_to_name,
                                                    result.array_join_result_to_source};
        ArrayJoinedColumnsVisitor(visitor_data).visit(query);

        /// If the result of ARRAY JOIN is not used, it is necessary to ARRAY-JOIN any column,
        /// to get the correct number of rows.
        if (result.array_join_result_to_source.empty())
        {
            ASTPtr expr = select_query->arrayJoinExpressionList()->children.at(0);
            String source_name = expr->getColumnName();
            String result_name = expr->getAliasOrColumnName();

            /// This is an array.
            if (!expr->as<ASTIdentifier>() || source_columns_set.count(source_name))
            {
                result.array_join_result_to_source[result_name] = source_name;
            }
            else /// This is a nested table.
            {
                bool found = false;
                for (const auto & column : source_columns)
                {
                    auto splitted = Nested::splitName(column.name);
                    if (splitted.first == source_name && !splitted.second.empty())
                    {
                        result.array_join_result_to_source[Nested::concatenateName(result_name, splitted.second)] = column.name;
                        found = true;
                        break;
                    }
                }
                if (!found)
                    throw Exception("No columns in nested table " + source_name, ErrorCodes::EMPTY_NESTED_TABLE);
            }
        }
    }
}

void setJoinStrictness(ASTSelectQuery & select_query, JoinStrictness join_default_strictness, bool old_any, ASTTableJoin & out_table_join)
{
    const ASTTablesInSelectQueryElement * node = select_query.join();
    if (!node)
        return;

    auto & table_join = const_cast<ASTTablesInSelectQueryElement *>(node)->table_join->as<ASTTableJoin &>();

    if (table_join.strictness == ASTTableJoin::Strictness::Unspecified &&
        table_join.kind != ASTTableJoin::Kind::Cross)
    {
        if (join_default_strictness == JoinStrictness::ANY)
            table_join.strictness = ASTTableJoin::Strictness::Any;
        else if (join_default_strictness == JoinStrictness::ALL)
            table_join.strictness = ASTTableJoin::Strictness::All;
        else
            throw Exception("Expected ANY or ALL in JOIN section, because setting (join_default_strictness) is empty",
                            DB::ErrorCodes::EXPECTED_ALL_OR_ANY);
    }

    if (old_any)
    {
        if (table_join.strictness == ASTTableJoin::Strictness::Any &&
            table_join.kind == ASTTableJoin::Kind::Inner)
        {
            table_join.strictness = ASTTableJoin::Strictness::Semi;
            table_join.kind = ASTTableJoin::Kind::Left;
        }

        if (table_join.strictness == ASTTableJoin::Strictness::Any)
            table_join.strictness = ASTTableJoin::Strictness::RightAny;
    }
    else
    {
        if (table_join.strictness == ASTTableJoin::Strictness::Any)
            if (table_join.kind == ASTTableJoin::Kind::Full)
                throw Exception("ANY FULL JOINs are not implemented.", ErrorCodes::NOT_IMPLEMENTED);
    }

    out_table_join = table_join;
}

/// Find the columns that are obtained by JOIN.
void collectJoinedColumns(TableJoin & analyzed_join, const ASTSelectQuery & select_query,
                          const TablesWithColumns & tables, const Aliases & aliases)
{
    const ASTTablesInSelectQueryElement * node = select_query.join();
    if (!node)
        return;

    const auto & table_join = node->table_join->as<ASTTableJoin &>();

    if (table_join.using_expression_list)
    {
        const auto & keys = table_join.using_expression_list->as<ASTExpressionList &>();
        for (const auto & key : keys.children)
            analyzed_join.addUsingKey(key);
    }
    else if (table_join.on_expression)
    {
        bool is_asof = (table_join.strictness == ASTTableJoin::Strictness::Asof);

        CollectJoinOnKeysVisitor::Data data{analyzed_join, tables[0], tables[1], aliases, is_asof};
        CollectJoinOnKeysVisitor(data).visit(table_join.on_expression);
        if (!data.has_some)
            throw Exception("Cannot get JOIN keys from JOIN ON section: " + queryToString(table_join.on_expression),
                            ErrorCodes::INVALID_JOIN_ON_EXPRESSION);
        if (is_asof)
            data.asofToJoinKeys();
    }
}

std::vector<const ASTFunction *> getAggregates(ASTPtr & query, const ASTSelectQuery & select_query)
{
    /// There can not be aggregate functions inside the WHERE and PREWHERE.
    if (select_query.where())
        assertNoAggregates(select_query.where(), "in WHERE");
    if (select_query.prewhere())
        assertNoAggregates(select_query.prewhere(), "in PREWHERE");

    GetAggregatesVisitor::Data data;
    GetAggregatesVisitor(data).visit(query);

    /// There can not be other aggregate functions within the aggregate functions.
    for (const ASTFunction * node : data.aggregates)
        for (auto & arg : node->arguments->children)
            assertNoAggregates(arg, "inside another aggregate function");
    return data.aggregates;
}

}

/// Add columns from storage to source_columns list. Deduplicate resulted list.
/// Special columns are non physical columns, for example ALIAS
void SyntaxAnalyzerResult::collectSourceColumns(bool add_special)
{
    if (storage)
    {
        const ColumnsDescription & columns = storage->getColumns();

        auto columns_from_storage = add_special ? columns.getAll() : columns.getAllPhysical();
        if (source_columns.empty())
            source_columns.swap(columns_from_storage);
        else
            source_columns.insert(source_columns.end(), columns_from_storage.begin(), columns_from_storage.end());
    }

    source_columns_set = removeDuplicateColumns(source_columns);
}


/// Calculate which columns are required to execute the expression.
/// Then, delete all other columns from the list of available columns.
/// After execution, columns will only contain the list of columns needed to read from the table.
void SyntaxAnalyzerResult::collectUsedColumns(const ASTPtr & query, bool is_select)
{
    /// We calculate required_source_columns with source_columns modifications and swap them on exit
    required_source_columns = source_columns;

    RequiredSourceColumnsVisitor::Data columns_context;
    RequiredSourceColumnsVisitor(columns_context).visit(query);

    NameSet source_column_names;
    for (const auto & column : source_columns)
        source_column_names.insert(column.name);

    NameSet required = columns_context.requiredColumns();

    if (columns_context.has_table_join)
    {
        NameSet available_columns;
        for (const auto & name : source_columns)
            available_columns.insert(name.name);

        /// Add columns obtained by JOIN (if needed).
        for (const auto & joined_column : analyzed_join->columnsFromJoinedTable())
        {
            const auto & name = joined_column.name;
            if (available_columns.count(name))
                continue;

            if (required.count(name))
            {
                /// Optimisation: do not add columns needed only in JOIN ON section.
                if (columns_context.nameInclusion(name) > analyzed_join->rightKeyInclusion(name))
                    analyzed_join->addJoinedColumn(joined_column);

                required.erase(name);
            }
        }
    }

    NameSet array_join_sources;
    if (columns_context.has_array_join)
    {
        /// Insert the columns required for the ARRAY JOIN calculation into the required columns list.
        for (const auto & result_source : array_join_result_to_source)
            array_join_sources.insert(result_source.second);

        for (const auto & column_name_type : source_columns)
            if (array_join_sources.count(column_name_type.name))
                required.insert(column_name_type.name);
    }

    /// You need to read at least one column to find the number of rows.
    if (is_select && required.empty())
    {
        optimize_trivial_count = true;

        /// We will find a column with minimum <compressed_size, type_size, uncompressed_size>.
        /// Because it is the column that is cheapest to read.
        struct ColumnSizeTuple
        {
            size_t compressed_size;
            size_t type_size;
            size_t uncompressed_size;
            String name;

            bool operator<(const ColumnSizeTuple & that) const
            {
                return std::tie(compressed_size, type_size, uncompressed_size)
                    < std::tie(that.compressed_size, that.type_size, that.uncompressed_size);
            }
        };

        std::vector<ColumnSizeTuple> columns;
        if (storage)
        {
            auto column_sizes = storage->getColumnSizes();
            for (auto & source_column : source_columns)
            {
                auto c = column_sizes.find(source_column.name);
                if (c == column_sizes.end())
                    continue;
                size_t type_size = source_column.type->haveMaximumSizeOfValue() ? source_column.type->getMaximumSizeOfValueInMemory() : 100;
                columns.emplace_back(ColumnSizeTuple{c->second.data_compressed, type_size, c->second.data_uncompressed, source_column.name});
            }
        }

        if (!columns.empty())
            required.insert(std::min_element(columns.begin(), columns.end())->name);
        else
            /// If we have no information about columns sizes, choose a column of minimum size of its data type.
            required.insert(ExpressionActions::getSmallestColumn(source_columns));
    }

    NameSet unknown_required_source_columns = required;

    for (NamesAndTypesList::iterator it = source_columns.begin(); it != source_columns.end();)
    {
        const String & column_name = it->name;
        unknown_required_source_columns.erase(column_name);

        if (!required.count(column_name))
            source_columns.erase(it++);
        else
            ++it;
    }

    /// If there are virtual columns among the unknown columns. Remove them from the list of unknown and add
    /// in columns list, so that when further processing they are also considered.
    if (storage)
    {
        const auto storage_virtuals = storage->getVirtuals();
        for (auto it = unknown_required_source_columns.begin(); it != unknown_required_source_columns.end();)
        {
            auto column = storage_virtuals.tryGetByName(*it);
            if (column)
            {
                source_columns.push_back(*column);
                unknown_required_source_columns.erase(it++);
            }
            else
                ++it;
        }
    }

    if (!unknown_required_source_columns.empty())
    {
        std::stringstream ss;
        ss << "Missing columns:";
        for (const auto & name : unknown_required_source_columns)
            ss << " '" << name << "'";
        ss << " while processing query: '" << queryToString(query) << "'";

        ss << ", required columns:";
        for (const auto & name : columns_context.requiredColumns())
            ss << " '" << name << "'";

        if (!source_column_names.empty())
        {
            ss << ", source columns:";
            for (const auto & name : source_column_names)
                ss << " '" << name << "'";
        }
        else
            ss << ", no source columns";

        if (columns_context.has_table_join)
        {
            ss << ", joined columns:";
            for (const auto & column : analyzed_join->columnsFromJoinedTable())
                ss << " '" << column.name << "'";
        }

        if (!array_join_sources.empty())
        {
            ss << ", arrayJoin columns:";
            for (const auto & name : array_join_sources)
                ss << " '" << name << "'";
        }

        throw Exception(ss.str(), ErrorCodes::UNKNOWN_IDENTIFIER);
    }

    required_source_columns.swap(source_columns);
}


SyntaxAnalyzerResultPtr SyntaxAnalyzer::analyzeSelect(
    ASTPtr & query,
    SyntaxAnalyzerResult && result,
    const SelectQueryOptions & select_options,
    const std::vector<TableWithColumnNamesAndTypes> & tables_with_columns,
    const Names & required_result_columns,
    std::shared_ptr<TableJoin> table_join) const
{
    auto * select_query = query->as<ASTSelectQuery>();
    if (!select_query)
        throw Exception("Select analyze for not select asts.", ErrorCodes::LOGICAL_ERROR);

    size_t subquery_depth = select_options.subquery_depth;
    bool remove_duplicates = select_options.remove_duplicates;

    const auto & settings = context.getSettingsRef();

    const NameSet & source_columns_set = result.source_columns_set;

    if (table_join)
    {
        result.analyzed_join = table_join;
        result.analyzed_join->resetCollected();
    }
    else /// TODO: remove. For now ExpressionAnalyzer expects some not empty object here
        result.analyzed_join = std::make_shared<TableJoin>();

    if (remove_duplicates)
        renameDuplicatedColumns(select_query);

    if (tables_with_columns.size() > 1)
    {
        result.analyzed_join->columns_from_joined_table = tables_with_columns[1].columns;
        result.analyzed_join->deduplicateAndQualifyColumnNames(
            source_columns_set, tables_with_columns[1].table.getQualifiedNamePrefix());
    }

    translateQualifiedNames(query, *select_query, source_columns_set, tables_with_columns);

    /// Optimizes logical expressions.
    LogicalExpressionsOptimizer(select_query, settings.optimize_min_equality_disjunction_chain_length.value).perform();

    normalize(query, result.aliases, settings);

    /// Remove unneeded columns according to 'required_result_columns'.
    /// Leave all selected columns in case of DISTINCT; columns that contain arrayJoin function inside.
    /// Must be after 'normalizeTree' (after expanding aliases, for aliases not get lost)
    ///  and before 'executeScalarSubqueries', 'analyzeAggregation', etc. to avoid excessive calculations.
    removeUnneededColumnsFromSelectClause(select_query, required_result_columns, remove_duplicates);

    /// Executing scalar subqueries - replacing them with constant values.
    executeScalarSubqueries(query, context, subquery_depth, result.scalars, select_options.only_analyze);

    {
        optimizeIf(query, result.aliases, settings.optimize_if_chain_to_miltiif);

        /// Move arithmetic operations out of aggregation functions
        optimizeArithmeticOperationsInAgr(query, settings.optimize_arithmetic_operations_in_aggregate_functions);

        /// Push the predicate expression down to the subqueries.
        result.rewrite_subqueries = PredicateExpressionsOptimizer(context, tables_with_columns, settings).optimize(*select_query);

        /// GROUP BY injective function elimination.
        optimizeGroupBy(select_query, source_columns_set, context);

        /// Eliminate min/max/any aggregators of functions of GROUP BY keys
<<<<<<< HEAD
        optimizeAggregateFunctionsOfGroupByKeys(select_query);
=======
        optimizeAggregateFunctionsOfGroupByKeys(select_query, settings.optimize_aggregators_of_group_by_keys);
>>>>>>> 7989da97

        /// Remove duplicate items from ORDER BY.
        optimizeOrderBy(select_query);

        /// Remove duplicate ORDER BY and DISTINCT from subqueries.
        optimizeDuplicateOrderByAndDistinct(query, settings.optimize_duplicate_order_by_and_distinct, context);

        /// Remove duplicated elements from LIMIT BY clause.
        optimizeLimitBy(select_query);

        /// Remove duplicated columns from USING(...).
        optimizeUsing(select_query);

        /// array_join_alias_to_name, array_join_result_to_source.
        getArrayJoinedColumns(query, result, select_query, result.source_columns, source_columns_set);

        setJoinStrictness(*select_query, settings.join_default_strictness, settings.any_join_distinct_right_table_keys,
                          result.analyzed_join->table_join);
        collectJoinedColumns(*result.analyzed_join, *select_query, tables_with_columns, result.aliases);
    }

    result.aggregates = getAggregates(query, *select_query);
    result.collectUsedColumns(query, true);

    if (result.optimize_trivial_count)
        result.optimize_trivial_count = settings.optimize_trivial_count_query &&
            !select_query->where() && !select_query->prewhere() && !select_query->groupBy() && !select_query->having() &&
            !select_query->sampleSize() && !select_query->sampleOffset() && !select_query->final() &&
            (tables_with_columns.size() < 2 || isLeft(result.analyzed_join->kind()));

    return std::make_shared<const SyntaxAnalyzerResult>(result);
}

SyntaxAnalyzerResultPtr SyntaxAnalyzer::analyze(ASTPtr & query, const NamesAndTypesList & source_columns, ConstStoragePtr storage, bool allow_aggregations) const
{
    if (query->as<ASTSelectQuery>())
        throw Exception("Not select analyze for select asts.", ErrorCodes::LOGICAL_ERROR);

    const auto & settings = context.getSettingsRef();

    SyntaxAnalyzerResult result(source_columns, storage, false);

    normalize(query, result.aliases, settings);

    /// Executing scalar subqueries. Column defaults could be a scalar subquery.
    executeScalarSubqueries(query, context, 0, result.scalars, false);

    optimizeIf(query, result.aliases, settings.optimize_if_chain_to_miltiif);

    if (allow_aggregations)
    {
        GetAggregatesVisitor::Data data;
        GetAggregatesVisitor(data).visit(query);

        /// There can not be other aggregate functions within the aggregate functions.
        for (const ASTFunction * node : data.aggregates)
            for (auto & arg : node->arguments->children)
                assertNoAggregates(arg, "inside another aggregate function");
        result.aggregates = data.aggregates;
    }
    else
        assertNoAggregates(query, "in wrong place");

    result.collectUsedColumns(query, false);
    return std::make_shared<const SyntaxAnalyzerResult>(result);
}

void SyntaxAnalyzer::normalize(ASTPtr & query, Aliases & aliases, const Settings & settings)
{
    CustomizeFunctionsVisitor::Data data{settings.count_distinct_implementation};
    CustomizeFunctionsVisitor(data).visit(query);

    if (settings.transform_null_in)
    {
        CustomizeInVisitor::Data data_null_in{"nullIn"};
        CustomizeInVisitor(data_null_in).visit(query);

        CustomizeNotInVisitor::Data data_not_null_in{"notNullIn"};
        CustomizeNotInVisitor(data_not_null_in).visit(query);

        CustomizeGlobalInVisitor::Data data_global_null_in{"globalNullIn"};
        CustomizeGlobalInVisitor(data_global_null_in).visit(query);

        CustomizeGlobalNotInVisitor::Data data_global_not_null_in{"globalNotNullIn"};
        CustomizeGlobalNotInVisitor(data_global_not_null_in).visit(query);
    }

    /// Creates a dictionary `aliases`: alias -> ASTPtr
    QueryAliasesVisitor(aliases).visit(query);

    /// Mark table ASTIdentifiers with not a column marker
    MarkTableIdentifiersVisitor::Data identifiers_data{aliases};
    MarkTableIdentifiersVisitor(identifiers_data).visit(query);

    /// Common subexpression elimination. Rewrite rules.
    QueryNormalizer::Data normalizer_data(aliases, settings);
    QueryNormalizer(normalizer_data).visit(query);
}

}<|MERGE_RESOLUTION|>--- conflicted
+++ resolved
@@ -347,115 +347,12 @@
         appendUnusedGroupByColumn(select_query, source_columns);
 }
 
-<<<<<<< HEAD
-///recursive traversal and check for optimizeAggregateFunctionsOfGroupByKeys
-struct KeepAggregateFunctionMatcher
-{
-    struct Data
-    {
-        std::unordered_set<String> & group_by_keys;
-        bool & keep_aggregator;
-    };
-
-    using Visitor = InDepthNodeVisitor<KeepAggregateFunctionMatcher, true>;
-
-    static bool needChildVisit(const ASTPtr & node, const ASTPtr &)
-    {
-        return !(node->as<ASTFunction>());
-    }
-
-    static void visit(ASTFunction * function_node, Data & data)
-    {
-        if ((function_node->arguments->children).empty())
-        {
-            data.keep_aggregator = true;
-            return;
-        }
-
-        if (!data.group_by_keys.count(function_node->getColumnName()))
-        {
-            Visitor(data).visit(function_node->arguments);
-        }
-    }
-
-    static void visit(ASTIdentifier * ident, Data & data)
-    {
-        if (!data.group_by_keys.count(ident->shortName()))
-        {
-            /// if variable of a function is not in GROUP BY keys, this function should not be deleted
-            data.keep_aggregator = true;
-            return;
-        }
-    }
-
-    static void visit(const ASTPtr & ast, Data & data)
-    {
-        if (data.keep_aggregator)
-            return;
-
-        if (auto * function_node = ast->as<ASTFunction>())
-        {
-            visit(function_node, data);
-        }
-        else if (auto * ident = ast->as<ASTIdentifier>())
-        {
-            visit(ident, data);
-        }
-        else if (!ast->as<ASTExpressionList>())
-        {
-            data.keep_aggregator = true;
-        }
-    }
-};
-
-using KeepAggregateFunctionVisitor = InDepthNodeVisitor<KeepAggregateFunctionMatcher, true>;
-
-class SelectChildrenMatcher
-{
-public:
-    struct Data
-    {
-        std::unordered_set<String> & group_by_keys;
-    };
-
-    static bool needChildVisit(const ASTPtr & node, const ASTPtr &)
-    {
-        return !(node->as<ASTFunction>());
-    }
-
-    static void visit(ASTPtr & ast, Data & data)
-    {
-        ///check if function is min/max/any
-        auto * function_node = ast->as<ASTFunction>();
-        if (function_node && (function_node->name == "min" || function_node->name == "max" ||
-                              function_node->name == "any" || function_node->name == "anyLast"))
-        {
-            bool keep_aggregator = false;
-            KeepAggregateFunctionVisitor::Data keep_data{data.group_by_keys, keep_aggregator};
-            KeepAggregateFunctionVisitor(keep_data).visit(function_node->arguments);
-
-            if (!keep_aggregator)
-            {
-                ///place argument of an aggregate function instead of function
-                ast = (function_node->arguments->children[0])->clone();
-            }
-        }
-    }
-};
-
-using SelectChildrenVisitor = InDepthNodeVisitor<SelectChildrenMatcher, true>;
-
-/// Eliminates min/max/any-aggregators of functions of GROUP BY keys
-void optimizeAggregateFunctionsOfGroupByKeys (ASTSelectQuery * select_query)
-{
-=======
 /// Eliminates min/max/any-aggregators of functions of GROUP BY keys
 void optimizeAggregateFunctionsOfGroupByKeys (ASTSelectQuery * select_query, bool optimize_aggregators_of_group_by_keys)
 {
     if (!optimize_aggregators_of_group_by_keys)
         return;
 
->>>>>>> 7989da97
     if (!select_query->groupBy())
         return;
 
@@ -485,13 +382,8 @@
 
     auto select = select_query->select();
 
-<<<<<<< HEAD
-    SelectChildrenVisitor::Data visitor_data{group_by_keys};
-    SelectChildrenVisitor(visitor_data).visit(select);
-=======
     SelectAggregateFunctionOfGroupByKeysVisitor::Data visitor_data{group_by_keys};
     SelectAggregateFunctionOfGroupByKeysVisitor(visitor_data).visit(select);
->>>>>>> 7989da97
 }
 
 /// Remove duplicate items from ORDER BY.
@@ -992,11 +884,7 @@
         optimizeGroupBy(select_query, source_columns_set, context);
 
         /// Eliminate min/max/any aggregators of functions of GROUP BY keys
-<<<<<<< HEAD
-        optimizeAggregateFunctionsOfGroupByKeys(select_query);
-=======
         optimizeAggregateFunctionsOfGroupByKeys(select_query, settings.optimize_aggregators_of_group_by_keys);
->>>>>>> 7989da97
 
         /// Remove duplicate items from ORDER BY.
         optimizeOrderBy(select_query);
