--- conflicted
+++ resolved
@@ -28,11 +28,8 @@
 #include <Interpreters/GroupByFunctionKeysVisitor.h>
 #include <Interpreters/AggregateFunctionOfGroupByKeysVisitor.h>
 #include <Interpreters/AnyInputOptimize.h>
-<<<<<<< HEAD
 #include <Interpreters/RemoveInjectiveFunctionsVisitor.h>
-=======
 #include <Interpreters/RedundantFunctionsInOrderByVisitor.h>
->>>>>>> e90f9bcf
 
 #include <Parsers/ASTExpressionList.h>
 #include <Parsers/ASTFunction.h>
@@ -536,51 +533,47 @@
 /// Optimize ORDER BY x, y, f(x), g(x, y), f(h(x)), t(f(x), g(x)) into ORDER BY x, y
 /// in case if f(), g(), h(), t() are deterministic (in scope of query).
 /// Don't optimize ORDER BY f(x), g(x), x even if f(x) is bijection for x or g(x).
-void optimizeRedundantFunctionsInOrderBy(ASTSelectQuery * select_query, bool optimize_redundant_functions_in_order_by, const Context & context)
-{
-    if (optimize_redundant_functions_in_order_by)
-    {
-        auto order_by = select_query->orderBy();
-
-        if (!order_by)
-            return;
-
-        std::unordered_set<String> keys;
-        ASTs result;
-        result.reserve(order_by->children.size());
-
-        /// Order by contains ASTOrderByElement as children, not ASTIdentifier or ASTFunction.
-        for (auto & order_by_element : order_by->children)
-        {
-            if (order_by_element->children.empty())
-                continue;
-
-            ASTPtr & name_or_function = order_by_element->children[0];
-            if (name_or_function->as<ASTFunction>())
+void optimizeRedundantFunctionsInOrderBy(ASTSelectQuery * select_query, const Context & context)
+{
+    auto order_by = select_query->orderBy();
+    if (!order_by)
+        return;
+
+    std::unordered_set<String> keys;
+    ASTs result;
+    result.reserve(order_by->children.size());
+
+    /// Order by contains ASTOrderByElement as children, not ASTIdentifier or ASTFunction.
+    for (auto & order_by_element : order_by->children)
+    {
+        if (order_by_element->children.empty())
+            continue;
+
+        ASTPtr & name_or_function = order_by_element->children[0];
+        if (name_or_function->as<ASTFunction>())
+        {
+            if (!keys.empty())
             {
-                if (!keys.empty())
-                {
-                    RedundantFunctionsInOrderByVisitor::Data data{keys, context};
-                    RedundantFunctionsInOrderByVisitor(data).visit(name_or_function);
-                    if (data.should_be_erased)
-                        continue;
-                }
-            }
-
-            if (auto * identifier = name_or_function->as<ASTIdentifier>())
-            {
-                String identifier_name = getIdentifierName(identifier);
-                if (!keys.count(identifier_name))
-                    keys.emplace(std::move(identifier_name));
-                else
+                RedundantFunctionsInOrderByVisitor::Data data{keys, context};
+                RedundantFunctionsInOrderByVisitor(data).visit(name_or_function);
+                if (data.should_be_erased)
                     continue;
             }
-
-            result.push_back(order_by_element);
-        }
-
-        order_by->children = std::move(result);
-    }
+        }
+
+        if (auto * identifier = name_or_function->as<ASTIdentifier>())
+        {
+            String identifier_name = getIdentifierName(identifier);
+            if (!keys.count(identifier_name))
+                keys.emplace(std::move(identifier_name));
+            else
+                continue;
+        }
+
+        result.push_back(order_by_element);
+    }
+
+    order_by->children = std::move(result);
 }
 
 /// Remove duplicate items from LIMIT BY.
@@ -1076,7 +1069,8 @@
             optimizeDuplicateOrderByAndDistinct(query, context);
 
         /// Remove functions from ORDER BY if its argument is also in ORDER BY
-        optimizeRedundantFunctionsInOrderBy(select_query, settings.optimize_redundant_functions_in_order_by, context);
+        if (settings.optimize_redundant_functions_in_order_by)
+            optimizeRedundantFunctionsInOrderBy(select_query, context);
 
         /// Remove duplicated elements from LIMIT BY clause.
         optimizeLimitBy(select_query);
