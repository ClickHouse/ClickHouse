--- conflicted
+++ resolved
@@ -30,11 +30,8 @@
 #include <Interpreters/AnyInputOptimize.h>
 #include <Interpreters/RemoveInjectiveFunctionsVisitor.h>
 #include <Interpreters/RedundantFunctionsInOrderByVisitor.h>
-<<<<<<< HEAD
+#include <Interpreters/MonotonicityCheckVisitor.h>
 #include <Interpreters/IfWithStringsVisitor.h>
-=======
-#include <Interpreters/MonotonicityCheckVisitor.h>
->>>>>>> 5f01a587
 
 #include <Parsers/ASTExpressionList.h>
 #include <Parsers/ASTFunction.h>
@@ -1122,15 +1119,13 @@
         if (settings.optimize_redundant_functions_in_order_by)
             optimizeRedundantFunctionsInOrderBy(select_query, context);
 
-<<<<<<< HEAD
+        /// Replace monotonous functions with its argument
+        if (settings.optimize_monotonous_functions_in_order_by)
+            optimizeMonotonousFunctionsInOrderBy(select_query, context, tables_with_columns);
+
         /// If function "if" has String-type arguments, transform them into enum
         if (settings.optimize_if_transform_strings_to_enum)
             TransformIfStringsIntoEnum(query); // TODO: disable distributed - change types of columns
-=======
-        /// Replace monotonous functions with its argument
-        if (settings.optimize_monotonous_functions_in_order_by)
-            optimizeMonotonousFunctionsInOrderBy(select_query, context, tables_with_columns);
->>>>>>> 5f01a587
 
         /// Remove duplicated elements from LIMIT BY clause.
         optimizeLimitBy(select_query);
