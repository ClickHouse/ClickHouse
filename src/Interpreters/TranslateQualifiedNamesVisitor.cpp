#include <Poco/String.h>

#include <Interpreters/TranslateQualifiedNamesVisitor.h>
#include <Interpreters/IdentifierSemantic.h>

#include <Common/typeid_cast.h>
#include <Common/StringUtils/StringUtils.h>
#include <Core/Names.h>

#include <Parsers/ASTIdentifier.h>
#include <Parsers/ASTAsterisk.h>
#include <Parsers/ASTQualifiedAsterisk.h>
#include <Parsers/ASTSelectQuery.h>
#include <Parsers/ASTSelectWithUnionQuery.h>
#include <Parsers/ASTTablesInSelectQuery.h>
#include <Parsers/ASTExpressionList.h>
#include <Parsers/ASTLiteral.h>
#include <Parsers/ASTFunction.h>
#include <Parsers/ASTColumnsMatcher.h>
#include <Parsers/ASTColumnsTransformers.h>


namespace DB
{

namespace ErrorCodes
{
    extern const int UNKNOWN_IDENTIFIER;
    extern const int UNSUPPORTED_JOIN_KEYS;
    extern const int LOGICAL_ERROR;
}

bool TranslateQualifiedNamesMatcher::Data::unknownColumn(size_t table_pos, const ASTIdentifier & identifier) const
{
    const auto & table = tables[table_pos].table;
    auto nested1 = IdentifierSemantic::extractNestedName(identifier, table.table);
    auto nested2 = IdentifierSemantic::extractNestedName(identifier, table.alias);

    const String & short_name = identifier.shortName();
    const auto & columns = tables[table_pos].columns;
    for (const auto & column : columns)
    {
        const String & known_name = column.name;
        if (short_name == known_name)
            return false;
        if (nested1 && *nested1 == known_name)
            return false;
        if (nested2 && *nested2 == known_name)
            return false;
    }

    const auto & hidden_columns = tables[table_pos].hidden_columns;
    for (const auto & column : hidden_columns)
    {
        const String & known_name = column.name;
        if (short_name == known_name)
            return false;
        if (nested1 && *nested1 == known_name)
            return false;
        if (nested2 && *nested2 == known_name)
            return false;
    }

    return !columns.empty();
}

bool TranslateQualifiedNamesMatcher::needChildVisit(ASTPtr & node, const ASTPtr & child)
{
    /// Do not go to FROM, JOIN, subqueries.
    if (child->as<ASTTableExpression>() || child->as<ASTSelectWithUnionQuery>())
        return false;

    /// Processed nodes. Do not go into children.
    if (node->as<ASTQualifiedAsterisk>() || node->as<ASTTableJoin>())
        return false;

    /// ASTSelectQuery + others
    return true;
}

void TranslateQualifiedNamesMatcher::visit(ASTPtr & ast, Data & data)
{
    if (auto * t = ast->as<ASTIdentifier>())
        visit(*t, ast, data);
    if (auto * t = ast->as<ASTTableJoin>())
        visit(*t, ast, data);
    if (auto * t = ast->as<ASTSelectQuery>())
        visit(*t, ast, data);
    if (auto * node = ast->as<ASTExpressionList>())
        visit(*node, ast, data);
    if (auto * node = ast->as<ASTFunction>())
        visit(*node, ast, data);
}

void TranslateQualifiedNamesMatcher::visit(ASTIdentifier & identifier, ASTPtr &, Data & data)
{
    if (IdentifierSemantic::getColumnName(identifier))
    {
        String short_name = identifier.shortName();
        bool allow_ambiguous = data.join_using_columns.count(short_name);
        if (auto best_pos = IdentifierSemantic::chooseTable(identifier, data.tables, allow_ambiguous))
        {
            size_t table_pos = *best_pos;
            if (data.unknownColumn(table_pos, identifier))
            {
                String table_name = data.tables[table_pos].table.getQualifiedNamePrefix(false);
                throw Exception("There's no column '" + identifier.name() + "' in table '" + table_name + "'",
                                ErrorCodes::UNKNOWN_IDENTIFIER);
            }

            IdentifierSemantic::setMembership(identifier, table_pos);

            /// In case if column from the joined table are in source columns, change it's name to qualified.
            /// Also always leave unusual identifiers qualified.
            const auto & table = data.tables[table_pos].table;
            if (table_pos && (data.hasColumn(short_name) || !isValidIdentifierBegin(short_name.at(0))))
                IdentifierSemantic::setColumnLongName(identifier, table);
            else
                IdentifierSemantic::setColumnShortName(identifier, table);
        }
    }
}

/// As special case, treat count(*) as count(), not as count(list of all columns).
void TranslateQualifiedNamesMatcher::visit(ASTFunction & node, const ASTPtr &, Data &)
{
    ASTPtr & func_arguments = node.arguments;

    if (!func_arguments) return;

    String func_name_lowercase = Poco::toLower(node.name);
    if (func_name_lowercase == "count" &&
        func_arguments->children.size() == 1 &&
        func_arguments->children[0]->as<ASTAsterisk>())
        func_arguments->children.clear();
}

void TranslateQualifiedNamesMatcher::visit(const ASTQualifiedAsterisk &, const ASTPtr & ast, Data & data)
{
    if (ast->children.empty())
        throw Exception("Logical error: qualified asterisk must have children", ErrorCodes::LOGICAL_ERROR);

    auto & ident = ast->children[0];

    /// @note it could contain table alias as table name.
    DatabaseAndTableWithAlias db_and_table(ident);

    for (const auto & known_table : data.tables)
        if (db_and_table.satisfies(known_table.table, true))
            return;

    throw Exception("Unknown qualified identifier: " + ident->getAliasOrColumnName(), ErrorCodes::UNKNOWN_IDENTIFIER);
}

void TranslateQualifiedNamesMatcher::visit(ASTTableJoin & join, const ASTPtr & , Data & data)
{
    if (join.using_expression_list)
        Visitor(data).visit(join.using_expression_list);
    else if (join.on_expression)
        Visitor(data).visit(join.on_expression);
}

void TranslateQualifiedNamesMatcher::visit(ASTSelectQuery & select, const ASTPtr & , Data & data)
{
    if (const auto * join = select.join())
        extractJoinUsingColumns(join->table_join, data);

    /// If the WHERE clause or HAVING consists of a single qualified column, the reference must be translated not only in children,
    /// but also in where_expression and having_expression.
    if (select.prewhere())
        Visitor(data).visit(select.refPrewhere());
    if (select.where())
        Visitor(data).visit(select.refWhere());
    if (select.having())
        Visitor(data).visit(select.refHaving());
}

static void addIdentifier(ASTs & nodes, const DatabaseAndTableWithAlias & table, const String & column_name)
{
    std::vector<String> parts = {column_name};

    String table_name = table.getQualifiedNamePrefix(false);
    if (!table_name.empty()) parts.insert(parts.begin(), table_name);

    nodes.emplace_back(std::make_shared<ASTIdentifier>(std::move(parts)));
}

/// Replace *, alias.*, database.table.* with a list of columns.
void TranslateQualifiedNamesMatcher::visit(ASTExpressionList & node, const ASTPtr &, Data & data)
{
    const auto & tables_with_columns = data.tables;

    ASTs old_children;
    if (data.processAsterisks())
    {
        bool has_asterisk = false;
        for (const auto & child : node.children)
        {
            if (child->as<ASTAsterisk>() || child->as<ASTColumnsMatcher>())
            {
                if (tables_with_columns.empty())
                    throw Exception("An asterisk cannot be replaced with empty columns.", ErrorCodes::LOGICAL_ERROR);
                has_asterisk = true;
            }
            else if (const auto * qa = child->as<ASTQualifiedAsterisk>())
            {
                visit(*qa, child, data); /// check if it's OK before rewrite
                has_asterisk = true;
            }
        }

        if (has_asterisk)
        {
            old_children.swap(node.children);
            node.children.reserve(old_children.size());
        }
    }

    for (const auto & child : old_children)
    {
        std::vector<String> databases;
        ASTs columns;
        if (const auto * asterisk = child->as<ASTAsterisk>())
        {
            bool first_table = true;
            for (const auto & table : tables_with_columns)
            {
                for (const auto * cols : {&table.columns, &table.alias_columns, &table.materialized_columns})
                {
                    for (const auto & column : *cols)
                    {
<<<<<<< HEAD
                        addIdentifier(columns, table.table, column.name);
                        databases.emplace_back(table.table.database);
=======
                        if (first_table || !data.join_using_columns.count(column.name))
                        {
                            addIdentifier(columns, table.table, column.name);
                        }
>>>>>>> 1444ccb8
                    }
                }

                first_table = false;
            }
            for (const auto & transformer : asterisk->children)
            {
                IASTColumnsTransformer::transform(transformer, columns, databases);
            }
        }
        else if (const auto * asterisk_pattern = child->as<ASTColumnsMatcher>())
        {
            if (asterisk_pattern->column_list)
            {
                for (const auto & ident : asterisk_pattern->column_list->children)
                    columns.emplace_back(ident->clone());
            }
            else
            {
                bool first_table = true;
                for (const auto & table : tables_with_columns)
                {
                    for (const auto & column : table.columns)
                    {
                        if (asterisk_pattern->isColumnMatching(column.name) && (first_table || !data.join_using_columns.count(column.name)))
                        {
                            addIdentifier(columns, table.table, column.name);
                            databases.emplace_back(table.table.database);
                        }
                    }

                    first_table = false;
                }
            }
            // ColumnsMatcher's transformers start to appear at child 1
            for (auto it = asterisk_pattern->children.begin() + 1; it != asterisk_pattern->children.end(); ++it)
            {
                IASTColumnsTransformer::transform(*it, columns, databases);
            }
        }
        else if (const auto * qualified_asterisk = child->as<ASTQualifiedAsterisk>())
        {
            DatabaseAndTableWithAlias ident_db_and_name(qualified_asterisk->children[0]);

            for (const auto & table : tables_with_columns)
            {
                if (ident_db_and_name.satisfies(table.table, true))
                {
                    for (const auto & column : table.columns)
                    {
                        addIdentifier(columns, table.table, column.name);
                        databases.emplace_back(table.table.database);
                    }
                    break;
                }
            }
            // QualifiedAsterisk's transformers start to appear at child 1
            for (auto it = qualified_asterisk->children.begin() + 1; it != qualified_asterisk->children.end(); ++it)
            {
                IASTColumnsTransformer::transform(*it, columns, databases);
            }
        }
        else
            columns.emplace_back(child);

        node.children.insert(
            node.children.end(),
            std::make_move_iterator(columns.begin()),
            std::make_move_iterator(columns.end()));
    }
}

/// 'select * from a join b using id' should result one 'id' column
void TranslateQualifiedNamesMatcher::extractJoinUsingColumns(const ASTPtr ast, Data & data)
{
    const auto & table_join = ast->as<ASTTableJoin &>();

    if (table_join.using_expression_list)
    {
        const auto & keys = table_join.using_expression_list->as<ASTExpressionList &>();
        for (const auto & key : keys.children)
            if (auto opt_column = tryGetIdentifierName(key))
                data.join_using_columns.insert(*opt_column);
            else if (key->as<ASTLiteral>())
                data.join_using_columns.insert(key->getColumnName());
            else
            {
                String alias = key->tryGetAlias();
                if (alias.empty())
                    throw Exception("Wrong key in USING. Expected identifier or alias, got: " + key->getID(),
                                    ErrorCodes::UNSUPPORTED_JOIN_KEYS);
                data.join_using_columns.insert(alias);
            }
    }
}


void RestoreQualifiedNamesMatcher::Data::changeTable(ASTIdentifier & identifier) const
{
    auto match = IdentifierSemantic::canReferColumnToTable(identifier, distributed_table);
    switch (match)
    {
        case IdentifierSemantic::ColumnMatch::AliasedTableName:
        case IdentifierSemantic::ColumnMatch::TableName:
        case IdentifierSemantic::ColumnMatch::DbAndTable:
            IdentifierSemantic::setColumnLongName(identifier, remote_table);
            break;
        default:
            break;
    }
}

bool RestoreQualifiedNamesMatcher::needChildVisit(ASTPtr &, const ASTPtr & child)
{
    /// Do not go into subqueries
    if (child->as<ASTSelectWithUnionQuery>())
        return false; // NOLINT
    return true;
}

void RestoreQualifiedNamesMatcher::visit(ASTPtr & ast, Data & data)
{
    if (auto * t = ast->as<ASTIdentifier>())
        visit(*t, ast, data);
}

void RestoreQualifiedNamesMatcher::visit(ASTIdentifier & identifier, ASTPtr &, Data & data)
{
    if (IdentifierSemantic::getColumnName(identifier))
    {
        if (IdentifierSemantic::getMembership(identifier))
        {
            identifier.restoreTable();  // TODO(ilezhankin): should restore qualified name here - why exactly here?
            if (data.rename)
                data.changeTable(identifier);
        }
    }
}

}<|MERGE_RESOLUTION|>--- conflicted
+++ resolved
@@ -229,15 +229,11 @@
                 {
                     for (const auto & column : *cols)
                     {
-<<<<<<< HEAD
-                        addIdentifier(columns, table.table, column.name);
-                        databases.emplace_back(table.table.database);
-=======
                         if (first_table || !data.join_using_columns.count(column.name))
                         {
                             addIdentifier(columns, table.table, column.name);
+                            databases.emplace_back(table.table.database);
                         }
->>>>>>> 1444ccb8
                     }
                 }
 
