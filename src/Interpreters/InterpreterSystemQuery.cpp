--- conflicted
+++ resolved
@@ -584,26 +584,6 @@
             result = Unfreezer(getContext()).systemUnfreeze(query.backup_name);
             break;
         }
-<<<<<<< HEAD
-        case Type::ENABLE_FAILPOINT:
-        {
-            getContext()->checkAccess(AccessType::SYSTEM_FAILPOINT);
-            FailPointInjection::enableFailPoint(query.fail_point_name);
-            break;
-        }
-        case Type::DISABLE_FAILPOINT:
-        {
-            getContext()->checkAccess(AccessType::SYSTEM_FAILPOINT);
-            FailPointInjection::disableFailPoint(query.fail_point_name);
-            break;
-        }
-        case Type::RESET_COVERAGE:
-        {
-            getContext()->checkAccess(AccessType::SYSTEM);
-            resetCoverage();
-            break;
-        }
-
 #if USE_JEMALLOC
         case Type::JEMALLOC_PURGE:
         {
@@ -630,8 +610,6 @@
             break;
         }
 #endif
-=======
->>>>>>> 06027fea
         default:
             throw Exception(ErrorCodes::BAD_ARGUMENTS, "Unknown type of SYSTEM query");
     }
@@ -1219,13 +1197,6 @@
             required_access.emplace_back(AccessType::SYSTEM_SYNC_FILE_CACHE);
             break;
         }
-<<<<<<< HEAD
-        case Type::STOP_LISTEN:
-        case Type::START_LISTEN:
-        {
-            required_access.emplace_back(AccessType::SYSTEM_LISTEN);
-            break;
-        }
 #if USE_JEMALLOC
         case Type::JEMALLOC_PURGE:
         case Type::JEMALLOC_ENABLE_PROFILE:
@@ -1236,10 +1207,8 @@
             break;
         }
 #endif
-=======
         case Type::STOP_LISTEN_QUERIES:
         case Type::START_LISTEN_QUERIES:
->>>>>>> 06027fea
         case Type::STOP_THREAD_FUZZER:
         case Type::START_THREAD_FUZZER:
         case Type::UNKNOWN:
