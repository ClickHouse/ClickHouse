#include <algorithm>
#include <csignal>
#include <filesystem>
#include <unistd.h>
#include <Access/AccessControl.h>
#include <Access/Common/AllowedClientHosts.h>
#include <Access/ContextAccess.h>
#include <BridgeHelper/CatBoostLibraryBridgeHelper.h>
#include <Columns/ColumnString.h>
#include <Core/ServerSettings.h>
#include <Core/Settings.h>
#include <DataTypes/DataTypeString.h>
#include <Databases/DatabaseReplicated.h>
#include <Disks/ObjectStorages/IMetadataStorage.h>
#include <Formats/FormatSchemaInfo.h>
#include <Functions/UserDefined/ExternalUserDefinedExecutableFunctionsLoader.h>
#include <IO/SharedThreadPools.h>
#include <Interpreters/ActionLocksManager.h>
#include <Interpreters/AsynchronousInsertLog.h>
#include <Interpreters/AsynchronousInsertQueue.h>
#include <Interpreters/AsynchronousMetricLog.h>
#include <Interpreters/BackupLog.h>
#include <Interpreters/Cache/FileCache.h>
#include <Interpreters/Cache/FileCacheFactory.h>
#include <Interpreters/Context.h>
#include <Interpreters/DatabaseCatalog.h>
#include <Interpreters/EmbeddedDictionaries.h>
#include <Interpreters/ExternalDictionariesLoader.h>
#include <Interpreters/FilesystemCacheLog.h>
#include <Interpreters/InterpreterCreateQuery.h>
#include <Interpreters/InterpreterFactory.h>
#include <Interpreters/InterpreterRenameQuery.h>
#include <Interpreters/InterpreterSystemQuery.h>
#include <Interpreters/JIT/CompiledExpressionCache.h>
#include <Interpreters/MetricLog.h>
#include <Interpreters/OpenTelemetrySpanLog.h>
#include <Interpreters/ProcessorsProfileLog.h>
#include <Interpreters/QueryThreadLog.h>
#include <Interpreters/QueryViewsLog.h>
#include <Interpreters/SessionLog.h>
#include <Interpreters/TextLog.h>
#include <Interpreters/TraceLog.h>
#include <Interpreters/TransactionLog.h>
#include <Interpreters/TransactionsInfoLog.h>
#include <Interpreters/IcebergMetadataLog.h>
#include <Interpreters/ZooKeeperLog.h>
#include <Interpreters/executeDDLQueryOnCluster.h>
#include <Parsers/ASTCreateQuery.h>
#include <Parsers/ASTSetQuery.h>
#include <Parsers/ASTSystemQuery.h>
#include <Processors/Sources/SourceFromSingleChunk.h>
#include <QueryPipeline/QueryPipeline.h>
#include <Storages/Freeze.h>
#include <Storages/MaterializedView/RefreshTask.h>
#include <Storages/ObjectStorage/Azure/Configuration.h>
#include <Storages/ObjectStorage/HDFS/Configuration.h>
#include <Storages/ObjectStorage/S3/Configuration.h>
#include <Storages/ObjectStorage/StorageObjectStorage.h>
#include <Storages/StorageDistributed.h>
#include <Storages/StorageFactory.h>
#include <Storages/StorageFile.h>
#include <Storages/StorageMaterializedView.h>
#include <Storages/StorageReplicatedMergeTree.h>
#include <Storages/StorageURL.h>
#include <Storages/System/StorageSystemFilesystemCache.h>
#include <base/coverage.h>
#include <Common/ActionLock.h>
#include <Common/CurrentMetrics.h>
#include <Common/DNSResolver.h>
#include <Common/FailPoint.h>
#include <Common/HostResolvePool.h>
#include <Common/PageCache.h>
#include <Common/ShellCommand.h>
#include <Common/SymbolIndex.h>
#include <Common/ThreadFuzzer.h>
#include <Common/ThreadPool.h>
#include <Common/escapeForFileName.h>
#include <Common/getNumberOfCPUCoresToUse.h>
#include <Common/logger_useful.h>
#include <Common/typeid_cast.h>

#if USE_PROTOBUF
#include <Formats/ProtobufSchemas.h>
#endif

#if USE_AWS_S3
#include <IO/S3/Client.h>
#endif

#if USE_JEMALLOC
#include <Common/Jemalloc.h>
#endif

#include "config.h"

namespace CurrentMetrics
{
    extern const Metric RestartReplicaThreads;
    extern const Metric RestartReplicaThreadsActive;
    extern const Metric RestartReplicaThreadsScheduled;
    extern const Metric MergeTreePartsLoaderThreads;
    extern const Metric MergeTreePartsLoaderThreadsActive;
    extern const Metric MergeTreePartsLoaderThreadsScheduled;
}

namespace DB
{
namespace Setting
{
    extern const SettingsUInt64 keeper_max_retries;
    extern const SettingsUInt64 keeper_retry_initial_backoff_ms;
    extern const SettingsUInt64 keeper_retry_max_backoff_ms;
    extern const SettingsSeconds lock_acquire_timeout;
    extern const SettingsSeconds receive_timeout;
    extern const SettingsMaxThreads max_threads;
}

namespace ServerSetting
{
    extern const ServerSettingsDouble cannot_allocate_thread_fault_injection_probability;
}

namespace ErrorCodes
{
    extern const int ACCESS_DENIED;
    extern const int LOGICAL_ERROR;
    extern const int BAD_ARGUMENTS;
    extern const int CANNOT_KILL;
    extern const int NOT_IMPLEMENTED;
    extern const int TIMEOUT_EXCEEDED;
    extern const int TABLE_WAS_NOT_DROPPED;
    extern const int ABORTED;
    extern const int SUPPORT_IS_DISABLED;
    extern const int TOO_DEEP_RECURSION;
    extern const int UNSUPPORTED_METHOD;
}

namespace ActionLocks
{
    extern const StorageActionBlockType PartsMerge;
    extern const StorageActionBlockType PartsFetch;
    extern const StorageActionBlockType PartsSend;
    extern const StorageActionBlockType ReplicationQueue;
    extern const StorageActionBlockType DistributedSend;
    extern const StorageActionBlockType PartsTTLMerge;
    extern const StorageActionBlockType PartsMove;
    extern const StorageActionBlockType PullReplicationLog;
    extern const StorageActionBlockType Cleanup;
    extern const StorageActionBlockType ViewRefresh;
}


namespace
{

/// Sequentially tries to execute all commands and throws exception with info about failed commands
void executeCommandsAndThrowIfError(std::vector<std::function<void()>> commands)
{
    ExecutionStatus result(0);
    for (auto & command : commands)
    {
        try
        {
            command();
        }
        catch (...)
        {
            ExecutionStatus current_result = ExecutionStatus::fromCurrentException();

            if (result.code == 0)
                result.code = current_result.code;

            if (!current_result.message.empty())
            {
                if (!result.message.empty())
                    result.message += '\n';
                result.message += current_result.message;
            }
        }
    }

    if (result.code != 0)
        throw Exception::createDeprecated(result.message, result.code);
}


AccessType getRequiredAccessType(StorageActionBlockType action_type)
{
    if (action_type == ActionLocks::PartsMerge)
        return AccessType::SYSTEM_MERGES;
    if (action_type == ActionLocks::PartsFetch)
        return AccessType::SYSTEM_FETCHES;
    if (action_type == ActionLocks::PartsSend)
        return AccessType::SYSTEM_REPLICATED_SENDS;
    if (action_type == ActionLocks::ReplicationQueue)
        return AccessType::SYSTEM_REPLICATION_QUEUES;
    if (action_type == ActionLocks::DistributedSend)
        return AccessType::SYSTEM_DISTRIBUTED_SENDS;
    if (action_type == ActionLocks::PartsTTLMerge)
        return AccessType::SYSTEM_TTL_MERGES;
    if (action_type == ActionLocks::PartsMove)
        return AccessType::SYSTEM_MOVES;
    if (action_type == ActionLocks::PullReplicationLog)
        return AccessType::SYSTEM_PULLING_REPLICATION_LOG;
    if (action_type == ActionLocks::Cleanup)
        return AccessType::SYSTEM_CLEANUP;
    if (action_type == ActionLocks::ViewRefresh)
        return AccessType::SYSTEM_VIEWS;
    throw Exception(ErrorCodes::LOGICAL_ERROR, "Unknown action type: {}", std::to_string(action_type));
}

constexpr std::string_view table_is_not_replicated = "Table {} is not replicated";

}

/// Implements SYSTEM [START|STOP] <something action from ActionLocks>
void InterpreterSystemQuery::startStopAction(StorageActionBlockType action_type, bool start)
{
    auto manager = getContext()->getActionLocksManager();
    manager->cleanExpired();

    auto access = getContext()->getAccess();
    auto required_access_type = getRequiredAccessType(action_type);

    if (volume_ptr && action_type == ActionLocks::PartsMerge)
    {
        access->checkAccess(required_access_type);
        volume_ptr->setAvoidMergesUserOverride(!start);
    }
    else if (table_id)
    {
        access->checkAccess(required_access_type, table_id.database_name, table_id.table_name);
        auto table = DatabaseCatalog::instance().tryGetTable(table_id, getContext());
        if (table)
        {
            if (start)
            {
                manager->remove(table, action_type);
                table->onActionLockRemove(action_type);
            }
            else
                manager->add(table, action_type);
        }
    }
    else
    {
        for (auto & elem : DatabaseCatalog::instance().getDatabases())
        {
            startStopActionInDatabase(action_type, start, elem.first, elem.second, getContext(), log);
        }
    }
}

void InterpreterSystemQuery::startStopActionInDatabase(StorageActionBlockType action_type, bool start,
                                                       const String & database_name, const DatabasePtr & database,
                                                       const ContextPtr & local_context, LoggerPtr log)
{
    auto manager = local_context->getActionLocksManager();
    auto access = local_context->getAccess();
    auto required_access_type = getRequiredAccessType(action_type);

    for (auto iterator = database->getTablesIterator(local_context); iterator->isValid(); iterator->next())
    {
        StoragePtr table = iterator->table();
        if (!table)
            continue;

        if (!access->isGranted(required_access_type, database_name, iterator->name()))
        {
            LOG_INFO(log, "Access {} denied, skipping {}.{}", toString(required_access_type), database_name, iterator->name());
            continue;
        }

        if (start)
        {
            manager->remove(table, action_type);
            table->onActionLockRemove(action_type);
        }
        else
            manager->add(table, action_type);
    }
}


InterpreterSystemQuery::InterpreterSystemQuery(const ASTPtr & query_ptr_, ContextMutablePtr context_)
        : WithMutableContext(context_), query_ptr(query_ptr_->clone()), log(getLogger("InterpreterSystemQuery"))
{
}


BlockIO InterpreterSystemQuery::execute()
{
    auto & query = query_ptr->as<ASTSystemQuery &>();

    if (!query.cluster.empty())
    {
        DDLQueryOnClusterParams params;
        params.access_to_check = getRequiredAccessForDDLOnCluster();
        return executeDDLQueryOnCluster(query_ptr, getContext(), params);
    }

    using Type = ASTSystemQuery::Type;

    /// Use global context with fresh system profile settings
    auto system_context = Context::createCopy(getContext()->getGlobalContext());
    /// Don't check for constraints when changing profile. It was accepted before (for example it might include
    /// some experimental settings)
    bool check_constraints = false;
    system_context->setCurrentProfile(getContext()->getSystemProfileName(), check_constraints);

    /// Make canonical query for simpler processing
    if (query.type == Type::RELOAD_DICTIONARY)
    {
        if (query.database)
            query.setTable(query.getDatabase() + "." + query.getTable());
    }
    else if (query.table)
    {
        table_id = getContext()->resolveStorageID(StorageID(query.getDatabase(), query.getTable()), Context::ResolveOrdinary);
    }


    BlockIO result;

    volume_ptr = {};
    if (!query.storage_policy.empty() && !query.volume.empty())
        volume_ptr = getContext()->getStoragePolicy(query.storage_policy)->getVolumeByName(query.volume);

    switch (query.type)
    {
        case Type::SHUTDOWN:
        {
            getContext()->checkAccess(AccessType::SYSTEM_SHUTDOWN);
            if (kill(0, SIGTERM))
                throw ErrnoException(ErrorCodes::CANNOT_KILL, "System call kill(0, SIGTERM) failed");
            break;
        }
        case Type::KILL:
        {
            getContext()->checkAccess(AccessType::SYSTEM_SHUTDOWN);
            /// Exit with the same code as it is usually set by shell when process is terminated by SIGKILL.
            /// It's better than doing 'raise' or 'kill', because they have no effect for 'init' process (with pid = 0, usually in Docker).
            LOG_INFO(log, "Exit immediately as the SYSTEM KILL command has been issued.");
            _exit(128 + SIGKILL);
            // break; /// unreachable
        }
        case Type::SUSPEND:
        {
            getContext()->checkAccess(AccessType::SYSTEM_SHUTDOWN);
            auto command = fmt::format("kill -STOP {0} && sleep {1} && kill -CONT {0}", getpid(), query.seconds);
            LOG_DEBUG(log, "Will run {}", command);
            auto res = ShellCommand::execute(command);
            res->in.close();
            WriteBufferFromOwnString out;
            copyData(res->out, out);
            copyData(res->err, out);
            if (!out.str().empty())
                LOG_DEBUG(log, "The command {} returned output: {}", command, out.str());
            res->wait();
            break;
        }
        case Type::SYNC_FILE_CACHE:
        {
            LOG_DEBUG(log, "Will perform 'sync' syscall (it can take time).");
            sync();
            break;
        }
        case Type::DROP_DNS_CACHE:
        {
            getContext()->checkAccess(AccessType::SYSTEM_DROP_DNS_CACHE);
            DNSResolver::instance().dropCache();
            HostResolversPool::instance().dropCache();
            /// Reinitialize clusters to update their resolved_addresses
            system_context->reloadClusterConfig();
            break;
        }
        case Type::DROP_CONNECTIONS_CACHE:
        {
            getContext()->checkAccess(AccessType::SYSTEM_DROP_CONNECTIONS_CACHE);
            HTTPConnectionPools::instance().dropCache();
            break;
        }
        case Type::PREWARM_MARK_CACHE:
        {
            prewarmMarkCache();
            break;
        }
        case Type::PREWARM_PRIMARY_INDEX_CACHE:
        {
            prewarmPrimaryIndexCache();
            break;
        }
        case Type::DROP_MARK_CACHE:
            getContext()->checkAccess(AccessType::SYSTEM_DROP_MARK_CACHE);
            system_context->clearMarkCache();
            break;
        case Type::DROP_ICEBERG_METADATA_CACHE:
#if USE_AVRO
            getContext()->checkAccess(AccessType::SYSTEM_DROP_ICEBERG_METADATA_CACHE);
            system_context->clearIcebergMetadataFilesCache();
            break;
#else
            throw Exception(ErrorCodes::SUPPORT_IS_DISABLED, "The server was compiled without the support for AVRO");
#endif
        case Type::DROP_PRIMARY_INDEX_CACHE:
            getContext()->checkAccess(AccessType::SYSTEM_DROP_PRIMARY_INDEX_CACHE);
            system_context->clearPrimaryIndexCache();
            break;
        case Type::DROP_UNCOMPRESSED_CACHE:
            getContext()->checkAccess(AccessType::SYSTEM_DROP_UNCOMPRESSED_CACHE);
            system_context->clearUncompressedCache();
            break;
        case Type::DROP_INDEX_MARK_CACHE:
            getContext()->checkAccess(AccessType::SYSTEM_DROP_MARK_CACHE);
            system_context->clearIndexMarkCache();
            break;
        case Type::DROP_INDEX_UNCOMPRESSED_CACHE:
            getContext()->checkAccess(AccessType::SYSTEM_DROP_UNCOMPRESSED_CACHE);
            system_context->clearIndexUncompressedCache();
            break;
        case Type::DROP_VECTOR_SIMILARITY_INDEX_CACHE:
            getContext()->checkAccess(AccessType::SYSTEM_DROP_VECTOR_SIMILARITY_INDEX_CACHE);
            system_context->clearVectorSimilarityIndexCache();
            break;
        case Type::DROP_MMAP_CACHE:
            getContext()->checkAccess(AccessType::SYSTEM_DROP_MMAP_CACHE);
            system_context->clearMMappedFileCache();
            break;
        case Type::DROP_QUERY_CONDITION_CACHE:
        {
            getContext()->checkAccess(AccessType::SYSTEM_DROP_QUERY_CONDITION_CACHE);
            getContext()->clearQueryConditionCache();
            break;
        }
        case Type::DROP_QUERY_CACHE:
        {
            getContext()->checkAccess(AccessType::SYSTEM_DROP_QUERY_CACHE);
            getContext()->clearQueryResultCache(query.query_result_cache_tag);
            break;
        }
        case Type::DROP_COMPILED_EXPRESSION_CACHE:
#if USE_EMBEDDED_COMPILER
            getContext()->checkAccess(AccessType::SYSTEM_DROP_COMPILED_EXPRESSION_CACHE);
            if (auto * cache = CompiledExpressionCacheFactory::instance().tryGetCache())
                cache->clear();
            break;
#else
            throw Exception(ErrorCodes::SUPPORT_IS_DISABLED, "The server was compiled without the support for JIT compilation");
#endif
        case Type::DROP_S3_CLIENT_CACHE:
#if USE_AWS_S3
            getContext()->checkAccess(AccessType::SYSTEM_DROP_S3_CLIENT_CACHE);
            S3::ClientCacheRegistry::instance().clearCacheForAll();
            break;
#else
            throw Exception(ErrorCodes::SUPPORT_IS_DISABLED, "The server was compiled without the support for AWS S3");
#endif

        case Type::DROP_FILESYSTEM_CACHE:
        {
            getContext()->checkAccess(AccessType::SYSTEM_DROP_FILESYSTEM_CACHE);
            const auto user_id = FileCache::getCommonUser().user_id;

            if (query.filesystem_cache_name.empty())
            {
                auto caches = FileCacheFactory::instance().getAll();
                for (const auto & [_, cache_data] : caches)
                {
                    if (!cache_data->cache->isInitialized())
                        continue;

                    cache_data->cache->removeAllReleasable(user_id);
                }
            }
            else
            {
                auto cache = FileCacheFactory::instance().getByName(query.filesystem_cache_name)->cache;

                if (cache->isInitialized())
                {
                    if (query.key_to_drop.empty())
                    {
                        cache->removeAllReleasable(user_id);
                    }
                    else
                    {
                        auto key = FileCacheKey::fromKeyString(query.key_to_drop);
                        if (query.offset_to_drop.has_value())
                            cache->removeFileSegment(key, query.offset_to_drop.value(), user_id);
                        else
                            cache->removeKey(key, user_id);
                    }
                }
            }
            break;
        }
        case Type::SYNC_FILESYSTEM_CACHE:
        {
            getContext()->checkAccess(AccessType::SYSTEM_SYNC_FILESYSTEM_CACHE);

            ColumnsDescription columns{NamesAndTypesList{
                {"cache_name", std::make_shared<DataTypeString>()},
                {"path", std::make_shared<DataTypeString>()},
                {"size", std::make_shared<DataTypeUInt64>()},
            }};
            Block sample_block;
            for (const auto & column : columns)
                sample_block.insert({column.type->createColumn(), column.type, column.name});

            MutableColumns res_columns = sample_block.cloneEmptyColumns();

            auto fill_data = [&](const std::string & cache_name, const FileCachePtr & cache, const std::vector<FileSegment::Info> & file_segments)
            {
                for (const auto & file_segment : file_segments)
                {
                    size_t i = 0;
                    const auto path = cache->getFileSegmentPath(
                        file_segment.key, file_segment.offset, file_segment.kind,
                        FileCache::UserInfo(file_segment.user_id, file_segment.user_weight));
                    res_columns[i++]->insert(cache_name);
                    res_columns[i++]->insert(path);
                    res_columns[i++]->insert(file_segment.downloaded_size);
                }
            };

            if (query.filesystem_cache_name.empty())
            {
                auto caches = FileCacheFactory::instance().getAll();
                for (const auto & [cache_name, cache_data] : caches)
                {
                    auto file_segments = cache_data->cache->sync();
                    fill_data(cache_name, cache_data->cache, file_segments);
                }
            }
            else
            {
                auto cache = FileCacheFactory::instance().getByName(query.filesystem_cache_name)->cache;
                auto file_segments = cache->sync();
                fill_data(query.filesystem_cache_name, cache, file_segments);
            }

            size_t num_rows = res_columns[0]->size();
            auto source = std::make_shared<SourceFromSingleChunk>(std::make_shared<const Block>(std::move(sample_block)), Chunk(std::move(res_columns), num_rows));
            result.pipeline = QueryPipeline(std::move(source));
            break;
        }
        case Type::DROP_DISK_METADATA_CACHE:
        {
            throw Exception(ErrorCodes::SUPPORT_IS_DISABLED, "Not implemented");
        }
        case Type::DROP_PAGE_CACHE:
        {
            getContext()->checkAccess(AccessType::SYSTEM_DROP_PAGE_CACHE);
            system_context->clearPageCache();
            break;
        }
        case Type::DROP_SCHEMA_CACHE:
        {
            getContext()->checkAccess(AccessType::SYSTEM_DROP_SCHEMA_CACHE);
            std::unordered_set<String> caches_to_drop;
            if (query.schema_cache_storage.empty())
                caches_to_drop = {"FILE", "S3", "HDFS", "URL", "AZURE"};
            else
                caches_to_drop = {query.schema_cache_storage};

            if (caches_to_drop.contains("FILE"))
                StorageFile::getSchemaCache(getContext()).clear();
#if USE_AWS_S3
            if (caches_to_drop.contains("S3"))
                StorageObjectStorage::getSchemaCache(getContext(), StorageS3Configuration::type_name).clear();
#endif
#if USE_HDFS
            if (caches_to_drop.contains("HDFS"))
                StorageObjectStorage::getSchemaCache(getContext(), StorageHDFSConfiguration::type_name).clear();
#endif
            if (caches_to_drop.contains("URL"))
                StorageURL::getSchemaCache(getContext()).clear();
#if USE_AZURE_BLOB_STORAGE
            if (caches_to_drop.contains("AZURE"))
                StorageObjectStorage::getSchemaCache(getContext(), StorageAzureConfiguration::type_name).clear();
#endif
            break;
        }
        case Type::DROP_FORMAT_SCHEMA_CACHE:
        {
            getContext()->checkAccess(AccessType::SYSTEM_DROP_FORMAT_SCHEMA_CACHE);
            std::unordered_set<String> caches_to_drop;
            if (query.schema_cache_format.empty())
                caches_to_drop = {"Protobuf", "Files"};
            else
                caches_to_drop = {query.schema_cache_format};
#if USE_PROTOBUF
            if (caches_to_drop.contains("Protobuf"))
                ProtobufSchemas::instance().clear();
#endif
            if (caches_to_drop.contains("Files"))
            {
                fs::path format_schema_cached_dir = fs::path(system_context->getFormatSchemaPath()) / FormatSchemaInfo::CACHE_DIR_NAME;
                if (fs::exists(format_schema_cached_dir))
                {
                    size_t count = 0;
                    for (const auto & entry : fs::directory_iterator(format_schema_cached_dir))
                    {
                        if (entry.is_regular_file())
                        {
                            fs::remove(entry.path());
                            count++;
                        }
                    }
                    LOG_INFO(log, "Cleared format schema cache files {}", count);
                }
            }
            break;
        }
        case Type::RELOAD_DICTIONARY:
        {
            getContext()->checkAccess(AccessType::SYSTEM_RELOAD_DICTIONARY);

            auto & external_dictionaries_loader = system_context->getExternalDictionariesLoader();
            external_dictionaries_loader.reloadDictionary(query.getTable(), getContext());

            ExternalDictionariesLoader::resetAll();
            break;
        }
        case Type::RELOAD_DICTIONARIES:
        {
            getContext()->checkAccess(AccessType::SYSTEM_RELOAD_DICTIONARY);
            executeCommandsAndThrowIfError({
                [&] { system_context->getExternalDictionariesLoader().reloadAllTriedToLoad(); },
                [&] { system_context->getEmbeddedDictionaries().reload(); }
            });
            ExternalDictionariesLoader::resetAll();
            break;
        }
        case Type::RELOAD_MODEL:
        {
            getContext()->checkAccess(AccessType::SYSTEM_RELOAD_MODEL);
            auto bridge_helper = std::make_unique<CatBoostLibraryBridgeHelper>(getContext(), query.target_model);
            bridge_helper->removeModel();
            break;
        }
        case Type::RELOAD_MODELS:
        {
            getContext()->checkAccess(AccessType::SYSTEM_RELOAD_MODEL);
            auto bridge_helper = std::make_unique<CatBoostLibraryBridgeHelper>(getContext());
            bridge_helper->removeAllModels();
            break;
        }
        case Type::RELOAD_FUNCTION:
        {
            getContext()->checkAccess(AccessType::SYSTEM_RELOAD_FUNCTION);

            auto & external_user_defined_executable_functions_loader = system_context->getExternalUserDefinedExecutableFunctionsLoader();
            external_user_defined_executable_functions_loader.reloadFunction(query.target_function);
            break;
        }
        case Type::RELOAD_FUNCTIONS:
        {
            getContext()->checkAccess(AccessType::SYSTEM_RELOAD_FUNCTION);

            auto & external_user_defined_executable_functions_loader = system_context->getExternalUserDefinedExecutableFunctionsLoader();
            external_user_defined_executable_functions_loader.reloadAllTriedToLoad();
            break;
        }
        case Type::RELOAD_EMBEDDED_DICTIONARIES:
            getContext()->checkAccess(AccessType::SYSTEM_RELOAD_EMBEDDED_DICTIONARIES);
            system_context->getEmbeddedDictionaries().reload();
            break;
        case Type::RELOAD_CONFIG:
        {
            if (system_context->getApplicationType() == Context::ApplicationType::LOCAL)
                throw Exception::createDeprecated("SYSTEM RELOAD CONFIG query is not supported in clickhouse-local", ErrorCodes::UNSUPPORTED_METHOD);
            getContext()->checkAccess(AccessType::SYSTEM_RELOAD_CONFIG);
            system_context->reloadConfig();
            break;
        }
        case Type::RELOAD_USERS:
            getContext()->checkAccess(AccessType::SYSTEM_RELOAD_USERS);
            system_context->getAccessControl().reload(AccessControl::ReloadMode::ALL);
            break;
        case Type::RELOAD_ASYNCHRONOUS_METRICS:
        {
            getContext()->checkAccess(AccessType::SYSTEM_RELOAD_ASYNCHRONOUS_METRICS);
            auto * asynchronous_metrics = system_context->getAsynchronousMetrics();
            if (asynchronous_metrics)
                asynchronous_metrics->update(std::chrono::system_clock::now(), /*force_update*/ true);
            break;
        }
        case Type::STOP_MERGES:
            startStopAction(ActionLocks::PartsMerge, false);
            break;
        case Type::START_MERGES:
            startStopAction(ActionLocks::PartsMerge, true);
            break;
        case Type::STOP_TTL_MERGES:
            startStopAction(ActionLocks::PartsTTLMerge, false);
            break;
        case Type::START_TTL_MERGES:
            startStopAction(ActionLocks::PartsTTLMerge, true);
            break;
        case Type::STOP_MOVES:
            startStopAction(ActionLocks::PartsMove, false);
            break;
        case Type::START_MOVES:
            startStopAction(ActionLocks::PartsMove, true);
            break;
        case Type::STOP_FETCHES:
            startStopAction(ActionLocks::PartsFetch, false);
            break;
        case Type::START_FETCHES:
            startStopAction(ActionLocks::PartsFetch, true);
            break;
        case Type::STOP_REPLICATED_SENDS:
            startStopAction(ActionLocks::PartsSend, false);
            break;
        case Type::START_REPLICATED_SENDS:
            startStopAction(ActionLocks::PartsSend, true);
            break;
        case Type::STOP_REPLICATION_QUEUES:
            startStopAction(ActionLocks::ReplicationQueue, false);
            break;
        case Type::START_REPLICATION_QUEUES:
            startStopAction(ActionLocks::ReplicationQueue, true);
            break;
        case Type::STOP_DISTRIBUTED_SENDS:
            startStopAction(ActionLocks::DistributedSend, false);
            break;
        case Type::START_DISTRIBUTED_SENDS:
            startStopAction(ActionLocks::DistributedSend, true);
            break;
        case Type::STOP_PULLING_REPLICATION_LOG:
            startStopAction(ActionLocks::PullReplicationLog, false);
            break;
        case Type::START_PULLING_REPLICATION_LOG:
            startStopAction(ActionLocks::PullReplicationLog, true);
            break;
        case Type::STOP_CLEANUP:
            startStopAction(ActionLocks::Cleanup, false);
            break;
        case Type::START_CLEANUP:
            startStopAction(ActionLocks::Cleanup, true);
            break;
        case Type::START_VIEW:
        case Type::START_VIEWS:
            startStopAction(ActionLocks::ViewRefresh, true);
            break;
        case Type::STOP_VIEW:
        case Type::STOP_VIEWS:
            startStopAction(ActionLocks::ViewRefresh, false);
            break;
        case Type::START_REPLICATED_VIEW:
            for (const auto & task : getRefreshTasks())
                task->startReplicated();
            break;
        case Type::STOP_REPLICATED_VIEW:
            for (const auto & task : getRefreshTasks())
                task->stopReplicated("SYSTEM STOP REPLICATED VIEW");
            break;
        case Type::REFRESH_VIEW:
            for (const auto & task : getRefreshTasks())
                task->run();
            break;
        case Type::WAIT_VIEW:
            for (const auto & task : getRefreshTasks())
                task->wait();
            break;
        case Type::CANCEL_VIEW:
            for (const auto & task : getRefreshTasks())
                task->cancel();
            break;
        case Type::TEST_VIEW:
            for (const auto & task : getRefreshTasks())
                task->setFakeTime(query.fake_time_for_view);
            break;
        case Type::DROP_REPLICA:
            dropReplica(query);
            break;
        case Type::DROP_DATABASE_REPLICA:
            dropDatabaseReplica(query);
            break;
        case Type::SYNC_REPLICA:
            syncReplica(query);
            break;
        case Type::SYNC_DATABASE_REPLICA:
            syncReplicatedDatabase(query);
            break;
        case Type::REPLICA_UNREADY:
            throw Exception(ErrorCodes::SUPPORT_IS_DISABLED, "Not implemented");
        case Type::REPLICA_READY:
            throw Exception(ErrorCodes::SUPPORT_IS_DISABLED, "Not implemented");
        case Type::SYNC_TRANSACTION_LOG:
            syncTransactionLog();
            break;
        case Type::FLUSH_DISTRIBUTED:
            flushDistributed(query);
            break;
        case Type::RESTART_REPLICAS:
            restartReplicas(system_context);
            break;
        case Type::RESTART_REPLICA:
            restartReplica(table_id, system_context);
            break;
        case Type::RESTORE_REPLICA:
            restoreReplica();
            break;
        case Type::RESTORE_DATABASE_REPLICA:
            restoreDatabaseReplica(query);
            break;
        case Type::WAIT_LOADING_PARTS:
            waitLoadingParts();
            break;
        case Type::RESTART_DISK:
            restartDisk(query.disk);
        case Type::FLUSH_LOGS:
        {
            getContext()->checkAccess(AccessType::SYSTEM_FLUSH_LOGS);
            auto system_logs = getContext()->getSystemLogs();
            system_logs.flush(query.logs);
            break;
        }
        case Type::STOP_LISTEN:
        {
            if (system_context->getApplicationType() == Context::ApplicationType::LOCAL)
                throw Exception::createDeprecated("SYSTEM STOP LISTEN query is not supported in clickhouse-local", ErrorCodes::UNSUPPORTED_METHOD);
            getContext()->checkAccess(AccessType::SYSTEM_LISTEN);
            getContext()->stopServers(query.server_type);
            break;
        }
        case Type::START_LISTEN:
        {
            if (system_context->getApplicationType() == Context::ApplicationType::LOCAL)
                throw Exception::createDeprecated("SYSTEM START LISTEN query is not supported in clickhouse-local", ErrorCodes::UNSUPPORTED_METHOD);
            getContext()->checkAccess(AccessType::SYSTEM_LISTEN);
            getContext()->startServers(query.server_type);
            break;
        }
        case Type::FLUSH_ASYNC_INSERT_QUEUE:
        {
            getContext()->checkAccess(AccessType::SYSTEM_FLUSH_ASYNC_INSERT_QUEUE);
            auto * queue = getContext()->tryGetAsynchronousInsertQueue();
            if (!queue)
                throw Exception(ErrorCodes::BAD_ARGUMENTS,
                    "Cannot flush asynchronous insert queue because it is not initialized");

            queue->flushAll();
            break;
        }
        case Type::STOP_THREAD_FUZZER:
            getContext()->checkAccess(AccessType::SYSTEM_THREAD_FUZZER);
            ThreadFuzzer::stop();
            CannotAllocateThreadFaultInjector::setFaultProbability(0);
            break;
        case Type::START_THREAD_FUZZER:
            getContext()->checkAccess(AccessType::SYSTEM_THREAD_FUZZER);
            ThreadFuzzer::start();
            CannotAllocateThreadFaultInjector::setFaultProbability(getContext()->getServerSettings()[ServerSetting::cannot_allocate_thread_fault_injection_probability]);
            break;
        case Type::UNFREEZE:
        {
            getContext()->checkAccess(AccessType::SYSTEM_UNFREEZE);
            /// The result contains information about deleted parts as a table. It is for compatibility with ALTER TABLE UNFREEZE query.
            result = Unfreezer(getContext()).systemUnfreeze(query.backup_name);
            break;
        }
        case Type::ENABLE_FAILPOINT:
        {
            getContext()->checkAccess(AccessType::SYSTEM_FAILPOINT);
            FailPointInjection::enableFailPoint(query.fail_point_name);
            break;
        }
        case Type::DISABLE_FAILPOINT:
        {
            getContext()->checkAccess(AccessType::SYSTEM_FAILPOINT);
            FailPointInjection::disableFailPoint(query.fail_point_name);
            break;
        }
        case Type::WAIT_FAILPOINT:
        {
            getContext()->checkAccess(AccessType::SYSTEM_FAILPOINT);
            LOG_TRACE(log, "Waiting for failpoint {}", query.fail_point_name);
            FailPointInjection::pauseFailPoint(query.fail_point_name);
            LOG_TRACE(log, "Finished waiting for failpoint {}", query.fail_point_name);
            break;
        }
        case Type::RESET_COVERAGE:
        {
            getContext()->checkAccess(AccessType::SYSTEM);
            resetCoverage();
            break;
        }
        case Type::LOAD_PRIMARY_KEY: {
            loadPrimaryKeys();
            break;
        }
        case Type::UNLOAD_PRIMARY_KEY:
        {
            unloadPrimaryKeys();
            break;
        }

#if USE_JEMALLOC
        case Type::JEMALLOC_PURGE:
        {
            getContext()->checkAccess(AccessType::SYSTEM_JEMALLOC);
            Jemalloc::purgeArenas();
            break;
        }
        case Type::JEMALLOC_ENABLE_PROFILE:
        {
            throw Exception(
                ErrorCodes::SUPPORT_IS_DISABLED,
                "Queries for enabling/disabling global profiler are deprecated. Please use config 'jemalloc_enable_global_profiler' or "
                "enable it per query using setting 'jemalloc_enable_profiler'");
        }
        case Type::JEMALLOC_FLUSH_PROFILE:
        {
            getContext()->checkAccess(AccessType::SYSTEM_JEMALLOC);
<<<<<<< HEAD
            auto filename = Jemalloc::flushProfile("/tmp/jemalloc_clickhouse");
=======
            Jemalloc::flushProfile(query.jemalloc_profile_path.empty() ? "/tmp/jemalloc_clickhouse" : query.jemalloc_profile_path);
            auto filename = Jemalloc::getLastFlushProfileForThread();
>>>>>>> 67808039
            auto col = ColumnString::create();
            col->insertData(filename.data(), filename.size());
            Columns columns;
            columns.emplace_back(std::move(col));
            Chunk chunk(std::move(columns), 1);
            SharedHeader header = std::make_shared<Block>(Block{ColumnWithTypeAndName(ColumnString::create(), std::make_shared<DataTypeString>(), "filename")});
            auto filename_source = std::make_shared<SourceFromSingleChunk>(std::move(header), std::move(chunk));
            result.pipeline = QueryPipeline(filename_source);
            break;
        }
#else
        case Type::JEMALLOC_PURGE:
        case Type::JEMALLOC_ENABLE_PROFILE:
        case Type::JEMALLOC_DISABLE_PROFILE:
        case Type::JEMALLOC_FLUSH_PROFILE:
            throw Exception(ErrorCodes::SUPPORT_IS_DISABLED, "The server was compiled without JEMalloc");
#endif
        default:
            throw Exception(ErrorCodes::BAD_ARGUMENTS, "Unknown type of SYSTEM query");
    }

    return result;
}

void InterpreterSystemQuery::restoreReplica()
{
    getContext()->checkAccess(AccessType::SYSTEM_RESTORE_REPLICA, table_id);

    const StoragePtr table_ptr = DatabaseCatalog::instance().getTable(table_id, getContext());

    auto * const table_replicated_ptr = dynamic_cast<StorageReplicatedMergeTree *>(table_ptr.get());

    if (table_replicated_ptr == nullptr)
        throw Exception(ErrorCodes::BAD_ARGUMENTS, table_is_not_replicated.data(), table_id.getNameForLogs());

    const auto & settings = getContext()->getSettingsRef();

    table_replicated_ptr->restoreMetadataInZooKeeper(
        ZooKeeperRetriesInfo{
            settings[Setting::keeper_max_retries],
            settings[Setting::keeper_retry_initial_backoff_ms],
            settings[Setting::keeper_retry_max_backoff_ms],
            getContext()->getProcessListElementSafe()},
        false);
}

void InterpreterSystemQuery::restoreDatabaseReplica(ASTSystemQuery & query)
{
    const String database_name = query.getDatabase();
    getContext()->checkAccess(AccessType::SYSTEM_RESTORE_DATABASE_REPLICA, database_name);

    const auto db_ptr = DatabaseCatalog::instance().getDatabase(database_name);

    auto* replicated_db = dynamic_cast<DatabaseReplicated*>(db_ptr.get());
    if (!replicated_db)
    {
        throw Exception(ErrorCodes::BAD_ARGUMENTS, "Database {} is not Replicated", database_name);
    }

    replicated_db->restoreDatabaseMetadataInKeeper(getContext());

    LOG_TRACE(log, "Replicated database {} was restored.", database_name);
}

StoragePtr InterpreterSystemQuery::doRestartReplica(const StorageID & replica, ContextMutablePtr system_context, bool throw_on_error)
{
    LOG_TRACE(log, "Restarting replica {}", replica);
    auto table_ddl_guard = DatabaseCatalog::instance().getDDLGuard(replica.getDatabaseName(), replica.getTableName());

    auto restart_replica_lock = DatabaseCatalog::instance().tryGetLockForRestartReplica(replica.getDatabaseName());
    if (!restart_replica_lock)
        throw Exception(ErrorCodes::ABORTED, "Database {} is being dropped or detached, will not restart replica {}",
                        backQuoteIfNeed(replica.getDatabaseName()), replica.getNameForLogs());

    std::optional<Exception> exception;
    auto [database, table] = DatabaseCatalog::instance().getTableImpl(replica, getContext(), &exception);
    ASTPtr create_ast;

    if (!table)
    {
        if (throw_on_error)
            throw Exception(*exception);
        LOG_WARNING(getLogger("InterpreterSystemQuery"), "Cannot RESTART REPLICA {}: {}", replica.getNameForLogs(), exception->message());
        return nullptr;
    }
    const StorageID replica_table_id = table->getStorageID();
    if (!dynamic_cast<const StorageReplicatedMergeTree *>(table.get()))
    {
        if (throw_on_error)
            throw Exception(ErrorCodes::BAD_ARGUMENTS, table_is_not_replicated.data(), replica.getNameForLogs());
        LOG_WARNING(getLogger("InterpreterSystemQuery"), "Cannot RESTART REPLICA {}: not a ReplicatedMergeTree anymore", replica.getNameForLogs());
        return nullptr;
    }

    SCOPE_EXIT({
        if (table)
            table->is_being_restarted = false;
    });
    table->is_being_restarted = true;
    table->flushAndShutdown();
    {
        /// If table was already dropped by anyone, an exception will be thrown
        auto table_lock = table->lockExclusively(getContext()->getCurrentQueryId(), getContext()->getSettingsRef()[Setting::lock_acquire_timeout]);
        create_ast = database->getCreateTableQuery(replica.table_name, getContext());

        database->detachTable(system_context, replica.table_name);
    }
    table.reset();
    database->waitDetachedTableNotInUse(replica_table_id.uuid);

    /// Attach actions
    /// getCreateTableQuery must return canonical CREATE query representation, there are no need for AST postprocessing
    auto & create = create_ast->as<ASTCreateQuery &>();
    create.attach = true;

    auto columns = InterpreterCreateQuery::getColumnsDescription(*create.columns_list->columns, system_context, LoadingStrictnessLevel::ATTACH);
    auto constraints = InterpreterCreateQuery::getConstraintsDescription(create.columns_list->constraints, columns, system_context);
    auto data_path = database->getTableDataPath(create);

    StoragePtr new_table;
    while (true)
    {
        try
        {
            new_table = StorageFactory::instance().get(create,
                data_path,
                system_context,
                system_context->getGlobalContext(),
                columns,
                constraints,
                LoadingStrictnessLevel::ATTACH);

            break;
        }
        catch (...)
        {
            tryLogCurrentException(
                getLogger("InterpreterSystemQuery"),
                fmt::format("Failed to restart replica {}, will retry", replica.getNameForLogs()));
        }
    }

    database->attachTable(system_context, replica.table_name, new_table, data_path);
    if (new_table->getStorageID().uuid != replica_table_id.uuid)
        throw Exception(ErrorCodes::LOGICAL_ERROR, "Tables UUID does not match after RESTART REPLICA (old: {}, new: {})", replica_table_id.uuid, new_table->getStorageID().uuid);

    new_table->startup();
    LOG_TRACE(log, "Restarted replica {}", new_table->getStorageID().getNameForLogs());
    return new_table;
}

void InterpreterSystemQuery::restartReplica(const StorageID & replica, ContextMutablePtr system_context)
{
    getContext()->checkAccess(AccessType::SYSTEM_RESTART_REPLICA, replica);
    doRestartReplica(replica, system_context, /*throw_on_error=*/ true);
}

void InterpreterSystemQuery::restartReplicas(ContextMutablePtr system_context)
{
    std::vector<StorageID> replica_names;
    auto & catalog = DatabaseCatalog::instance();

    auto access = getContext()->getAccess();
    bool access_is_granted_globally = access->isGranted(AccessType::SYSTEM_RESTART_REPLICA);
    bool show_tables_is_granted_globally = access->isGranted(AccessType::SHOW_TABLES);

    for (auto & elem : catalog.getDatabases())
    {
        if (!elem.second->canContainMergeTreeTables())
            continue;

        if (!access_is_granted_globally && !show_tables_is_granted_globally && !access->isGranted(AccessType::SHOW_TABLES, elem.first))
        {
            LOG_INFO(log, "Access {} denied, skipping {}", "SHOW TABLES", elem.first);
            continue;
        }

        for (auto it = elem.second->getTablesIterator(getContext()); it->isValid(); it->next())
        {
            if (dynamic_cast<const StorageReplicatedMergeTree *>(it->table().get()))
            {
                if (!access_is_granted_globally && !access->isGranted(AccessType::SYSTEM_RESTART_REPLICA, elem.first, it->name()))
                {
                    LOG_INFO(log, "Access {} denied, skipping {}.{}", "SYSTEM RESTART REPLICA", elem.first, it->name());
                    continue;
                }
                replica_names.emplace_back(it->databaseName(), it->name());
            }
        }
    }

    if (replica_names.empty())
        return;

    size_t threads = std::min(static_cast<size_t>(getNumberOfCPUCoresToUse()), replica_names.size());
    LOG_DEBUG(log, "Will restart {} replicas using {} threads", replica_names.size(), threads);
    ThreadPool pool(CurrentMetrics::RestartReplicaThreads, CurrentMetrics::RestartReplicaThreadsActive, CurrentMetrics::RestartReplicaThreadsScheduled, threads);

    for (auto & replica : replica_names)
    {
        pool.scheduleOrThrowOnError([&]() { doRestartReplica(replica, system_context, /*throw_on_error=*/ false); });
    }
    pool.wait();
}

void InterpreterSystemQuery::dropReplica(ASTSystemQuery & query)
{
    if (query.replica.empty())
        throw Exception(ErrorCodes::BAD_ARGUMENTS, "Replica name is empty");

    if (!table_id.empty())
    {
        getContext()->checkAccess(AccessType::SYSTEM_DROP_REPLICA, table_id);
        StoragePtr table = DatabaseCatalog::instance().getTable(table_id, getContext());

        if (!dropReplicaImpl(query, table))
            throw Exception(ErrorCodes::BAD_ARGUMENTS, table_is_not_replicated.data(), table_id.getNameForLogs());
    }
    else if (query.database)
    {
        getContext()->checkAccess(AccessType::SYSTEM_DROP_REPLICA, query.getDatabase());
        DatabasePtr database = DatabaseCatalog::instance().getDatabase(query.getDatabase());
        for (auto iterator = database->getLightweightTablesIterator(getContext()); iterator->isValid(); iterator->next())
            dropReplicaImpl(query, iterator->table());
        LOG_TRACE(log, "Dropped replica {} from database {}", query.replica, backQuoteIfNeed(database->getDatabaseName()));
    }
    else if (query.is_drop_whole_replica)
    {
        auto databases = DatabaseCatalog::instance().getDatabases();
        auto access = getContext()->getAccess();
        bool access_is_granted_globally = access->isGranted(AccessType::SYSTEM_DROP_REPLICA);

        /// Instead of silently failing, check the permissions to delete all databases in advance.
        /// Throw an exception to user if the user doesn't have enough privileges to drop the replica.
        /// Include the databases that the user needs privileges for in the exception
        std::vector<String> required_access;
        for (auto & elem : databases)
        {
            if (!access_is_granted_globally && !access->isGranted(AccessType::SYSTEM_DROP_REPLICA, elem.first))
            {
                required_access.emplace_back(elem.first);
                LOG_INFO(log, "? Access {} denied, skipping database {}", "SYSTEM DROP REPLICA", elem.first);
            }
        }

        if (!required_access.empty())
            throw Exception(
                ErrorCodes::ACCESS_DENIED,
                "Access denied for {}. Not enough permissions to drop these databases: {}",
                "SYSTEM DROP REPLICA",
                fmt::join(required_access, ", "));

        /// If we are here, then the user has the necassary access to drop the replica, continue with the operation.
        for (auto & elem : databases)
        {
            DatabasePtr & database = elem.second;
            for (auto iterator = database->getTablesIterator(getContext()); iterator->isValid(); iterator->next())
            {
                dropReplicaImpl(query, iterator->table());
            }
            LOG_TRACE(log, "Dropped replica {} from database {}", query.replica, backQuoteIfNeed(database->getDatabaseName()));
        }
    }
    else if (!query.replica_zk_path.empty())
    {
        getContext()->checkAccess(AccessType::SYSTEM_DROP_REPLICA);
        String remote_replica_path = fs::path(query.replica_zk_path)  / "replicas" / query.replica;

        /// This check is actually redundant, but it may prevent from some user mistakes
        for (auto & elem : DatabaseCatalog::instance().getDatabases())
        {
            DatabasePtr & database = elem.second;
            for (auto iterator = database->getTablesIterator(getContext()); iterator->isValid(); iterator->next())
            {
                if (auto * storage_replicated = dynamic_cast<StorageReplicatedMergeTree *>(iterator->table().get()))
                {
                    if (storage_replicated->getReplicaPath() == remote_replica_path)
                        throw Exception(ErrorCodes::TABLE_WAS_NOT_DROPPED,
                                        "There is a local table {}, which has the same table path in ZooKeeper. "
                                        "Please check the path in query. "
                                        "If you want to drop replica "
                                        "of this table, use `DROP TABLE` "
                                        "or `SYSTEM DROP REPLICA 'name' FROM db.table`",
                                        storage_replicated->getStorageID().getNameForLogs());
                }
            }
        }

        auto zookeeper = getContext()->getZooKeeper();

        bool looks_like_table_path = zookeeper->exists(query.replica_zk_path + "/replicas") ||
                                     zookeeper->exists(query.replica_zk_path + "/dropped");
        if (!looks_like_table_path)
            throw Exception(ErrorCodes::TABLE_WAS_NOT_DROPPED, "Specified path {} does not look like a table path",
                            query.replica_zk_path);

        if (zookeeper->exists(remote_replica_path + "/is_active"))
            throw Exception(ErrorCodes::TABLE_WAS_NOT_DROPPED, "Can't remove replica: {}, because it's active", query.replica);

        TableZnodeInfo info;
        info.path = query.replica_zk_path;
        info.replica_name = query.replica;
        StorageReplicatedMergeTree::dropReplica(zookeeper, info, log);
        LOG_INFO(log, "Dropped replica {}", remote_replica_path);
    }
    else
        throw Exception(ErrorCodes::LOGICAL_ERROR, "Invalid query");
}

bool InterpreterSystemQuery::dropReplicaImpl(ASTSystemQuery & query, const StoragePtr & table)
{
    auto * storage_replicated = dynamic_cast<StorageReplicatedMergeTree *>(table.get());
    if (!storage_replicated)
        return false;

    const auto & replica_name = storage_replicated->getReplicaName();

    /// Do not allow to drop local replicas and active remote replicas
    if (query.replica == replica_name)
        throw Exception(ErrorCodes::TABLE_WAS_NOT_DROPPED,
                        "We can't drop local replica, please use `DROP TABLE` if you want "
                        "to clean the data and drop this replica");

    storage_replicated->dropReplica(query.replica, log);
    LOG_TRACE(log, "Dropped replica {} of {}", query.replica, table->getStorageID().getNameForLogs());

    return true;
}

void InterpreterSystemQuery::dropDatabaseReplica(ASTSystemQuery & query)
{
    if (query.replica.empty())
        throw Exception(ErrorCodes::BAD_ARGUMENTS, "Replica name is empty");

    auto check_not_local_replica = [](const DatabaseReplicated * replicated, const ASTSystemQuery & query_)
    {
        if (!query_.replica_zk_path.empty() && fs::path(replicated->getZooKeeperPath()) != fs::path(query_.replica_zk_path))
            return;
        String full_replica_name = query_.shard.empty() ? query_.replica
                                                        : DatabaseReplicated::getFullReplicaName(query_.shard, query_.replica);
        if (replicated->getFullReplicaName() != full_replica_name)
            return;

        throw Exception(ErrorCodes::TABLE_WAS_NOT_DROPPED, "There is a local database {}, which has the same path in ZooKeeper "
                        "and the same replica name. Please check the path in query. "
                        "If you want to drop replica of this database, use `DROP DATABASE`", replicated->getDatabaseName());
    };

    if (query.database)
    {
        getContext()->checkAccess(AccessType::SYSTEM_DROP_REPLICA, query.getDatabase());
        DatabasePtr database = DatabaseCatalog::instance().getDatabase(query.getDatabase());
        if (auto * replicated = dynamic_cast<DatabaseReplicated *>(database.get()))
        {
            check_not_local_replica(replicated, query);
            DatabaseReplicated::dropReplica(replicated, replicated->getZooKeeperPath(), query.shard, query.replica, /*throw_if_noop*/ true);
        }
        else
            throw Exception(ErrorCodes::BAD_ARGUMENTS, "Database {} is not Replicated, cannot drop replica", query.getDatabase());
        LOG_TRACE(log, "Dropped replica {} of Replicated database {}", query.replica, backQuoteIfNeed(database->getDatabaseName()));
    }
    else if (query.is_drop_whole_replica)
    {
        auto databases = DatabaseCatalog::instance().getDatabases();
        auto access = getContext()->getAccess();
        bool access_is_granted_globally = access->isGranted(AccessType::SYSTEM_DROP_REPLICA);

        for (auto & elem : databases)
        {
            DatabasePtr & database = elem.second;
            auto * replicated = dynamic_cast<DatabaseReplicated *>(database.get());
            if (!replicated)
                continue;
            if (!access_is_granted_globally && !access->isGranted(AccessType::SYSTEM_DROP_REPLICA, elem.first))
            {
                LOG_INFO(log, "Access {} denied, skipping database {}", "SYSTEM DROP REPLICA", elem.first);
                continue;
            }

            check_not_local_replica(replicated, query);
            DatabaseReplicated::dropReplica(replicated, replicated->getZooKeeperPath(), query.shard, query.replica, /*throw_if_noop*/ false);
            LOG_TRACE(log, "Dropped replica {} of Replicated database {}", query.replica, backQuoteIfNeed(database->getDatabaseName()));
        }
    }
    else if (!query.replica_zk_path.empty())
    {
        getContext()->checkAccess(AccessType::SYSTEM_DROP_REPLICA);

        /// This check is actually redundant, but it may prevent from some user mistakes
        for (auto & elem : DatabaseCatalog::instance().getDatabases())
            if (auto * replicated = dynamic_cast<DatabaseReplicated *>(elem.second.get()))
                check_not_local_replica(replicated, query);

        DatabaseReplicated::dropReplica(nullptr, query.replica_zk_path, query.shard, query.replica, /*throw_if_noop*/ true);
        LOG_INFO(log, "Dropped replica {} of Replicated database with path {}", query.replica, query.replica_zk_path);
    }
    else
        throw Exception(ErrorCodes::LOGICAL_ERROR, "Invalid query");
}

bool InterpreterSystemQuery::trySyncReplica(StoragePtr table, SyncReplicaMode sync_replica_mode, const std::unordered_set<String> & src_replicas, ContextPtr context_)
 {
    auto table_id_ = table->getStorageID();

    /// If materialized view, sync its target table.
    for (int i = 0;; ++i)
    {
        if (i >= 100)
            throw Exception(ErrorCodes::TOO_DEEP_RECURSION, "Materialized view targets form a cycle or a very long chain");

        if (auto * storage_mv = dynamic_cast<StorageMaterializedView *>(table.get()))
            table = storage_mv->getTargetTable();
        else
            break;
    }

    if (auto * storage_replicated = dynamic_cast<StorageReplicatedMergeTree *>(table.get()))
    {
        auto log = getLogger("InterpreterSystemQuery");
        LOG_TRACE(log, "Synchronizing entries in replica's queue with table's log and waiting for current last entry to be processed");
        auto sync_timeout = context_->getSettingsRef()[Setting::receive_timeout].totalMilliseconds();
        if (!storage_replicated->waitForProcessingQueue(sync_timeout, sync_replica_mode, src_replicas))
        {
            LOG_ERROR(log, "SYNC REPLICA {}: Timed out.", table_id_.getNameForLogs());
            throw Exception(ErrorCodes::TIMEOUT_EXCEEDED, "SYNC REPLICA {}: command timed out. " \
                    "See the 'receive_timeout' setting", table_id_.getNameForLogs());
        }
        LOG_TRACE(log, "SYNC REPLICA {}: OK", table_id_.getNameForLogs());
    }
    else
        return false;

    return true;
}

void InterpreterSystemQuery::syncReplica(ASTSystemQuery & query)
{
    getContext()->checkAccess(AccessType::SYSTEM_SYNC_REPLICA, table_id);
    StoragePtr table;

    if (query.if_exists)
    {
        table = DatabaseCatalog::instance().tryGetTable(table_id, getContext());
        if (!table)
            return;
    }
    else
    {
        table = DatabaseCatalog::instance().getTable(table_id, getContext());
    }

    std::unordered_set<std::string> replicas(query.src_replicas.begin(), query.src_replicas.end());
    if (!trySyncReplica(table, query.sync_replica_mode, replicas, getContext()))
        throw Exception(ErrorCodes::BAD_ARGUMENTS, table_is_not_replicated.data(), table_id.getNameForLogs());
}

void InterpreterSystemQuery::waitLoadingParts()
{
    getContext()->checkAccess(AccessType::SYSTEM_WAIT_LOADING_PARTS, table_id);
    StoragePtr table = DatabaseCatalog::instance().getTable(table_id, getContext());

    if (auto * merge_tree = dynamic_cast<MergeTreeData *>(table.get()))
    {
        LOG_TRACE(log, "Waiting for loading of parts of table {}", table_id.getFullTableName());
        merge_tree->waitForOutdatedPartsToBeLoaded();
        LOG_TRACE(log, "Finished waiting for loading of parts of table {}", table_id.getFullTableName());
    }
    else
    {
        throw Exception(ErrorCodes::BAD_ARGUMENTS,
            "Command WAIT LOADING PARTS is supported only for MergeTree table, but got: {}", table->getName());
    }
}

void InterpreterSystemQuery::loadPrimaryKeys()
{
    loadOrUnloadPrimaryKeysImpl(true);
};

void InterpreterSystemQuery::unloadPrimaryKeys()
{
    loadOrUnloadPrimaryKeysImpl(false);
}

void InterpreterSystemQuery::loadOrUnloadPrimaryKeysImpl(bool load)
{
    if (!table_id.empty())
    {
        getContext()->checkAccess(load ? AccessType::SYSTEM_LOAD_PRIMARY_KEY : AccessType::SYSTEM_UNLOAD_PRIMARY_KEY, table_id.database_name, table_id.table_name);
        StoragePtr table = DatabaseCatalog::instance().getTable(table_id, getContext());

        if (auto * merge_tree = dynamic_cast<MergeTreeData *>(table.get()))
        {
            LOG_TRACE(log, "{} primary keys for table {}", load ? "Loading" : "Unloading", table_id.getFullTableName());
            load ? merge_tree->loadPrimaryKeys() : merge_tree->unloadPrimaryKeys();
        }
        else
        {
            throw Exception(
                ErrorCodes::BAD_ARGUMENTS, "Command {} PRIMARY KEY is supported only for MergeTree tables, but got: {}", load ? "LOAD" : "UNLOAD", table->getName());
        }
    }
    else
    {
        getContext()->checkAccess(load ? AccessType::SYSTEM_LOAD_PRIMARY_KEY : AccessType::SYSTEM_UNLOAD_PRIMARY_KEY);
        LOG_TRACE(log, "{} primary keys for all tables", load ? "Loading" : "Unloading");

        for (auto & database : DatabaseCatalog::instance().getDatabases())
        {
            for (auto it = database.second->getTablesIterator(getContext()); it->isValid(); it->next())
            {
                if (auto * merge_tree = dynamic_cast<MergeTreeData *>(it->table().get()))
                {
                    load ? merge_tree->loadPrimaryKeys() : merge_tree->unloadPrimaryKeys();
                }
            }
        }
    }
}

void InterpreterSystemQuery::syncReplicatedDatabase(ASTSystemQuery & query)
{
    const auto database_name = query.getDatabase();
    auto guard = DatabaseCatalog::instance().getDDLGuard(database_name, "");
    auto database = DatabaseCatalog::instance().getDatabase(database_name);

    if (auto * ptr = typeid_cast<DatabaseReplicated *>(database.get()))
    {
        LOG_TRACE(log, "Synchronizing entries in the database replica's (name: {}) queue with the log", database_name);
        if (!ptr->waitForReplicaToProcessAllEntries(getContext()->getSettingsRef()[Setting::receive_timeout].totalMilliseconds()))
        {
            throw Exception(ErrorCodes::TIMEOUT_EXCEEDED, "SYNC DATABASE REPLICA {}: database is readonly or command timed out. " \
                    "See the 'receive_timeout' setting", database_name);
        }
        LOG_TRACE(log, "SYNC DATABASE REPLICA {}: OK", database_name);
    }
    else
        throw Exception(ErrorCodes::BAD_ARGUMENTS, "SYSTEM SYNC DATABASE REPLICA query is intended to work only with Replicated engine");
}


void InterpreterSystemQuery::syncTransactionLog()
{
    getContext()->checkTransactionsAreAllowed(/* explicit_tcl_query */ true);
    TransactionLog::instance().sync();
}


void InterpreterSystemQuery::flushDistributed(ASTSystemQuery & query)
{
    getContext()->checkAccess(AccessType::SYSTEM_FLUSH_DISTRIBUTED, table_id);

    SettingsChanges settings_changes;
    if (query.query_settings)
        settings_changes = query.query_settings->as<ASTSetQuery>()->changes;

    if (auto * storage_distributed = dynamic_cast<StorageDistributed *>(DatabaseCatalog::instance().getTable(table_id, getContext()).get()))
        storage_distributed->flushClusterNodesAllData(getContext(), settings_changes);
    else
        throw Exception(ErrorCodes::BAD_ARGUMENTS, "Table {} is not distributed", table_id.getNameForLogs());
}

[[noreturn]] void InterpreterSystemQuery::restartDisk(String &)
{
    getContext()->checkAccess(AccessType::SYSTEM_RESTART_DISK);
    throw Exception(ErrorCodes::NOT_IMPLEMENTED, "SYSTEM RESTART DISK is not supported");
}

RefreshTaskList InterpreterSystemQuery::getRefreshTasks()
{
    auto ctx = getContext();
    ctx->checkAccess(AccessType::SYSTEM_VIEWS, table_id);
    auto tasks = ctx->getRefreshSet().findTasks(table_id);
    if (tasks.empty())
        throw Exception(
            ErrorCodes::BAD_ARGUMENTS, "Refreshable view {} doesn't exist", table_id.getNameForLogs());
    return tasks;
}

void InterpreterSystemQuery::prewarmMarkCache()
{
    if (table_id.empty())
        throw Exception(ErrorCodes::BAD_ARGUMENTS, "Table is not specified for PREWARM MARK CACHE command");

    getContext()->checkAccess(AccessType::SYSTEM_PREWARM_MARK_CACHE, table_id);

    auto table_ptr = DatabaseCatalog::instance().getTable(table_id, getContext());
    auto * merge_tree = dynamic_cast<MergeTreeData *>(table_ptr.get());
    if (!merge_tree)
        throw Exception(ErrorCodes::BAD_ARGUMENTS, "Command PREWARM MARK CACHE is supported only for MergeTree table, but got: {}", table_ptr->getName());

    auto mark_cache = getContext()->getMarkCache();
    if (!mark_cache)
        throw Exception(ErrorCodes::BAD_ARGUMENTS, "Mark cache is not configured");

    ThreadPool pool(
        CurrentMetrics::MergeTreePartsLoaderThreads,
        CurrentMetrics::MergeTreePartsLoaderThreadsActive,
        CurrentMetrics::MergeTreePartsLoaderThreadsScheduled,
        getContext()->getSettingsRef()[Setting::max_threads]);

    merge_tree->prewarmCaches(pool, std::move(mark_cache), nullptr);
}

void InterpreterSystemQuery::prewarmPrimaryIndexCache()
{
    if (table_id.empty())
        throw Exception(ErrorCodes::BAD_ARGUMENTS, "Table is not specified for PREWARM PRIMARY INDEX CACHE command");

    getContext()->checkAccess(AccessType::SYSTEM_PREWARM_PRIMARY_INDEX_CACHE, table_id);

    auto table_ptr = DatabaseCatalog::instance().getTable(table_id, getContext());
    auto * merge_tree = dynamic_cast<MergeTreeData *>(table_ptr.get());
    if (!merge_tree)
        throw Exception(ErrorCodes::BAD_ARGUMENTS, "Command PREWARM PRIMARY INDEX CACHE is supported only for MergeTree table, but got: {}", table_ptr->getName());

    auto index_cache = merge_tree->getPrimaryIndexCache();
    if (!index_cache)
        throw Exception(ErrorCodes::BAD_ARGUMENTS, "Primary index cache is not configured or is not enabled for table {}", table_id.getFullTableName());

    ThreadPool pool(
        CurrentMetrics::MergeTreePartsLoaderThreads,
        CurrentMetrics::MergeTreePartsLoaderThreadsActive,
        CurrentMetrics::MergeTreePartsLoaderThreadsScheduled,
        getContext()->getSettingsRef()[Setting::max_threads]);

    merge_tree->prewarmCaches(pool, nullptr, std::move(index_cache));
}


AccessRightsElements InterpreterSystemQuery::getRequiredAccessForDDLOnCluster() const
{
    const auto & query = query_ptr->as<const ASTSystemQuery &>();
    using Type = ASTSystemQuery::Type;
    AccessRightsElements required_access;

    switch (query.type)
    {
        case Type::SHUTDOWN:
        case Type::KILL:
        case Type::SUSPEND:
        {
            required_access.emplace_back(AccessType::SYSTEM_SHUTDOWN);
            break;
        }
        case Type::DROP_DNS_CACHE:
        case Type::DROP_CONNECTIONS_CACHE:
        case Type::DROP_MARK_CACHE:
        case Type::DROP_ICEBERG_METADATA_CACHE:
        case Type::DROP_PRIMARY_INDEX_CACHE:
        case Type::DROP_MMAP_CACHE:
        case Type::DROP_QUERY_CONDITION_CACHE:
        case Type::DROP_QUERY_CACHE:
        case Type::DROP_COMPILED_EXPRESSION_CACHE:
        case Type::DROP_UNCOMPRESSED_CACHE:
        case Type::DROP_INDEX_MARK_CACHE:
        case Type::DROP_INDEX_UNCOMPRESSED_CACHE:
        case Type::DROP_VECTOR_SIMILARITY_INDEX_CACHE:
        case Type::DROP_FILESYSTEM_CACHE:
        case Type::DROP_DISTRIBUTED_CACHE:
        case Type::SYNC_FILESYSTEM_CACHE:
        case Type::DROP_PAGE_CACHE:
        case Type::DROP_SCHEMA_CACHE:
        case Type::DROP_FORMAT_SCHEMA_CACHE:
        case Type::DROP_S3_CLIENT_CACHE:
        {
            required_access.emplace_back(AccessType::SYSTEM_DROP_CACHE);
            break;
        }
        case Type::DROP_DISK_METADATA_CACHE:
            throw Exception(ErrorCodes::SUPPORT_IS_DISABLED, "Not implemented");
        case Type::RELOAD_DICTIONARY:
        case Type::RELOAD_DICTIONARIES:
        case Type::RELOAD_EMBEDDED_DICTIONARIES:
        {
            required_access.emplace_back(AccessType::SYSTEM_RELOAD_DICTIONARY);
            break;
        }
        case Type::RELOAD_MODEL:
        case Type::RELOAD_MODELS:
        {
            required_access.emplace_back(AccessType::SYSTEM_RELOAD_MODEL);
            break;
        }
        case Type::RELOAD_FUNCTION:
        case Type::RELOAD_FUNCTIONS:
        {
            required_access.emplace_back(AccessType::SYSTEM_RELOAD_FUNCTION);
            break;
        }
        case Type::RELOAD_CONFIG:
        {
            required_access.emplace_back(AccessType::SYSTEM_RELOAD_CONFIG);
            break;
        }
        case Type::RELOAD_USERS:
        {
            required_access.emplace_back(AccessType::SYSTEM_RELOAD_USERS);
            break;
        }
        case Type::RELOAD_ASYNCHRONOUS_METRICS:
        {
            required_access.emplace_back(AccessType::SYSTEM_RELOAD_ASYNCHRONOUS_METRICS);
            break;
        }
        case Type::STOP_MERGES:
        case Type::START_MERGES:
        {
            if (!query.table)
                required_access.emplace_back(AccessType::SYSTEM_MERGES);
            else
                required_access.emplace_back(AccessType::SYSTEM_MERGES, query.getDatabase(), query.getTable());
            break;
        }
        case Type::STOP_TTL_MERGES:
        case Type::START_TTL_MERGES:
        {
            if (!query.table)
                required_access.emplace_back(AccessType::SYSTEM_TTL_MERGES);
            else
                required_access.emplace_back(AccessType::SYSTEM_TTL_MERGES, query.getDatabase(), query.getTable());
            break;
        }
        case Type::STOP_MOVES:
        case Type::START_MOVES:
        {
            if (!query.table)
                required_access.emplace_back(AccessType::SYSTEM_MOVES);
            else
                required_access.emplace_back(AccessType::SYSTEM_MOVES, query.getDatabase(), query.getTable());
            break;
        }
        case Type::STOP_PULLING_REPLICATION_LOG:
        case Type::START_PULLING_REPLICATION_LOG:
        {
            if (!query.table)
                required_access.emplace_back(AccessType::SYSTEM_PULLING_REPLICATION_LOG);
            else
                required_access.emplace_back(AccessType::SYSTEM_PULLING_REPLICATION_LOG, query.getDatabase(), query.getTable());
            break;
        }
        case Type::STOP_CLEANUP:
        case Type::START_CLEANUP:
        {
            if (!query.table)
                required_access.emplace_back(AccessType::SYSTEM_PULLING_REPLICATION_LOG);
            else
                required_access.emplace_back(AccessType::SYSTEM_PULLING_REPLICATION_LOG, query.getDatabase(), query.getTable());
            break;
        }
        case Type::STOP_FETCHES:
        case Type::START_FETCHES:
        {
            if (!query.table)
                required_access.emplace_back(AccessType::SYSTEM_FETCHES);
            else
                required_access.emplace_back(AccessType::SYSTEM_FETCHES, query.getDatabase(), query.getTable());
            break;
        }
        case Type::STOP_DISTRIBUTED_SENDS:
        case Type::START_DISTRIBUTED_SENDS:
        {
            if (!query.table)
                required_access.emplace_back(AccessType::SYSTEM_DISTRIBUTED_SENDS);
            else
                required_access.emplace_back(AccessType::SYSTEM_DISTRIBUTED_SENDS, query.getDatabase(), query.getTable());
            break;
        }
        case Type::STOP_REPLICATED_SENDS:
        case Type::START_REPLICATED_SENDS:
        {
            if (!query.table)
                required_access.emplace_back(AccessType::SYSTEM_REPLICATED_SENDS);
            else
                required_access.emplace_back(AccessType::SYSTEM_REPLICATED_SENDS, query.getDatabase(), query.getTable());
            break;
        }
        case Type::STOP_REPLICATION_QUEUES:
        case Type::START_REPLICATION_QUEUES:
        {
            if (!query.table)
                required_access.emplace_back(AccessType::SYSTEM_REPLICATION_QUEUES);
            else
                required_access.emplace_back(AccessType::SYSTEM_REPLICATION_QUEUES, query.getDatabase(), query.getTable());
            break;
        }
        case Type::STOP_REPLICATED_DDL_QUERIES:
        case Type::START_REPLICATED_DDL_QUERIES:
        {
            required_access.emplace_back(AccessType::SYSTEM_REPLICATION_QUEUES);
            break;
        }
        case Type::STOP_VIRTUAL_PARTS_UPDATE:
        case Type::START_VIRTUAL_PARTS_UPDATE:
        {
            if (!query.table)
                required_access.emplace_back(AccessType::SYSTEM_PULLING_REPLICATION_LOG);
            else
                required_access.emplace_back(AccessType::SYSTEM_PULLING_REPLICATION_LOG, query.getDatabase(), query.getTable());
            break;
        }
        case Type::STOP_REDUCE_BLOCKING_PARTS:
        case Type::START_REDUCE_BLOCKING_PARTS:
        {
            if (!query.table)
                required_access.emplace_back(AccessType::SYSTEM_REDUCE_BLOCKING_PARTS);
            else
                required_access.emplace_back(AccessType::SYSTEM_REDUCE_BLOCKING_PARTS, query.getDatabase(), query.getTable());
            break;
        }
        case Type::REFRESH_VIEW:
        case Type::WAIT_VIEW:
        case Type::START_VIEW:
        case Type::START_VIEWS:
        case Type::START_REPLICATED_VIEW:
        case Type::STOP_VIEW:
        case Type::STOP_VIEWS:
        case Type::STOP_REPLICATED_VIEW:
        case Type::CANCEL_VIEW:
        case Type::TEST_VIEW:
        {
            if (!query.table)
                required_access.emplace_back(AccessType::SYSTEM_VIEWS);
            else
                required_access.emplace_back(AccessType::SYSTEM_VIEWS, query.getDatabase(), query.getTable());
            break;
        }
        case Type::DROP_REPLICA:
        case Type::DROP_DATABASE_REPLICA:
        {
            required_access.emplace_back(AccessType::SYSTEM_DROP_REPLICA, query.getDatabase(), query.getTable());
            break;
        }
        case Type::DROP_CATALOG_REPLICA:
        {
            required_access.emplace_back(AccessType::SYSTEM_DROP_REPLICA);
            break;
        }
        case Type::RESTORE_REPLICA:
        {
            required_access.emplace_back(AccessType::SYSTEM_RESTORE_REPLICA, query.getDatabase(), query.getTable());
            break;
        }
        case Type::RESTORE_DATABASE_REPLICA:
        {
            required_access.emplace_back(AccessType::SYSTEM_RESTORE_DATABASE_REPLICA, query.getDatabase());
            break;
        }
        case Type::SYNC_REPLICA:
        {
            required_access.emplace_back(AccessType::SYSTEM_SYNC_REPLICA, query.getDatabase(), query.getTable());
            break;
        }
        case Type::REPLICA_READY:
        case Type::REPLICA_UNREADY:
            throw Exception(ErrorCodes::SUPPORT_IS_DISABLED, "Not implemented");
        case Type::RESTART_REPLICA:
        {
            required_access.emplace_back(AccessType::SYSTEM_RESTART_REPLICA, query.getDatabase(), query.getTable());
            break;
        }
        case Type::RESTART_REPLICAS:
        {
            required_access.emplace_back(AccessType::SYSTEM_RESTART_REPLICA);
            break;
        }
        case Type::WAIT_LOADING_PARTS:
        {
            required_access.emplace_back(AccessType::SYSTEM_WAIT_LOADING_PARTS, query.getDatabase(), query.getTable());
            break;
        }
        case Type::PREWARM_MARK_CACHE:
        {
            required_access.emplace_back(AccessType::SYSTEM_PREWARM_MARK_CACHE, query.getDatabase(), query.getTable());
            break;
        }
        case Type::PREWARM_PRIMARY_INDEX_CACHE:
        {
            required_access.emplace_back(AccessType::SYSTEM_PREWARM_MARK_CACHE, query.getDatabase(), query.getTable());
            break;
        }
        case Type::SYNC_DATABASE_REPLICA:
        {
            required_access.emplace_back(AccessType::SYSTEM_SYNC_DATABASE_REPLICA, query.getDatabase());
            break;
        }
        case Type::SYNC_TRANSACTION_LOG:
        {
            required_access.emplace_back(AccessType::SYSTEM_SYNC_TRANSACTION_LOG);
            break;
        }
        case Type::FLUSH_DISTRIBUTED:
        {
            required_access.emplace_back(AccessType::SYSTEM_FLUSH_DISTRIBUTED, query.getDatabase(), query.getTable());
            break;
        }
        case Type::FLUSH_LOGS:
        {
            required_access.emplace_back(AccessType::SYSTEM_FLUSH_LOGS);
            break;
        }
        case Type::FLUSH_ASYNC_INSERT_QUEUE:
        {
            required_access.emplace_back(AccessType::SYSTEM_FLUSH_ASYNC_INSERT_QUEUE);
            break;
        }
        case Type::RESTART_DISK:
        {
            required_access.emplace_back(AccessType::SYSTEM_RESTART_DISK);
            break;
        }
        case Type::UNFREEZE:
        {
            required_access.emplace_back(AccessType::SYSTEM_UNFREEZE);
            break;
        }
        case Type::SYNC_FILE_CACHE:
        {
            required_access.emplace_back(AccessType::SYSTEM_SYNC_FILE_CACHE);
            break;
        }
        case Type::STOP_LISTEN:
        case Type::START_LISTEN:
        {
            required_access.emplace_back(AccessType::SYSTEM_LISTEN);
            break;
        }
        case Type::JEMALLOC_PURGE:
        case Type::JEMALLOC_ENABLE_PROFILE:
        case Type::JEMALLOC_DISABLE_PROFILE:
        case Type::JEMALLOC_FLUSH_PROFILE:
        {
            required_access.emplace_back(AccessType::SYSTEM_JEMALLOC);
            break;
        }
        case Type::LOAD_PRIMARY_KEY:
        {
            if (!query.table)
                required_access.emplace_back(AccessType::SYSTEM_LOAD_PRIMARY_KEY);
            else
                required_access.emplace_back(AccessType::SYSTEM_LOAD_PRIMARY_KEY, query.getDatabase(), query.getTable());
            break;
        }
        case Type::UNLOAD_PRIMARY_KEY:
        {
            if (!query.table)
                required_access.emplace_back(AccessType::SYSTEM_UNLOAD_PRIMARY_KEY);
            else
                required_access.emplace_back(AccessType::SYSTEM_UNLOAD_PRIMARY_KEY, query.getDatabase(), query.getTable());
            break;
        }
        case Type::UNLOCK_SNAPSHOT:
        {
            required_access.emplace_back(AccessType::BACKUP);
            break;
        }
        case Type::STOP_THREAD_FUZZER:
        case Type::START_THREAD_FUZZER:
        case Type::ENABLE_FAILPOINT:
        case Type::WAIT_FAILPOINT:
        case Type::DISABLE_FAILPOINT:
        case Type::RESET_COVERAGE:
        case Type::UNKNOWN:
        case Type::END: break;
    }
    return required_access;
}

void registerInterpreterSystemQuery(InterpreterFactory & factory)
{
    auto create_fn = [] (const InterpreterFactory::Arguments & args)
    {
        return std::make_unique<InterpreterSystemQuery>(args.query, args.context);
    };
    factory.registerInterpreter("InterpreterSystemQuery", create_fn);
}

}<|MERGE_RESOLUTION|>--- conflicted
+++ resolved
@@ -915,12 +915,7 @@
         case Type::JEMALLOC_FLUSH_PROFILE:
         {
             getContext()->checkAccess(AccessType::SYSTEM_JEMALLOC);
-<<<<<<< HEAD
             auto filename = Jemalloc::flushProfile("/tmp/jemalloc_clickhouse");
-=======
-            Jemalloc::flushProfile(query.jemalloc_profile_path.empty() ? "/tmp/jemalloc_clickhouse" : query.jemalloc_profile_path);
-            auto filename = Jemalloc::getLastFlushProfileForThread();
->>>>>>> 67808039
             auto col = ColumnString::create();
             col->insertData(filename.data(), filename.size());
             Columns columns;
