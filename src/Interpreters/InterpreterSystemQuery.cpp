#include <Interpreters/InterpreterSystemQuery.h>
#include <Common/DNSResolver.h>
#include <Common/ActionLock.h>
#include <Common/typeid_cast.h>
#include <Common/getNumberOfPhysicalCPUCores.h>
#include <Common/SymbolIndex.h>
#include <Common/ThreadPool.h>
#include <Common/escapeForFileName.h>
#include <Common/ShellCommand.h>
#include <Common/CurrentMetrics.h>
#include <Common/FailPoint.h>
#include <Interpreters/Cache/FileCacheFactory.h>
#include <Interpreters/Cache/FileCache.h>
#include <Interpreters/Context.h>
#include <Interpreters/DatabaseCatalog.h>
#include <Interpreters/ExternalDictionariesLoader.h>
#include <Functions/UserDefined/ExternalUserDefinedExecutableFunctionsLoader.h>
#include <Interpreters/EmbeddedDictionaries.h>
#include <Interpreters/ActionLocksManager.h>
#include <Interpreters/InterpreterDropQuery.h>
#include <Interpreters/InterpreterCreateQuery.h>
#include <Interpreters/InterpreterRenameQuery.h>
#include <Interpreters/QueryLog.h>
#include <Interpreters/executeDDLQueryOnCluster.h>
#include <Interpreters/PartLog.h>
#include <Interpreters/QueryThreadLog.h>
#include <Interpreters/QueryViewsLog.h>
#include <Interpreters/SessionLog.h>
#include <Interpreters/TraceLog.h>
#include <Interpreters/TextLog.h>
#include <Interpreters/MetricLog.h>
#include <Interpreters/AsynchronousMetricLog.h>
#include <Interpreters/OpenTelemetrySpanLog.h>
#include <Interpreters/ZooKeeperLog.h>
#include <Interpreters/FilesystemCacheLog.h>
#include <Interpreters/TransactionsInfoLog.h>
#include <Interpreters/ProcessorsProfileLog.h>
#include <Interpreters/AsynchronousInsertLog.h>
#include <Interpreters/JIT/CompiledExpressionCache.h>
#include <Interpreters/TransactionLog.h>
#include <Interpreters/AsynchronousInsertQueue.h>
#include <BridgeHelper/CatBoostLibraryBridgeHelper.h>
#include <Access/AccessControl.h>
#include <Access/ContextAccess.h>
#include <Access/Common/AllowedClientHosts.h>
#include <Databases/IDatabase.h>
#include <Databases/DatabaseReplicated.h>
#include <Storages/StorageDistributed.h>
#include <Storages/StorageReplicatedMergeTree.h>
#include <Storages/Freeze.h>
#include <Storages/StorageFactory.h>
#include <Storages/StorageFile.h>
#include <Storages/StorageS3.h>
#include <Storages/StorageURL.h>
#include <Storages/StorageAzureBlob.h>
#include <Storages/HDFS/StorageHDFS.h>
#include <Storages/System/StorageSystemFilesystemCache.h>
#include <Parsers/ASTSystemQuery.h>
#include <Parsers/ASTDropQuery.h>
#include <Parsers/ASTCreateQuery.h>
#include <Common/ThreadFuzzer.h>
#include <csignal>
#include <algorithm>
#include <unistd.h>

#if USE_AWS_S3
#include <IO/S3/Client.h>
#endif

#if USE_JEMALLOC
#include <Common/Jemalloc.h>
#endif

#include "config.h"

namespace CurrentMetrics
{
    extern const Metric RestartReplicaThreads;
    extern const Metric RestartReplicaThreadsActive;
}

namespace DB
{

namespace ErrorCodes
{
    extern const int LOGICAL_ERROR;
    extern const int BAD_ARGUMENTS;
    extern const int CANNOT_KILL;
    extern const int NOT_IMPLEMENTED;
    extern const int TIMEOUT_EXCEEDED;
    extern const int TABLE_WAS_NOT_DROPPED;
}

namespace ActionLocks
{
    extern const StorageActionBlockType PartsMerge;
    extern const StorageActionBlockType PartsFetch;
    extern const StorageActionBlockType PartsSend;
    extern const StorageActionBlockType ReplicationQueue;
    extern const StorageActionBlockType DistributedSend;
    extern const StorageActionBlockType PartsTTLMerge;
    extern const StorageActionBlockType PartsMove;
    extern const StorageActionBlockType PullReplicationLog;
}


namespace
{

/// Sequentially tries to execute all commands and throws exception with info about failed commands
void executeCommandsAndThrowIfError(std::vector<std::function<void()>> commands)
{
    ExecutionStatus result(0);
    for (auto & command : commands)
    {
        try
        {
            command();
        }
        catch (...)
        {
            ExecutionStatus current_result = ExecutionStatus::fromCurrentException();

            if (result.code == 0)
                result.code = current_result.code;

            if (!current_result.message.empty())
            {
                if (!result.message.empty())
                    result.message += '\n';
                result.message += current_result.message;
            }
        }
    }

    if (result.code != 0)
        throw Exception::createDeprecated(result.message, result.code);
}


AccessType getRequiredAccessType(StorageActionBlockType action_type)
{
    if (action_type == ActionLocks::PartsMerge)
        return AccessType::SYSTEM_MERGES;
    else if (action_type == ActionLocks::PartsFetch)
        return AccessType::SYSTEM_FETCHES;
    else if (action_type == ActionLocks::PartsSend)
        return AccessType::SYSTEM_REPLICATED_SENDS;
    else if (action_type == ActionLocks::ReplicationQueue)
        return AccessType::SYSTEM_REPLICATION_QUEUES;
    else if (action_type == ActionLocks::DistributedSend)
        return AccessType::SYSTEM_DISTRIBUTED_SENDS;
    else if (action_type == ActionLocks::PartsTTLMerge)
        return AccessType::SYSTEM_TTL_MERGES;
    else if (action_type == ActionLocks::PartsMove)
        return AccessType::SYSTEM_MOVES;
    else if (action_type == ActionLocks::PullReplicationLog)
        return AccessType::SYSTEM_PULLING_REPLICATION_LOG;
    else
        throw Exception(ErrorCodes::LOGICAL_ERROR, "Unknown action type: {}", std::to_string(action_type));
}

constexpr std::string_view table_is_not_replicated = "Table {} is not replicated";

}

/// Implements SYSTEM [START|STOP] <something action from ActionLocks>
void InterpreterSystemQuery::startStopAction(StorageActionBlockType action_type, bool start)
{
    auto manager = getContext()->getActionLocksManager();
    manager->cleanExpired();

    auto access = getContext()->getAccess();
    auto required_access_type = getRequiredAccessType(action_type);

    if (volume_ptr && action_type == ActionLocks::PartsMerge)
    {
        access->checkAccess(required_access_type);
        volume_ptr->setAvoidMergesUserOverride(!start);
    }
    else if (table_id)
    {
        access->checkAccess(required_access_type, table_id.database_name, table_id.table_name);
        auto table = DatabaseCatalog::instance().tryGetTable(table_id, getContext());
        if (table)
        {
            if (start)
            {
                manager->remove(table, action_type);
                table->onActionLockRemove(action_type);
            }
            else
                manager->add(table, action_type);
        }
    }
    else
    {
        for (auto & elem : DatabaseCatalog::instance().getDatabases())
        {
            startStopActionInDatabase(action_type, start, elem.first, elem.second, getContext(), log);
        }
    }
}

void InterpreterSystemQuery::startStopActionInDatabase(StorageActionBlockType action_type, bool start,
                                                       const String & database_name, const DatabasePtr & database,
                                                       const ContextPtr & local_context, Poco::Logger * log)
{
    auto manager = local_context->getActionLocksManager();
    auto access = local_context->getAccess();
    auto required_access_type = getRequiredAccessType(action_type);

    for (auto iterator = database->getTablesIterator(local_context); iterator->isValid(); iterator->next())
    {
        StoragePtr table = iterator->table();
        if (!table)
            continue;

        if (!access->isGranted(required_access_type, database_name, iterator->name()))
        {
            LOG_INFO(log, "Access {} denied, skipping {}.{}", toString(required_access_type), database_name, iterator->name());
            continue;
        }

        if (start)
        {
            manager->remove(table, action_type);
            table->onActionLockRemove(action_type);
        }
        else
            manager->add(table, action_type);
    }
}


InterpreterSystemQuery::InterpreterSystemQuery(const ASTPtr & query_ptr_, ContextMutablePtr context_)
        : WithMutableContext(context_), query_ptr(query_ptr_->clone()), log(&Poco::Logger::get("InterpreterSystemQuery"))
{
}


BlockIO InterpreterSystemQuery::execute()
{
    auto & query = query_ptr->as<ASTSystemQuery &>();

    if (!query.cluster.empty())
    {
        DDLQueryOnClusterParams params;
        params.access_to_check = getRequiredAccessForDDLOnCluster();
        return executeDDLQueryOnCluster(query_ptr, getContext(), params);
    }

    using Type = ASTSystemQuery::Type;

    /// Use global context with fresh system profile settings
    auto system_context = Context::createCopy(getContext()->getGlobalContext());
    system_context->setSetting("profile", getContext()->getSystemProfileName());

    /// Make canonical query for simpler processing
    if (query.type == Type::RELOAD_DICTIONARY)
    {
        if (query.database)
            query.setTable(query.getDatabase() + "." + query.getTable());
    }
    else if (query.table)
    {
        table_id = getContext()->resolveStorageID(StorageID(query.getDatabase(), query.getTable()), Context::ResolveOrdinary);
    }


    BlockIO result;

    volume_ptr = {};
    if (!query.storage_policy.empty() && !query.volume.empty())
        volume_ptr = getContext()->getStoragePolicy(query.storage_policy)->getVolumeByName(query.volume);

    switch (query.type)
    {
        case Type::SHUTDOWN:
        {
            getContext()->checkAccess(AccessType::SYSTEM_SHUTDOWN);
            if (kill(0, SIGTERM))
                throwFromErrno("System call kill(0, SIGTERM) failed", ErrorCodes::CANNOT_KILL);
            break;
        }
        case Type::KILL:
        {
            getContext()->checkAccess(AccessType::SYSTEM_SHUTDOWN);
            /// Exit with the same code as it is usually set by shell when process is terminated by SIGKILL.
            /// It's better than doing 'raise' or 'kill', because they have no effect for 'init' process (with pid = 0, usually in Docker).
            LOG_INFO(log, "Exit immediately as the SYSTEM KILL command has been issued.");
            _exit(128 + SIGKILL);
            // break; /// unreachable
        }
        case Type::SUSPEND:
        {
            getContext()->checkAccess(AccessType::SYSTEM_SHUTDOWN);
            auto command = fmt::format("kill -STOP {0} && sleep {1} && kill -CONT {0}", getpid(), query.seconds);
            LOG_DEBUG(log, "Will run {}", command);
            auto res = ShellCommand::execute(command);
            res->in.close();
            WriteBufferFromOwnString out;
            copyData(res->out, out);
            copyData(res->err, out);
            if (!out.str().empty())
                LOG_DEBUG(log, "The command {} returned output: {}", command, out.str());
            res->wait();
            break;
        }
        case Type::SYNC_FILE_CACHE:
        {
            LOG_DEBUG(log, "Will perform 'sync' syscall (it can take time).");
            sync();
            break;
        }
        case Type::DROP_DNS_CACHE:
        {
            getContext()->checkAccess(AccessType::SYSTEM_DROP_DNS_CACHE);
            DNSResolver::instance().dropCache();
            /// Reinitialize clusters to update their resolved_addresses
            system_context->reloadClusterConfig();
            break;
        }
        case Type::DROP_MARK_CACHE:
            getContext()->checkAccess(AccessType::SYSTEM_DROP_MARK_CACHE);
            system_context->clearMarkCache();
            break;
        case Type::DROP_UNCOMPRESSED_CACHE:
            getContext()->checkAccess(AccessType::SYSTEM_DROP_UNCOMPRESSED_CACHE);
            system_context->clearUncompressedCache();
            break;
        case Type::DROP_INDEX_MARK_CACHE:
            getContext()->checkAccess(AccessType::SYSTEM_DROP_MARK_CACHE);
            system_context->clearIndexMarkCache();
            break;
        case Type::DROP_INDEX_UNCOMPRESSED_CACHE:
            getContext()->checkAccess(AccessType::SYSTEM_DROP_UNCOMPRESSED_CACHE);
            system_context->clearIndexUncompressedCache();
            break;
        case Type::DROP_MMAP_CACHE:
            getContext()->checkAccess(AccessType::SYSTEM_DROP_MMAP_CACHE);
            system_context->clearMMappedFileCache();
            break;
        case Type::DROP_QUERY_CACHE:
            getContext()->checkAccess(AccessType::SYSTEM_DROP_QUERY_CACHE);
            getContext()->clearQueryCache();
            break;
#if USE_EMBEDDED_COMPILER
        case Type::DROP_COMPILED_EXPRESSION_CACHE:
            getContext()->checkAccess(AccessType::SYSTEM_DROP_COMPILED_EXPRESSION_CACHE);
            if (auto * cache = CompiledExpressionCacheFactory::instance().tryGetCache())
                cache->clear();
            break;
#endif
#if USE_AWS_S3
        case Type::DROP_S3_CLIENT_CACHE:
            getContext()->checkAccess(AccessType::SYSTEM_DROP_S3_CLIENT_CACHE);
            S3::ClientCacheRegistry::instance().clearCacheForAll();
            break;
#endif

        case Type::DROP_FILESYSTEM_CACHE:
        {
            getContext()->checkAccess(AccessType::SYSTEM_DROP_FILESYSTEM_CACHE);

            if (query.filesystem_cache_name.empty())
            {
                auto caches = FileCacheFactory::instance().getAll();
                for (const auto & [_, cache_data] : caches)
                    cache_data->cache->removeAllReleasable();
            }
            else
            {
                auto cache = FileCacheFactory::instance().getByName(query.filesystem_cache_name).cache;
                if (query.key_to_drop.empty())
                {
                    cache->removeAllReleasable();
                }
                else
                {
                    auto key = FileCacheKey::fromKeyString(query.key_to_drop);
                    if (query.offset_to_drop.has_value())
                        cache->removeFileSegment(key, query.offset_to_drop.value());
                    else
                        cache->removeKey(key);
                }
            }
            break;
        }
        case Type::SYNC_FILESYSTEM_CACHE:
        {
            getContext()->checkAccess(AccessType::SYSTEM_SYNC_FILESYSTEM_CACHE);

            ColumnsDescription columns{NamesAndTypesList{
                {"cache_name", std::make_shared<DataTypeString>()},
                {"path", std::make_shared<DataTypeString>()},
                {"size", std::make_shared<DataTypeUInt64>()},
            }};
            Block sample_block;
            for (const auto & column : columns)
                sample_block.insert({column.type->createColumn(), column.type, column.name});

            MutableColumns res_columns = sample_block.cloneEmptyColumns();

            auto fill_data = [&](const std::string & cache_name, const FileCachePtr & cache, const FileSegments & file_segments)
            {
                for (const auto & file_segment : file_segments)
                {
                    size_t i = 0;
                    const auto path = cache->getPathInLocalCache(file_segment->key(), file_segment->offset(), file_segment->getKind());
                    res_columns[i++]->insert(cache_name);
                    res_columns[i++]->insert(path);
                    res_columns[i++]->insert(file_segment->getDownloadedSize());
                }
            };

            if (query.filesystem_cache_name.empty())
            {
                auto caches = FileCacheFactory::instance().getAll();
                for (const auto & [cache_name, cache_data] : caches)
                {
                    auto file_segments = cache_data->cache->sync();
                    fill_data(cache_name, cache_data->cache, file_segments);
                }
            }
            else
            {
                auto cache = FileCacheFactory::instance().getByName(query.filesystem_cache_name).cache;
                auto file_segments = cache->sync();
                fill_data(query.filesystem_cache_name, cache, file_segments);
            }

            size_t num_rows = res_columns[0]->size();
            auto source = std::make_shared<SourceFromSingleChunk>(sample_block, Chunk(std::move(res_columns), num_rows));
            result.pipeline = QueryPipeline(std::move(source));
            break;
        }
        case Type::DROP_SCHEMA_CACHE:
        {
            getContext()->checkAccess(AccessType::SYSTEM_DROP_SCHEMA_CACHE);
            std::unordered_set<String> caches_to_drop;
            if (query.schema_cache_storage.empty())
                caches_to_drop = {"FILE", "S3", "HDFS", "URL", "AZURE"};
            else
                caches_to_drop = {query.schema_cache_storage};

            if (caches_to_drop.contains("FILE"))
                StorageFile::getSchemaCache(getContext()).clear();
#if USE_AWS_S3
            if (caches_to_drop.contains("S3"))
                StorageS3::getSchemaCache(getContext()).clear();
#endif
#if USE_HDFS
            if (caches_to_drop.contains("HDFS"))
                StorageHDFS::getSchemaCache(getContext()).clear();
#endif
            if (caches_to_drop.contains("URL"))
                StorageURL::getSchemaCache(getContext()).clear();
#if USE_AZURE_BLOB_STORAGE
            if (caches_to_drop.contains("AZURE"))
                StorageAzureBlob::getSchemaCache(getContext()).clear();
#endif
            break;
        }
        case Type::RELOAD_DICTIONARY:
        {
            getContext()->checkAccess(AccessType::SYSTEM_RELOAD_DICTIONARY);

            auto & external_dictionaries_loader = system_context->getExternalDictionariesLoader();
            external_dictionaries_loader.reloadDictionary(query.getTable(), getContext());

            ExternalDictionariesLoader::resetAll();
            break;
        }
        case Type::RELOAD_DICTIONARIES:
        {
            getContext()->checkAccess(AccessType::SYSTEM_RELOAD_DICTIONARY);
            executeCommandsAndThrowIfError({
                [&] { system_context->getExternalDictionariesLoader().reloadAllTriedToLoad(); },
                [&] { system_context->getEmbeddedDictionaries().reload(); }
            });
            ExternalDictionariesLoader::resetAll();
            break;
        }
        case Type::RELOAD_MODEL:
        {
            getContext()->checkAccess(AccessType::SYSTEM_RELOAD_MODEL);
            auto bridge_helper = std::make_unique<CatBoostLibraryBridgeHelper>(getContext(), query.target_model);
            bridge_helper->removeModel();
            break;
        }
        case Type::RELOAD_MODELS:
        {
            getContext()->checkAccess(AccessType::SYSTEM_RELOAD_MODEL);
            auto bridge_helper = std::make_unique<CatBoostLibraryBridgeHelper>(getContext());
            bridge_helper->removeAllModels();
            break;
        }
        case Type::RELOAD_FUNCTION:
        {
            getContext()->checkAccess(AccessType::SYSTEM_RELOAD_FUNCTION);

            auto & external_user_defined_executable_functions_loader = system_context->getExternalUserDefinedExecutableFunctionsLoader();
            external_user_defined_executable_functions_loader.reloadFunction(query.target_function);
            break;
        }
        case Type::RELOAD_FUNCTIONS:
        {
            getContext()->checkAccess(AccessType::SYSTEM_RELOAD_FUNCTION);

            auto & external_user_defined_executable_functions_loader = system_context->getExternalUserDefinedExecutableFunctionsLoader();
            external_user_defined_executable_functions_loader.reloadAllTriedToLoad();
            break;
        }
        case Type::RELOAD_EMBEDDED_DICTIONARIES:
            getContext()->checkAccess(AccessType::SYSTEM_RELOAD_EMBEDDED_DICTIONARIES);
            system_context->getEmbeddedDictionaries().reload();
            break;
        case Type::RELOAD_CONFIG:
            getContext()->checkAccess(AccessType::SYSTEM_RELOAD_CONFIG);
            system_context->reloadConfig();
            break;
        case Type::RELOAD_USERS:
            getContext()->checkAccess(AccessType::SYSTEM_RELOAD_USERS);
            system_context->getAccessControl().reload(AccessControl::ReloadMode::ALL);
            break;
        case Type::STOP_MERGES:
            startStopAction(ActionLocks::PartsMerge, false);
            break;
        case Type::START_MERGES:
            startStopAction(ActionLocks::PartsMerge, true);
            break;
        case Type::STOP_TTL_MERGES:
            startStopAction(ActionLocks::PartsTTLMerge, false);
            break;
        case Type::START_TTL_MERGES:
            startStopAction(ActionLocks::PartsTTLMerge, true);
            break;
        case Type::STOP_MOVES:
            startStopAction(ActionLocks::PartsMove, false);
            break;
        case Type::START_MOVES:
            startStopAction(ActionLocks::PartsMove, true);
            break;
        case Type::STOP_FETCHES:
            startStopAction(ActionLocks::PartsFetch, false);
            break;
        case Type::START_FETCHES:
            startStopAction(ActionLocks::PartsFetch, true);
            break;
        case Type::STOP_REPLICATED_SENDS:
            startStopAction(ActionLocks::PartsSend, false);
            break;
        case Type::START_REPLICATED_SENDS:
            startStopAction(ActionLocks::PartsSend, true);
            break;
        case Type::STOP_REPLICATION_QUEUES:
            startStopAction(ActionLocks::ReplicationQueue, false);
            break;
        case Type::START_REPLICATION_QUEUES:
            startStopAction(ActionLocks::ReplicationQueue, true);
            break;
        case Type::STOP_DISTRIBUTED_SENDS:
            startStopAction(ActionLocks::DistributedSend, false);
            break;
        case Type::START_DISTRIBUTED_SENDS:
            startStopAction(ActionLocks::DistributedSend, true);
            break;
        case Type::STOP_PULLING_REPLICATION_LOG:
            startStopAction(ActionLocks::PullReplicationLog, false);
            break;
        case Type::START_PULLING_REPLICATION_LOG:
            startStopAction(ActionLocks::PullReplicationLog, true);
            break;
        case Type::DROP_REPLICA:
            dropReplica(query);
            break;
        case Type::DROP_DATABASE_REPLICA:
            dropDatabaseReplica(query);
            break;
        case Type::SYNC_REPLICA:
            syncReplica(query);
            break;
        case Type::SYNC_DATABASE_REPLICA:
            syncReplicatedDatabase(query);
            break;
        case Type::SYNC_TRANSACTION_LOG:
            syncTransactionLog();
            break;
        case Type::FLUSH_DISTRIBUTED:
            flushDistributed(query);
            break;
        case Type::RESTART_REPLICAS:
            restartReplicas(system_context);
            break;
        case Type::RESTART_REPLICA:
            restartReplica(table_id, system_context);
            break;
        case Type::RESTORE_REPLICA:
            restoreReplica();
            break;
        case Type::WAIT_LOADING_PARTS:
            waitLoadingParts();
            break;
        case Type::RESTART_DISK:
            restartDisk(query.disk);
        case Type::FLUSH_LOGS:
        {
            getContext()->checkAccess(AccessType::SYSTEM_FLUSH_LOGS);

            auto logs = getContext()->getSystemLogs();
            std::vector<std::function<void()>> commands;
            commands.reserve(logs.size());
            for (auto * system_log : logs)
                commands.emplace_back([system_log] { system_log->flush(true); });

            executeCommandsAndThrowIfError(commands);
            break;
        }
        case Type::STOP_LISTEN:
            getContext()->checkAccess(AccessType::SYSTEM_LISTEN);
            getContext()->stopServers(query.server_type);
            break;
        case Type::START_LISTEN:
            getContext()->checkAccess(AccessType::SYSTEM_LISTEN);
            getContext()->startServers(query.server_type);
            break;
        case Type::FLUSH_ASYNC_INSERT_QUEUE:
        {
            getContext()->checkAccess(AccessType::SYSTEM_FLUSH_ASYNC_INSERT_QUEUE);
            auto * queue = getContext()->getAsynchronousInsertQueue();
            if (!queue)
                throw Exception(ErrorCodes::BAD_ARGUMENTS,
                    "Cannot flush asynchronous insert queue because it is not initialized");

            queue->flushAll();
            break;
        }
        case Type::STOP_THREAD_FUZZER:
            getContext()->checkAccess(AccessType::SYSTEM_THREAD_FUZZER);
            ThreadFuzzer::stop();
            break;
        case Type::START_THREAD_FUZZER:
            getContext()->checkAccess(AccessType::SYSTEM_THREAD_FUZZER);
            ThreadFuzzer::start();
            break;
        case Type::UNFREEZE:
        {
            getContext()->checkAccess(AccessType::SYSTEM_UNFREEZE);
            /// The result contains information about deleted parts as a table. It is for compatibility with ALTER TABLE UNFREEZE query.
            result = Unfreezer(getContext()).systemUnfreeze(query.backup_name);
            break;
        }
        case Type::ENABLE_FAILPOINT:
        {
            getContext()->checkAccess(AccessType::SYSTEM_FAILPOINT);
            FailPointInjection::enableFailPoint(query.fail_point_name);
            break;
        }
        case Type::DISABLE_FAILPOINT:
        {
            getContext()->checkAccess(AccessType::SYSTEM_FAILPOINT);
            FailPointInjection::disableFailPoint(query.fail_point_name);
            break;
        }
<<<<<<< HEAD
        case Type::RESET_COVERAGE:
        {
            getContext()->checkAccess(AccessType::SYSTEM);
            resetCoverage();
            break;
        }

#if USE_JEMALLOC
        case Type::JEMALLOC_PURGE:
        {
            getContext()->checkAccess(AccessType::SYSTEM_JEMALLOC);
            purgeJemallocArenas();
            break;
        }
        case Type::JEMALLOC_ENABLE_PROFILE:
        {
            getContext()->checkAccess(AccessType::SYSTEM_JEMALLOC);
            setJemallocProfileActive(true);
            break;
        }
        case Type::JEMALLOC_DISABLE_PROFILE:
        {
            getContext()->checkAccess(AccessType::SYSTEM_JEMALLOC);
            setJemallocProfileActive(false);
            break;
        }
        case Type::JEMALLOC_FLUSH_PROFILE:
        {
            getContext()->checkAccess(AccessType::SYSTEM_JEMALLOC);
            flushJemallocProfile("/tmp/jemalloc_clickhouse");
            break;
        }
#endif
=======
>>>>>>> 42970a40
        default:
            throw Exception(ErrorCodes::BAD_ARGUMENTS, "Unknown type of SYSTEM query");
    }

    return result;
}

void InterpreterSystemQuery::restoreReplica()
{
    getContext()->checkAccess(AccessType::SYSTEM_RESTORE_REPLICA, table_id);

    const StoragePtr table_ptr = DatabaseCatalog::instance().getTable(table_id, getContext());

    auto * const table_replicated_ptr = dynamic_cast<StorageReplicatedMergeTree *>(table_ptr.get());

    if (table_replicated_ptr == nullptr)
        throw Exception(ErrorCodes::BAD_ARGUMENTS, table_is_not_replicated.data(), table_id.getNameForLogs());

    table_replicated_ptr->restoreMetadataInZooKeeper();
}

StoragePtr InterpreterSystemQuery::tryRestartReplica(const StorageID & replica, ContextMutablePtr system_context, bool need_ddl_guard)
{
    LOG_TRACE(log, "Restarting replica {}", replica);
    auto table_ddl_guard = need_ddl_guard
        ? DatabaseCatalog::instance().getDDLGuard(replica.getDatabaseName(), replica.getTableName())
        : nullptr;

    auto [database, table] = DatabaseCatalog::instance().tryGetDatabaseAndTable(replica, getContext());
    ASTPtr create_ast;

    /// Detach actions
    if (!table || !dynamic_cast<const StorageReplicatedMergeTree *>(table.get()))
        return nullptr;

    table->flushAndShutdown();
    {
        /// If table was already dropped by anyone, an exception will be thrown
        auto table_lock = table->lockExclusively(getContext()->getCurrentQueryId(), getContext()->getSettingsRef().lock_acquire_timeout);
        create_ast = database->getCreateTableQuery(replica.table_name, getContext());

        database->detachTable(system_context, replica.table_name);
    }
    UUID uuid = table->getStorageID().uuid;
    table.reset();
    database->waitDetachedTableNotInUse(uuid);

    /// Attach actions
    /// getCreateTableQuery must return canonical CREATE query representation, there are no need for AST postprocessing
    auto & create = create_ast->as<ASTCreateQuery &>();
    create.attach = true;

    auto columns = InterpreterCreateQuery::getColumnsDescription(*create.columns_list->columns, system_context, true);
    auto constraints = InterpreterCreateQuery::getConstraintsDescription(create.columns_list->constraints);
    auto data_path = database->getTableDataPath(create);

    table = StorageFactory::instance().get(create,
        data_path,
        system_context,
        system_context->getGlobalContext(),
        columns,
        constraints,
        false);

    database->attachTable(system_context, replica.table_name, table, data_path);

    table->startup();
    LOG_TRACE(log, "Restarted replica {}", replica);
    return table;
}

void InterpreterSystemQuery::restartReplica(const StorageID & replica, ContextMutablePtr system_context)
{
    getContext()->checkAccess(AccessType::SYSTEM_RESTART_REPLICA, replica);
    if (!tryRestartReplica(replica, system_context))
        throw Exception(ErrorCodes::BAD_ARGUMENTS, table_is_not_replicated.data(), replica.getNameForLogs());
}

void InterpreterSystemQuery::restartReplicas(ContextMutablePtr system_context)
{
    std::vector<StorageID> replica_names;
    auto & catalog = DatabaseCatalog::instance();

    auto access = getContext()->getAccess();
    bool access_is_granted_globally = access->isGranted(AccessType::SYSTEM_RESTART_REPLICA);

    for (auto & elem : catalog.getDatabases())
    {
        for (auto it = elem.second->getTablesIterator(getContext()); it->isValid(); it->next())
        {
            if (dynamic_cast<const StorageReplicatedMergeTree *>(it->table().get()))
            {
                if (!access_is_granted_globally && !access->isGranted(AccessType::SYSTEM_RESTART_REPLICA, elem.first, it->name()))
                {
                    LOG_INFO(log, "Access {} denied, skipping {}.{}", "SYSTEM RESTART REPLICA", elem.first, it->name());
                    continue;
                }
                replica_names.emplace_back(it->databaseName(), it->name());
            }
        }
    }

    if (replica_names.empty())
        return;

    TableGuards guards;

    for (const auto & name : replica_names)
        guards.emplace(UniqueTableName{name.database_name, name.table_name}, nullptr);

    for (auto & guard : guards)
        guard.second = catalog.getDDLGuard(guard.first.database_name, guard.first.table_name);

    size_t threads = std::min(static_cast<size_t>(getNumberOfPhysicalCPUCores()), replica_names.size());
    LOG_DEBUG(log, "Will restart {} replicas using {} threads", replica_names.size(), threads);
    ThreadPool pool(CurrentMetrics::RestartReplicaThreads, CurrentMetrics::RestartReplicaThreadsActive, threads);

    for (auto & replica : replica_names)
    {
        pool.scheduleOrThrowOnError([&]() { tryRestartReplica(replica, system_context, false); });
    }
    pool.wait();
}

void InterpreterSystemQuery::dropReplica(ASTSystemQuery & query)
{
    if (query.replica.empty())
        throw Exception(ErrorCodes::BAD_ARGUMENTS, "Replica name is empty");

    if (!table_id.empty())
    {
        getContext()->checkAccess(AccessType::SYSTEM_DROP_REPLICA, table_id);
        StoragePtr table = DatabaseCatalog::instance().getTable(table_id, getContext());

        if (!dropReplicaImpl(query, table))
            throw Exception(ErrorCodes::BAD_ARGUMENTS, table_is_not_replicated.data(), table_id.getNameForLogs());
    }
    else if (query.database)
    {
        getContext()->checkAccess(AccessType::SYSTEM_DROP_REPLICA, query.getDatabase());
        DatabasePtr database = DatabaseCatalog::instance().getDatabase(query.getDatabase());
        for (auto iterator = database->getTablesIterator(getContext()); iterator->isValid(); iterator->next())
            dropReplicaImpl(query, iterator->table());
        LOG_TRACE(log, "Dropped replica {} from database {}", query.replica, backQuoteIfNeed(database->getDatabaseName()));
    }
    else if (query.is_drop_whole_replica)
    {
        auto databases = DatabaseCatalog::instance().getDatabases();
        auto access = getContext()->getAccess();
        bool access_is_granted_globally = access->isGranted(AccessType::SYSTEM_DROP_REPLICA);

        for (auto & elem : databases)
        {
            DatabasePtr & database = elem.second;
            for (auto iterator = database->getTablesIterator(getContext()); iterator->isValid(); iterator->next())
            {
                if (!access_is_granted_globally && !access->isGranted(AccessType::SYSTEM_DROP_REPLICA, elem.first, iterator->name()))
                {
                    LOG_INFO(log, "Access {} denied, skipping {}.{}", "SYSTEM DROP REPLICA", elem.first, iterator->name());
                    continue;
                }
                dropReplicaImpl(query, iterator->table());
            }
            LOG_TRACE(log, "Dropped replica {} from database {}", query.replica, backQuoteIfNeed(database->getDatabaseName()));
        }
    }
    else if (!query.replica_zk_path.empty())
    {
        getContext()->checkAccess(AccessType::SYSTEM_DROP_REPLICA);
        String remote_replica_path = fs::path(query.replica_zk_path)  / "replicas" / query.replica;

        /// This check is actually redundant, but it may prevent from some user mistakes
        for (auto & elem : DatabaseCatalog::instance().getDatabases())
        {
            DatabasePtr & database = elem.second;
            for (auto iterator = database->getTablesIterator(getContext()); iterator->isValid(); iterator->next())
            {
                if (auto * storage_replicated = dynamic_cast<StorageReplicatedMergeTree *>(iterator->table().get()))
                {
                    ReplicatedTableStatus status;
                    storage_replicated->getStatus(status);
                    if (status.zookeeper_path == query.replica_zk_path)
                        throw Exception(ErrorCodes::TABLE_WAS_NOT_DROPPED,
                                        "There is a local table {}, which has the same table path in ZooKeeper. "
                                        "Please check the path in query. "
                                        "If you want to drop replica "
                                        "of this table, use `DROP TABLE` "
                                        "or `SYSTEM DROP REPLICA 'name' FROM db.table`",
                                        storage_replicated->getStorageID().getNameForLogs());
                }
            }
        }

        auto zookeeper = getContext()->getZooKeeper();

        bool looks_like_table_path = zookeeper->exists(query.replica_zk_path + "/replicas") ||
                                     zookeeper->exists(query.replica_zk_path + "/dropped");
        if (!looks_like_table_path)
            throw Exception(ErrorCodes::TABLE_WAS_NOT_DROPPED, "Specified path {} does not look like a table path",
                            query.replica_zk_path);

        if (zookeeper->exists(remote_replica_path + "/is_active"))
            throw Exception(ErrorCodes::TABLE_WAS_NOT_DROPPED, "Can't remove replica: {}, because it's active", query.replica);

        StorageReplicatedMergeTree::dropReplica(zookeeper, query.replica_zk_path, query.replica, log);
        LOG_INFO(log, "Dropped replica {}", remote_replica_path);
    }
    else
        throw Exception(ErrorCodes::LOGICAL_ERROR, "Invalid query");
}

bool InterpreterSystemQuery::dropReplicaImpl(ASTSystemQuery & query, const StoragePtr & table)
{
    auto * storage_replicated = dynamic_cast<StorageReplicatedMergeTree *>(table.get());
    if (!storage_replicated)
        return false;

    ReplicatedTableStatus status;
    storage_replicated->getStatus(status);

    /// Do not allow to drop local replicas and active remote replicas
    if (query.replica == status.replica_name)
        throw Exception(ErrorCodes::TABLE_WAS_NOT_DROPPED,
                        "We can't drop local replica, please use `DROP TABLE` if you want "
                        "to clean the data and drop this replica");

    storage_replicated->dropReplica(status.zookeeper_path, query.replica, log);
    LOG_TRACE(log, "Dropped replica {} of {}", query.replica, table->getStorageID().getNameForLogs());

    return true;
}

void InterpreterSystemQuery::dropDatabaseReplica(ASTSystemQuery & query)
{
    if (query.replica.empty())
        throw Exception(ErrorCodes::BAD_ARGUMENTS, "Replica name is empty");

    auto check_not_local_replica = [](const DatabaseReplicated * replicated, const ASTSystemQuery & query_)
    {
        if (!query_.replica_zk_path.empty() && fs::path(replicated->getZooKeeperPath()) != fs::path(query_.replica_zk_path))
            return;
        String full_replica_name = query_.shard.empty() ? query_.replica
                                                        : DatabaseReplicated::getFullReplicaName(query_.shard, query_.replica);
        if (replicated->getFullReplicaName() != full_replica_name)
            return;

        throw Exception(ErrorCodes::TABLE_WAS_NOT_DROPPED, "There is a local database {}, which has the same path in ZooKeeper "
                        "and the same replica name. Please check the path in query. "
                        "If you want to drop replica of this database, use `DROP DATABASE`", replicated->getDatabaseName());
    };

    if (query.database)
    {
        getContext()->checkAccess(AccessType::SYSTEM_DROP_REPLICA, query.getDatabase());
        DatabasePtr database = DatabaseCatalog::instance().getDatabase(query.getDatabase());
        if (auto * replicated = dynamic_cast<DatabaseReplicated *>(database.get()))
        {
            check_not_local_replica(replicated, query);
            DatabaseReplicated::dropReplica(replicated, replicated->getZooKeeperPath(), query.shard, query.replica);
        }
        else
            throw Exception(ErrorCodes::BAD_ARGUMENTS, "Database {} is not Replicated, cannot drop replica", query.getDatabase());
        LOG_TRACE(log, "Dropped replica {} of Replicated database {}", query.replica, backQuoteIfNeed(database->getDatabaseName()));
    }
    else if (query.is_drop_whole_replica)
    {
        auto databases = DatabaseCatalog::instance().getDatabases();
        auto access = getContext()->getAccess();
        bool access_is_granted_globally = access->isGranted(AccessType::SYSTEM_DROP_REPLICA);

        for (auto & elem : databases)
        {
            DatabasePtr & database = elem.second;
            auto * replicated = dynamic_cast<DatabaseReplicated *>(database.get());
            if (!replicated)
                continue;
            if (!access_is_granted_globally && !access->isGranted(AccessType::SYSTEM_DROP_REPLICA, elem.first))
            {
                LOG_INFO(log, "Access {} denied, skipping database {}", "SYSTEM DROP REPLICA", elem.first);
                continue;
            }

            check_not_local_replica(replicated, query);
            DatabaseReplicated::dropReplica(replicated, replicated->getZooKeeperPath(), query.shard, query.replica);
            LOG_TRACE(log, "Dropped replica {} of Replicated database {}", query.replica, backQuoteIfNeed(database->getDatabaseName()));
        }
    }
    else if (!query.replica_zk_path.empty())
    {
        getContext()->checkAccess(AccessType::SYSTEM_DROP_REPLICA);

        /// This check is actually redundant, but it may prevent from some user mistakes
        for (auto & elem : DatabaseCatalog::instance().getDatabases())
            if (auto * replicated = dynamic_cast<DatabaseReplicated *>(elem.second.get()))
                check_not_local_replica(replicated, query);

        DatabaseReplicated::dropReplica(nullptr, query.replica_zk_path, query.shard, query.replica);
        LOG_INFO(log, "Dropped replica {} of Replicated database with path {}", query.replica, query.replica_zk_path);
    }
    else
        throw Exception(ErrorCodes::LOGICAL_ERROR, "Invalid query");
}

void InterpreterSystemQuery::syncReplica(ASTSystemQuery & query)
{
    getContext()->checkAccess(AccessType::SYSTEM_SYNC_REPLICA, table_id);
    StoragePtr table = DatabaseCatalog::instance().getTable(table_id, getContext());

    if (auto * storage_replicated = dynamic_cast<StorageReplicatedMergeTree *>(table.get()))
    {
        LOG_TRACE(log, "Synchronizing entries in replica's queue with table's log and waiting for current last entry to be processed");
        auto sync_timeout = getContext()->getSettingsRef().receive_timeout.totalMilliseconds();
        if (!storage_replicated->waitForProcessingQueue(sync_timeout, query.sync_replica_mode))
        {
            LOG_ERROR(log, "SYNC REPLICA {}: Timed out!", table_id.getNameForLogs());
            throw Exception(ErrorCodes::TIMEOUT_EXCEEDED, "SYNC REPLICA {}: command timed out. " \
                    "See the 'receive_timeout' setting", table_id.getNameForLogs());
        }
        LOG_TRACE(log, "SYNC REPLICA {}: OK", table_id.getNameForLogs());
    }
    else
        throw Exception(ErrorCodes::BAD_ARGUMENTS, table_is_not_replicated.data(), table_id.getNameForLogs());
}

void InterpreterSystemQuery::waitLoadingParts()
{
    getContext()->checkAccess(AccessType::SYSTEM_WAIT_LOADING_PARTS, table_id);
    StoragePtr table = DatabaseCatalog::instance().getTable(table_id, getContext());

    if (auto * merge_tree = dynamic_cast<MergeTreeData *>(table.get()))
    {
        LOG_TRACE(log, "Waiting for loading of parts of table {}", table_id.getFullTableName());
        merge_tree->waitForOutdatedPartsToBeLoaded();
        LOG_TRACE(log, "Finished waiting for loading of parts of table {}", table_id.getFullTableName());
    }
    else
    {
        throw Exception(ErrorCodes::BAD_ARGUMENTS,
            "Command WAIT LOADING PARTS is supported only for MergeTree table, but got: {}", table->getName());
    }
}

void InterpreterSystemQuery::syncReplicatedDatabase(ASTSystemQuery & query)
{
    const auto database_name = query.getDatabase();
    auto guard = DatabaseCatalog::instance().getDDLGuard(database_name, "");
    auto database = DatabaseCatalog::instance().getDatabase(database_name);

    if (auto * ptr = typeid_cast<DatabaseReplicated *>(database.get()))
    {
        LOG_TRACE(log, "Synchronizing entries in the database replica's (name: {}) queue with the log", database_name);
        if (!ptr->waitForReplicaToProcessAllEntries(getContext()->getSettingsRef().receive_timeout.totalMilliseconds()))
        {
            throw Exception(ErrorCodes::TIMEOUT_EXCEEDED, "SYNC DATABASE REPLICA {}: database is readonly or command timed out. " \
                    "See the 'receive_timeout' setting", database_name);
        }
        LOG_TRACE(log, "SYNC DATABASE REPLICA {}: OK", database_name);
    }
    else
        throw Exception(ErrorCodes::BAD_ARGUMENTS, "SYSTEM SYNC DATABASE REPLICA query is intended to work only with Replicated engine");
}


void InterpreterSystemQuery::syncTransactionLog()
{
    getContext()->checkTransactionsAreAllowed(/* explicit_tcl_query */ true);
    TransactionLog::instance().sync();
}


void InterpreterSystemQuery::flushDistributed(ASTSystemQuery &)
{
    getContext()->checkAccess(AccessType::SYSTEM_FLUSH_DISTRIBUTED, table_id);

    if (auto * storage_distributed = dynamic_cast<StorageDistributed *>(DatabaseCatalog::instance().getTable(table_id, getContext()).get()))
        storage_distributed->flushClusterNodesAllData(getContext());
    else
        throw Exception(ErrorCodes::BAD_ARGUMENTS, "Table {} is not distributed", table_id.getNameForLogs());
}

[[noreturn]] void InterpreterSystemQuery::restartDisk(String &)
{
    getContext()->checkAccess(AccessType::SYSTEM_RESTART_DISK);
    throw Exception(ErrorCodes::NOT_IMPLEMENTED, "SYSTEM RESTART DISK is not supported");
}


AccessRightsElements InterpreterSystemQuery::getRequiredAccessForDDLOnCluster() const
{
    const auto & query = query_ptr->as<const ASTSystemQuery &>();
    using Type = ASTSystemQuery::Type;
    AccessRightsElements required_access;

    switch (query.type)
    {
        case Type::SHUTDOWN:
        case Type::KILL:
        case Type::SUSPEND:
        {
            required_access.emplace_back(AccessType::SYSTEM_SHUTDOWN);
            break;
        }
        case Type::DROP_DNS_CACHE:
        case Type::DROP_MARK_CACHE:
        case Type::DROP_MMAP_CACHE:
        case Type::DROP_QUERY_CACHE:
#if USE_EMBEDDED_COMPILER
        case Type::DROP_COMPILED_EXPRESSION_CACHE:
#endif
        case Type::DROP_UNCOMPRESSED_CACHE:
        case Type::DROP_INDEX_MARK_CACHE:
        case Type::DROP_INDEX_UNCOMPRESSED_CACHE:
        case Type::DROP_FILESYSTEM_CACHE:
        case Type::SYNC_FILESYSTEM_CACHE:
        case Type::DROP_SCHEMA_CACHE:
#if USE_AWS_S3
        case Type::DROP_S3_CLIENT_CACHE:
#endif
        {
            required_access.emplace_back(AccessType::SYSTEM_DROP_CACHE);
            break;
        }
        case Type::RELOAD_DICTIONARY:
        case Type::RELOAD_DICTIONARIES:
        case Type::RELOAD_EMBEDDED_DICTIONARIES:
        {
            required_access.emplace_back(AccessType::SYSTEM_RELOAD_DICTIONARY);
            break;
        }
        case Type::RELOAD_MODEL:
        case Type::RELOAD_MODELS:
        {
            required_access.emplace_back(AccessType::SYSTEM_RELOAD_MODEL);
            break;
        }
        case Type::RELOAD_FUNCTION:
        case Type::RELOAD_FUNCTIONS:
        {
            required_access.emplace_back(AccessType::SYSTEM_RELOAD_FUNCTION);
            break;
        }
        case Type::RELOAD_CONFIG:
        {
            required_access.emplace_back(AccessType::SYSTEM_RELOAD_CONFIG);
            break;
        }
        case Type::RELOAD_USERS:
        {
            required_access.emplace_back(AccessType::SYSTEM_RELOAD_USERS);
            break;
        }
        case Type::STOP_MERGES:
        case Type::START_MERGES:
        {
            if (!query.table)
                required_access.emplace_back(AccessType::SYSTEM_MERGES);
            else
                required_access.emplace_back(AccessType::SYSTEM_MERGES, query.getDatabase(), query.getTable());
            break;
        }
        case Type::STOP_TTL_MERGES:
        case Type::START_TTL_MERGES:
        {
            if (!query.table)
                required_access.emplace_back(AccessType::SYSTEM_TTL_MERGES);
            else
                required_access.emplace_back(AccessType::SYSTEM_TTL_MERGES, query.getDatabase(), query.getTable());
            break;
        }
        case Type::STOP_MOVES:
        case Type::START_MOVES:
        {
            if (!query.table)
                required_access.emplace_back(AccessType::SYSTEM_MOVES);
            else
                required_access.emplace_back(AccessType::SYSTEM_MOVES, query.getDatabase(), query.getTable());
            break;
        }
        case Type::STOP_PULLING_REPLICATION_LOG:
        case Type::START_PULLING_REPLICATION_LOG:
        {
            if (!query.table)
                required_access.emplace_back(AccessType::SYSTEM_PULLING_REPLICATION_LOG);
            else
                required_access.emplace_back(AccessType::SYSTEM_PULLING_REPLICATION_LOG, query.getDatabase(), query.getTable());
            break;
        }
        case Type::STOP_FETCHES:
        case Type::START_FETCHES:
        {
            if (!query.table)
                required_access.emplace_back(AccessType::SYSTEM_FETCHES);
            else
                required_access.emplace_back(AccessType::SYSTEM_FETCHES, query.getDatabase(), query.getTable());
            break;
        }
        case Type::STOP_DISTRIBUTED_SENDS:
        case Type::START_DISTRIBUTED_SENDS:
        {
            if (!query.table)
                required_access.emplace_back(AccessType::SYSTEM_DISTRIBUTED_SENDS);
            else
                required_access.emplace_back(AccessType::SYSTEM_DISTRIBUTED_SENDS, query.getDatabase(), query.getTable());
            break;
        }
        case Type::STOP_REPLICATED_SENDS:
        case Type::START_REPLICATED_SENDS:
        {
            if (!query.table)
                required_access.emplace_back(AccessType::SYSTEM_REPLICATED_SENDS);
            else
                required_access.emplace_back(AccessType::SYSTEM_REPLICATED_SENDS, query.getDatabase(), query.getTable());
            break;
        }
        case Type::STOP_REPLICATION_QUEUES:
        case Type::START_REPLICATION_QUEUES:
        {
            if (!query.table)
                required_access.emplace_back(AccessType::SYSTEM_REPLICATION_QUEUES);
            else
                required_access.emplace_back(AccessType::SYSTEM_REPLICATION_QUEUES, query.getDatabase(), query.getTable());
            break;
        }
        case Type::DROP_REPLICA:
        case Type::DROP_DATABASE_REPLICA:
        {
            required_access.emplace_back(AccessType::SYSTEM_DROP_REPLICA, query.getDatabase(), query.getTable());
            break;
        }
        case Type::RESTORE_REPLICA:
        {
            required_access.emplace_back(AccessType::SYSTEM_RESTORE_REPLICA, query.getDatabase(), query.getTable());
            break;
        }
        case Type::SYNC_REPLICA:
        {
            required_access.emplace_back(AccessType::SYSTEM_SYNC_REPLICA, query.getDatabase(), query.getTable());
            break;
        }
        case Type::RESTART_REPLICA:
        {
            required_access.emplace_back(AccessType::SYSTEM_RESTART_REPLICA, query.getDatabase(), query.getTable());
            break;
        }
        case Type::RESTART_REPLICAS:
        {
            required_access.emplace_back(AccessType::SYSTEM_RESTART_REPLICA);
            break;
        }
        case Type::WAIT_LOADING_PARTS:
        {
            required_access.emplace_back(AccessType::SYSTEM_WAIT_LOADING_PARTS, query.getDatabase(), query.getTable());
            break;
        }
        case Type::SYNC_DATABASE_REPLICA:
        {
            required_access.emplace_back(AccessType::SYSTEM_SYNC_DATABASE_REPLICA, query.getDatabase());
            break;
        }
        case Type::SYNC_TRANSACTION_LOG:
        {
            required_access.emplace_back(AccessType::SYSTEM_SYNC_TRANSACTION_LOG);
            break;
        }
        case Type::FLUSH_DISTRIBUTED:
        {
            required_access.emplace_back(AccessType::SYSTEM_FLUSH_DISTRIBUTED, query.getDatabase(), query.getTable());
            break;
        }
        case Type::FLUSH_LOGS:
        {
            required_access.emplace_back(AccessType::SYSTEM_FLUSH_LOGS);
            break;
        }
        case Type::FLUSH_ASYNC_INSERT_QUEUE:
        {
            required_access.emplace_back(AccessType::SYSTEM_FLUSH_ASYNC_INSERT_QUEUE);
            break;
        }
        case Type::RESTART_DISK:
        {
            required_access.emplace_back(AccessType::SYSTEM_RESTART_DISK);
            break;
        }
        case Type::UNFREEZE:
        {
            required_access.emplace_back(AccessType::SYSTEM_UNFREEZE);
            break;
        }
        case Type::SYNC_FILE_CACHE:
        {
            required_access.emplace_back(AccessType::SYSTEM_SYNC_FILE_CACHE);
            break;
        }
        case Type::STOP_LISTEN:
        case Type::START_LISTEN:
        {
            required_access.emplace_back(AccessType::SYSTEM_LISTEN);
            break;
        }
#if USE_JEMALLOC
        case Type::JEMALLOC_PURGE:
        case Type::JEMALLOC_ENABLE_PROFILE:
        case Type::JEMALLOC_DISABLE_PROFILE:
        case Type::JEMALLOC_FLUSH_PROFILE:
        {
            required_access.emplace_back(AccessType::SYSTEM_JEMALLOC);
            break;
        }
#endif
        case Type::STOP_THREAD_FUZZER:
        case Type::START_THREAD_FUZZER:
        case Type::ENABLE_FAILPOINT:
        case Type::DISABLE_FAILPOINT:
        case Type::UNKNOWN:
        case Type::END: break;
    }
    return required_access;
}

}<|MERGE_RESOLUTION|>--- conflicted
+++ resolved
@@ -664,14 +664,6 @@
             FailPointInjection::disableFailPoint(query.fail_point_name);
             break;
         }
-<<<<<<< HEAD
-        case Type::RESET_COVERAGE:
-        {
-            getContext()->checkAccess(AccessType::SYSTEM);
-            resetCoverage();
-            break;
-        }
-
 #if USE_JEMALLOC
         case Type::JEMALLOC_PURGE:
         {
@@ -698,8 +690,6 @@
             break;
         }
 #endif
-=======
->>>>>>> 42970a40
         default:
             throw Exception(ErrorCodes::BAD_ARGUMENTS, "Unknown type of SYSTEM query");
     }
