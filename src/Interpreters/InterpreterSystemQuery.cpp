#include <Common/DNSResolver.h>
#include <Common/ActionLock.h>
#include <Common/typeid_cast.h>
#include <Common/thread_local_rng.h>
#include <Common/getNumberOfPhysicalCPUCores.h>
#include <Common/SymbolIndex.h>
#include <Common/ThreadPool.h>
#include <Common/escapeForFileName.h>
#include <Interpreters/InterpreterSystemQuery.h>
#include <Interpreters/InterpreterAlterQuery.h>
#include <Interpreters/InterpreterSelectQuery.h>
#include <Common/ShellCommand.h>
#include <Interpreters/Context.h>
#include <Interpreters/DatabaseCatalog.h>
#include <Interpreters/ExternalDictionariesLoader.h>
#include <Interpreters/ExternalModelsLoader.h>
#include <Interpreters/EmbeddedDictionaries.h>
#include <Interpreters/ActionLocksManager.h>
#include <Interpreters/InterpreterDropQuery.h>
#include <Interpreters/InterpreterCreateQuery.h>
#include <Interpreters/InterpreterRenameQuery.h>
#include <Interpreters/QueryLog.h>
#include <Interpreters/executeDDLQueryOnCluster.h>
#include <Interpreters/PartLog.h>
#include <Interpreters/QueryThreadLog.h>
#include <Interpreters/TraceLog.h>
#include <Interpreters/TextLog.h>
#include <Interpreters/MetricLog.h>
#include <Interpreters/AsynchronousMetricLog.h>
#include <Interpreters/OpenTelemetrySpanLog.h>
#include <Interpreters/ExpressionJIT.h>
#include <Access/ContextAccess.h>
#include <Access/AllowedClientHosts.h>
#include <Databases/IDatabase.h>
#include <Storages/StorageDistributed.h>
#include <Storages/StorageReplicatedMergeTree.h>
#include <Storages/StorageFactory.h>
#include "Core/QueryProcessingStage.h"
#include "Interpreters/executeQuery.h"
#include "Parsers/ParserAlterQuery.h"
#include "Parsers/ParserDropQuery.h"
#include "Parsers/ParserRenameQuery.h"
#include "Parsers/ParserSelectQuery.h"
#include "Parsers/ParserSystemQuery.h"
#include "Processors/Executors/PullingPipelineExecutor.h"
#include "Storages/System/StorageSystemParts.h"

#include <Parsers/ASTPartition.h>
#include <Parsers/ASTSystemQuery.h>
#include <Parsers/ASTAlterQuery.h>
#include <Parsers/ASTTablesInSelectQuery.h>
#include <Parsers/ASTDropQuery.h>
#include <Parsers/ASTCreateQuery.h>
#include <Poco/DirectoryIterator.h>

#include <csignal>
#include <algorithm>
#include <memory>
#include <filesystem>
#include <system_error>

#if !defined(ARCADIA_BUILD)
#    include "config_core.h"
#endif

namespace DB
{
namespace ErrorCodes
{
    extern const int LOGICAL_ERROR;
    extern const int BAD_ARGUMENTS;
    extern const int CANNOT_KILL;
    extern const int NOT_IMPLEMENTED;
    extern const int TIMEOUT_EXCEEDED;
    extern const int TABLE_WAS_NOT_DROPPED;
    extern const int SYSTEM_ERROR;
    extern const int NO_ZOOKEEPER;
    extern const int ILLEGAL_TYPE_OF_ARGUMENT;
}


namespace ActionLocks
{
    extern StorageActionBlockType PartsMerge;
    extern StorageActionBlockType PartsFetch;
    extern StorageActionBlockType PartsSend;
    extern StorageActionBlockType ReplicationQueue;
    extern StorageActionBlockType DistributedSend;
    extern StorageActionBlockType PartsTTLMerge;
    extern StorageActionBlockType PartsMove;
}


namespace
{

ExecutionStatus getOverallExecutionStatusOfCommands()
{
    return ExecutionStatus(0);
}

/// Consequently tries to execute all commands and generates final exception message for failed commands
template <typename Callable, typename ... Callables>
ExecutionStatus getOverallExecutionStatusOfCommands(Callable && command, Callables && ... commands)
{
    ExecutionStatus status_head(0);
    try
    {
        command();
    }
    catch (...)
    {
        status_head = ExecutionStatus::fromCurrentException();
    }

    ExecutionStatus status_tail = getOverallExecutionStatusOfCommands(std::forward<Callables>(commands)...);

    auto res_status = status_head.code != 0 ? status_head.code : status_tail.code;
    auto res_message = status_head.message + (status_tail.message.empty() ? "" : ("\n" + status_tail.message));

    return ExecutionStatus(res_status, res_message);
}

/// Consequently tries to execute all commands and throws exception with info about failed commands
template <typename ... Callables>
void executeCommandsAndThrowIfError(Callables && ... commands)
{
    auto status = getOverallExecutionStatusOfCommands(std::forward<Callables>(commands)...);
    if (status.code != 0)
        throw Exception(status.message, status.code);
}


AccessType getRequiredAccessType(StorageActionBlockType action_type)
{
    if (action_type == ActionLocks::PartsMerge)
        return AccessType::SYSTEM_MERGES;
    else if (action_type == ActionLocks::PartsFetch)
        return AccessType::SYSTEM_FETCHES;
    else if (action_type == ActionLocks::PartsSend)
        return AccessType::SYSTEM_REPLICATED_SENDS;
    else if (action_type == ActionLocks::ReplicationQueue)
        return AccessType::SYSTEM_REPLICATION_QUEUES;
    else if (action_type == ActionLocks::DistributedSend)
        return AccessType::SYSTEM_DISTRIBUTED_SENDS;
    else if (action_type == ActionLocks::PartsTTLMerge)
        return AccessType::SYSTEM_TTL_MERGES;
    else if (action_type == ActionLocks::PartsMove)
        return AccessType::SYSTEM_MOVES;
    else
        throw Exception("Unknown action type: " + std::to_string(action_type), ErrorCodes::LOGICAL_ERROR);
}

}

/// Implements SYSTEM [START|STOP] <something action from ActionLocks>
void InterpreterSystemQuery::startStopAction(StorageActionBlockType action_type, bool start)
{
    auto manager = getContext()->getActionLocksManager();
    manager->cleanExpired();

    if (volume_ptr && action_type == ActionLocks::PartsMerge)
    {
        volume_ptr->setAvoidMergesUserOverride(!start);
    }
    else if (table_id)
    {
        auto table = DatabaseCatalog::instance().tryGetTable(table_id, getContext());
        if (table)
        {
            if (start)
            {
                manager->remove(table, action_type);
                table->onActionLockRemove(action_type);
            }
            else
                manager->add(table, action_type);
        }
    }
    else
    {
        auto access = getContext()->getAccess();
        for (auto & elem : DatabaseCatalog::instance().getDatabases())
        {
            for (auto iterator = elem.second->getTablesIterator(getContext()); iterator->isValid(); iterator->next())
            {
                StoragePtr table = iterator->table();
                if (!table)
                    continue;

                if (!access->isGranted(getRequiredAccessType(action_type), elem.first, iterator->name()))
                {
                    LOG_INFO(
                        log,
                        "Access {} denied, skipping {}.{}",
                        toString(getRequiredAccessType(action_type)),
                        elem.first,
                        iterator->name());
                    continue;
                }

                if (start)
                {
                    manager->remove(table, action_type);
                    table->onActionLockRemove(action_type);
                }
                else
                    manager->add(table, action_type);
            }
        }
    }
}


InterpreterSystemQuery::InterpreterSystemQuery(const ASTPtr & query_ptr_, ContextPtr context_)
        : WithContext(context_), query_ptr(query_ptr_->clone()), log(&Poco::Logger::get("InterpreterSystemQuery"))
{
}


BlockIO InterpreterSystemQuery::execute()
{
    auto & query = query_ptr->as<ASTSystemQuery &>();

    if (!query.cluster.empty())
        return executeDDLQueryOnCluster(query_ptr, getContext(), getRequiredAccessForDDLOnCluster());

    using Type = ASTSystemQuery::Type;

    /// Use global context with fresh system profile settings
    auto system_context = Context::createCopy(getContext()->getGlobalContext());
    system_context->setSetting("profile", getContext()->getSystemProfileName());

    /// Make canonical query for simpler processing
    if (!query.table.empty())
        table_id = getContext()->resolveStorageID(StorageID(query.database, query.table), Context::ResolveOrdinary);

    if (!query.target_dictionary.empty() && !query.database.empty())
        query.target_dictionary = query.database + "." + query.target_dictionary;

    volume_ptr = {};
    if (!query.storage_policy.empty() && !query.volume.empty())
        volume_ptr = getContext()->getStoragePolicy(query.storage_policy)->getVolumeByName(query.volume);

    switch (query.type)
    {
        case Type::SHUTDOWN:
        {
            getContext()->checkAccess(AccessType::SYSTEM_SHUTDOWN);
            if (kill(0, SIGTERM))
                throwFromErrno("System call kill(0, SIGTERM) failed", ErrorCodes::CANNOT_KILL);
            break;
        }
        case Type::KILL:
        {
            getContext()->checkAccess(AccessType::SYSTEM_SHUTDOWN);
            /// Exit with the same code as it is usually set by shell when process is terminated by SIGKILL.
            /// It's better than doing 'raise' or 'kill', because they have no effect for 'init' process (with pid = 0, usually in Docker).
            LOG_INFO(log, "Exit immediately as the SYSTEM KILL command has been issued.");
            _exit(128 + SIGKILL);
            // break; /// unreachable
        }
        case Type::SUSPEND:
        {
            auto command = fmt::format("kill -STOP {0} && sleep {1} && kill -CONT {0}", getpid(), query.seconds);
            LOG_DEBUG(log, "Will run {}", command);
            auto res = ShellCommand::execute(command);
            res->in.close();
            WriteBufferFromOwnString out;
            copyData(res->out, out);
            copyData(res->err, out);
            if (!out.str().empty())
                LOG_DEBUG(log, "The command returned output: {}", command, out.str());
            res->wait();
            break;
        }
        case Type::DROP_DNS_CACHE:
        {
            getContext()->checkAccess(AccessType::SYSTEM_DROP_DNS_CACHE);
            DNSResolver::instance().dropCache();
            /// Reinitialize clusters to update their resolved_addresses
            system_context->reloadClusterConfig();
            break;
        }
        case Type::DROP_MARK_CACHE:
            getContext()->checkAccess(AccessType::SYSTEM_DROP_MARK_CACHE);
            system_context->dropMarkCache();
            break;
        case Type::DROP_UNCOMPRESSED_CACHE:
            getContext()->checkAccess(AccessType::SYSTEM_DROP_UNCOMPRESSED_CACHE);
            system_context->dropUncompressedCache();
            break;
        case Type::DROP_MMAP_CACHE:
            getContext()->checkAccess(AccessType::SYSTEM_DROP_MMAP_CACHE);
            system_context->dropMMappedFileCache();
            break;
#if USE_EMBEDDED_COMPILER
        case Type::DROP_COMPILED_EXPRESSION_CACHE:
            getContext()->checkAccess(AccessType::SYSTEM_DROP_COMPILED_EXPRESSION_CACHE);
            if (auto * cache = CompiledExpressionCacheFactory::instance().tryGetCache())
                cache->reset();
            break;
#endif
        case Type::RELOAD_DICTIONARY:
        {
            getContext()->checkAccess(AccessType::SYSTEM_RELOAD_DICTIONARY);

            auto & external_dictionaries_loader = system_context->getExternalDictionariesLoader();
            external_dictionaries_loader.reloadDictionary(query.target_dictionary, getContext());


            ExternalDictionariesLoader::resetAll();
            break;
        }
        case Type::RELOAD_DICTIONARIES:
        {
            getContext()->checkAccess(AccessType::SYSTEM_RELOAD_DICTIONARY);
            executeCommandsAndThrowIfError(
                    [&] () { system_context->getExternalDictionariesLoader().reloadAllTriedToLoad(); },
                    [&] () { system_context->getEmbeddedDictionaries().reload(); }
            );
            ExternalDictionariesLoader::resetAll();
            break;
        }
        case Type::RELOAD_MODEL:
        {
            getContext()->checkAccess(AccessType::SYSTEM_RELOAD_MODEL);

            auto & external_models_loader = system_context->getExternalModelsLoader();
            external_models_loader.reloadModel(query.target_model);
            break;
        }
        case Type::RELOAD_MODELS:
        {
            getContext()->checkAccess(AccessType::SYSTEM_RELOAD_MODEL);

            auto & external_models_loader = system_context->getExternalModelsLoader();
            external_models_loader.reloadAllTriedToLoad();
            break;
        }
        case Type::RELOAD_EMBEDDED_DICTIONARIES:
            getContext()->checkAccess(AccessType::SYSTEM_RELOAD_EMBEDDED_DICTIONARIES);
            system_context->getEmbeddedDictionaries().reload();
            break;
        case Type::RELOAD_CONFIG:
            getContext()->checkAccess(AccessType::SYSTEM_RELOAD_CONFIG);
            system_context->reloadConfig();
            break;
        case Type::RELOAD_SYMBOLS:
        {
#if defined(__ELF__) && !defined(__FreeBSD__)
            getContext()->checkAccess(AccessType::SYSTEM_RELOAD_SYMBOLS);
            (void)SymbolIndex::instance(true);
            break;
#else
            throw Exception("SYSTEM RELOAD SYMBOLS is not supported on current platform", ErrorCodes::NOT_IMPLEMENTED);
#endif
        }
        case Type::STOP_MERGES:
            startStopAction(ActionLocks::PartsMerge, false);
            break;
        case Type::START_MERGES:
            startStopAction(ActionLocks::PartsMerge, true);
            break;
        case Type::STOP_TTL_MERGES:
            startStopAction(ActionLocks::PartsTTLMerge, false);
            break;
        case Type::START_TTL_MERGES:
            startStopAction(ActionLocks::PartsTTLMerge, true);
            break;
        case Type::STOP_MOVES:
            startStopAction(ActionLocks::PartsMove, false);
            break;
        case Type::START_MOVES:
            startStopAction(ActionLocks::PartsMove, true);
            break;
        case Type::STOP_FETCHES:
            startStopAction(ActionLocks::PartsFetch, false);
            break;
        case Type::START_FETCHES:
            startStopAction(ActionLocks::PartsFetch, true);
            break;
        case Type::STOP_REPLICATED_SENDS:
            startStopAction(ActionLocks::PartsSend, false);
            break;
        case Type::START_REPLICATED_SENDS:
            startStopAction(ActionLocks::PartsSend, true);
            break;
        case Type::STOP_REPLICATION_QUEUES:
            startStopAction(ActionLocks::ReplicationQueue, false);
            break;
        case Type::START_REPLICATION_QUEUES:
            startStopAction(ActionLocks::ReplicationQueue, true);
            break;
        case Type::STOP_DISTRIBUTED_SENDS:
            startStopAction(ActionLocks::DistributedSend, false);
            break;
        case Type::START_DISTRIBUTED_SENDS:
            startStopAction(ActionLocks::DistributedSend, true);
            break;
        case Type::DROP_REPLICA:
            dropReplica(query);
            break;
        case Type::SYNC_REPLICA:
            syncReplica(query);
            break;
        case Type::FLUSH_DISTRIBUTED:
            flushDistributed(query);
            break;
        case Type::RESTART_REPLICAS:
            restartReplicas(system_context);
            break;
        case Type::RESTART_REPLICA:
            if (!tryRestartReplica(table_id, system_context))
                throw Exception(ErrorCodes::BAD_ARGUMENTS, "There is no replicated table {}.{}",
                    query.database, query.table);
            break;
        case Type::RESTORE_REPLICA:
            restoreReplica();
            break;
        case Type::FLUSH_LOGS:
        {
            getContext()->checkAccess(AccessType::SYSTEM_FLUSH_LOGS);
            executeCommandsAndThrowIfError(
<<<<<<< HEAD
                [&] { if (auto query_log = context.getQueryLog()) query_log->flush(true); },
                [&] { if (auto part_log = context.getPartLog("")) part_log->flush(true); },
                [&] { if (auto query_thread_log = context.getQueryThreadLog()) query_thread_log->flush(true); },
                [&] { if (auto trace_log = context.getTraceLog()) trace_log->flush(true); },
                [&] { if (auto text_log = context.getTextLog()) text_log->flush(true); },
                [&] { if (auto metric_log = context.getMetricLog()) metric_log->flush(true); },
                [&] { if (auto asynchronous_metric_log = context.getAsynchronousMetricLog()) asynchronous_metric_log->flush(true); },
                [&] { if (auto opentelemetry_span_log = context.getOpenTelemetrySpanLog()) opentelemetry_span_log->flush(true); }
=======
                    [&] () { if (auto query_log = getContext()->getQueryLog()) query_log->flush(true); },
                    [&] () { if (auto part_log = getContext()->getPartLog("")) part_log->flush(true); },
                    [&] () { if (auto query_thread_log = getContext()->getQueryThreadLog()) query_thread_log->flush(true); },
                    [&] () { if (auto trace_log = getContext()->getTraceLog()) trace_log->flush(true); },
                    [&] () { if (auto text_log = getContext()->getTextLog()) text_log->flush(true); },
                    [&] () { if (auto metric_log = getContext()->getMetricLog()) metric_log->flush(true); },
                    [&] () { if (auto asynchronous_metric_log = getContext()->getAsynchronousMetricLog()) asynchronous_metric_log->flush(true); },
                    [&] () { if (auto opentelemetry_span_log = getContext()->getOpenTelemetrySpanLog()) opentelemetry_span_log->flush(true); }
>>>>>>> adc103e3
            );
            break;
        }
        case Type::STOP_LISTEN_QUERIES:
        case Type::START_LISTEN_QUERIES:
            throw Exception(String(ASTSystemQuery::typeToString(query.type)) + " is not supported yet", ErrorCodes::NOT_IMPLEMENTED);
        default:
            throw Exception("Unknown type of SYSTEM query", ErrorCodes::BAD_ARGUMENTS);
    }

    return BlockIO();
}


<<<<<<< HEAD
Strings InterpreterSystemQuery::movePartsToNewTableDetachedFolder(const String& db_name, const String& new_table_name)
{
    Strings parts_names;

    auto new_table_ptr = DatabaseCatalog::instance().getTable({db_name, new_table_name}, context);
    auto& storage = *static_cast<StorageReplicatedMergeTree*>(new_table_ptr.get());

    const auto active_parts = storage.getDataPartsVector();
    parts_names.reserve(active_parts.size());

    for (const auto& part : active_parts)
    {
        const ReservationPtr reservation = storage.reserveSpace(part->getBytesOnDisk());
        const String part_target_path = storage.getFullPathOnDisk(reservation->getDisk()) + "detached/" + part->name;

        std::error_code error;
        std::filesystem::rename(part->getFullPath(), part_target_path, error);

        if (error)
            throw Exception(ErrorCodes::SYSTEM_ERROR, "Error moving part from {} to {}: {}",
                part->getFullPath(), part_target_path, error.message());

        parts_names.emplace_back(part->name);
    }

    return parts_names;
}

void InterpreterSystemQuery::restoreReplica()
{
    /**
     * This query should be:
     * - idempotent on non-existent or invalid table invocation (i.e. throwing).
     * - re-invokable (i.e. when the server failed while processing RESTORE REPLICA query).
     *   The server should correctly restore the replica regardless of the step where the last invocation failed.
     *
     * So no random may be used.
     * NOTE: The integration test, checking the re-invocation, kills server after finding certain messages in log,
     * so, if changing the latter, also change the test (test_restore_replica).
     */

    context.checkAccess(AccessType::SYSTEM_RESTORE_REPLICA, table_id);

    auto [db, table] = DatabaseCatalog::instance().getDatabaseAndTable(table_id, context);
    StorageReplicatedMergeTree * storage_replicated;

    if (!table || ((storage_replicated = dynamic_cast<StorageReplicatedMergeTree*>(table.get())) == nullptr))
        throw Exception(ErrorCodes::BAD_ARGUMENTS, "There is no replicated table \"{}.{}\"",
            table_id.database_name, table_id.table_name);

    /// 0. Check if the replica needs to be restored (metadata missing).

    const zkutil::ZooKeeperPtr& zookeeper = context.getZooKeeper();

    if (zookeeper->expired())
        throw Exception(ErrorCodes::NO_ZOOKEEPER,
            "Cannot restore table metadata because ZooKeeper session has expired");

    StorageReplicatedMergeTree::Status status;
    storage_replicated->getStatus(status);

    const String& db_name = table_id.database_name;
    const String& old_table_name = table_id.table_name;

    const String& zk_root_path = status.zookeeper_path;

    if (const String replicas_zk_path = zk_root_path + "/replicas"; zookeeper->exists(replicas_zk_path))
    {
        if (const String replica = storage_replicated->getReplicaName(),
                         replica_zk_path = replicas_zk_path + "/" + replica;
            zookeeper->exists(replica_zk_path))
        {
            throw Exception(ErrorCodes::ILLEGAL_TYPE_OF_ARGUMENT,
                "The metadata for {}.{} (replica {}) is present at {} -- nothing to restore",
                db_name, old_table_name, replica, replica_zk_path);
        }

        Strings replicas_present;
        zookeeper->tryGetChildren(replicas_zk_path, replicas_present);

        if (!replicas_present.empty()) // at least one table has valid metadata in zk
        {
            LOG_DEBUG(log, "At least one replica is present, restoring state from it");

            executeQuery(fmt::format("DETACH TABLE IF EXISTS {0}.{1}", db_name, old_table_name), context, true);
            executeQuery(fmt::format("ATTACH TABLE IF NOT EXISTS {0}.{1}", db_name, old_table_name), context, true);
            return;
        }

        LOG_DEBUG(log, "Replicas path is empty");
    }

    const std::hash<String> table_name_hash;
    const String new_table_name = fmt::format("{}_tmp_{}", old_table_name, table_name_hash(old_table_name));

    LOG_DEBUG(log, "Started restoring {}.{}, zk root path at {}", db_name, old_table_name, zk_root_path);

    /// 1.
    /// If the server failed after this step, the old temporary table won't be lost in mem so the query re-run could
    /// succeed (need of IF NOT EXISTS).
    executeQuery(fmt::format("CREATE TABLE IF NOT EXISTS {0}.{1} AS {0}.{2}", db_name, new_table_name, old_table_name),
        context, true);

    LOG_DEBUG(log, "Created a new replicated table {}.{}", db_name, new_table_name);

    /// 2.
    executeQuery(fmt::format("SYSTEM STOP FETCHES {}.{}", db_name, old_table_name), context, true);
    LOG_DEBUG(log, "Stopped replica fetches for {}.{}", db_name, old_table_name);

    /// 3. Register parts in new table and send data to ZooKeeper.
    for (const String& part_name : movePartsToNewTableDetachedFolder(db_name, new_table_name))
        executeQuery(fmt::format("ALTER TABLE {}.{} ATTACH PART '{}'", db_name, new_table_name, part_name),
            context, true);

    LOG_DEBUG(log, "Moved and attached all parts from {0}.{1} to {0}.{2}", db_name, old_table_name, new_table_name);

    /// 4.
    executeQuery(
        fmt::format("EXCHANGE TABLES {0}.{1} AND {0}.{2}", db_name, new_table_name, old_table_name),
        context, true);

    LOG_DEBUG(log, "Renamed tables {0}.{1} <=> {0}.{2}", db_name, old_table_name, new_table_name);

    /// 5.
    executeQuery(fmt::format("DETACH TABLE {}.{}", db_name, new_table_name), context, true);
    LOG_DEBUG(log, "Detached old table {}.{}", db_name, new_table_name);

    /// 6. Delete information about the old table, so it wouldn't be attached after server restart.
    const String old_table_metadata_file = db->getObjectMetadataPath(new_table_name);

    if (auto ec = std::error_code{}; !std::filesystem::remove(old_table_metadata_file, ec))
        throw Exception(ErrorCodes::SYSTEM_ERROR, "Error removing file {}: {}",
            old_table_metadata_file, ec.message());

    LOG_DEBUG(log, "Removed old table {}.{} metadata at {}", db_name, new_table_name, old_table_metadata_file);
}

StoragePtr InterpreterSystemQuery::tryRestartReplica(const StorageID & replica, Context & system_context, bool need_ddl_guard)
=======
StoragePtr InterpreterSystemQuery::tryRestartReplica(const StorageID & replica, ContextPtr system_context, bool need_ddl_guard)
>>>>>>> adc103e3
{
    getContext()->checkAccess(AccessType::SYSTEM_RESTART_REPLICA, replica);

    auto table_ddl_guard = need_ddl_guard ? DatabaseCatalog::instance().getDDLGuard(replica.getDatabaseName(), replica.getTableName()) : nullptr;
    auto [database, table] = DatabaseCatalog::instance().tryGetDatabaseAndTable(replica, getContext());
    ASTPtr create_ast;

    /// Detach actions
    if (!table || !dynamic_cast<const StorageReplicatedMergeTree *>(table.get()))
        return nullptr;

    table->shutdown();
    {
        /// If table was already dropped by anyone, an exception will be thrown
        auto table_lock = table->lockExclusively(getContext()->getCurrentQueryId(), getContext()->getSettingsRef().lock_acquire_timeout);
        create_ast = database->getCreateTableQuery(replica.table_name, getContext());

        database->detachTable(replica.table_name);
    }
    table.reset();

    /// Attach actions
    /// getCreateTableQuery must return canonical CREATE query representation, there are no need for AST postprocessing
    auto & create = create_ast->as<ASTCreateQuery &>();
    create.attach = true;

    auto columns = InterpreterCreateQuery::getColumnsDescription(*create.columns_list->columns, system_context, true);
    auto constraints = InterpreterCreateQuery::getConstraintsDescription(create.columns_list->constraints);
    auto data_path = database->getTableDataPath(create);

    table = StorageFactory::instance().get(create,
        data_path,
        system_context,
        system_context->getGlobalContext(),
        columns,
        constraints,
        false);

    database->attachTable(replica.table_name, table, data_path);

    table->startup();
    return table;
}

void InterpreterSystemQuery::restartReplicas(ContextPtr system_context)
{
    std::vector<StorageID> replica_names;
    auto & catalog = DatabaseCatalog::instance();

    for (auto & elem : catalog.getDatabases())
    {
        DatabasePtr & database = elem.second;
        for (auto iterator = database->getTablesIterator(getContext()); iterator->isValid(); iterator->next())
        {
            if (auto table = iterator->table())
            {
                if (dynamic_cast<const StorageReplicatedMergeTree *>(table.get()))
                    replica_names.emplace_back(StorageID{iterator->databaseName(), iterator->name()});
            }
        }
    }

    if (replica_names.empty())
        return;

    TableGuards guards;
    for (const auto & name : replica_names)
        guards.emplace(UniqueTableName{name.database_name, name.table_name}, nullptr);
    for (auto & guard : guards)
        guard.second = catalog.getDDLGuard(guard.first.database_name, guard.first.table_name);

    ThreadPool pool(std::min(size_t(getNumberOfPhysicalCPUCores()), replica_names.size()));
    for (auto & replica : replica_names)
    {
        LOG_TRACE(log, "Restarting replica on {}", replica.getNameForLogs());
        pool.scheduleOrThrowOnError([&]() { tryRestartReplica(replica, system_context, false); });
    }
    pool.wait();
}

void InterpreterSystemQuery::dropReplica(ASTSystemQuery & query)
{
    if (query.replica.empty())
        throw Exception("Replica name is empty", ErrorCodes::BAD_ARGUMENTS);

    if (!table_id.empty())
    {
        getContext()->checkAccess(AccessType::SYSTEM_DROP_REPLICA, table_id);
        StoragePtr table = DatabaseCatalog::instance().getTable(table_id, getContext());

        if (!dropReplicaImpl(query, table))
            throw Exception("Table " + table_id.getNameForLogs() + " is not replicated", ErrorCodes::BAD_ARGUMENTS);
    }
    else if (!query.database.empty())
    {
        getContext()->checkAccess(AccessType::SYSTEM_DROP_REPLICA, query.database);
        DatabasePtr database = DatabaseCatalog::instance().getDatabase(query.database);
        for (auto iterator = database->getTablesIterator(getContext()); iterator->isValid(); iterator->next())
            dropReplicaImpl(query, iterator->table());
        LOG_TRACE(log, "Dropped replica {} from database {}", query.replica, backQuoteIfNeed(database->getDatabaseName()));
    }
    else if (query.is_drop_whole_replica)
    {
        getContext()->checkAccess(AccessType::SYSTEM_DROP_REPLICA);
        auto databases = DatabaseCatalog::instance().getDatabases();

        for (auto & elem : databases)
        {
            DatabasePtr & database = elem.second;
            for (auto iterator = database->getTablesIterator(getContext()); iterator->isValid(); iterator->next())
                dropReplicaImpl(query, iterator->table());
            LOG_TRACE(log, "Dropped replica {} from database {}", query.replica, backQuoteIfNeed(database->getDatabaseName()));
        }
    }
    else if (!query.replica_zk_path.empty())
    {
        getContext()->checkAccess(AccessType::SYSTEM_DROP_REPLICA);
        auto remote_replica_path = query.replica_zk_path  + "/replicas/" + query.replica;

        /// This check is actually redundant, but it may prevent from some user mistakes
        for (auto & elem : DatabaseCatalog::instance().getDatabases())
        {
            DatabasePtr & database = elem.second;
            for (auto iterator = database->getTablesIterator(getContext()); iterator->isValid(); iterator->next())
            {
                if (auto * storage_replicated = dynamic_cast<StorageReplicatedMergeTree *>(iterator->table().get()))
                {
                    StorageReplicatedMergeTree::Status status;
                    storage_replicated->getStatus(status);
                    if (status.zookeeper_path == query.replica_zk_path)
                        throw Exception("There is a local table " + storage_replicated->getStorageID().getNameForLogs() +
                                        ", which has the same table path in ZooKeeper. Please check the path in query. "
                                        "If you want to drop replica of this table, use `DROP TABLE` "
                                        "or `SYSTEM DROP REPLICA 'name' FROM db.table`", ErrorCodes::TABLE_WAS_NOT_DROPPED);
                }
            }
        }

        auto zookeeper = getContext()->getZooKeeper();

        bool looks_like_table_path = zookeeper->exists(query.replica_zk_path + "/replicas") ||
                                     zookeeper->exists(query.replica_zk_path + "/dropped");
        if (!looks_like_table_path)
            throw Exception("Specified path " + query.replica_zk_path + " does not look like a table path",
                            ErrorCodes::TABLE_WAS_NOT_DROPPED);

        if (zookeeper->exists(remote_replica_path + "/is_active"))
            throw Exception("Can't remove replica: " + query.replica + ", because it's active",
                ErrorCodes::TABLE_WAS_NOT_DROPPED);

        StorageReplicatedMergeTree::dropReplica(zookeeper, query.replica_zk_path, query.replica, log);
        LOG_INFO(log, "Dropped replica {}", remote_replica_path);
    }
    else
        throw Exception("Invalid query", ErrorCodes::LOGICAL_ERROR);
}

bool InterpreterSystemQuery::dropReplicaImpl(ASTSystemQuery & query, const StoragePtr & table)
{
    auto * storage_replicated = dynamic_cast<StorageReplicatedMergeTree *>(table.get());
    if (!storage_replicated)
        return false;

    StorageReplicatedMergeTree::Status status;
    auto zookeeper = getContext()->getZooKeeper();
    storage_replicated->getStatus(status);

    /// Do not allow to drop local replicas and active remote replicas
    if (query.replica == status.replica_name)
        throw Exception("We can't drop local replica, please use `DROP TABLE` "
                        "if you want to clean the data and drop this replica", ErrorCodes::TABLE_WAS_NOT_DROPPED);

    /// NOTE it's not atomic: replica may become active after this check, but before dropReplica(...)
    /// However, the main usecase is to drop dead replica, which cannot become active.
    /// This check prevents only from accidental drop of some other replica.
    if (zookeeper->exists(status.zookeeper_path + "/replicas/" + query.replica + "/is_active"))
        throw Exception("Can't drop replica: " + query.replica + ", because it's active",
                        ErrorCodes::TABLE_WAS_NOT_DROPPED);

    storage_replicated->dropReplica(zookeeper, status.zookeeper_path, query.replica, log);
    LOG_TRACE(log, "Dropped replica {} of {}", query.replica, table->getStorageID().getNameForLogs());

    return true;
}

void InterpreterSystemQuery::syncReplica(ASTSystemQuery &)
{
    getContext()->checkAccess(AccessType::SYSTEM_SYNC_REPLICA, table_id);
    StoragePtr table = DatabaseCatalog::instance().getTable(table_id, getContext());

    if (auto * storage_replicated = dynamic_cast<StorageReplicatedMergeTree *>(table.get()))
    {
        LOG_TRACE(log, "Synchronizing entries in replica's queue with table's log and waiting for it to become empty");
        if (!storage_replicated->waitForShrinkingQueueSize(0, getContext()->getSettingsRef().receive_timeout.totalMilliseconds()))
        {
            LOG_ERROR(log, "SYNC REPLICA {}: Timed out!", table_id.getNameForLogs());
            throw Exception(
                    "SYNC REPLICA " + table_id.getNameForLogs() + ": command timed out! "
                    "See the 'receive_timeout' setting", ErrorCodes::TIMEOUT_EXCEEDED);
        }
        LOG_TRACE(log, "SYNC REPLICA {}: OK", table_id.getNameForLogs());
    }
    else
        throw Exception("Table " + table_id.getNameForLogs() + " is not replicated", ErrorCodes::BAD_ARGUMENTS);
}

void InterpreterSystemQuery::flushDistributed(ASTSystemQuery &)
{
    getContext()->checkAccess(AccessType::SYSTEM_FLUSH_DISTRIBUTED, table_id);

    if (auto * storage_distributed = dynamic_cast<StorageDistributed *>(DatabaseCatalog::instance().getTable(table_id, getContext()).get()))
        storage_distributed->flushClusterNodesAllData(getContext());
    else
        throw Exception("Table " + table_id.getNameForLogs() + " is not distributed", ErrorCodes::BAD_ARGUMENTS);
}


AccessRightsElements InterpreterSystemQuery::getRequiredAccessForDDLOnCluster() const
{
    const auto & query = query_ptr->as<const ASTSystemQuery &>();
    using Type = ASTSystemQuery::Type;
    AccessRightsElements required_access;

    switch (query.type)
    {
        case Type::SHUTDOWN: [[fallthrough]];
        case Type::KILL: [[fallthrough]];
        case Type::SUSPEND:
        {
            required_access.emplace_back(AccessType::SYSTEM_SHUTDOWN);
            break;
        }
        case Type::DROP_DNS_CACHE: [[fallthrough]];
        case Type::DROP_MARK_CACHE: [[fallthrough]];
        case Type::DROP_MMAP_CACHE: [[fallthrough]];
#if USE_EMBEDDED_COMPILER
        case Type::DROP_COMPILED_EXPRESSION_CACHE: [[fallthrough]];
#endif
        case Type::DROP_UNCOMPRESSED_CACHE:
        {
            required_access.emplace_back(AccessType::SYSTEM_DROP_CACHE);
            break;
        }
        case Type::RELOAD_DICTIONARY: [[fallthrough]];
        case Type::RELOAD_DICTIONARIES: [[fallthrough]];
        case Type::RELOAD_EMBEDDED_DICTIONARIES:
        {
            required_access.emplace_back(AccessType::SYSTEM_RELOAD_DICTIONARY);
            break;
        }
        case Type::RELOAD_MODEL: [[fallthrough]];
        case Type::RELOAD_MODELS:
        {
            required_access.emplace_back(AccessType::SYSTEM_RELOAD_MODEL);
            break;
        }
        case Type::RELOAD_CONFIG:
        {
            required_access.emplace_back(AccessType::SYSTEM_RELOAD_CONFIG);
            break;
        }
        case Type::RELOAD_SYMBOLS:
        {
            required_access.emplace_back(AccessType::SYSTEM_RELOAD_SYMBOLS);
            break;
        }
        case Type::STOP_MERGES: [[fallthrough]];
        case Type::START_MERGES:
        {
            if (query.table.empty())
                required_access.emplace_back(AccessType::SYSTEM_MERGES);
            else
                required_access.emplace_back(AccessType::SYSTEM_MERGES, query.database, query.table);
            break;
        }
        case Type::STOP_TTL_MERGES: [[fallthrough]];
        case Type::START_TTL_MERGES:
        {
            if (query.table.empty())
                required_access.emplace_back(AccessType::SYSTEM_TTL_MERGES);
            else
                required_access.emplace_back(AccessType::SYSTEM_TTL_MERGES, query.database, query.table);
            break;
        }
        case Type::STOP_MOVES: [[fallthrough]];
        case Type::START_MOVES:
        {
            if (query.table.empty())
                required_access.emplace_back(AccessType::SYSTEM_MOVES);
            else
                required_access.emplace_back(AccessType::SYSTEM_MOVES, query.database, query.table);
            break;
        }
        case Type::STOP_FETCHES: [[fallthrough]];
        case Type::START_FETCHES:
        {
            if (query.table.empty())
                required_access.emplace_back(AccessType::SYSTEM_FETCHES);
            else
                required_access.emplace_back(AccessType::SYSTEM_FETCHES, query.database, query.table);
            break;
        }
        case Type::STOP_DISTRIBUTED_SENDS: [[fallthrough]];
        case Type::START_DISTRIBUTED_SENDS:
        {
            if (query.table.empty())
                required_access.emplace_back(AccessType::SYSTEM_DISTRIBUTED_SENDS);
            else
                required_access.emplace_back(AccessType::SYSTEM_DISTRIBUTED_SENDS, query.database, query.table);
            break;
        }
        case Type::STOP_REPLICATED_SENDS: [[fallthrough]];
        case Type::START_REPLICATED_SENDS:
        {
            if (query.table.empty())
                required_access.emplace_back(AccessType::SYSTEM_REPLICATED_SENDS);
            else
                required_access.emplace_back(AccessType::SYSTEM_REPLICATED_SENDS, query.database, query.table);
            break;
        }
        case Type::STOP_REPLICATION_QUEUES: [[fallthrough]];
        case Type::START_REPLICATION_QUEUES:
        {
            if (query.table.empty())
                required_access.emplace_back(AccessType::SYSTEM_REPLICATION_QUEUES);
            else
                required_access.emplace_back(AccessType::SYSTEM_REPLICATION_QUEUES, query.database, query.table);
            break;
        }
        case Type::DROP_REPLICA:
        {
            required_access.emplace_back(AccessType::SYSTEM_DROP_REPLICA, query.database, query.table);
            break;
        }
        case Type::RESTORE_REPLICA:
        {
            required_access.emplace_back(AccessType::SYSTEM_RESTORE_REPLICA, query.database, query.table);
            break;
        }
        case Type::SYNC_REPLICA:
        {
            required_access.emplace_back(AccessType::SYSTEM_SYNC_REPLICA, query.database, query.table);
            break;
        }
        case Type::RESTART_REPLICA:
        {
            required_access.emplace_back(AccessType::SYSTEM_RESTART_REPLICA, query.database, query.table);
            break;
        }
        case Type::RESTART_REPLICAS:
        {
            required_access.emplace_back(AccessType::SYSTEM_RESTART_REPLICA);
            break;
        }
        case Type::FLUSH_DISTRIBUTED:
        {
            required_access.emplace_back(AccessType::SYSTEM_FLUSH_DISTRIBUTED, query.database, query.table);
            break;
        }
        case Type::FLUSH_LOGS:
        {
            required_access.emplace_back(AccessType::SYSTEM_FLUSH_LOGS);
            break;
        }
        case Type::STOP_LISTEN_QUERIES: break;
        case Type::START_LISTEN_QUERIES: break;
        case Type::UNKNOWN: break;
        case Type::END: break;
    }
    return required_access;
}

void InterpreterSystemQuery::extendQueryLogElemImpl(QueryLogElement & elem, const ASTPtr & /*ast*/, ContextPtr) const
{
    elem.query_kind = "System";
}

}<|MERGE_RESOLUTION|>--- conflicted
+++ resolved
@@ -422,25 +422,14 @@
         {
             getContext()->checkAccess(AccessType::SYSTEM_FLUSH_LOGS);
             executeCommandsAndThrowIfError(
-<<<<<<< HEAD
-                [&] { if (auto query_log = context.getQueryLog()) query_log->flush(true); },
-                [&] { if (auto part_log = context.getPartLog("")) part_log->flush(true); },
-                [&] { if (auto query_thread_log = context.getQueryThreadLog()) query_thread_log->flush(true); },
-                [&] { if (auto trace_log = context.getTraceLog()) trace_log->flush(true); },
-                [&] { if (auto text_log = context.getTextLog()) text_log->flush(true); },
-                [&] { if (auto metric_log = context.getMetricLog()) metric_log->flush(true); },
-                [&] { if (auto asynchronous_metric_log = context.getAsynchronousMetricLog()) asynchronous_metric_log->flush(true); },
-                [&] { if (auto opentelemetry_span_log = context.getOpenTelemetrySpanLog()) opentelemetry_span_log->flush(true); }
-=======
-                    [&] () { if (auto query_log = getContext()->getQueryLog()) query_log->flush(true); },
-                    [&] () { if (auto part_log = getContext()->getPartLog("")) part_log->flush(true); },
-                    [&] () { if (auto query_thread_log = getContext()->getQueryThreadLog()) query_thread_log->flush(true); },
-                    [&] () { if (auto trace_log = getContext()->getTraceLog()) trace_log->flush(true); },
-                    [&] () { if (auto text_log = getContext()->getTextLog()) text_log->flush(true); },
-                    [&] () { if (auto metric_log = getContext()->getMetricLog()) metric_log->flush(true); },
-                    [&] () { if (auto asynchronous_metric_log = getContext()->getAsynchronousMetricLog()) asynchronous_metric_log->flush(true); },
-                    [&] () { if (auto opentelemetry_span_log = getContext()->getOpenTelemetrySpanLog()) opentelemetry_span_log->flush(true); }
->>>>>>> adc103e3
+                [&] { if (auto query_log = getContext()->getQueryLog()) query_log->flush(true); },
+                [&] { if (auto part_log = getContext()->getPartLog("")) part_log->flush(true); },
+                [&] { if (auto query_thread_log = getContext()->getQueryThreadLog()) query_thread_log->flush(true); },
+                [&] { if (auto trace_log = getContext()->getTraceLog()) trace_log->flush(true); },
+                [&] { if (auto text_log = getContext()->getTextLog()) text_log->flush(true); },
+                [&] { if (auto metric_log = getContext()->getMetricLog()) metric_log->flush(true); },
+                [&] { if (auto asynchronous_metric_log = getContext()->getAsynchronousMetricLog()) asynchronous_metric_log->flush(true); },
+                [&] { if (auto opentelemetry_span_log = getContext()->getOpenTelemetrySpanLog()) opentelemetry_span_log->flush(true); }
             );
             break;
         }
@@ -454,13 +443,11 @@
     return BlockIO();
 }
 
-
-<<<<<<< HEAD
 Strings InterpreterSystemQuery::movePartsToNewTableDetachedFolder(const String& db_name, const String& new_table_name)
 {
     Strings parts_names;
 
-    auto new_table_ptr = DatabaseCatalog::instance().getTable({db_name, new_table_name}, context);
+    auto new_table_ptr = DatabaseCatalog::instance().getTable({db_name, new_table_name}, getContext());
     auto& storage = *static_cast<StorageReplicatedMergeTree*>(new_table_ptr.get());
 
     const auto active_parts = storage.getDataPartsVector();
@@ -497,9 +484,9 @@
      * so, if changing the latter, also change the test (test_restore_replica).
      */
 
-    context.checkAccess(AccessType::SYSTEM_RESTORE_REPLICA, table_id);
-
-    auto [db, table] = DatabaseCatalog::instance().getDatabaseAndTable(table_id, context);
+    getContext()->checkAccess(AccessType::SYSTEM_RESTORE_REPLICA, table_id);
+
+    auto [db, table] = DatabaseCatalog::instance().getDatabaseAndTable(table_id, getContext());
     StorageReplicatedMergeTree * storage_replicated;
 
     if (!table || ((storage_replicated = dynamic_cast<StorageReplicatedMergeTree*>(table.get())) == nullptr))
@@ -540,8 +527,8 @@
         {
             LOG_DEBUG(log, "At least one replica is present, restoring state from it");
 
-            executeQuery(fmt::format("DETACH TABLE IF EXISTS {0}.{1}", db_name, old_table_name), context, true);
-            executeQuery(fmt::format("ATTACH TABLE IF NOT EXISTS {0}.{1}", db_name, old_table_name), context, true);
+            executeQuery(fmt::format("DETACH TABLE IF EXISTS {0}.{1}", db_name, old_table_name), getContext(), true);
+            executeQuery(fmt::format("ATTACH TABLE IF NOT EXISTS {0}.{1}", db_name, old_table_name), getContext(), true);
             return;
         }
 
@@ -557,25 +544,25 @@
     /// If the server failed after this step, the old temporary table won't be lost in mem so the query re-run could
     /// succeed (need of IF NOT EXISTS).
     executeQuery(fmt::format("CREATE TABLE IF NOT EXISTS {0}.{1} AS {0}.{2}", db_name, new_table_name, old_table_name),
-        context, true);
+        getContext(), true);
 
     LOG_DEBUG(log, "Created a new replicated table {}.{}", db_name, new_table_name);
 
     /// 2.
-    executeQuery(fmt::format("SYSTEM STOP FETCHES {}.{}", db_name, old_table_name), context, true);
+    executeQuery(fmt::format("SYSTEM STOP FETCHES {}.{}", db_name, old_table_name), getContext(), true);
     LOG_DEBUG(log, "Stopped replica fetches for {}.{}", db_name, old_table_name);
 
     /// 3. Register parts in new table and send data to ZooKeeper.
     for (const String& part_name : movePartsToNewTableDetachedFolder(db_name, new_table_name))
         executeQuery(fmt::format("ALTER TABLE {}.{} ATTACH PART '{}'", db_name, new_table_name, part_name),
-            context, true);
+            getContext(), true);
 
     LOG_DEBUG(log, "Moved and attached all parts from {0}.{1} to {0}.{2}", db_name, old_table_name, new_table_name);
 
     /// 4.
     executeQuery(
         fmt::format("EXCHANGE TABLES {0}.{1} AND {0}.{2}", db_name, new_table_name, old_table_name),
-        context, true);
+        getContext(), true);
 
     LOG_DEBUG(log, "Renamed tables {0}.{1} <=> {0}.{2}", db_name, old_table_name, new_table_name);
 
@@ -593,10 +580,7 @@
     LOG_DEBUG(log, "Removed old table {}.{} metadata at {}", db_name, new_table_name, old_table_metadata_file);
 }
 
-StoragePtr InterpreterSystemQuery::tryRestartReplica(const StorageID & replica, Context & system_context, bool need_ddl_guard)
-=======
 StoragePtr InterpreterSystemQuery::tryRestartReplica(const StorageID & replica, ContextPtr system_context, bool need_ddl_guard)
->>>>>>> adc103e3
 {
     getContext()->checkAccess(AccessType::SYSTEM_RESTART_REPLICA, replica);
 
