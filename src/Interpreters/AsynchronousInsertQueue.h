--- conflicted
+++ resolved
@@ -73,12 +73,8 @@
         public:
             const String bytes;
             const String query_id;
-<<<<<<< HEAD
             MemoryTracker * const user_memory_tracker;
-            const std::chrono::time_point<std::chrono::system_clock> create_time;
-=======
             std::chrono::time_point<std::chrono::system_clock> create_time;
->>>>>>> 5c7b03a5
 
             Entry(String && bytes_, String && query_id_, MemoryTracker * user_memory_tracker_);
 
@@ -95,7 +91,6 @@
             std::exception_ptr exception;
         };
 
-<<<<<<< HEAD
         ~InsertData()
         {
             auto it = entries.begin();
@@ -108,11 +103,9 @@
                 it = entries.erase(it);
             }
         }
-=======
         explicit InsertData(std::chrono::steady_clock::time_point now)
             : first_update(now)
         {}
->>>>>>> 5c7b03a5
 
         using EntryPtr = std::shared_ptr<Entry>;
 
