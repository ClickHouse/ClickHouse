--- conflicted
+++ resolved
@@ -224,15 +224,7 @@
         if (res_columns[i] == nullptr || isColumnConst(*res_columns[i]))
             continue;
 
-<<<<<<< HEAD
-        /// Small hack. Currently sparse serialization is not supported with Arrays.
-        if (res_columns[i]->isSparse())
-            continue;
-
-        auto serialization = available_column->type->getSerialization(*available_column->type->getSerializationInfo(*res_columns[i]));
-=======
-        auto serialization = IDataType::getSerialization(*available_column);
->>>>>>> 209cfd42
+        auto serialization = available_column->type->getSerialization(*available_column->type->getSerializationInfo(*res_columns[i]));/91309
         serialization->enumerateStreams([&](const auto & subpath)
         {
             if (subpath.empty() || subpath.back().type != ISerialization::Substream::ArraySizes)
@@ -360,11 +352,7 @@
             num_dimensions = getNumberOfDimensions(*array_type);
             current_offsets.resize(num_dimensions);
 
-<<<<<<< HEAD
-            SerializationPtr serialization = IDataType::getSerialization(*requested_column);
-=======
             auto serialization = IDataType::getSerialization(*requested_column);
->>>>>>> 209cfd42
             serialization->enumerateStreams([&](const auto & subpath)
             {
                 if (subpath.empty() || subpath.back().type != ISerialization::Substream::ArraySizes)
@@ -394,11 +382,7 @@
         if (!current_offsets.empty())
         {
             Names tuple_elements;
-<<<<<<< HEAD
-            SerializationPtr serialization = IDataType::getSerialization(*requested_column);
-=======
             auto serialization = IDataType::getSerialization(*requested_column);
->>>>>>> 209cfd42
 
             /// For Nested columns collect names of tuple elements and skip them while getting the base type of array.
             IDataType::forEachSubcolumn([&](const auto & path, const auto &, const auto &)
