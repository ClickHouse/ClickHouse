#include <Interpreters/DDLWorker.h>
#include <Parsers/ASTAlterQuery.h>
#include <Parsers/ASTDropQuery.h>
#include <Parsers/ASTOptimizeQuery.h>
#include <Parsers/ASTQueryWithOnCluster.h>
#include <Parsers/ASTQueryWithTableAndOutput.h>
#include <Parsers/ParserQuery.h>
#include <Parsers/parseQuery.h>
#include <Parsers/queryToString.h>
#include <IO/WriteHelpers.h>
#include <IO/ReadHelpers.h>
#include <IO/Operators.h>
#include <IO/ReadBufferFromString.h>
#include <Storages/IStorage.h>
#include <Storages/StorageDistributed.h>
#include <DataStreams/IBlockInputStream.h>
#include <Interpreters/executeQuery.h>
#include <Interpreters/Cluster.h>
#include <Interpreters/AddDefaultDatabaseVisitor.h>
#include <Interpreters/Context.h>
#include <Access/AccessRightsElement.h>
#include <Access/ContextAccess.h>
#include <Common/DNSResolver.h>
#include <Common/Macros.h>
#include <common/getFQDNOrHostName.h>
#include <Common/setThreadName.h>
#include <Common/Stopwatch.h>
#include <Common/randomSeed.h>
#include <Common/ZooKeeper/ZooKeeper.h>
#include <Common/ZooKeeper/KeeperException.h>
#include <Common/isLocalAddress.h>
#include <Common/quoteString.h>
#include <DataTypes/DataTypesNumber.h>
#include <DataTypes/DataTypeString.h>
#include <DataTypes/DataTypeArray.h>
#include <Columns/ColumnsNumber.h>
#include <Columns/ColumnString.h>
#include <Columns/ColumnArray.h>
#include <Storages/StorageReplicatedMergeTree.h>
#include <Poco/Timestamp.h>
#include <common/sleep.h>
#include <random>
#include <pcg_random.hpp>
#include <Poco/Net/NetException.h>


namespace DB
{

namespace ErrorCodes
{
    extern const int NOT_IMPLEMENTED;
    extern const int LOGICAL_ERROR;
    extern const int UNKNOWN_FORMAT_VERSION;
    extern const int INCONSISTENT_CLUSTER_DEFINITION;
    extern const int TIMEOUT_EXCEEDED;
    extern const int UNKNOWN_TYPE_OF_QUERY;
    extern const int UNFINISHED;
    extern const int QUERY_IS_PROHIBITED;
}


namespace
{

struct HostID
{
    String host_name;
    UInt16 port;

    HostID() = default;

    explicit HostID(const Cluster::Address & address)
    : host_name(address.host_name), port(address.port) {}

    static HostID fromString(const String & host_port_str)
    {
        HostID res;
        std::tie(res.host_name, res.port) = Cluster::Address::fromString(host_port_str);
        return res;
    }

    String toString() const
    {
        return Cluster::Address::toString(host_name, port);
    }

    String readableString() const
    {
        return host_name + ":" + DB::toString(port);
    }

    bool isLocalAddress(UInt16 clickhouse_port) const
    {
        try
        {
            return DB::isLocalAddress(DNSResolver::instance().resolveAddress(host_name, port), clickhouse_port);
        }
        catch (const Poco::Net::NetException &)
        {
            /// Avoid "Host not found" exceptions
            return false;
        }
    }

    static String applyToString(const HostID & host_id)
    {
        return host_id.toString();
    }
};

}


struct DDLLogEntry
{
    String query;
    std::vector<HostID> hosts;
    String initiator; // optional

    static constexpr int CURRENT_VERSION = 1;

    String toString()
    {
        WriteBufferFromOwnString wb;

        Strings host_id_strings(hosts.size());
        std::transform(hosts.begin(), hosts.end(), host_id_strings.begin(), HostID::applyToString);

        auto version = CURRENT_VERSION;
        wb << "version: " << version << "\n";
        wb << "query: " << escape << query << "\n";
        wb << "hosts: " << host_id_strings << "\n";
        wb << "initiator: " << initiator << "\n";

        return wb.str();
    }

    void parse(const String & data)
    {
        ReadBufferFromString rb(data);

        int version;
        rb >> "version: " >> version >> "\n";

        if (version != CURRENT_VERSION)
            throw Exception("Unknown DDLLogEntry format version: " + DB::toString(version), ErrorCodes::UNKNOWN_FORMAT_VERSION);

        Strings host_id_strings;
        rb >> "query: " >> escape >> query >> "\n";
        rb >> "hosts: " >> host_id_strings >> "\n";

        if (!rb.eof())
            rb >> "initiator: " >> initiator >> "\n";
        else
            initiator.clear();

        assertEOF(rb);

        hosts.resize(host_id_strings.size());
        std::transform(host_id_strings.begin(), host_id_strings.end(), hosts.begin(), HostID::fromString);
    }
};


struct DDLTask
{
    /// Stages of task lifetime correspond ordering of these data fields:

    /// Stage 1: parse entry
    String entry_name;
    String entry_path;
    DDLLogEntry entry;

    /// Stage 2: resolve host_id and check that
    HostID host_id;
    String host_id_str;

    /// Stage 3.1: parse query
    ASTPtr query;
    ASTQueryWithOnCluster * query_on_cluster = nullptr;

    /// Stage 3.2: check cluster and find the host in cluster
    String cluster_name;
    ClusterPtr cluster;
    Cluster::Address address_in_cluster;
    size_t host_shard_num;
    size_t host_replica_num;

    /// Stage 3.3: execute query
    ExecutionStatus execution_status;
    bool was_executed = false;

    /// Stage 4: commit results to ZooKeeper
};


namespace
{

/** Caveats: usage of locks in ZooKeeper is incorrect in 99% of cases,
  *  and highlights your poor understanding of distributed systems.
  *
  * It's only correct if all the operations that are performed under lock
  *  are atomically checking that the lock still holds
  *  or if we ensure that these operations will be undone if lock is lost
  *  (due to ZooKeeper session loss) that's very difficult to achieve.
  *
  * It's Ok if every operation that we perform under lock is actually operation in ZooKeeper.
  *
  * In 1% of cases when you can correctly use Lock, the logic is complex enough, so you don't need this class.
  *
  * TLDR: Don't use this code.
  * We only have a few cases of it's usage and it will be removed.
  */
class ZooKeeperLock
{
public:
    /// lock_prefix - path where the ephemeral lock node will be created
    /// lock_name - the name of the ephemeral lock node
    ZooKeeperLock(
        const zkutil::ZooKeeperPtr & zookeeper_,
        const std::string & lock_prefix_,
        const std::string & lock_name_,
        const std::string & lock_message_ = "")
    :
        zookeeper(zookeeper_),
        lock_path(lock_prefix_ + "/" + lock_name_),
        lock_message(lock_message_),
        log(&Poco::Logger::get("zkutil::Lock"))
    {
        zookeeper->createIfNotExists(lock_prefix_, "");
    }

    ~ZooKeeperLock()
    {
        try
        {
            unlock();
        }
        catch (...)
        {
            DB::tryLogCurrentException(__PRETTY_FUNCTION__);
        }
    }

    void unlock()
    {
        Coordination::Stat stat;
        std::string dummy;
        bool result = zookeeper->tryGet(lock_path, dummy, &stat);

        if (result && stat.ephemeralOwner == zookeeper->getClientID())
            zookeeper->remove(lock_path, -1);
        else
            LOG_WARNING(log, "Lock is lost. It is normal if session was expired. Path: {}/{}", lock_path, lock_message);
    }

    bool tryLock()
    {
        std::string dummy;
        Coordination::Error code = zookeeper->tryCreate(lock_path, lock_message, zkutil::CreateMode::Ephemeral, dummy);

        if (code == Coordination::Error::ZNODEEXISTS)
        {
            return false;
        }
        else if (code == Coordination::Error::ZOK)
        {
            return true;
        }
        else
        {
            throw Coordination::Exception(code);
        }
    }

private:
    zkutil::ZooKeeperPtr zookeeper;

    std::string lock_path;
    std::string lock_message;
    Poco::Logger * log;

};

std::unique_ptr<ZooKeeperLock> createSimpleZooKeeperLock(
    const zkutil::ZooKeeperPtr & zookeeper, const String & lock_prefix, const String & lock_name, const String & lock_message)
{
    return std::make_unique<ZooKeeperLock>(zookeeper, lock_prefix, lock_name, lock_message);
}

}


static bool isSupportedAlterType(int type)
{
    static const std::unordered_set<int> unsupported_alter_types{
        ASTAlterCommand::ATTACH_PARTITION,
        ASTAlterCommand::REPLACE_PARTITION,
        ASTAlterCommand::FETCH_PARTITION,
        ASTAlterCommand::FREEZE_PARTITION,
        ASTAlterCommand::FREEZE_ALL,
        ASTAlterCommand::NO_TYPE,
    };

    return unsupported_alter_types.count(type) == 0;
}


DDLWorker::DDLWorker(const std::string & zk_root_dir, Context & context_, const Poco::Util::AbstractConfiguration * config, const String & prefix)
    : context(context_), log(&Poco::Logger::get("DDLWorker"))
{
    queue_dir = zk_root_dir;
    if (queue_dir.back() == '/')
        queue_dir.resize(queue_dir.size() - 1);

    if (config)
    {
        task_max_lifetime = config->getUInt64(prefix + ".task_max_lifetime", static_cast<UInt64>(task_max_lifetime));
        cleanup_delay_period = config->getUInt64(prefix + ".cleanup_delay_period", static_cast<UInt64>(cleanup_delay_period));
        max_tasks_in_queue = std::max<UInt64>(1, config->getUInt64(prefix + ".max_tasks_in_queue", max_tasks_in_queue));

        if (config->has(prefix + ".profile"))
            context.setSetting("profile", config->getString(prefix + ".profile"));
    }

    if (context.getSettingsRef().readonly)
    {
        LOG_WARNING(log, "Distributed DDL worker is run with readonly settings, it will not be able to execute DDL queries Set appropriate system_profile or distributed_ddl.profile to fix this.");
    }

    host_fqdn = getFQDNOrHostName();
    host_fqdn_id = Cluster::Address::toString(host_fqdn, context.getTCPPort());

    main_thread = ThreadFromGlobalPool(&DDLWorker::runMainThread, this);
    cleanup_thread = ThreadFromGlobalPool(&DDLWorker::runCleanupThread, this);
}


DDLWorker::~DDLWorker()
{
    stop_flag = true;
    queue_updated_event->set();
    cleanup_event->set();
    main_thread.join();
    cleanup_thread.join();
}


DDLWorker::ZooKeeperPtr DDLWorker::tryGetZooKeeper() const
{
    std::lock_guard lock(zookeeper_mutex);
    return current_zookeeper;
}

DDLWorker::ZooKeeperPtr DDLWorker::getAndSetZooKeeper()
{
    std::lock_guard lock(zookeeper_mutex);

    if (!current_zookeeper || current_zookeeper->expired())
        current_zookeeper = context.getZooKeeper();

    return current_zookeeper;
}


bool DDLWorker::initAndCheckTask(const String & entry_name, String & out_reason, const ZooKeeperPtr & zookeeper)
{
    String node_data;
    String entry_path = queue_dir + "/" + entry_name;

    if (!zookeeper->tryGet(entry_path, node_data))
    {
        /// It is Ok that node could be deleted just now. It means that there are no current host in node's host list.
        out_reason = "The task was deleted";
        return false;
    }

    auto task = std::make_unique<DDLTask>();
    task->entry_name = entry_name;
    task->entry_path = entry_path;

    try
    {
        task->entry.parse(node_data);
    }
    catch (...)
    {
        /// What should we do if we even cannot parse host name and therefore cannot properly submit execution status?
        /// We can try to create fail node using FQDN if it equal to host name in cluster config attempt will be successful.
        /// Otherwise, that node will be ignored by DDLQueryStatusInputStream.

        tryLogCurrentException(log, "Cannot parse DDL task " + entry_name + ", will try to send error status");

        String status = ExecutionStatus::fromCurrentException().serializeText();
        try
        {
            createStatusDirs(entry_path, zookeeper);
            zookeeper->tryCreate(entry_path + "/finished/" + host_fqdn_id, status, zkutil::CreateMode::Persistent);
        }
        catch (...)
        {
            tryLogCurrentException(log, "Can't report the task has invalid format");
        }

        out_reason = "Incorrect task format";
        return false;
    }

    bool host_in_hostlist = false;
    for (const HostID & host : task->entry.hosts)
    {
        auto maybe_secure_port = context.getTCPPortSecure();

        /// The port is considered local if it matches TCP or TCP secure port that the server is listening.
        bool is_local_port = (maybe_secure_port && host.isLocalAddress(*maybe_secure_port))
            || host.isLocalAddress(context.getTCPPort());

        if (!is_local_port)
            continue;

        if (host_in_hostlist)
        {
            /// This check could be slow a little bit
            LOG_WARNING(log, "There are two the same ClickHouse instances in task {}: {} and {}. Will use the first one only.", entry_name, task->host_id.readableString(), host.readableString());
        }
        else
        {
            host_in_hostlist = true;
            task->host_id = host;
            task->host_id_str = host.toString();
        }
    }

    if (host_in_hostlist)
        current_task = std::move(task);
    else
        out_reason = "There is no a local address in host list";

    return host_in_hostlist;
}


static void filterAndSortQueueNodes(Strings & all_nodes)
{
    all_nodes.erase(std::remove_if(all_nodes.begin(), all_nodes.end(), [] (const String & s) { return !startsWith(s, "query-"); }), all_nodes.end());
    std::sort(all_nodes.begin(), all_nodes.end());
}


void DDLWorker::processTasks()
{
    LOG_DEBUG(log, "Processing tasks");
    auto zookeeper = tryGetZooKeeper();

    Strings queue_nodes = zookeeper->getChildren(queue_dir, nullptr, queue_updated_event);
    filterAndSortQueueNodes(queue_nodes);
    if (queue_nodes.empty())
        return;

    bool server_startup = last_processed_task_name.empty();

    auto begin_node = server_startup
        ? queue_nodes.begin()
        : std::upper_bound(queue_nodes.begin(), queue_nodes.end(), last_processed_task_name);

    for (auto it = begin_node; it != queue_nodes.end(); ++it)
    {
        String entry_name = *it;

        if (current_task)
        {
            if (current_task->entry_name == entry_name)
            {
                LOG_INFO(log, "Trying to process task {} again", entry_name);
            }
            else
            {
                LOG_INFO(log, "Task {} was deleted from ZooKeeper before current host committed it", current_task->entry_name);
                current_task = nullptr;
            }
        }

        if (!current_task)
        {
            String reason;
            if (!initAndCheckTask(entry_name, reason, zookeeper))
            {
                LOG_DEBUG(log, "Will not execute task {}: {}", entry_name, reason);
                last_processed_task_name = entry_name;
                continue;
            }
        }

        DDLTask & task = *current_task;

        bool already_processed = zookeeper->exists(task.entry_path + "/finished/" + task.host_id_str);
        if (!server_startup && !task.was_executed && already_processed)
        {
            throw Exception(
                "Server expects that DDL task " + task.entry_name + " should be processed, but it was already processed according to ZK",
                ErrorCodes::LOGICAL_ERROR);
        }

        if (!already_processed)
        {
            try
            {
                processTask(task, zookeeper);
            }
            catch (const Coordination::Exception & e)
            {
                if (server_startup && e.code == Coordination::Error::ZNONODE)
                {
                    LOG_WARNING(log, "ZooKeeper NONODE error during startup. Ignoring entry {} ({}) : {}", task.entry_name, task.entry.query, getCurrentExceptionMessage(true));
                }
                else
                {
                     throw;
                }
            }
            catch (...)
            {
                LOG_WARNING(log, "An error occurred while processing task {} ({}) : {}", task.entry_name, task.entry.query, getCurrentExceptionMessage(true));
                throw;
            }
        }
        else
        {
            LOG_DEBUG(log, "Task {} ({}) has been already processed", task.entry_name, task.entry.query);
        }

        last_processed_task_name = task.entry_name;
        current_task.reset();

        if (stop_flag)
            break;
    }
}


/// Parses query and resolves cluster and host in cluster
void DDLWorker::parseQueryAndResolveHost(DDLTask & task)
{
    {
        const char * begin = task.entry.query.data();
        const char * end = begin + task.entry.query.size();

        ParserQuery parser_query(end);
        String description;
        task.query = parseQuery(parser_query, begin, end, description, 0, context.getSettingsRef().max_parser_depth);
    }

    // XXX: serious design flaw since `ASTQueryWithOnCluster` is not inherited from `IAST`!
    if (!task.query || !(task.query_on_cluster = dynamic_cast<ASTQueryWithOnCluster *>(task.query.get())))
        throw Exception("Received unknown DDL query", ErrorCodes::UNKNOWN_TYPE_OF_QUERY);

    task.cluster_name = task.query_on_cluster->cluster;
    task.cluster = context.tryGetCluster(task.cluster_name);
    if (!task.cluster)
    {
        throw Exception("DDL task " + task.entry_name + " contains current host " + task.host_id.readableString()
            + " in cluster " + task.cluster_name + ", but there are no such cluster here.", ErrorCodes::INCONSISTENT_CLUSTER_DEFINITION);
    }

    /// Try to find host from task host list in cluster
    /// At the first, try find exact match (host name and ports should be literally equal)
    /// If the attempt fails, try find it resolving host name of each instance
    const auto & shards = task.cluster->getShardsAddresses();

    bool found_exact_match = false;
    String default_database;
    for (size_t shard_num = 0; shard_num < shards.size(); ++shard_num)
    {
        for (size_t replica_num = 0; replica_num < shards[shard_num].size(); ++replica_num)
        {
            const Cluster::Address & address = shards[shard_num][replica_num];

            if (address.host_name == task.host_id.host_name && address.port == task.host_id.port)
            {
                if (found_exact_match)
                {
                    if (default_database == address.default_database)
                    {
                        throw Exception(
                            "There are two exactly the same ClickHouse instances " + address.readableString() + " in cluster "
                                + task.cluster_name,
                            ErrorCodes::INCONSISTENT_CLUSTER_DEFINITION);
                    }
                    else
                    {
                        /* Circular replication is used.
                         * It is when every physical node contains
                         * replicas of different shards of the same table.
                         * To distinguish one replica from another on the same node,
                         * every shard is placed into separate database.
                         * */
                        is_circular_replicated = true;
                        auto * query_with_table = dynamic_cast<ASTQueryWithTableAndOutput *>(task.query.get());
                        if (!query_with_table || query_with_table->database.empty())
                        {
                            throw Exception(
                                "For a distributed DDL on circular replicated cluster its table name must be qualified by database name.",
                                ErrorCodes::INCONSISTENT_CLUSTER_DEFINITION);
                        }
                        if (default_database == query_with_table->database)
                            return;
                    }
                }
                found_exact_match = true;
                task.host_shard_num = shard_num;
                task.host_replica_num = replica_num;
                task.address_in_cluster = address;
                default_database = address.default_database;
            }
        }
    }

    if (found_exact_match)
        return;

    LOG_WARNING(log, "Not found the exact match of host {} from task {} in cluster {} definition. Will try to find it using host name resolving.", task.host_id.readableString(), task.entry_name, task.cluster_name);

    bool found_via_resolving = false;
    for (size_t shard_num = 0; shard_num < shards.size(); ++shard_num)
    {
        for (size_t replica_num = 0; replica_num < shards[shard_num].size(); ++replica_num)
        {
            const Cluster::Address & address = shards[shard_num][replica_num];

            if (auto resolved = address.getResolvedAddress();
                resolved && (isLocalAddress(*resolved, context.getTCPPort())
                    || (context.getTCPPortSecure() && isLocalAddress(*resolved, *context.getTCPPortSecure()))))
            {
                if (found_via_resolving)
                {
                    throw Exception("There are two the same ClickHouse instances in cluster " + task.cluster_name + " : "
                        + task.address_in_cluster.readableString() + " and " + address.readableString(), ErrorCodes::INCONSISTENT_CLUSTER_DEFINITION);
                }
                else
                {
                    found_via_resolving = true;
                    task.host_shard_num = shard_num;
                    task.host_replica_num = replica_num;
                    task.address_in_cluster = address;
                }
            }
        }
    }

    if (!found_via_resolving)
    {
        throw Exception("Not found host " + task.host_id.readableString() + " in definition of cluster " + task.cluster_name,
                        ErrorCodes::INCONSISTENT_CLUSTER_DEFINITION);
    }
    else
    {
        LOG_INFO(log, "Resolved host {} from task {} as host {} in definition of cluster {}", task.host_id.readableString(), task.entry_name, task.address_in_cluster.readableString(), task.cluster_name);
    }
}


bool DDLWorker::tryExecuteQuery(const String & query, const DDLTask & task, ExecutionStatus & status)
{
    /// Add special comment at the start of query to easily identify DDL-produced queries in query_log
    String query_prefix = "/* ddl_entry=" + task.entry_name + " */ ";
    String query_to_execute = query_prefix + query;

    ReadBufferFromString istr(query_to_execute);
    String dummy_string;
    WriteBufferFromString ostr(dummy_string);

    try
    {
        current_context = std::make_unique<Context>(context);
        current_context->getClientInfo().query_kind = ClientInfo::QueryKind::SECONDARY_QUERY;
        current_context->setCurrentQueryId(""); // generate random query_id
        executeQuery(istr, ostr, false, *current_context, {});
    }
    catch (...)
    {
        status = ExecutionStatus::fromCurrentException();
        tryLogCurrentException(log, "Query " + query + " wasn't finished successfully");

        return false;
    }

    status = ExecutionStatus(0);
    LOG_DEBUG(log, "Executed query: {}", query);

    return true;
}

void DDLWorker::attachToThreadGroup()
{
    if (thread_group)
    {
        /// Put all threads to one thread pool
        CurrentThread::attachToIfDetached(thread_group);
    }
    else
    {
        CurrentThread::initializeQuery();
        thread_group = CurrentThread::getGroup();
    }
}


void DDLWorker::processTask(DDLTask & task, const ZooKeeperPtr & zookeeper)
{
    LOG_DEBUG(log, "Processing task {} ({})", task.entry_name, task.entry.query);

    String dummy;
    String active_node_path = task.entry_path + "/active/" + task.host_id_str;
    String finished_node_path = task.entry_path + "/finished/" + task.host_id_str;

    auto code = zookeeper->tryCreate(active_node_path, "", zkutil::CreateMode::Ephemeral, dummy);

    if (code == Coordination::Error::ZOK || code == Coordination::Error::ZNODEEXISTS)
    {
        // Ok
    }
    else if (code == Coordination::Error::ZNONODE)
    {
        /// There is no parent
        createStatusDirs(task.entry_path, zookeeper);
        if (Coordination::Error::ZOK != zookeeper->tryCreate(active_node_path, "", zkutil::CreateMode::Ephemeral, dummy))
            throw Coordination::Exception(code, active_node_path);
    }
    else
        throw Coordination::Exception(code, active_node_path);

    if (!task.was_executed)
    {
        try
        {
            is_circular_replicated = false;
            parseQueryAndResolveHost(task);

            ASTPtr rewritten_ast = task.query_on_cluster->getRewrittenASTWithoutOnCluster(task.address_in_cluster.default_database);
            String rewritten_query = queryToString(rewritten_ast);
            LOG_DEBUG(log, "Executing query: {}", rewritten_query);

            if (auto * query_with_table = dynamic_cast<ASTQueryWithTableAndOutput *>(rewritten_ast.get()); query_with_table)
            {
                StoragePtr storage;
                if (!query_with_table->table.empty())
                {
                    /// It's not CREATE DATABASE
                    auto table_id = context.tryResolveStorageID(*query_with_table, Context::ResolveOrdinary);
                    storage = DatabaseCatalog::instance().tryGetTable(table_id, context);
                }

                if (storage && taskShouldBeExecutedOnLeader(rewritten_ast, storage)  && !is_circular_replicated)
                    tryExecuteQueryOnLeaderReplica(task, storage, rewritten_query, task.entry_path, zookeeper);
                else
                    tryExecuteQuery(rewritten_query, task, task.execution_status);
            }
            else
                tryExecuteQuery(rewritten_query, task, task.execution_status);
        }
        catch (const Coordination::Exception &)
        {
            throw;
        }
        catch (...)
        {
            tryLogCurrentException(log, "An error occurred before execution of DDL task: ");
            task.execution_status = ExecutionStatus::fromCurrentException("An error occurred before execution");
        }

        /// We need to distinguish ZK errors occurred before and after query executing
        task.was_executed = true;
    }

    /// FIXME: if server fails right here, the task will be executed twice. We need WAL here.

    /// Delete active flag and create finish flag
    Coordination::Requests ops;
    ops.emplace_back(zkutil::makeRemoveRequest(active_node_path, -1));
    ops.emplace_back(zkutil::makeCreateRequest(finished_node_path, task.execution_status.serializeText(), zkutil::CreateMode::Persistent));
    zookeeper->multi(ops);
}


bool DDLWorker::taskShouldBeExecutedOnLeader(const ASTPtr ast_ddl, const StoragePtr storage)
{
    /// Pure DROP queries have to be executed on each node separately
    if (auto * query = ast_ddl->as<ASTDropQuery>(); query && query->kind != ASTDropQuery::Kind::Truncate)
        return false;

    if (!ast_ddl->as<ASTAlterQuery>() && !ast_ddl->as<ASTOptimizeQuery>() && !ast_ddl->as<ASTDropQuery>())
        return false;

    return storage->supportsReplication();
}

<<<<<<< HEAD
=======

void DDLWorker::checkShardConfig(const String & table, const DDLTask & task, StoragePtr storage) const
{
    const auto & shard_info = task.cluster->getShardsInfo().at(task.host_shard_num);
    bool config_is_replicated_shard = shard_info.hasInternalReplication();

    if (dynamic_cast<const StorageDistributed *>(storage.get()))
    {
        LOG_TRACE(log, "Table {} is distributed, skip checking config.", backQuote(table));
        return;
    }

    if (storage->supportsReplication() && !config_is_replicated_shard)
    {
        throw Exception("Table " + backQuote(table) + " is replicated, but shard #" + toString(task.host_shard_num + 1) +
            " isn't replicated according to its cluster definition."
            " Possibly <internal_replication>true</internal_replication> is forgotten in the cluster config.",
            ErrorCodes::INCONSISTENT_CLUSTER_DEFINITION);
    }

    if (!storage->supportsReplication() && config_is_replicated_shard)
    {
        throw Exception("Table " + backQuote(table) + " isn't replicated, but shard #" + toString(task.host_shard_num + 1) +
            " is replicated according to its cluster definition", ErrorCodes::INCONSISTENT_CLUSTER_DEFINITION);
    }
}


>>>>>>> b53c9092
bool DDLWorker::tryExecuteQueryOnLeaderReplica(
    DDLTask & task,
    StoragePtr storage,
    const String & rewritten_query,
    const String & node_path,
    const ZooKeeperPtr & zookeeper)
{
    StorageReplicatedMergeTree * replicated_storage = dynamic_cast<StorageReplicatedMergeTree *>(storage.get());

    /// If we will develop new replicated storage
    if (!replicated_storage)
        throw Exception("Storage type '" + storage->getName() + "' is not supported by distributed DDL", ErrorCodes::NOT_IMPLEMENTED);

    /// Generate unique name for shard node, it will be used to execute the query by only single host
    /// Shard node name has format 'replica_name1,replica_name2,...,replica_nameN'
    /// Where replica_name is 'replica_config_host_name:replica_port'
    auto get_shard_name = [] (const Cluster::Addresses & shard_addresses)
    {
        Strings replica_names;
        for (const Cluster::Address & address : shard_addresses)
            replica_names.emplace_back(address.readableString());
        std::sort(replica_names.begin(), replica_names.end());

        String res;
        for (auto it = replica_names.begin(); it != replica_names.end(); ++it)
            res += *it + (std::next(it) != replica_names.end() ? "," : "");

        return res;
    };

    String shard_node_name = get_shard_name(task.cluster->getShardsAddresses().at(task.host_shard_num));
    String shard_path = node_path + "/shards/" + shard_node_name;
    String is_executed_path = shard_path + "/executed";
    String tries_to_execute_path = shard_path + "/tries_to_execute";
    zookeeper->createAncestors(shard_path + "/");

    /// Node exists, or we will create or we will get an exception
    zookeeper->tryCreate(tries_to_execute_path, "0", zkutil::CreateMode::Persistent);

    static constexpr int MAX_TRIES_TO_EXECUTE = 3;

    String executed_by;

    zkutil::EventPtr event = std::make_shared<Poco::Event>();
    if (zookeeper->tryGet(is_executed_path, executed_by, nullptr, event))
    {
        LOG_DEBUG(log, "Task {} has already been executed by replica ({}) of the same shard.", task.entry_name, executed_by);
        return true;
    }

    pcg64 rng(randomSeed());

    auto lock = createSimpleZooKeeperLock(zookeeper, shard_path, "lock", task.host_id_str);

    bool executed_by_leader = false;
    while (true)
    {
        StorageReplicatedMergeTree::Status status;
        replicated_storage->getStatus(status);

        /// Any replica which is leader tries to take lock
        if (status.is_leader && lock->tryLock())
        {
            /// In replicated merge tree we can have multiple leaders. So we can
            /// be "leader", but another "leader" replica may already execute
            /// this task.
            if (zookeeper->tryGet(is_executed_path, executed_by))
            {
                LOG_DEBUG(log, "Task {} has already been executed by replica ({}) of the same shard.", task.entry_name, executed_by);
                executed_by_leader = true;
                break;
            }

            /// Doing it exclusively
            size_t counter = parse<int>(zookeeper->get(tries_to_execute_path));
            if (counter > MAX_TRIES_TO_EXECUTE)
                break;

            zookeeper->set(tries_to_execute_path, toString(counter + 1));

            /// If the leader will unexpectedly changed this method will return false
            /// and on the next iteration new leader will take lock
            if (tryExecuteQuery(rewritten_query, task, task.execution_status))
            {
                zookeeper->create(is_executed_path, task.host_id_str, zkutil::CreateMode::Persistent);
                executed_by_leader = true;
                break;
            }

            lock->unlock();
        }


        if (event->tryWait(std::uniform_int_distribution<int>(0, 1000)(rng)))
        {
            LOG_DEBUG(log, "Task {} has already been executed by replica ({}) of the same shard.", task.entry_name, zookeeper->get(is_executed_path));
            executed_by_leader = true;
            break;
        }
        else if (parse<int>(zookeeper->get(tries_to_execute_path)) > MAX_TRIES_TO_EXECUTE)
        {
            /// Nobody will try to execute query again
            break;
        }
    }

    /// Not executed by leader so was not executed at all
    if (!executed_by_leader)
    {
        task.execution_status = ExecutionStatus(ErrorCodes::NOT_IMPLEMENTED, "Cannot execute replicated DDL query");
        return false;
    }

    LOG_DEBUG(log, "Task {} has already been executed by replica ({}) of the same shard.", task.entry_name, zookeeper->get(is_executed_path));
    return true;
}


void DDLWorker::cleanupQueue(Int64 current_time_seconds, const ZooKeeperPtr & zookeeper)
{
    LOG_DEBUG(log, "Cleaning queue");

    Strings queue_nodes = zookeeper->getChildren(queue_dir);
    filterAndSortQueueNodes(queue_nodes);

    size_t num_outdated_nodes = (queue_nodes.size() > max_tasks_in_queue) ? queue_nodes.size() - max_tasks_in_queue : 0;
    auto first_non_outdated_node = queue_nodes.begin() + num_outdated_nodes;

    for (auto it = queue_nodes.cbegin(); it < queue_nodes.cend(); ++it)
    {
        if (stop_flag)
            return;

        String node_name = *it;
        String node_path = queue_dir + "/" + node_name;
        String lock_path = node_path + "/lock";

        Coordination::Stat stat;
        String dummy;

        try
        {
            /// Already deleted
            if (!zookeeper->exists(node_path, &stat))
                continue;

            /// Delete node if its lifetime is expired (according to task_max_lifetime parameter)
            constexpr UInt64 zookeeper_time_resolution = 1000;
            Int64 zookeeper_time_seconds = stat.ctime / zookeeper_time_resolution;
            bool node_lifetime_is_expired = zookeeper_time_seconds + task_max_lifetime < current_time_seconds;

            /// If too many nodes in task queue (> max_tasks_in_queue), delete oldest one
            bool node_is_outside_max_window = it < first_non_outdated_node;

            if (!node_lifetime_is_expired && !node_is_outside_max_window)
                continue;

            /// Skip if there are active nodes (it is weak guard)
            if (zookeeper->exists(node_path + "/active", &stat) && stat.numChildren > 0)
            {
                LOG_INFO(log, "Task {} should be deleted, but there are active workers. Skipping it.", node_name);
                continue;
            }

            /// Usage of the lock is not necessary now (tryRemoveRecursive correctly removes node in a presence of concurrent cleaners)
            /// But the lock will be required to implement system.distributed_ddl_queue table
            auto lock = createSimpleZooKeeperLock(zookeeper, node_path, "lock", host_fqdn_id);
            if (!lock->tryLock())
            {
                LOG_INFO(log, "Task {} should be deleted, but it is locked. Skipping it.", node_name);
                continue;
            }

            if (node_lifetime_is_expired)
                LOG_INFO(log, "Lifetime of task {} is expired, deleting it", node_name);
            else if (node_is_outside_max_window)
                LOG_INFO(log, "Task {} is outdated, deleting it", node_name);

            /// Deleting
            {
                Strings children = zookeeper->getChildren(node_path);
                for (const String & child : children)
                {
                    if (child != "lock")
                        zookeeper->tryRemoveRecursive(node_path + "/" + child);
                }

                /// Remove the lock node and its parent atomically
                Coordination::Requests ops;
                ops.emplace_back(zkutil::makeRemoveRequest(lock_path, -1));
                ops.emplace_back(zkutil::makeRemoveRequest(node_path, -1));
                zookeeper->multi(ops);
            }
        }
        catch (...)
        {
            LOG_INFO(log, "An error occurred while checking and cleaning task {} from queue: {}", node_name, getCurrentExceptionMessage(false));
        }
    }
}


/// Try to create nonexisting "status" dirs for a node
void DDLWorker::createStatusDirs(const std::string & node_path, const ZooKeeperPtr & zookeeper)
{
    Coordination::Requests ops;
    {
        Coordination::CreateRequest request;
        request.path = node_path + "/active";
        ops.emplace_back(std::make_shared<Coordination::CreateRequest>(std::move(request)));
    }
    {
        Coordination::CreateRequest request;
        request.path = node_path + "/finished";
        ops.emplace_back(std::make_shared<Coordination::CreateRequest>(std::move(request)));
    }
    Coordination::Responses responses;
    Coordination::Error code = zookeeper->tryMulti(ops, responses);
    if (code != Coordination::Error::ZOK
        && code != Coordination::Error::ZNODEEXISTS)
        throw Coordination::Exception(code);
}


String DDLWorker::enqueueQuery(DDLLogEntry & entry)
{
    if (entry.hosts.empty())
        throw Exception("Empty host list in a distributed DDL task", ErrorCodes::LOGICAL_ERROR);

    auto zookeeper = getAndSetZooKeeper();

    String query_path_prefix = queue_dir + "/query-";
    zookeeper->createAncestors(query_path_prefix);

    String node_path = zookeeper->create(query_path_prefix, entry.toString(), zkutil::CreateMode::PersistentSequential);

    /// Optional step
    try
    {
        createStatusDirs(node_path, zookeeper);
    }
    catch (...)
    {
        LOG_INFO(log, "An error occurred while creating auxiliary ZooKeeper directories in {} . They will be created later. Error : {}", node_path, getCurrentExceptionMessage(true));
    }

    return node_path;
}


void DDLWorker::runMainThread()
{
    setThreadName("DDLWorker");
    LOG_DEBUG(log, "Started DDLWorker thread");

    bool initialized = false;
    do
    {
        try
        {
            auto zookeeper = getAndSetZooKeeper();
            zookeeper->createAncestors(queue_dir + "/");
            initialized = true;
        }
        catch (const Coordination::Exception & e)
        {
            if (!Coordination::isHardwareError(e.code))
                throw;  /// A logical error.

            tryLogCurrentException(__PRETTY_FUNCTION__);

            /// Avoid busy loop when ZooKeeper is not available.
            sleepForSeconds(1);
        }
        catch (...)
        {
            tryLogCurrentException(log, "Terminating. Cannot initialize DDL queue.");
            return;
        }
    }
    while (!initialized && !stop_flag);

    while (!stop_flag)
    {
        try
        {
            attachToThreadGroup();

            cleanup_event->set();
            processTasks();

            LOG_DEBUG(log, "Waiting a watch");
            queue_updated_event->wait();
        }
        catch (const Coordination::Exception & e)
        {
            if (Coordination::isHardwareError(e.code))
            {
                LOG_DEBUG(log, "Recovering ZooKeeper session after: {}", getCurrentExceptionMessage(false));

                while (!stop_flag)
                {
                    try
                    {
                        getAndSetZooKeeper();
                        break;
                    }
                    catch (...)
                    {
                        tryLogCurrentException(__PRETTY_FUNCTION__);

                        using namespace std::chrono_literals;
                        std::this_thread::sleep_for(5s);
                    }
                }
            }
            else if (e.code == Coordination::Error::ZNONODE)
            {
                LOG_ERROR(log, "ZooKeeper error: {}", getCurrentExceptionMessage(true));
            }
            else
            {
                LOG_ERROR(log, "Unexpected ZooKeeper error: {}. Terminating.", getCurrentExceptionMessage(true));
                return;
            }
        }
        catch (...)
        {
            tryLogCurrentException(log, "Unexpected error, will terminate:");
            return;
        }
    }
}


void DDLWorker::runCleanupThread()
{
    setThreadName("DDLWorkerClnr");
    LOG_DEBUG(log, "Started DDLWorker cleanup thread");

    Int64 last_cleanup_time_seconds = 0;
    while (!stop_flag)
    {
        try
        {
            cleanup_event->wait();
            if (stop_flag)
                break;

            Int64 current_time_seconds = Poco::Timestamp().epochTime();
            if (last_cleanup_time_seconds && current_time_seconds < last_cleanup_time_seconds + cleanup_delay_period)
            {
                LOG_TRACE(log, "Too early to clean queue, will do it later.");
                continue;
            }

            auto zookeeper = tryGetZooKeeper();
            if (zookeeper->expired())
                continue;

            cleanupQueue(current_time_seconds, zookeeper);
            last_cleanup_time_seconds = current_time_seconds;
        }
        catch (...)
        {
            tryLogCurrentException(log, __PRETTY_FUNCTION__);
        }
    }
}


class DDLQueryStatusInputStream : public IBlockInputStream
{
public:

    DDLQueryStatusInputStream(const String & zk_node_path, const DDLLogEntry & entry, const Context & context_)
        : node_path(zk_node_path), context(context_), watch(CLOCK_MONOTONIC_COARSE), log(&Poco::Logger::get("DDLQueryStatusInputStream"))
    {
        sample = Block{
            {std::make_shared<DataTypeString>(),    "host"},
            {std::make_shared<DataTypeUInt16>(),    "port"},
            {std::make_shared<DataTypeInt64>(),     "status"},
            {std::make_shared<DataTypeString>(),    "error"},
            {std::make_shared<DataTypeUInt64>(),    "num_hosts_remaining"},
            {std::make_shared<DataTypeUInt64>(),    "num_hosts_active"},
        };

        for (const HostID & host: entry.hosts)
            waiting_hosts.emplace(host.toString());

        addTotalRowsApprox(entry.hosts.size());

        timeout_seconds = context.getSettingsRef().distributed_ddl_task_timeout;
    }

    String getName() const override
    {
        return "DDLQueryStatusInputStream";
    }

    Block getHeader() const override { return sample; }

    Block readImpl() override
    {
        Block res;
        if (num_hosts_finished >= waiting_hosts.size())
        {
            if (first_exception)
                throw Exception(*first_exception);

            return res;
        }

        auto zookeeper = context.getZooKeeper();
        size_t try_number = 0;

        while (res.rows() == 0)
        {
            if (isCancelled())
            {
                if (first_exception)
                    throw Exception(*first_exception);

                return res;
            }

            if (timeout_seconds >= 0 && watch.elapsedSeconds() > timeout_seconds)
            {
                size_t num_unfinished_hosts = waiting_hosts.size() - num_hosts_finished;
                size_t num_active_hosts = current_active_hosts.size();

                std::stringstream msg;
                msg << "Watching task " << node_path << " is executing longer than distributed_ddl_task_timeout"
                    << " (=" << timeout_seconds << ") seconds."
                    << " There are " << num_unfinished_hosts << " unfinished hosts"
                    << " (" << num_active_hosts << " of them are currently active)"
                    << ", they are going to execute the query in background";

                throw Exception(msg.str(), ErrorCodes::TIMEOUT_EXCEEDED);
            }

            if (num_hosts_finished != 0 || try_number != 0)
            {
                auto current_sleep_for = std::chrono::milliseconds(std::min(static_cast<size_t>(1000), 50 * (try_number + 1)));
                std::this_thread::sleep_for(current_sleep_for);
            }

            /// TODO: add shared lock
            if (!zookeeper->exists(node_path))
            {
                throw Exception("Cannot provide query execution status. The query's node " + node_path
                                + " has been deleted by the cleaner since it was finished (or its lifetime is expired)",
                                ErrorCodes::UNFINISHED);
            }

            Strings new_hosts = getNewAndUpdate(getChildrenAllowNoNode(zookeeper, node_path + "/finished"));
            ++try_number;
            if (new_hosts.empty())
                continue;

            current_active_hosts = getChildrenAllowNoNode(zookeeper, node_path + "/active");

            MutableColumns columns = sample.cloneEmptyColumns();
            for (const String & host_id : new_hosts)
            {
                ExecutionStatus status(-1, "Cannot obtain error message");
                {
                    String status_data;
                    if (zookeeper->tryGet(node_path + "/finished/" + host_id, status_data))
                        status.tryDeserializeText(status_data);
                }

                auto [host, port] = Cluster::Address::fromString(host_id);

                if (status.code != 0 && first_exception == nullptr)
                    first_exception = std::make_unique<Exception>("There was an error on [" + host + ":" + toString(port) + "]: " + status.message, status.code);

                ++num_hosts_finished;

                columns[0]->insert(host);
                columns[1]->insert(port);
                columns[2]->insert(status.code);
                columns[3]->insert(status.message);
                columns[4]->insert(waiting_hosts.size() - num_hosts_finished);
                columns[5]->insert(current_active_hosts.size());
            }
            res = sample.cloneWithColumns(std::move(columns));
        }

        return res;
    }

    Block getSampleBlock() const
    {
        return sample.cloneEmpty();
    }

    ~DDLQueryStatusInputStream() override = default;

private:

    static Strings getChildrenAllowNoNode(const std::shared_ptr<zkutil::ZooKeeper> & zookeeper, const String & node_path)
    {
        Strings res;
        Coordination::Error code = zookeeper->tryGetChildren(node_path, res);
        if (code != Coordination::Error::ZOK && code != Coordination::Error::ZNONODE)
            throw Coordination::Exception(code, node_path);
        return res;
    }

    Strings getNewAndUpdate(const Strings & current_list_of_finished_hosts)
    {
        Strings diff;
        for (const String & host : current_list_of_finished_hosts)
        {
            if (!waiting_hosts.count(host))
            {
                if (!ignoring_hosts.count(host))
                {
                    ignoring_hosts.emplace(host);
                    LOG_INFO(log, "Unexpected host {} appeared  in task {}", host, node_path);
                }
                continue;
            }

            if (!finished_hosts.count(host))
            {
                diff.emplace_back(host);
                finished_hosts.emplace(host);
            }
        }

        return diff;
    }

    String node_path;
    const Context & context;
    Stopwatch watch;
    Poco::Logger * log;

    Block sample;

    NameSet waiting_hosts;  /// hosts from task host list
    NameSet finished_hosts; /// finished hosts from host list
    NameSet ignoring_hosts; /// appeared hosts that are not in hosts list
    Strings current_active_hosts; /// Hosts that were in active state at the last check
    size_t num_hosts_finished = 0;

    /// Save the first detected error and throw it at the end of execution
    std::unique_ptr<Exception> first_exception;

    Int64 timeout_seconds = 120;
};


BlockIO executeDDLQueryOnCluster(const ASTPtr & query_ptr_, const Context & context, AccessRightsElements && query_requires_access, bool query_requires_grant_option)
{
    /// Remove FORMAT <fmt> and INTO OUTFILE <file> if exists
    ASTPtr query_ptr = query_ptr_->clone();
    ASTQueryWithOutput::resetOutputASTIfExist(*query_ptr);

    // XXX: serious design flaw since `ASTQueryWithOnCluster` is not inherited from `IAST`!
    auto * query = dynamic_cast<ASTQueryWithOnCluster *>(query_ptr.get());
    if (!query)
    {
        throw Exception("Distributed execution is not supported for such DDL queries", ErrorCodes::NOT_IMPLEMENTED);
    }

    if (!context.getSettingsRef().allow_distributed_ddl)
        throw Exception("Distributed DDL queries are prohibited for the user", ErrorCodes::QUERY_IS_PROHIBITED);

    if (const auto * query_alter = query_ptr->as<ASTAlterQuery>())
    {
        for (const auto & command : query_alter->command_list->commands)
        {
            if (!isSupportedAlterType(command->type))
                throw Exception("Unsupported type of ALTER query", ErrorCodes::NOT_IMPLEMENTED);
        }
    }

    query->cluster = context.getMacros()->expand(query->cluster);
    ClusterPtr cluster = context.getCluster(query->cluster);
    DDLWorker & ddl_worker = context.getDDLWorker();

    /// Enumerate hosts which will be used to send query.
    Cluster::AddressesWithFailover shards = cluster->getShardsAddresses();
    std::vector<HostID> hosts;
    for (const auto & shard : shards)
    {
        for (const auto & addr : shard)
            hosts.emplace_back(addr);
    }

    if (hosts.empty())
        throw Exception("No hosts defined to execute distributed DDL query", ErrorCodes::LOGICAL_ERROR);

    /// The current database in a distributed query need to be replaced with either
    /// the local current database or a shard's default database.
    bool need_replace_current_database
        = (std::find_if(
               query_requires_access.begin(),
               query_requires_access.end(),
               [](const AccessRightsElement & elem) { return elem.isEmptyDatabase(); })
           != query_requires_access.end());

    if (need_replace_current_database)
    {
        bool use_local_default_database = false;
        Strings shard_default_databases;
        for (const auto & shard : shards)
        {
            for (const auto & addr : shard)
            {
                if (!addr.default_database.empty())
                    shard_default_databases.push_back(addr.default_database);
                else
                    use_local_default_database = true;
            }
        }
        std::sort(shard_default_databases.begin(), shard_default_databases.end());
        shard_default_databases.erase(std::unique(shard_default_databases.begin(), shard_default_databases.end()), shard_default_databases.end());
        assert(use_local_default_database || !shard_default_databases.empty());

        if (use_local_default_database && !shard_default_databases.empty())
            throw Exception("Mixed local default DB and shard default DB in DDL query", ErrorCodes::NOT_IMPLEMENTED);

        if (use_local_default_database)
        {
            const String & current_database = context.getCurrentDatabase();
            AddDefaultDatabaseVisitor visitor(current_database);
            visitor.visitDDL(query_ptr);

            query_requires_access.replaceEmptyDatabase(current_database);
        }
        else
        {
            for (size_t i = 0; i != query_requires_access.size();)
            {
                auto & element = query_requires_access[i];
                if (element.isEmptyDatabase())
                {
                    query_requires_access.insert(query_requires_access.begin() + i + 1, shard_default_databases.size() - 1, element);
                    for (size_t j = 0; j != shard_default_databases.size(); ++j)
                        query_requires_access[i + j].replaceEmptyDatabase(shard_default_databases[j]);
                    i += shard_default_databases.size();
                }
                else
                    ++i;
            }
        }
    }

    /// Check access rights, assume that all servers have the same users config
    if (query_requires_grant_option)
        context.getAccess()->checkGrantOption(query_requires_access);
    else
        context.checkAccess(query_requires_access);

    DDLLogEntry entry;
    entry.hosts = std::move(hosts);
    entry.query = queryToString(query_ptr);
    entry.initiator = ddl_worker.getCommonHostID();
    String node_path = ddl_worker.enqueueQuery(entry);

    BlockIO io;
    if (context.getSettingsRef().distributed_ddl_task_timeout == 0)
        return io;

    auto stream = std::make_shared<DDLQueryStatusInputStream>(node_path, entry, context);
    io.in = std::move(stream);
    return io;
}

BlockIO executeDDLQueryOnCluster(const ASTPtr & query_ptr, const Context & context, const AccessRightsElements & query_requires_access, bool query_requires_grant_option)
{
    return executeDDLQueryOnCluster(query_ptr, context, AccessRightsElements{query_requires_access}, query_requires_grant_option);
}

BlockIO executeDDLQueryOnCluster(const ASTPtr & query_ptr_, const Context & context)
{
    return executeDDLQueryOnCluster(query_ptr_, context, {});
}

}<|MERGE_RESOLUTION|>--- conflicted
+++ resolved
@@ -796,37 +796,6 @@
     return storage->supportsReplication();
 }
 
-<<<<<<< HEAD
-=======
-
-void DDLWorker::checkShardConfig(const String & table, const DDLTask & task, StoragePtr storage) const
-{
-    const auto & shard_info = task.cluster->getShardsInfo().at(task.host_shard_num);
-    bool config_is_replicated_shard = shard_info.hasInternalReplication();
-
-    if (dynamic_cast<const StorageDistributed *>(storage.get()))
-    {
-        LOG_TRACE(log, "Table {} is distributed, skip checking config.", backQuote(table));
-        return;
-    }
-
-    if (storage->supportsReplication() && !config_is_replicated_shard)
-    {
-        throw Exception("Table " + backQuote(table) + " is replicated, but shard #" + toString(task.host_shard_num + 1) +
-            " isn't replicated according to its cluster definition."
-            " Possibly <internal_replication>true</internal_replication> is forgotten in the cluster config.",
-            ErrorCodes::INCONSISTENT_CLUSTER_DEFINITION);
-    }
-
-    if (!storage->supportsReplication() && config_is_replicated_shard)
-    {
-        throw Exception("Table " + backQuote(table) + " isn't replicated, but shard #" + toString(task.host_shard_num + 1) +
-            " is replicated according to its cluster definition", ErrorCodes::INCONSISTENT_CLUSTER_DEFINITION);
-    }
-}
-
-
->>>>>>> b53c9092
 bool DDLWorker::tryExecuteQueryOnLeaderReplica(
     DDLTask & task,
     StoragePtr storage,
