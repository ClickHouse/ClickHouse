--- conflicted
+++ resolved
@@ -23,7 +23,6 @@
 #include <Parsers/ASTQueryWithTableAndOutput.h>
 #include <Parsers/ParserQuery.h>
 #include <Storages/IStorage.h>
-
 #include <Storages/StorageReplicatedMergeTree.h>
 #include <Poco/Timestamp.h>
 #include <Common/OpenTelemetryTraceContext.h>
@@ -727,23 +726,14 @@
                 StoragePtr storage;
                 if (auto * query_with_table = dynamic_cast<ASTQueryWithTableAndOutput *>(task.query.get()); query_with_table)
                 {
-<<<<<<< HEAD
                     if (query_with_table->table)
                     {
                         /// It's not CREATE DATABASE
                         auto table_id = context->tryResolveStorageID(*query_with_table, Context::ResolveOrdinary);
-                        /// The settings may affect the behavior of `DatabaseCatalog::tryGetTable`.
-                        auto query_context = Context::createCopy(context);
-                        StorageAlias::modifyContextByQueryAST(task.query, query_context);
-                        storage = DatabaseCatalog::instance().tryGetTable(table_id, query_context);
+                        storage = DatabaseCatalog::instance().tryGetTable(table_id, context);
                     }
 
                     task.execute_on_leader = storage && taskShouldBeExecutedOnLeader(task.query, storage) && !task.is_circular_replicated;
-=======
-                    /// It's not CREATE DATABASE
-                    auto table_id = context->tryResolveStorageID(*query_with_table, Context::ResolveOrdinary);
-                    storage = DatabaseCatalog::instance().tryGetTable(table_id, context);
->>>>>>> a3246845
                 }
 
                 if (task.execute_on_leader)
@@ -801,20 +791,15 @@
         /// Active node was removed in multi ops
         active_node->setAlreadyRemoved();
 
-        holder.retries_ctl.retryLoop([&, &zookeeper_create_node = holder.faulty_zookeeper]()
-        {
-            with_retries.renewZooKeeper(holder);
-            task.createSyncedNodeIfNeed(zookeeper_create_node);
-        });
+        task.createSyncedNodeIfNeed(zookeeper);
+        updateMaxDDLEntryID(task.entry_name);
+        task.completely_processed = true;
+        subsequent_errors_count = 0;
     },
     [&]()
     {
         task.ops = original_task_ops;
     });
-
-    updateMaxDDLEntryID(task.entry_name);
-    task.completely_processed = true;
-    subsequent_errors_count = 0;
 }
 
 
