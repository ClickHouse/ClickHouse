#include <Interpreters/DDLWorker.h>
#include <Parsers/ASTAlterQuery.h>
#include <Parsers/ASTDropQuery.h>
#include <Parsers/ASTOptimizeQuery.h>
#include <Parsers/ASTQueryWithOnCluster.h>
#include <Parsers/ASTQueryWithTableAndOutput.h>
#include <Parsers/ParserQuery.h>
#include <Parsers/parseQuery.h>
#include <Parsers/queryToString.h>
#include <IO/WriteHelpers.h>
#include <IO/ReadHelpers.h>
#include <IO/Operators.h>
#include <IO/ReadBufferFromString.h>
#include <Storages/IStorage.h>
#include <Storages/StorageDistributed.h>
#include <DataStreams/IBlockInputStream.h>
#include <Interpreters/executeQuery.h>
#include <Interpreters/Cluster.h>
#include <Interpreters/AddDefaultDatabaseVisitor.h>
#include <Access/AccessRightsElement.h>
#include <Common/DNSResolver.h>
#include <Common/Macros.h>
#include <common/getFQDNOrHostName.h>
#include <Common/setThreadName.h>
#include <Common/Stopwatch.h>
#include <Common/randomSeed.h>
#include <Common/ZooKeeper/ZooKeeper.h>
#include <Common/ZooKeeper/KeeperException.h>
#include <Common/ZooKeeper/Lock.h>
#include <Common/isLocalAddress.h>
#include <Common/quoteString.h>
#include <DataTypes/DataTypesNumber.h>
#include <DataTypes/DataTypeString.h>
#include <DataTypes/DataTypeArray.h>
#include <Columns/ColumnsNumber.h>
#include <Columns/ColumnString.h>
#include <Columns/ColumnArray.h>
#include <Storages/StorageReplicatedMergeTree.h>
#include <Poco/Timestamp.h>
#include <common/sleep.h>
#include <random>
#include <pcg_random.hpp>
#include <Poco/Net/NetException.h>


namespace DB
{

namespace ErrorCodes
{
    extern const int NOT_IMPLEMENTED;
    extern const int LOGICAL_ERROR;
    extern const int UNKNOWN_FORMAT_VERSION;
    extern const int INCONSISTENT_CLUSTER_DEFINITION;
    extern const int TIMEOUT_EXCEEDED;
    extern const int UNKNOWN_TYPE_OF_QUERY;
    extern const int UNFINISHED;
    extern const int QUERY_IS_PROHIBITED;
}


namespace
{

struct HostID
{
    String host_name;
    UInt16 port;

    HostID() = default;

    explicit HostID(const Cluster::Address & address)
    : host_name(address.host_name), port(address.port) {}

    static HostID fromString(const String & host_port_str)
    {
        HostID res;
        std::tie(res.host_name, res.port) = Cluster::Address::fromString(host_port_str);
        return res;
    }

    String toString() const
    {
        return Cluster::Address::toString(host_name, port);
    }

    String readableString() const
    {
        return host_name + ":" + DB::toString(port);
    }

    bool isLocalAddress(UInt16 clickhouse_port) const
    {
        try
        {
            return DB::isLocalAddress(DNSResolver::instance().resolveAddress(host_name, port), clickhouse_port);
        }
        catch (const Poco::Net::NetException &)
        {
            /// Avoid "Host not found" exceptions
            return false;
        }
    }

    static String applyToString(const HostID & host_id)
    {
        return host_id.toString();
    }
};

}


struct DDLLogEntry
{
    String query;
    std::vector<HostID> hosts;
    String initiator; // optional

    static constexpr int CURRENT_VERSION = 1;

    String toString()
    {
        WriteBufferFromOwnString wb;

        Strings host_id_strings(hosts.size());
        std::transform(hosts.begin(), hosts.end(), host_id_strings.begin(), HostID::applyToString);

        auto version = CURRENT_VERSION;
        wb << "version: " << version << "\n";
        wb << "query: " << escape << query << "\n";
        wb << "hosts: " << host_id_strings << "\n";
        wb << "initiator: " << initiator << "\n";

        return wb.str();
    }

    void parse(const String & data)
    {
        ReadBufferFromString rb(data);

        int version;
        rb >> "version: " >> version >> "\n";

        if (version != CURRENT_VERSION)
            throw Exception("Unknown DDLLogEntry format version: " + DB::toString(version), ErrorCodes::UNKNOWN_FORMAT_VERSION);

        Strings host_id_strings;
        rb >> "query: " >> escape >> query >> "\n";
        rb >> "hosts: " >> host_id_strings >> "\n";

        if (!rb.eof())
            rb >> "initiator: " >> initiator >> "\n";
        else
            initiator.clear();

        assertEOF(rb);

        hosts.resize(host_id_strings.size());
        std::transform(host_id_strings.begin(), host_id_strings.end(), hosts.begin(), HostID::fromString);
    }
};


struct DDLTask
{
    /// Stages of task lifetime correspond ordering of these data fields:

    /// Stage 1: parse entry
    String entry_name;
    String entry_path;
    DDLLogEntry entry;

    /// Stage 2: resolve host_id and check that
    HostID host_id;
    String host_id_str;

    /// Stage 3.1: parse query
    ASTPtr query;
    ASTQueryWithOnCluster * query_on_cluster = nullptr;

    /// Stage 3.2: check cluster and find the host in cluster
    String cluster_name;
    ClusterPtr cluster;
    Cluster::Address address_in_cluster;
    size_t host_shard_num;
    size_t host_replica_num;

    /// Stage 3.3: execute query
    ExecutionStatus execution_status;
    bool was_executed = false;

    /// Stage 4: commit results to ZooKeeper
};


static std::unique_ptr<zkutil::Lock> createSimpleZooKeeperLock(
    const std::shared_ptr<zkutil::ZooKeeper> & zookeeper, const String & lock_prefix, const String & lock_name, const String & lock_message)
{
    auto zookeeper_holder = std::make_shared<zkutil::ZooKeeperHolder>();
    zookeeper_holder->initFromInstance(zookeeper);
    return std::make_unique<zkutil::Lock>(std::move(zookeeper_holder), lock_prefix, lock_name, lock_message);
}


static bool isSupportedAlterType(int type)
{
    static const std::unordered_set<int> unsupported_alter_types{
        ASTAlterCommand::ATTACH_PARTITION,
        ASTAlterCommand::REPLACE_PARTITION,
        ASTAlterCommand::FETCH_PARTITION,
        ASTAlterCommand::FREEZE_PARTITION,
        ASTAlterCommand::FREEZE_ALL,
        ASTAlterCommand::NO_TYPE,
    };

    return unsupported_alter_types.count(type) == 0;
}


DDLWorker::DDLWorker(const std::string & zk_root_dir, Context & context_, const Poco::Util::AbstractConfiguration * config, const String & prefix)
    : context(context_), log(&Logger::get("DDLWorker"))
{
    queue_dir = zk_root_dir;
    if (queue_dir.back() == '/')
        queue_dir.resize(queue_dir.size() - 1);

    if (config)
    {
        task_max_lifetime = config->getUInt64(prefix + ".task_max_lifetime", static_cast<UInt64>(task_max_lifetime));
        cleanup_delay_period = config->getUInt64(prefix + ".cleanup_delay_period", static_cast<UInt64>(cleanup_delay_period));
        max_tasks_in_queue = std::max<UInt64>(1, config->getUInt64(prefix + ".max_tasks_in_queue", max_tasks_in_queue));

        if (config->has(prefix + ".profile"))
            context.setSetting("profile", config->getString(prefix + ".profile"));
    }

    if (context.getSettingsRef().readonly)
    {
        LOG_WARNING(log, "Distributed DDL worker is run with readonly settings, it will not be able to execute DDL queries"
            << " Set appropriate system_profile or distributed_ddl.profile to fix this.");
    }

    host_fqdn = getFQDNOrHostName();
    host_fqdn_id = Cluster::Address::toString(host_fqdn, context.getTCPPort());

    main_thread = ThreadFromGlobalPool(&DDLWorker::runMainThread, this);
    cleanup_thread = ThreadFromGlobalPool(&DDLWorker::runCleanupThread, this);
}


DDLWorker::~DDLWorker()
{
    stop_flag = true;
    queue_updated_event->set();
    cleanup_event->set();
    main_thread.join();
    cleanup_thread.join();
}


DDLWorker::ZooKeeperPtr DDLWorker::tryGetZooKeeper() const
{
    std::lock_guard lock(zookeeper_mutex);
    return current_zookeeper;
}

DDLWorker::ZooKeeperPtr DDLWorker::getAndSetZooKeeper()
{
    std::lock_guard lock(zookeeper_mutex);

    if (!current_zookeeper || current_zookeeper->expired())
        current_zookeeper = context.getZooKeeper();

    return current_zookeeper;
}


bool DDLWorker::initAndCheckTask(const String & entry_name, String & out_reason, const ZooKeeperPtr & zookeeper)
{
    String node_data;
    String entry_path = queue_dir + "/" + entry_name;

    if (!zookeeper->tryGet(entry_path, node_data))
    {
        /// It is Ok that node could be deleted just now. It means that there are no current host in node's host list.
        out_reason = "The task was deleted";
        return false;
    }

    auto task = std::make_unique<DDLTask>();
    task->entry_name = entry_name;
    task->entry_path = entry_path;

    try
    {
        task->entry.parse(node_data);
    }
    catch (...)
    {
        /// What should we do if we even cannot parse host name and therefore cannot properly submit execution status?
        /// We can try to create fail node using FQDN if it equal to host name in cluster config attempt will be successful.
        /// Otherwise, that node will be ignored by DDLQueryStatusInputStream.

        tryLogCurrentException(log, "Cannot parse DDL task " + entry_name + ", will try to send error status");

        String status = ExecutionStatus::fromCurrentException().serializeText();
        try
        {
            createStatusDirs(entry_path, zookeeper);
            zookeeper->tryCreate(entry_path + "/finished/" + host_fqdn_id, status, zkutil::CreateMode::Persistent);
        }
        catch (...)
        {
            tryLogCurrentException(log, "Can't report the task has invalid format");
        }

        out_reason = "Incorrect task format";
        return false;
    }

    bool host_in_hostlist = false;
    for (const HostID & host : task->entry.hosts)
    {
        auto maybe_secure_port = context.getTCPPortSecure();

        /// The port is considered local if it matches TCP or TCP secure port that the server is listening.
        bool is_local_port = (maybe_secure_port && host.isLocalAddress(*maybe_secure_port))
            || host.isLocalAddress(context.getTCPPort());

        if (!is_local_port)
            continue;

        if (host_in_hostlist)
        {
            /// This check could be slow a little bit
            LOG_WARNING(log, "There are two the same ClickHouse instances in task " << entry_name
                << ": " << task->host_id.readableString() << " and " << host.readableString() << ". Will use the first one only.");
        }
        else
        {
            host_in_hostlist = true;
            task->host_id = host;
            task->host_id_str = host.toString();
        }
    }

    if (host_in_hostlist)
        current_task = std::move(task);
    else
        out_reason = "There is no a local address in host list";

    return host_in_hostlist;
}


static void filterAndSortQueueNodes(Strings & all_nodes)
{
    all_nodes.erase(std::remove_if(all_nodes.begin(), all_nodes.end(), [] (const String & s) { return !startsWith(s, "query-"); }), all_nodes.end());
    std::sort(all_nodes.begin(), all_nodes.end());
}


void DDLWorker::processTasks()
{
    LOG_DEBUG(log, "Processing tasks");
    auto zookeeper = tryGetZooKeeper();

    Strings queue_nodes = zookeeper->getChildren(queue_dir, nullptr, queue_updated_event);
    filterAndSortQueueNodes(queue_nodes);
    if (queue_nodes.empty())
        return;

    bool server_startup = last_processed_task_name.empty();

    auto begin_node = server_startup
        ? queue_nodes.begin()
        : std::upper_bound(queue_nodes.begin(), queue_nodes.end(), last_processed_task_name);

    for (auto it = begin_node; it != queue_nodes.end(); ++it)
    {
        String entry_name = *it;

        if (current_task)
        {
            if (current_task->entry_name == entry_name)
            {
                LOG_INFO(log, "Trying to process task " << entry_name << " again");
            }
            else
            {
                LOG_INFO(log, "Task " << current_task->entry_name << " was deleted from ZooKeeper before current host committed it");
                current_task = nullptr;
            }
        }

        if (!current_task)
        {
            String reason;
            if (!initAndCheckTask(entry_name, reason, zookeeper))
            {
                LOG_DEBUG(log, "Will not execute task " << entry_name << ": " << reason);
                last_processed_task_name = entry_name;
                continue;
            }
        }

        DDLTask & task = *current_task;

        bool already_processed = zookeeper->exists(task.entry_path + "/finished/" + task.host_id_str);
        if (!server_startup && !task.was_executed && already_processed)
        {
            throw Exception(
                "Server expects that DDL task " + task.entry_name + " should be processed, but it was already processed according to ZK",
                ErrorCodes::LOGICAL_ERROR);
        }

        if (!already_processed)
        {
            try
            {
                processTask(task, zookeeper);
            }
            catch (const Coordination::Exception & e)
            {
                if (server_startup && e.code == Coordination::ZNONODE)
                {
                    LOG_WARNING(log, "ZooKeeper NONODE error during startup. Ignoring entry " <<
                                task.entry_name << " (" << task.entry.query << ") : " << getCurrentExceptionMessage(true));
                }
                else
                {
                     throw;
                }
            }
            catch (...)
            {
                LOG_WARNING(log, "An error occurred while processing task " << task.entry_name << " (" << task.entry.query << ") : "
                    << getCurrentExceptionMessage(true));
                throw;
            }
        }
        else
        {
            LOG_DEBUG(log, "Task " << task.entry_name << " (" << task.entry.query << ") has been already processed");
        }

        last_processed_task_name = task.entry_name;
        current_task.reset();

        if (stop_flag)
            break;
    }
}


/// Parses query and resolves cluster and host in cluster
void DDLWorker::parseQueryAndResolveHost(DDLTask & task)
{
    {
        const char * begin = task.entry.query.data();
        const char * end = begin + task.entry.query.size();

        ParserQuery parser_query(end);
        String description;
        task.query = parseQuery(parser_query, begin, end, description, 0, context.getSettingsRef().max_parser_depth);
    }

    // XXX: serious design flaw since `ASTQueryWithOnCluster` is not inherited from `IAST`!
    if (!task.query || !(task.query_on_cluster = dynamic_cast<ASTQueryWithOnCluster *>(task.query.get())))
        throw Exception("Received unknown DDL query", ErrorCodes::UNKNOWN_TYPE_OF_QUERY);

    task.cluster_name = task.query_on_cluster->cluster;
    task.cluster = context.tryGetCluster(task.cluster_name);
    if (!task.cluster)
    {
        throw Exception("DDL task " + task.entry_name + " contains current host " + task.host_id.readableString()
            + " in cluster " + task.cluster_name + ", but there are no such cluster here.", ErrorCodes::INCONSISTENT_CLUSTER_DEFINITION);
    }

    /// Try to find host from task host list in cluster
    /// At the first, try find exact match (host name and ports should be literally equal)
    /// If the attempt fails, try find it resolving host name of each instance
    const auto & shards = task.cluster->getShardsAddresses();

    bool found_exact_match = false;
    for (size_t shard_num = 0; shard_num < shards.size(); ++shard_num)
    {
        for (size_t replica_num = 0; replica_num < shards[shard_num].size(); ++replica_num)
        {
            const Cluster::Address & address = shards[shard_num][replica_num];

            if (address.host_name == task.host_id.host_name && address.port == task.host_id.port)
            {
                if (found_exact_match)
                {
                    throw Exception("There are two exactly the same ClickHouse instances " + address.readableString()
                        + " in cluster " + task.cluster_name, ErrorCodes::INCONSISTENT_CLUSTER_DEFINITION);
                }

                found_exact_match = true;
                task.host_shard_num = shard_num;
                task.host_replica_num = replica_num;
                task.address_in_cluster = address;
            }
        }
    }

    if (found_exact_match)
        return;

    LOG_WARNING(log, "Not found the exact match of host " << task.host_id.readableString() << " from task " << task.entry_name
        << " in cluster " << task.cluster_name << " definition. Will try to find it using host name resolving.");

    bool found_via_resolving = false;
    for (size_t shard_num = 0; shard_num < shards.size(); ++shard_num)
    {
        for (size_t replica_num = 0; replica_num < shards[shard_num].size(); ++replica_num)
        {
            const Cluster::Address & address = shards[shard_num][replica_num];

            if (auto resolved = address.getResolvedAddress();
                resolved && (isLocalAddress(*resolved, context.getTCPPort())
                    || (context.getTCPPortSecure() && isLocalAddress(*resolved, *context.getTCPPortSecure()))))
            {
                if (found_via_resolving)
                {
                    throw Exception("There are two the same ClickHouse instances in cluster " + task.cluster_name + " : "
                        + task.address_in_cluster.readableString() + " and " + address.readableString(), ErrorCodes::INCONSISTENT_CLUSTER_DEFINITION);
                }
                else
                {
                    found_via_resolving = true;
                    task.host_shard_num = shard_num;
                    task.host_replica_num = replica_num;
                    task.address_in_cluster = address;
                }
            }
        }
    }

    if (!found_via_resolving)
    {
        throw Exception("Not found host " + task.host_id.readableString() + " in definition of cluster " + task.cluster_name,
                        ErrorCodes::INCONSISTENT_CLUSTER_DEFINITION);
    }
    else
    {
        LOG_INFO(log, "Resolved host " << task.host_id.readableString() << " from task " << task.entry_name
            << " as host " << task.address_in_cluster.readableString() << " in definition of cluster " << task.cluster_name);
    }
}


bool DDLWorker::tryExecuteQuery(const String & query, const DDLTask & task, ExecutionStatus & status)
{
    /// Add special comment at the start of query to easily identify DDL-produced queries in query_log
    String query_prefix = "/* ddl_entry=" + task.entry_name + " */ ";
    String query_to_execute = query_prefix + query;

    ReadBufferFromString istr(query_to_execute);
    String dummy_string;
    WriteBufferFromString ostr(dummy_string);

    try
    {
        current_context = std::make_unique<Context>(context);
        current_context->getClientInfo().query_kind = ClientInfo::QueryKind::SECONDARY_QUERY;
        current_context->setCurrentQueryId(""); // generate random query_id
        executeQuery(istr, ostr, false, *current_context, {});
    }
    catch (...)
    {
        status = ExecutionStatus::fromCurrentException();
        tryLogCurrentException(log, "Query " + query + " wasn't finished successfully");

        return false;
    }

    status = ExecutionStatus(0);
    LOG_DEBUG(log, "Executed query: " << query);

    return true;
}

void DDLWorker::attachToThreadGroup()
{
    if (thread_group)
    {
        /// Put all threads to one thread pool
        CurrentThread::attachToIfDetached(thread_group);
    }
    else
    {
        CurrentThread::initializeQuery();
        thread_group = CurrentThread::getGroup();
    }
}


void DDLWorker::processTask(DDLTask & task, const ZooKeeperPtr & zookeeper)
{
    LOG_DEBUG(log, "Processing task " << task.entry_name << " (" << task.entry.query << ")");

    String dummy;
    String active_node_path = task.entry_path + "/active/" + task.host_id_str;
    String finished_node_path = task.entry_path + "/finished/" + task.host_id_str;

    auto code = zookeeper->tryCreate(active_node_path, "", zkutil::CreateMode::Ephemeral, dummy);

    if (code == Coordination::ZOK || code == Coordination::ZNODEEXISTS)
    {
        // Ok
    }
    else if (code == Coordination::ZNONODE)
    {
        /// There is no parent
        createStatusDirs(task.entry_path, zookeeper);
        if (Coordination::ZOK != zookeeper->tryCreate(active_node_path, "", zkutil::CreateMode::Ephemeral, dummy))
            throw Coordination::Exception(code, active_node_path);
    }
    else
        throw Coordination::Exception(code, active_node_path);

    if (!task.was_executed)
    {
        try
        {
            parseQueryAndResolveHost(task);

            ASTPtr rewritten_ast = task.query_on_cluster->getRewrittenASTWithoutOnCluster(task.address_in_cluster.default_database);
            String rewritten_query = queryToString(rewritten_ast);
            LOG_DEBUG(log, "Executing query: " << rewritten_query);

            if (auto * query_with_table = dynamic_cast<ASTQueryWithTableAndOutput *>(rewritten_ast.get()); query_with_table)
            {
                StoragePtr storage;
                if (!query_with_table->table.empty())
                {
                    /// It's not CREATE DATABASE
                    auto table_id = context.tryResolveStorageID(*query_with_table, Context::ResolveOrdinary);
                    storage = DatabaseCatalog::instance().tryGetTable(table_id);
                }

                /// For some reason we check consistency of cluster definition only
                /// in case of ALTER query, but not in case of CREATE/DROP etc.
                /// It's strange, but this behaviour exits for a long and we cannot change it.
                if (storage && query_with_table->as<ASTAlterQuery>())
                    checkShardConfig(query_with_table->table, task, storage);

                if (storage && taskShouldBeExecutedOnLeader(rewritten_ast, storage))
                    tryExecuteQueryOnLeaderReplica(task, storage, rewritten_query, task.entry_path, zookeeper);
                else
                    tryExecuteQuery(rewritten_query, task, task.execution_status);
            }
            else
                tryExecuteQuery(rewritten_query, task, task.execution_status);
        }
        catch (const Coordination::Exception &)
        {
            throw;
        }
        catch (...)
        {
            tryLogCurrentException(log, "An error occurred before execution of DDL task: ");
            task.execution_status = ExecutionStatus::fromCurrentException("An error occurred before execution");
        }

        /// We need to distinguish ZK errors occured before and after query executing
        task.was_executed = true;
    }

    /// FIXME: if server fails right here, the task will be executed twice. We need WAL here.

    /// Delete active flag and create finish flag
    Coordination::Requests ops;
    ops.emplace_back(zkutil::makeRemoveRequest(active_node_path, -1));
    ops.emplace_back(zkutil::makeCreateRequest(finished_node_path, task.execution_status.serializeText(), zkutil::CreateMode::Persistent));
    zookeeper->multi(ops);
}


bool DDLWorker::taskShouldBeExecutedOnLeader(const ASTPtr ast_ddl, const StoragePtr storage)
{
    /// Pure DROP queries have to be executed on each node separately
    if (auto * query = ast_ddl->as<ASTDropQuery>(); query && query->kind != ASTDropQuery::Kind::Truncate)
        return false;

    if (!ast_ddl->as<ASTAlterQuery>() && !ast_ddl->as<ASTOptimizeQuery>() && !ast_ddl->as<ASTDropQuery>())
        return false;

    return storage->supportsReplication();
}


void DDLWorker::checkShardConfig(const String & table, const DDLTask & task, StoragePtr storage) const
{
    const auto & shard_info = task.cluster->getShardsInfo().at(task.host_shard_num);
    bool config_is_replicated_shard = shard_info.hasInternalReplication();

    if (dynamic_cast<const StorageDistributed *>(storage.get()))
    {
        LOG_TRACE(log, "Table " + backQuote(table) + " is distributed, skip checking config.");
        return;
    }

    if (storage->supportsReplication() && !config_is_replicated_shard)
    {
        throw Exception("Table " + backQuote(table) + " is replicated, but shard #" + toString(task.host_shard_num + 1) +
            " isn't replicated according to its cluster definition."
            " Possibly <internal_replication>true</internal_replication> is forgotten in the cluster config.",
            ErrorCodes::INCONSISTENT_CLUSTER_DEFINITION);
    }

    if (!storage->supportsReplication() && config_is_replicated_shard)
    {
        throw Exception("Table " + backQuote(table) + " isn't replicated, but shard #" + toString(task.host_shard_num + 1) +
            " is replicated according to its cluster definition", ErrorCodes::INCONSISTENT_CLUSTER_DEFINITION);
    }
}


bool DDLWorker::tryExecuteQueryOnLeaderReplica(
    DDLTask & task,
    StoragePtr storage,
    const String & rewritten_query,
    const String & node_path,
    const ZooKeeperPtr & zookeeper)
{
    StorageReplicatedMergeTree * replicated_storage = dynamic_cast<StorageReplicatedMergeTree *>(storage.get());

    /// If we will develop new replicated storage
    if (!replicated_storage)
        throw Exception("Storage type '" + storage->getName() + "' is not supported by distributed DDL", ErrorCodes::NOT_IMPLEMENTED);

    /// Generate unique name for shard node, it will be used to execute the query by only single host
    /// Shard node name has format 'replica_name1,replica_name2,...,replica_nameN'
    /// Where replica_name is 'replica_config_host_name:replica_port'
    auto get_shard_name = [] (const Cluster::Addresses & shard_addresses)
    {
        Strings replica_names;
        for (const Cluster::Address & address : shard_addresses)
            replica_names.emplace_back(address.readableString());
        std::sort(replica_names.begin(), replica_names.end());

        String res;
        for (auto it = replica_names.begin(); it != replica_names.end(); ++it)
            res += *it + (std::next(it) != replica_names.end() ? "," : "");

        return res;
    };

    String shard_node_name = get_shard_name(task.cluster->getShardsAddresses().at(task.host_shard_num));
    String shard_path = node_path + "/shards/" + shard_node_name;
    String is_executed_path = shard_path + "/executed";
    String tries_to_execute_path = shard_path + "/tries_to_execute";
    zookeeper->createAncestors(shard_path + "/");

<<<<<<< HEAD
    /// Node exists, or we will create or we will get an exception
    zookeeper->tryCreate(tries_to_execute_path, "0", zkutil::CreateMode::Persistent);
=======
    auto is_already_executed = [&]() -> bool
    {
        String executed_by;
        if (zookeeper->tryGet(is_executed_path, executed_by))
        {
            LOG_DEBUG(log, "Task " << task.entry_name << " has already been executed by leader replica ("
                << executed_by << ") of the same shard.");
            return true;
        }
>>>>>>> 2c997cab

    static constexpr int MAX_TRIES_TO_EXECUTE = 3;

    String executed_by;

    zkutil::EventPtr event = std::make_shared<Poco::Event>();
    if (zookeeper->tryGet(is_executed_path, executed_by))
    {
        LOG_DEBUG(log, "Task {} has already been executed by replica ({}) of the same shard.", task.entry_name, executed_by);
        return true;
    }

    pcg64 rng(randomSeed());

    auto lock = createSimpleZooKeeperLock(zookeeper, shard_path, "lock", task.host_id_str);

    bool executed_by_leader = false;
    while (true)
    {
        StorageReplicatedMergeTree::Status status;
        replicated_storage->getStatus(status);

        /// Any replica which is leader tries to take lock
        if (status.is_leader && lock->tryLock())
        {
            /// In replicated merge tree we can have multiple leaders. So we can
            /// be "leader", but another "leader" replica may already execute
            /// this task.
            if (zookeeper->tryGet(is_executed_path, executed_by))
            {
                LOG_DEBUG(log, "Task {} has already been executed by replica ({}) of the same shard.", task.entry_name, executed_by);
                executed_by_leader = true;
                break;
            }

            /// Doing it exclusively
            size_t counter = parse<int>(zookeeper->get(tries_to_execute_path));
            if (counter > MAX_TRIES_TO_EXECUTE)
                break;

            zookeeper->set(tries_to_execute_path, toString(counter + 1));

            /// If the leader will unexpectedly changed this method will return false
            /// and on the next iteration new leader will take lock
            if (tryExecuteQuery(rewritten_query, task, task.execution_status))
            {
                zookeeper->create(is_executed_path, task.host_id_str, zkutil::CreateMode::Persistent);
                executed_by_leader = true;
                break;
            }

<<<<<<< HEAD
            lock->unlock();
=======
>>>>>>> 2c997cab
        }


        if (event->tryWait(std::uniform_int_distribution<int>(0, 1000)(rng)))
        {
            executed_by_leader = true;
            break;
        }
        else if (parse<int>(zookeeper->get(tries_to_execute_path)) > MAX_TRIES_TO_EXECUTE)
        {
            /// Nobody will try to execute query again
            break;
        }
    }

    /// Not executed by leader so was not executed at all
    if (!executed_by_leader)
    {
        task.execution_status = ExecutionStatus(ErrorCodes::NOT_IMPLEMENTED, "Cannot execute replicated DDL query");
        return false;
    }

    LOG_DEBUG(log, "Task {} has already been executed by replica ({}) of the same shard.", task.entry_name, zookeeper->get(is_executed_path));
    return true;
}


void DDLWorker::cleanupQueue(Int64 current_time_seconds, const ZooKeeperPtr & zookeeper)
{
    LOG_DEBUG(log, "Cleaning queue");

    Strings queue_nodes = zookeeper->getChildren(queue_dir);
    filterAndSortQueueNodes(queue_nodes);

    size_t num_outdated_nodes = (queue_nodes.size() > max_tasks_in_queue) ? queue_nodes.size() - max_tasks_in_queue : 0;
    auto first_non_outdated_node = queue_nodes.begin() + num_outdated_nodes;

    for (auto it = queue_nodes.cbegin(); it < queue_nodes.cend(); ++it)
    {
        if (stop_flag)
            return;

        String node_name = *it;
        String node_path = queue_dir + "/" + node_name;
        String lock_path = node_path + "/lock";

        Coordination::Stat stat;
        String dummy;

        try
        {
            /// Already deleted
            if (!zookeeper->exists(node_path, &stat))
                continue;

            /// Delete node if its lifetime is expired (according to task_max_lifetime parameter)
            constexpr UInt64 zookeeper_time_resolution = 1000;
            Int64 zookeeper_time_seconds = stat.ctime / zookeeper_time_resolution;
            bool node_lifetime_is_expired = zookeeper_time_seconds + task_max_lifetime < current_time_seconds;

            /// If too many nodes in task queue (> max_tasks_in_queue), delete oldest one
            bool node_is_outside_max_window = it < first_non_outdated_node;

            if (!node_lifetime_is_expired && !node_is_outside_max_window)
                continue;

            /// Skip if there are active nodes (it is weak guard)
            if (zookeeper->exists(node_path + "/active", &stat) && stat.numChildren > 0)
            {
                LOG_INFO(log, "Task " << node_name << " should be deleted, but there are active workers. Skipping it.");
                continue;
            }

            /// Usage of the lock is not necessary now (tryRemoveRecursive correctly removes node in a presence of concurrent cleaners)
            /// But the lock will be required to implement system.distributed_ddl_queue table
            auto lock = createSimpleZooKeeperLock(zookeeper, node_path, "lock", host_fqdn_id);
            if (!lock->tryLock())
            {
                LOG_INFO(log, "Task " << node_name << " should be deleted, but it is locked. Skipping it.");
                continue;
            }

            if (node_lifetime_is_expired)
                LOG_INFO(log, "Lifetime of task " << node_name << " is expired, deleting it");
            else if (node_is_outside_max_window)
                LOG_INFO(log, "Task " << node_name << " is outdated, deleting it");

            /// Deleting
            {
                Strings childs = zookeeper->getChildren(node_path);
                for (const String & child : childs)
                {
                    if (child != "lock")
                        zookeeper->tryRemoveRecursive(node_path + "/" + child);
                }

                /// Remove the lock node and its parent atomically
                Coordination::Requests ops;
                ops.emplace_back(zkutil::makeRemoveRequest(lock_path, -1));
                ops.emplace_back(zkutil::makeRemoveRequest(node_path, -1));
                zookeeper->multi(ops);

                lock->unlockAssumeLockNodeRemovedManually();
            }
        }
        catch (...)
        {
            LOG_INFO(log, "An error occured while checking and cleaning task " + node_name + " from queue: " + getCurrentExceptionMessage(false));
        }
    }
}


/// Try to create nonexisting "status" dirs for a node
void DDLWorker::createStatusDirs(const std::string & node_path, const ZooKeeperPtr & zookeeper)
{
    Coordination::Requests ops;
    {
        Coordination::CreateRequest request;
        request.path = node_path + "/active";
        ops.emplace_back(std::make_shared<Coordination::CreateRequest>(std::move(request)));
    }
    {
        Coordination::CreateRequest request;
        request.path = node_path + "/finished";
        ops.emplace_back(std::make_shared<Coordination::CreateRequest>(std::move(request)));
    }
    Coordination::Responses responses;
    int code = zookeeper->tryMulti(ops, responses);
    if (code && code != Coordination::ZNODEEXISTS)
        throw Coordination::Exception(code);
}


String DDLWorker::enqueueQuery(DDLLogEntry & entry)
{
    if (entry.hosts.empty())
        throw Exception("Empty host list in a distributed DDL task", ErrorCodes::LOGICAL_ERROR);

    auto zookeeper = getAndSetZooKeeper();

    String query_path_prefix = queue_dir + "/query-";
    zookeeper->createAncestors(query_path_prefix);

    String node_path = zookeeper->create(query_path_prefix, entry.toString(), zkutil::CreateMode::PersistentSequential);

    /// Optional step
    try
    {
        createStatusDirs(node_path, zookeeper);
    }
    catch (...)
    {
        LOG_INFO(log, "An error occurred while creating auxiliary ZooKeeper directories in " << node_path << " . They will be created later"
            << ". Error : " << getCurrentExceptionMessage(true));
    }

    return node_path;
}


void DDLWorker::runMainThread()
{
    setThreadName("DDLWorker");
    LOG_DEBUG(log, "Started DDLWorker thread");

    bool initialized = false;
    do
    {
        try
        {
            auto zookeeper = getAndSetZooKeeper();
            zookeeper->createAncestors(queue_dir + "/");
            initialized = true;
        }
        catch (const Coordination::Exception & e)
        {
            if (!Coordination::isHardwareError(e.code))
                throw;  /// A logical error.

            tryLogCurrentException(__PRETTY_FUNCTION__);

            /// Avoid busy loop when ZooKeeper is not available.
            sleepForSeconds(1);
        }
        catch (...)
        {
            tryLogCurrentException(log, "Terminating. Cannot initialize DDL queue.");
            return;
        }
    }
    while (!initialized && !stop_flag);

    while (!stop_flag)
    {
        try
        {
            attachToThreadGroup();

            cleanup_event->set();
            processTasks();

            LOG_DEBUG(log, "Waiting a watch");
            queue_updated_event->wait();
        }
        catch (const Coordination::Exception & e)
        {
            if (Coordination::isHardwareError(e.code))
            {
                LOG_DEBUG(log, "Recovering ZooKeeper session after: " << getCurrentExceptionMessage(false));

                while (!stop_flag)
                {
                    try
                    {
                        getAndSetZooKeeper();
                        break;
                    }
                    catch (...)
                    {
                        tryLogCurrentException(__PRETTY_FUNCTION__);

                        using namespace std::chrono_literals;
                        std::this_thread::sleep_for(5s);
                    }
                }
            }
            else if (e.code == Coordination::ZNONODE)
            {
                LOG_ERROR(log, "ZooKeeper error: " << getCurrentExceptionMessage(true));
            }
            else
            {
                LOG_ERROR(log, "Unexpected ZooKeeper error: " << getCurrentExceptionMessage(true) << ". Terminating.");
                return;
            }
        }
        catch (...)
        {
            tryLogCurrentException(log, "Unexpected error, will terminate:");
            return;
        }
    }
}


void DDLWorker::runCleanupThread()
{
    setThreadName("DDLWorkerClnr");
    LOG_DEBUG(log, "Started DDLWorker cleanup thread");

    Int64 last_cleanup_time_seconds = 0;
    while (!stop_flag)
    {
        try
        {
            cleanup_event->wait();
            if (stop_flag)
                break;

            Int64 current_time_seconds = Poco::Timestamp().epochTime();
            if (last_cleanup_time_seconds && current_time_seconds < last_cleanup_time_seconds + cleanup_delay_period)
            {
                LOG_TRACE(log, "Too early to clean queue, will do it later.");
                continue;
            }

            auto zookeeper = tryGetZooKeeper();
            if (zookeeper->expired())
                continue;

            cleanupQueue(current_time_seconds, zookeeper);
            last_cleanup_time_seconds = current_time_seconds;
        }
        catch (...)
        {
            tryLogCurrentException(log, __PRETTY_FUNCTION__);
        }
    }
}


class DDLQueryStatusInputStream : public IBlockInputStream
{
public:

    DDLQueryStatusInputStream(const String & zk_node_path, const DDLLogEntry & entry, const Context & context_)
        : node_path(zk_node_path), context(context_), watch(CLOCK_MONOTONIC_COARSE), log(&Logger::get("DDLQueryStatusInputStream"))
    {
        sample = Block{
            {std::make_shared<DataTypeString>(),    "host"},
            {std::make_shared<DataTypeUInt16>(),    "port"},
            {std::make_shared<DataTypeInt64>(),     "status"},
            {std::make_shared<DataTypeString>(),    "error"},
            {std::make_shared<DataTypeUInt64>(),    "num_hosts_remaining"},
            {std::make_shared<DataTypeUInt64>(),    "num_hosts_active"},
        };

        for (const HostID & host: entry.hosts)
            waiting_hosts.emplace(host.toString());

        addTotalRowsApprox(entry.hosts.size());

        timeout_seconds = context.getSettingsRef().distributed_ddl_task_timeout;
    }

    String getName() const override
    {
        return "DDLQueryStatusInputStream";
    }

    Block getHeader() const override { return sample; }

    Block readImpl() override
    {
        Block res;
        if (num_hosts_finished >= waiting_hosts.size())
        {
            if (first_exception)
                throw Exception(*first_exception);

            return res;
        }

        auto zookeeper = context.getZooKeeper();
        size_t try_number = 0;

        while (res.rows() == 0)
        {
            if (isCancelled())
            {
                if (first_exception)
                    throw Exception(*first_exception);

                return res;
            }

            if (timeout_seconds >= 0 && watch.elapsedSeconds() > timeout_seconds)
            {
                size_t num_unfinished_hosts = waiting_hosts.size() - num_hosts_finished;
                size_t num_active_hosts = current_active_hosts.size();

                std::stringstream msg;
                msg << "Watching task " << node_path << " is executing longer than distributed_ddl_task_timeout"
                    << " (=" << timeout_seconds << ") seconds."
                    << " There are " << num_unfinished_hosts << " unfinished hosts"
                    << " (" << num_active_hosts << " of them are currently active)"
                    << ", they are going to execute the query in background";

                throw Exception(msg.str(), ErrorCodes::TIMEOUT_EXCEEDED);
            }

            if (num_hosts_finished != 0 || try_number != 0)
            {
                auto current_sleep_for = std::chrono::milliseconds(std::min(static_cast<size_t>(1000), 50 * (try_number + 1)));
                std::this_thread::sleep_for(current_sleep_for);
            }

            /// TODO: add shared lock
            if (!zookeeper->exists(node_path))
            {
                throw Exception("Cannot provide query execution status. The query's node " + node_path
                                + " has been deleted by the cleaner since it was finished (or its lifetime is expired)",
                                ErrorCodes::UNFINISHED);
            }

            Strings new_hosts = getNewAndUpdate(getChildrenAllowNoNode(zookeeper, node_path + "/finished"));
            ++try_number;
            if (new_hosts.empty())
                continue;

            current_active_hosts = getChildrenAllowNoNode(zookeeper, node_path + "/active");

            MutableColumns columns = sample.cloneEmptyColumns();
            for (const String & host_id : new_hosts)
            {
                ExecutionStatus status(-1, "Cannot obtain error message");
                {
                    String status_data;
                    if (zookeeper->tryGet(node_path + "/finished/" + host_id, status_data))
                        status.tryDeserializeText(status_data);
                }

                auto [host, port] = Cluster::Address::fromString(host_id);

                if (status.code != 0 && first_exception == nullptr)
                    first_exception = std::make_unique<Exception>("There was an error on [" + host + ":" + toString(port) + "]: " + status.message, status.code);

                ++num_hosts_finished;

                columns[0]->insert(host);
                columns[1]->insert(port);
                columns[2]->insert(status.code);
                columns[3]->insert(status.message);
                columns[4]->insert(waiting_hosts.size() - num_hosts_finished);
                columns[5]->insert(current_active_hosts.size());
            }
            res = sample.cloneWithColumns(std::move(columns));
        }

        return res;
    }

    Block getSampleBlock() const
    {
        return sample.cloneEmpty();
    }

    ~DDLQueryStatusInputStream() override = default;

private:

    static Strings getChildrenAllowNoNode(const std::shared_ptr<zkutil::ZooKeeper> & zookeeper, const String & node_path)
    {
        Strings res;
        int code = zookeeper->tryGetChildren(node_path, res);
        if (code && code != Coordination::ZNONODE)
            throw Coordination::Exception(code, node_path);
        return res;
    }

    Strings getNewAndUpdate(const Strings & current_list_of_finished_hosts)
    {
        Strings diff;
        for (const String & host : current_list_of_finished_hosts)
        {
            if (!waiting_hosts.count(host))
            {
                if (!ignoring_hosts.count(host))
                {
                    ignoring_hosts.emplace(host);
                    LOG_INFO(log, "Unexpected host " << host << " appeared " << " in task " << node_path);
                }
                continue;
            }

            if (!finished_hosts.count(host))
            {
                diff.emplace_back(host);
                finished_hosts.emplace(host);
            }
        }

        return diff;
    }

    String node_path;
    const Context & context;
    Stopwatch watch;
    Logger * log;

    Block sample;

    NameSet waiting_hosts;  /// hosts from task host list
    NameSet finished_hosts; /// finished hosts from host list
    NameSet ignoring_hosts; /// appeared hosts that are not in hosts list
    Strings current_active_hosts; /// Hosts that were in active state at the last check
    size_t num_hosts_finished = 0;

    /// Save the first detected error and throw it at the end of execution
    std::unique_ptr<Exception> first_exception;

    Int64 timeout_seconds = 120;
};


BlockIO executeDDLQueryOnCluster(const ASTPtr & query_ptr_, const Context & context, AccessRightsElements && query_required_access)
{
    /// Remove FORMAT <fmt> and INTO OUTFILE <file> if exists
    ASTPtr query_ptr = query_ptr_->clone();
    ASTQueryWithOutput::resetOutputASTIfExist(*query_ptr);

    // XXX: serious design flaw since `ASTQueryWithOnCluster` is not inherited from `IAST`!
    auto * query = dynamic_cast<ASTQueryWithOnCluster *>(query_ptr.get());
    if (!query)
    {
        throw Exception("Distributed execution is not supported for such DDL queries", ErrorCodes::NOT_IMPLEMENTED);
    }

    if (!context.getSettingsRef().allow_distributed_ddl)
        throw Exception("Distributed DDL queries are prohibited for the user", ErrorCodes::QUERY_IS_PROHIBITED);

    if (const auto * query_alter = query_ptr->as<ASTAlterQuery>())
    {
        for (const auto & command : query_alter->command_list->commands)
        {
            if (!isSupportedAlterType(command->type))
                throw Exception("Unsupported type of ALTER query", ErrorCodes::NOT_IMPLEMENTED);
        }
    }

    query->cluster = context.getMacros()->expand(query->cluster);
    ClusterPtr cluster = context.getCluster(query->cluster);
    DDLWorker & ddl_worker = context.getDDLWorker();

    /// Enumerate hosts which will be used to send query.
    Cluster::AddressesWithFailover shards = cluster->getShardsAddresses();
    std::vector<HostID> hosts;
    for (const auto & shard : shards)
    {
        for (const auto & addr : shard)
            hosts.emplace_back(addr);
    }

    if (hosts.empty())
        throw Exception("No hosts defined to execute distributed DDL query", ErrorCodes::LOGICAL_ERROR);

    /// The current database in a distributed query need to be replaced with either
    /// the local current database or a shard's default database.
    bool need_replace_current_database
        = (std::find_if(
               query_required_access.begin(),
               query_required_access.end(),
               [](const AccessRightsElement & elem) { return elem.isEmptyDatabase(); })
           != query_required_access.end());

    if (need_replace_current_database)
    {
        bool use_local_default_database = false;
        Strings shard_default_databases;
        for (const auto & shard : shards)
        {
            for (const auto & addr : shard)
            {
                if (!addr.default_database.empty())
                    shard_default_databases.push_back(addr.default_database);
                else
                    use_local_default_database = true;
            }
        }
        std::sort(shard_default_databases.begin(), shard_default_databases.end());
        shard_default_databases.erase(std::unique(shard_default_databases.begin(), shard_default_databases.end()), shard_default_databases.end());
        assert(use_local_default_database || !shard_default_databases.empty());

        if (use_local_default_database && !shard_default_databases.empty())
            throw Exception("Mixed local default DB and shard default DB in DDL query", ErrorCodes::NOT_IMPLEMENTED);

        if (use_local_default_database)
        {
            const String & current_database = context.getCurrentDatabase();
            AddDefaultDatabaseVisitor visitor(current_database);
            visitor.visitDDL(query_ptr);

            query_required_access.replaceEmptyDatabase(current_database);
        }
        else
        {
            size_t old_num_elements = query_required_access.size();
            for (size_t i = 0; i != old_num_elements; ++i)
            {
                auto & element = query_required_access[i];
                if (element.isEmptyDatabase())
                {
                    element.setDatabase(shard_default_databases[0]);
                    for (size_t j = 1; j != shard_default_databases.size(); ++j)
                    {
                        query_required_access.push_back(element);
                        query_required_access.back().setDatabase(shard_default_databases[j]);
                    }
                }
            }
        }
    }

    /// Check access rights, assume that all servers have the same users config
    context.checkAccess(query_required_access);

    DDLLogEntry entry;
    entry.hosts = std::move(hosts);
    entry.query = queryToString(query_ptr);
    entry.initiator = ddl_worker.getCommonHostID();
    String node_path = ddl_worker.enqueueQuery(entry);

    BlockIO io;
    if (context.getSettingsRef().distributed_ddl_task_timeout == 0)
        return io;

    auto stream = std::make_shared<DDLQueryStatusInputStream>(node_path, entry, context);
    io.in = std::move(stream);
    return io;
}


BlockIO executeDDLQueryOnCluster(const ASTPtr & query_ptr_, const Context & context)
{
    return executeDDLQueryOnCluster(query_ptr_, context, {});
}

}<|MERGE_RESOLUTION|>--- conflicted
+++ resolved
@@ -756,20 +756,8 @@
     String tries_to_execute_path = shard_path + "/tries_to_execute";
     zookeeper->createAncestors(shard_path + "/");
 
-<<<<<<< HEAD
     /// Node exists, or we will create or we will get an exception
     zookeeper->tryCreate(tries_to_execute_path, "0", zkutil::CreateMode::Persistent);
-=======
-    auto is_already_executed = [&]() -> bool
-    {
-        String executed_by;
-        if (zookeeper->tryGet(is_executed_path, executed_by))
-        {
-            LOG_DEBUG(log, "Task " << task.entry_name << " has already been executed by leader replica ("
-                << executed_by << ") of the same shard.");
-            return true;
-        }
->>>>>>> 2c997cab
 
     static constexpr int MAX_TRIES_TO_EXECUTE = 3;
 
@@ -821,10 +809,7 @@
                 break;
             }
 
-<<<<<<< HEAD
             lock->unlock();
-=======
->>>>>>> 2c997cab
         }
 
 
