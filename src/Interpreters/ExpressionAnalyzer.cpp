#include <Core/Block.h>

#include <Parsers/ASTFunction.h>
#include <Parsers/ASTIdentifier.h>
#include <Parsers/ASTLiteral.h>
#include <Parsers/ASTExpressionList.h>
#include <Parsers/ASTSelectQuery.h>
#include <Parsers/ASTSubquery.h>
#include <Parsers/ASTOrderByElement.h>
#include <Parsers/DumpASTNode.h>

#include <DataTypes/DataTypeNullable.h>
#include <Columns/IColumn.h>

#include <Interpreters/ExpressionAnalyzer.h>
#include <Interpreters/ExpressionActions.h>
#include <Interpreters/ArrayJoinAction.h>
#include <Interpreters/ExternalDictionariesLoader.h>
#include <Interpreters/Set.h>
#include <Interpreters/TableJoin.h>
#include <Interpreters/JoinSwitcher.h>
#include <Interpreters/HashJoin.h>
#include <Interpreters/MergeJoin.h>
#include <Interpreters/DictionaryReader.h>
#include <Interpreters/Context.h>

#include <AggregateFunctions/AggregateFunctionFactory.h>
#include <AggregateFunctions/parseAggregateFunctionParameters.h>

#include <Storages/StorageDistributed.h>
#include <Storages/StorageDictionary.h>
#include <Storages/StorageJoin.h>

#include <DataStreams/copyData.h>

#include <Dictionaries/DictionaryStructure.h>

#include <Common/typeid_cast.h>
#include <Common/StringUtils/StringUtils.h>

#include <DataTypes/DataTypeFactory.h>
#include <Parsers/parseQuery.h>
#include <Interpreters/interpretSubquery.h>
#include <Interpreters/DatabaseAndTableWithAlias.h>
#include <Interpreters/misc.h>

#include <Interpreters/ActionsVisitor.h>

#include <Interpreters/GlobalSubqueriesVisitor.h>
#include <Interpreters/GetAggregatesVisitor.h>

namespace DB
{

using LogAST = DebugASTLog<false>; /// set to true to enable logs


namespace ErrorCodes
{
    extern const int UNKNOWN_TYPE_OF_AST_NODE;
    extern const int UNKNOWN_IDENTIFIER;
    extern const int ILLEGAL_PREWHERE;
    extern const int LOGICAL_ERROR;
    extern const int ILLEGAL_TYPE_OF_ARGUMENT;
    extern const int ILLEGAL_TYPE_OF_COLUMN_FOR_FILTER;
}

namespace
{

/// Check if there is an ignore function. It's used for disabling constant folding in query
///  predicates because some performance tests use ignore function as a non-optimize guard.
bool allowEarlyConstantFolding(const ExpressionActions & actions, const Settings & settings)
{
    if (!settings.enable_early_constant_folding)
        return false;

    for (const auto & action : actions.getActions())
    {
        if (action.type == action.APPLY_FUNCTION && action.function_base)
        {
            auto name = action.function_base->getName();
            if (name == "ignore")
                return false;
        }
    }
    return true;
}

}

bool sanitizeBlock(Block & block, bool throw_if_cannot_create_column)
{
    for (auto & col : block)
    {
        if (!col.column)
        {
            if (isNotCreatable(col.type->getTypeId()))
            {
                if (throw_if_cannot_create_column)
                    throw Exception("Cannot create column of type " + col.type->getName(), ErrorCodes::ILLEGAL_TYPE_OF_ARGUMENT);

                return false;
            }

            col.column = col.type->createColumn();
        }
        else if (!col.column->empty())
            col.column = col.column->cloneEmpty();
    }
    return true;
}


ExpressionAnalyzer::ExpressionAnalyzer(
    const ASTPtr & query_,
    const TreeRewriterResultPtr & syntax_analyzer_result_,
    const Context & context_,
    size_t subquery_depth_,
    bool do_global,
    SubqueriesForSets subqueries_for_sets_)
    : query(query_), context(context_), settings(context.getSettings())
    , subquery_depth(subquery_depth_)
    , syntax(syntax_analyzer_result_)
{
    subqueries_for_sets = std::move(subqueries_for_sets_);

    /// external_tables, subqueries_for_sets for global subqueries.
    /// Replaces global subqueries with the generated names of temporary tables that will be sent to remote servers.
    initGlobalSubqueriesAndExternalTables(do_global);

    /// has_aggregation, aggregation_keys, aggregate_descriptions, aggregated_columns.
    /// This analysis should be performed after processing global subqueries, because otherwise,
    /// if the aggregate function contains a global subquery, then `analyzeAggregation` method will save
    /// in `aggregate_descriptions` the information about the parameters of this aggregate function, among which
    /// global subquery. Then, when you call `initGlobalSubqueriesAndExternalTables` method, this
    /// the global subquery will be replaced with a temporary table, resulting in aggregate_descriptions
    /// will contain out-of-date information, which will lead to an error when the query is executed.
    analyzeAggregation();
}


void ExpressionAnalyzer::analyzeAggregation()
{
    /** Find aggregation keys (aggregation_keys), information about aggregate functions (aggregate_descriptions),
     *  as well as a set of columns obtained after the aggregation, if any,
     *  or after all the actions that are usually performed before aggregation (aggregated_columns).
     *
     * Everything below (compiling temporary ExpressionActions) - only for the purpose of query analysis (type output).
     */

    auto * select_query = query->as<ASTSelectQuery>();

    auto temp_actions = std::make_shared<ActionsDAG>(sourceColumns());

    if (select_query)
    {
        NamesAndTypesList array_join_columns;
        columns_after_array_join = sourceColumns();

        bool is_array_join_left;
        if (ASTPtr array_join_expression_list = select_query->arrayJoinExpressionList(is_array_join_left))
        {
            getRootActionsNoMakeSet(array_join_expression_list, true, temp_actions, false);

            auto array_join = addMultipleArrayJoinAction(temp_actions, is_array_join_left);
            auto sample_columns = temp_actions->getResultColumns();
            array_join->prepare(sample_columns);
            temp_actions = std::make_shared<ActionsDAG>(sample_columns);

            NamesAndTypesList new_columns_after_array_join;
            NameSet added_columns;

            for (auto & column : temp_actions->getResultColumns())
            {
                if (syntax->array_join_result_to_source.count(column.name))
                {
                    new_columns_after_array_join.emplace_back(column.name, column.type);
                    added_columns.emplace(column.name);
                }
            }

            for (auto & column : columns_after_array_join)
                if (added_columns.count(column.name) == 0)
                    new_columns_after_array_join.emplace_back(column.name, column.type);

            columns_after_array_join.swap(new_columns_after_array_join);
        }

        columns_after_array_join.insert(columns_after_array_join.end(), array_join_columns.begin(), array_join_columns.end());

        const ASTTablesInSelectQueryElement * join = select_query->join();
        if (join)
        {
            getRootActionsNoMakeSet(analyzedJoin().leftKeysList(), true, temp_actions, false);
            auto sample_columns = temp_actions->getResultColumns();
            analyzedJoin().addJoinedColumnsAndCorrectNullability(sample_columns);
            temp_actions = std::make_shared<ActionsDAG>(sample_columns);
        }

        columns_after_join = columns_after_array_join;
        const auto & added_by_join = analyzedJoin().columnsAddedByJoin();
        columns_after_join.insert(columns_after_join.end(), added_by_join.begin(), added_by_join.end());
    }

    has_aggregation = makeAggregateDescriptions(temp_actions);
    if (select_query && (select_query->groupBy() || select_query->having()))
        has_aggregation = true;

    if (has_aggregation)
    {

        /// Find out aggregation keys.
        if (select_query)
        {
            if (select_query->groupBy())
            {
                NameSet unique_keys;
                ASTs & group_asts = select_query->groupBy()->children;
                for (ssize_t i = 0; i < ssize_t(group_asts.size()); ++i)
                {
                    ssize_t size = group_asts.size();
                    getRootActionsNoMakeSet(group_asts[i], true, temp_actions, false);

                    const auto & column_name = group_asts[i]->getColumnName();
                    const auto & index = temp_actions->getIndex();

                    auto it = index.find(column_name);
                    if (it == index.end())
                        throw Exception("Unknown identifier (in GROUP BY): " + column_name, ErrorCodes::UNKNOWN_IDENTIFIER);

                    const auto & node = it->second;

                    /// Constant expressions have non-null column pointer at this stage.
                    if (node->column && isColumnConst(*node->column))
                    {
                        /// But don't remove last key column if no aggregate functions, otherwise aggregation will not work.
                        if (!aggregate_descriptions.empty() || size > 1)
                        {
                            if (i + 1 < static_cast<ssize_t>(size))
                                group_asts[i] = std::move(group_asts.back());

                            group_asts.pop_back();

                            --i;
                            continue;
                        }
                    }

                    NameAndTypePair key{column_name, node->result_type};

                    /// Aggregation keys are uniqued.
                    if (!unique_keys.count(key.name))
                    {
                        unique_keys.insert(key.name);
                        aggregation_keys.push_back(key);

                        /// Key is no longer needed, therefore we can save a little by moving it.
                        aggregated_columns.push_back(std::move(key));
                    }
                }

                if (group_asts.empty())
                {
                    select_query->setExpression(ASTSelectQuery::Expression::GROUP_BY, {});
                    has_aggregation = select_query->having() || !aggregate_descriptions.empty();
                }
            }
        }
        else
            aggregated_columns = temp_actions->getNamesAndTypesList();

        for (const auto & desc : aggregate_descriptions)
            aggregated_columns.emplace_back(desc.column_name, desc.function->getReturnType());
    }
    else
    {
        aggregated_columns = temp_actions->getNamesAndTypesList();
    }
}


void ExpressionAnalyzer::initGlobalSubqueriesAndExternalTables(bool do_global)
{
    if (do_global)
    {
        GlobalSubqueriesVisitor::Data subqueries_data(context, subquery_depth, isRemoteStorage(),
                                                   external_tables, subqueries_for_sets, has_global_subqueries);
        GlobalSubqueriesVisitor(subqueries_data).visit(query);
    }
}


void SelectQueryExpressionAnalyzer::tryMakeSetForIndexFromSubquery(const ASTPtr & subquery_or_table_name)
{
    auto set_key = PreparedSetKey::forSubquery(*subquery_or_table_name);

    if (prepared_sets.count(set_key))
        return; /// Already prepared.

    if (auto set_ptr_from_storage_set = isPlainStorageSetInSubquery(subquery_or_table_name))
    {
        prepared_sets.insert({set_key, set_ptr_from_storage_set});
        return;
    }

    auto interpreter_subquery = interpretSubquery(subquery_or_table_name, context, {}, query_options);
    auto stream = interpreter_subquery->execute().getInputStream();

    SetPtr set = std::make_shared<Set>(settings.size_limits_for_set, true, context.getSettingsRef().transform_null_in);
    set->setHeader(stream->getHeader());

    stream->readPrefix();
    while (Block block = stream->read())
    {
        /// If the limits have been exceeded, give up and let the default subquery processing actions take place.
        if (!set->insertFromBlock(block))
            return;
    }

    set->finishInsert();
    stream->readSuffix();

    prepared_sets[set_key] = std::move(set);
}

SetPtr SelectQueryExpressionAnalyzer::isPlainStorageSetInSubquery(const ASTPtr & subquery_or_table_name)
{
    const auto * table = subquery_or_table_name->as<ASTIdentifier>();
    if (!table)
        return nullptr;
    auto table_id = context.resolveStorageID(subquery_or_table_name);
    const auto storage = DatabaseCatalog::instance().getTable(table_id, context);
    if (storage->getName() != "Set")
        return nullptr;
    const auto storage_set = std::dynamic_pointer_cast<StorageSet>(storage);
    return storage_set->getSet();
}


/// Performance optimisation for IN() if storage supports it.
void SelectQueryExpressionAnalyzer::makeSetsForIndex(const ASTPtr & node)
{
    if (!node || !storage() || !storage()->supportsIndexForIn())
        return;

    for (auto & child : node->children)
    {
        /// Don't descend into subqueries.
        if (child->as<ASTSubquery>())
            continue;

        /// Don't descend into lambda functions
        const auto * func = child->as<ASTFunction>();
        if (func && func->name == "lambda")
            continue;

        makeSetsForIndex(child);
    }

    const auto * func = node->as<ASTFunction>();
    if (func && functionIsInOperator(func->name))
    {
        const IAST & args = *func->arguments;
        const ASTPtr & left_in_operand = args.children.at(0);

        if (storage()->mayBenefitFromIndexForIn(left_in_operand, context, metadata_snapshot))
        {
            const ASTPtr & arg = args.children.at(1);
            if (arg->as<ASTSubquery>() || arg->as<ASTIdentifier>())
            {
                if (settings.use_index_for_in_with_subqueries)
                    tryMakeSetForIndexFromSubquery(arg);
            }
            else
            {
                auto temp_actions = std::make_shared<ActionsDAG>(columns_after_join);
                getRootActions(left_in_operand, true, temp_actions);

                if (temp_actions->getIndex().count(left_in_operand->getColumnName()) != 0)
                    makeExplicitSet(func, *temp_actions, true, context,
                        settings.size_limits_for_set, prepared_sets);
            }
        }
    }
}


void ExpressionAnalyzer::getRootActions(const ASTPtr & ast, bool no_subqueries, ActionsDAGPtr & actions, bool only_consts)
{
    LogAST log;
    ActionsVisitor::Data visitor_data(context, settings.size_limits_for_set, subquery_depth,
                                   sourceColumns(), std::move(actions), prepared_sets, subqueries_for_sets,
                                   no_subqueries, false, only_consts, !isRemoteStorage());
    ActionsVisitor(visitor_data, log.stream()).visit(ast);
    actions = visitor_data.getActions();
}


void ExpressionAnalyzer::getRootActionsNoMakeSet(const ASTPtr & ast, bool no_subqueries, ActionsDAGPtr & actions, bool only_consts)
{
    LogAST log;
    ActionsVisitor::Data visitor_data(context, settings.size_limits_for_set, subquery_depth,
                                   sourceColumns(), std::move(actions), prepared_sets, subqueries_for_sets,
                                   no_subqueries, true, only_consts, !isRemoteStorage());
    ActionsVisitor(visitor_data, log.stream()).visit(ast);
    actions = visitor_data.getActions();
}

void ExpressionAnalyzer::getRootActionsForHaving(const ASTPtr & ast, bool no_subqueries, ActionsDAGPtr & actions, bool only_consts)
{
    LogAST log;
    ActionsVisitor::Data visitor_data(context, settings.size_limits_for_set, subquery_depth,
                                   sourceColumns(), std::move(actions), prepared_sets, subqueries_for_sets,
                                   no_subqueries, false, only_consts, true);
    ActionsVisitor(visitor_data, log.stream()).visit(ast);
    actions = visitor_data.getActions();
}


bool ExpressionAnalyzer::makeAggregateDescriptions(ActionsDAGPtr & actions)
{
    for (const ASTFunction * node : aggregates())
    {
        AggregateDescription aggregate;
        getRootActionsNoMakeSet(node->arguments, true, actions);

        aggregate.column_name = node->getColumnName();

        const ASTs & arguments = node->arguments->children;
        aggregate.argument_names.resize(arguments.size());
        DataTypes types(arguments.size());

        const auto & index = actions->getIndex();
        for (size_t i = 0; i < arguments.size(); ++i)
        {
            const std::string & name = arguments[i]->getColumnName();

            auto it = index.find(name);
            if (it == index.end())
                throw Exception(ErrorCodes::UNKNOWN_IDENTIFIER, "Unknown identifier (in aggregate function '{}'): {}", node->name, name);

            types[i] = it->second->result_type;
            aggregate.argument_names[i] = name;
        }

        AggregateFunctionProperties properties;
        aggregate.parameters = (node->parameters) ? getAggregateFunctionParametersArray(node->parameters) : Array();
        aggregate.function = AggregateFunctionFactory::instance().get(node->name, types, aggregate.parameters, properties);

        aggregate_descriptions.push_back(aggregate);
    }

    return !aggregates().empty();
}


const ASTSelectQuery * ExpressionAnalyzer::getSelectQuery() const
{
    const auto * select_query = query->as<ASTSelectQuery>();
    if (!select_query)
        throw Exception("Not a select query", ErrorCodes::LOGICAL_ERROR);
    return select_query;
}

const ASTSelectQuery * SelectQueryExpressionAnalyzer::getAggregatingQuery() const
{
    if (!has_aggregation)
        throw Exception("No aggregation", ErrorCodes::LOGICAL_ERROR);
    return getSelectQuery();
}

/// "Big" ARRAY JOIN.
ArrayJoinActionPtr ExpressionAnalyzer::addMultipleArrayJoinAction(ActionsDAGPtr & actions, bool array_join_is_left) const
{
    NameSet result_columns;
    for (const auto & result_source : syntax->array_join_result_to_source)
    {
        /// Assign new names to columns, if needed.
        if (result_source.first != result_source.second)
            actions->addAlias(result_source.second, result_source.first);

        /// Make ARRAY JOIN (replace arrays with their insides) for the columns in these new names.
        result_columns.insert(result_source.first);
    }

    return std::make_shared<ArrayJoinAction>(result_columns, array_join_is_left, context);
}

ArrayJoinActionPtr SelectQueryExpressionAnalyzer::appendArrayJoin(ExpressionActionsChain & chain, ExpressionActionsPtr & before_array_join, bool only_types)
{
    const auto * select_query = getSelectQuery();

    bool is_array_join_left;
    ASTPtr array_join_expression_list = select_query->arrayJoinExpressionList(is_array_join_left);
    if (!array_join_expression_list)
        return nullptr;

    ExpressionActionsChain::Step & step = chain.lastStep(sourceColumns());

    getRootActions(array_join_expression_list, only_types, step.actions());

    auto array_join = addMultipleArrayJoinAction(step.actions(), is_array_join_left);
    before_array_join = chain.getLastActions();

    chain.steps.push_back(std::make_unique<ExpressionActionsChain::ArrayJoinStep>(
            array_join, step.getResultColumns()));

    chain.addStep();

    return array_join;
}

bool SelectQueryExpressionAnalyzer::appendJoinLeftKeys(ExpressionActionsChain & chain, bool only_types)
{
    ExpressionActionsChain::Step & step = chain.lastStep(columns_after_array_join);

    getRootActions(analyzedJoin().leftKeysList(), only_types, step.actions());
    return true;
}

JoinPtr SelectQueryExpressionAnalyzer::appendJoin(ExpressionActionsChain & chain)
{
    JoinPtr table_join = makeTableJoin(*syntax->ast_join);

    ExpressionActionsChain::Step & step = chain.lastStep(columns_after_array_join);

    chain.steps.push_back(std::make_unique<ExpressionActionsChain::JoinStep>(
            syntax->analyzed_join, table_join, step.getResultColumns()));

    chain.addStep();
    return table_join;
}

static JoinPtr tryGetStorageJoin(std::shared_ptr<TableJoin> analyzed_join)
{
    if (auto * table = analyzed_join->joined_storage.get())
        if (auto * storage_join = dynamic_cast<StorageJoin *>(table))
            return storage_join->getJoin(analyzed_join);
    return {};
}

static ExpressionActionsPtr createJoinedBlockActions(const Context & context, const TableJoin & analyzed_join)
{
    ASTPtr expression_list = analyzed_join.rightKeysList();
    auto syntax_result = TreeRewriter(context).analyze(expression_list, analyzed_join.columnsFromJoinedTable());
    return ExpressionAnalyzer(expression_list, syntax_result, context).getActions(true, false);
}

static bool allowDictJoin(StoragePtr joined_storage, const Context & context, String & dict_name, String & key_name)
{
    const auto * dict = dynamic_cast<const StorageDictionary *>(joined_storage.get());
    if (!dict)
        return false;

    dict_name = dict->resolvedDictionaryName();
    auto dictionary = context.getExternalDictionariesLoader().getDictionary(dict_name);
    if (!dictionary)
        return false;

    const DictionaryStructure & structure = dictionary->getStructure();
    if (structure.id)
    {
        key_name = structure.id->name;
        return true;
    }
    return false;
}

static std::shared_ptr<IJoin> makeJoin(std::shared_ptr<TableJoin> analyzed_join, const Block & sample_block, const Context & context)
{
    bool allow_merge_join = analyzed_join->allowMergeJoin();

    /// HashJoin with Dictionary optimisation
    String dict_name;
    String key_name;
    if (analyzed_join->joined_storage && allowDictJoin(analyzed_join->joined_storage, context, dict_name, key_name))
    {
        Names original_names;
        NamesAndTypesList result_columns;
        if (analyzed_join->allowDictJoin(key_name, sample_block, original_names, result_columns))
        {
            analyzed_join->dictionary_reader = std::make_shared<DictionaryReader>(dict_name, original_names, result_columns, context);
            return std::make_shared<HashJoin>(analyzed_join, sample_block);
        }
    }

    if (analyzed_join->forceHashJoin() || (analyzed_join->preferMergeJoin() && !allow_merge_join))
        return std::make_shared<HashJoin>(analyzed_join, sample_block);
    else if (analyzed_join->forceMergeJoin() || (analyzed_join->preferMergeJoin() && allow_merge_join))
        return std::make_shared<MergeJoin>(analyzed_join, sample_block);
    return std::make_shared<JoinSwitcher>(analyzed_join, sample_block);
}

JoinPtr SelectQueryExpressionAnalyzer::makeTableJoin(const ASTTablesInSelectQueryElement & join_element)
{
    /// Two JOINs are not supported with the same subquery, but different USINGs.
    auto join_hash = join_element.getTreeHash();
    String join_subquery_id = toString(join_hash.first) + "_" + toString(join_hash.second);

    SubqueryForSet & subquery_for_join = subqueries_for_sets[join_subquery_id];

    /// Use StorageJoin if any.
    if (!subquery_for_join.join)
        subquery_for_join.join = tryGetStorageJoin(syntax->analyzed_join);

    if (!subquery_for_join.join)
    {
        /// Actions which need to be calculated on joined block.
        ExpressionActionsPtr joined_block_actions = createJoinedBlockActions(context, analyzedJoin());

        Names original_right_columns;
        if (!subquery_for_join.source)
        {
            NamesWithAliases required_columns_with_aliases = analyzedJoin().getRequiredColumns(
                joined_block_actions->getSampleBlock(), joined_block_actions->getRequiredColumns());
            for (auto & pr : required_columns_with_aliases)
                original_right_columns.push_back(pr.first);

            /** For GLOBAL JOINs (in the case, for example, of the push method for executing GLOBAL subqueries), the following occurs
                * - in the addExternalStorage function, the JOIN (SELECT ...) subquery is replaced with JOIN _data1,
                *   in the subquery_for_set object this subquery is exposed as source and the temporary table _data1 as the `table`.
                * - this function shows the expression JOIN _data1.
                */
            auto interpreter = interpretSubquery(join_element.table_expression, context, original_right_columns, query_options);

            subquery_for_join.makeSource(interpreter, std::move(required_columns_with_aliases));
        }

        /// TODO You do not need to set this up when JOIN is only needed on remote servers.
        subquery_for_join.setJoinActions(joined_block_actions); /// changes subquery_for_join.sample_block inside
        subquery_for_join.join = makeJoin(syntax->analyzed_join, subquery_for_join.sample_block, context);

        /// Do not make subquery for join over dictionary.
        if (syntax->analyzed_join->dictionary_reader)
        {
            JoinPtr join = subquery_for_join.join;
            subqueries_for_sets.erase(join_subquery_id);
            return join;
        }
    }

    return subquery_for_join.join;
}

ExpressionActionsPtr SelectQueryExpressionAnalyzer::appendPrewhere(
    ExpressionActionsChain & chain, bool only_types, const Names & additional_required_columns)
{
    const auto * select_query = getSelectQuery();
    ExpressionActionsPtr prewhere_actions;

    if (!select_query->prewhere())
        return prewhere_actions;

    auto & step = chain.lastStep(sourceColumns());
    getRootActions(select_query->prewhere(), only_types, step.actions());
    String prewhere_column_name = select_query->prewhere()->getColumnName();
    step.required_output.push_back(prewhere_column_name);
    step.can_remove_required_output.push_back(true);

<<<<<<< HEAD
    const auto & index = step.actions()->getIndex();
    auto it = index.find(prewhere_column_name);
    if (it == index.end())
        throw Exception(ErrorCodes::UNKNOWN_IDENTIFIER, "Unknown identifier: '{}'", prewhere_column_name);

    auto filter_type = (*it)->result_type;
=======
    auto filter_type = step.actions()->getIndex().find(prewhere_column_name)->second->result_type;
>>>>>>> 2613b05c
    if (!filter_type->canBeUsedInBooleanContext())
        throw Exception("Invalid type for filter in PREWHERE: " + filter_type->getName(),
                        ErrorCodes::ILLEGAL_TYPE_OF_COLUMN_FOR_FILTER);

    {
        /// Remove unused source_columns from prewhere actions.
        auto tmp_actions_dag = std::make_shared<ActionsDAG>(sourceColumns());
        getRootActions(select_query->prewhere(), only_types, tmp_actions_dag);
        auto tmp_actions = tmp_actions_dag->buildExpressions(context);
        tmp_actions->finalize({prewhere_column_name});
        auto required_columns = tmp_actions->getRequiredColumns();
        NameSet required_source_columns(required_columns.begin(), required_columns.end());

        /// Add required columns to required output in order not to remove them after prewhere execution.
        /// TODO: add sampling and final execution to common chain.
        for (const auto & column : additional_required_columns)
        {
            if (required_source_columns.count(column))
            {
                step.required_output.push_back(column);
                step.can_remove_required_output.push_back(true);
            }
        }

        auto names = step.actions()->getNames();
        NameSet name_set(names.begin(), names.end());

        for (const auto & column : sourceColumns())
            if (required_source_columns.count(column.name) == 0)
                name_set.erase(column.name);

        Names required_output(name_set.begin(), name_set.end());
        prewhere_actions = chain.getLastActions();
        prewhere_actions->finalize(required_output);
    }

    {
        /// Add empty action with input = {prewhere actions output} + {unused source columns}
        /// Reasons:
        /// 1. Remove remove source columns which are used only in prewhere actions during prewhere actions execution.
        ///    Example: select A prewhere B > 0. B can be removed at prewhere step.
        /// 2. Store side columns which were calculated during prewhere actions execution if they are used.
        ///    Example: select F(A) prewhere F(A) > 0. F(A) can be saved from prewhere step.
        /// 3. Check if we can remove filter column at prewhere step. If we can, action will store single REMOVE_COLUMN.
        ColumnsWithTypeAndName columns = prewhere_actions->getSampleBlock().getColumnsWithTypeAndName();
        auto required_columns = prewhere_actions->getRequiredColumns();
        NameSet prewhere_input_names(required_columns.begin(), required_columns.end());
        NameSet unused_source_columns;

        for (const auto & column : sourceColumns())
        {
            if (prewhere_input_names.count(column.name) == 0)
            {
                columns.emplace_back(column.type, column.name);
                unused_source_columns.emplace(column.name);
            }
        }

        chain.steps.emplace_back(std::make_unique<ExpressionActionsChain::ExpressionActionsStep>(
                std::make_shared<ActionsDAG>(std::move(columns))));
        chain.steps.back()->additional_input = std::move(unused_source_columns);
        chain.getLastActions();
        chain.addStep();
    }

    return prewhere_actions;
}

void SelectQueryExpressionAnalyzer::appendPreliminaryFilter(ExpressionActionsChain & chain, ExpressionActionsPtr actions, String column_name)
{
    ExpressionActionsChain::Step & step = chain.lastStep(sourceColumns());

    // FIXME: assert(filter_info);
    auto * expression_step = typeid_cast<ExpressionActionsChain::ExpressionActionsStep *>(&step);
    expression_step->actions = std::move(actions);
    step.required_output.push_back(std::move(column_name));
    step.can_remove_required_output = {true};

    chain.addStep();
}

bool SelectQueryExpressionAnalyzer::appendWhere(ExpressionActionsChain & chain, bool only_types)
{
    const auto * select_query = getSelectQuery();

    if (!select_query->where())
        return false;

    ExpressionActionsChain::Step & step = chain.lastStep(columns_after_join);

    getRootActions(select_query->where(), only_types, step.actions());

    auto where_column_name = select_query->where()->getColumnName();
    step.required_output.push_back(where_column_name);
    step.can_remove_required_output = {true};

<<<<<<< HEAD
    const auto & index = step.actions()->getIndex();
    auto it = index.find(where_column_name);
    if (it == index.end())
        throw Exception(ErrorCodes::UNKNOWN_IDENTIFIER, "Unknown identifier: '{}'", where_column_name);

    auto filter_type = (*it)->result_type;
=======
    auto filter_type = step.actions()->getIndex().find(where_column_name)->second->result_type;
>>>>>>> 2613b05c
    if (!filter_type->canBeUsedInBooleanContext())
        throw Exception("Invalid type for filter in WHERE: " + filter_type->getName(),
                        ErrorCodes::ILLEGAL_TYPE_OF_COLUMN_FOR_FILTER);

    return true;
}

bool SelectQueryExpressionAnalyzer::appendGroupBy(ExpressionActionsChain & chain, bool only_types, bool optimize_aggregation_in_order,
                                                  ManyExpressionActions & group_by_elements_actions)
{
    const auto * select_query = getAggregatingQuery();

    if (!select_query->groupBy())
        return false;

    ExpressionActionsChain::Step & step = chain.lastStep(columns_after_join);

    ASTs asts = select_query->groupBy()->children;
    for (const auto & ast : asts)
    {
        step.required_output.emplace_back(ast->getColumnName());
        getRootActions(ast, only_types, step.actions());
    }

    if (optimize_aggregation_in_order)
    {
        for (auto & child : asts)
        {
            auto actions_dag = std::make_shared<ActionsDAG>(columns_after_join);
            getRootActions(child, only_types, actions_dag);
            group_by_elements_actions.emplace_back(actions_dag->buildExpressions(context));
        }
    }

    return true;
}

void SelectQueryExpressionAnalyzer::appendAggregateFunctionsArguments(ExpressionActionsChain & chain, bool only_types)
{
    const auto * select_query = getAggregatingQuery();

    ExpressionActionsChain::Step & step = chain.lastStep(columns_after_join);

    for (const auto & desc : aggregate_descriptions)
        for (const auto & name : desc.argument_names)
            step.required_output.emplace_back(name);

    /// Collect aggregates removing duplicates by node.getColumnName()
    /// It's not clear why we recollect aggregates (for query parts) while we're able to use previously collected ones (for entire query)
    /// @note The original recollection logic didn't remove duplicates.
    GetAggregatesVisitor::Data data;
    GetAggregatesVisitor(data).visit(select_query->select());

    if (select_query->having())
        GetAggregatesVisitor(data).visit(select_query->having());

    if (select_query->orderBy())
        GetAggregatesVisitor(data).visit(select_query->orderBy());

    /// TODO: data.aggregates -> aggregates()
    for (const ASTFunction * node : data.aggregates)
        for (auto & argument : node->arguments->children)
            getRootActions(argument, only_types, step.actions());
}

bool SelectQueryExpressionAnalyzer::appendHaving(ExpressionActionsChain & chain, bool only_types)
{
    const auto * select_query = getAggregatingQuery();

    if (!select_query->having())
        return false;

    ExpressionActionsChain::Step & step = chain.lastStep(aggregated_columns);

    getRootActionsForHaving(select_query->having(), only_types, step.actions());
    step.required_output.push_back(select_query->having()->getColumnName());

    return true;
}

void SelectQueryExpressionAnalyzer::appendSelect(ExpressionActionsChain & chain, bool only_types)
{
    const auto * select_query = getSelectQuery();

    ExpressionActionsChain::Step & step = chain.lastStep(aggregated_columns);

    getRootActions(select_query->select(), only_types, step.actions());

    for (const auto & child : select_query->select()->children)
        step.required_output.push_back(child->getColumnName());
}

bool SelectQueryExpressionAnalyzer::appendOrderBy(ExpressionActionsChain & chain, bool only_types, bool optimize_read_in_order,
                                                  ManyExpressionActions & order_by_elements_actions)
{
    const auto * select_query = getSelectQuery();

    if (!select_query->orderBy())
        return false;

    ExpressionActionsChain::Step & step = chain.lastStep(aggregated_columns);

    getRootActions(select_query->orderBy(), only_types, step.actions());

    for (auto & child : select_query->orderBy()->children)
    {
        const auto * ast = child->as<ASTOrderByElement>();
        if (!ast || ast->children.empty())
            throw Exception("Bad order expression AST", ErrorCodes::UNKNOWN_TYPE_OF_AST_NODE);
        ASTPtr order_expression = ast->children.at(0);
        step.required_output.push_back(order_expression->getColumnName());
    }

    if (optimize_read_in_order)
    {
        for (auto & child : select_query->orderBy()->children)
        {
            auto actions_dag = std::make_shared<ActionsDAG>(columns_after_join);
            getRootActions(child, only_types, actions_dag);
            order_by_elements_actions.emplace_back(actions_dag->buildExpressions(context));
        }
    }
    return true;
}

bool SelectQueryExpressionAnalyzer::appendLimitBy(ExpressionActionsChain & chain, bool only_types)
{
    const auto * select_query = getSelectQuery();

    if (!select_query->limitBy())
        return false;

    ExpressionActionsChain::Step & step = chain.lastStep(aggregated_columns);

    getRootActions(select_query->limitBy(), only_types, step.actions());

    NameSet aggregated_names;
    for (const auto & column : aggregated_columns)
    {
        step.required_output.push_back(column.name);
        aggregated_names.insert(column.name);
    }

    for (const auto & child : select_query->limitBy()->children)
    {
        auto child_name = child->getColumnName();
        if (!aggregated_names.count(child_name))
            step.required_output.push_back(std::move(child_name));
    }

    return true;
}

ExpressionActionsPtr SelectQueryExpressionAnalyzer::appendProjectResult(ExpressionActionsChain & chain) const
{
    const auto * select_query = getSelectQuery();

    ExpressionActionsChain::Step & step = chain.lastStep(aggregated_columns);

    NamesWithAliases result_columns;

    ASTs asts = select_query->select()->children;
    for (const auto & ast : asts)
    {
        String result_name = ast->getAliasOrColumnName();
        if (required_result_columns.empty() || required_result_columns.count(result_name))
        {
            std::string source_name = ast->getColumnName();

            /*
             * For temporary columns created by ExpressionAnalyzer for literals,
             * use the correct source column. Using the default display name
             * returned by getColumnName is not enough, and we have to use the
             * column id set by EA. In principle, this logic applies to all kinds
             * of columns, not only literals. Literals are especially problematic
             * for two reasons:
             * 1) confusing different literal columns leads to weird side
             *    effects (see 01101_literal_columns_clash);
             * 2) the disambiguation mechanism in SyntaxAnalyzer, that, among
             *    other things, creates unique aliases for columns with same
             *    names from different tables, is applied before these temporary
             *    columns are created by ExpressionAnalyzer.
             * Similar problems should also manifest for function columns, which
             * are likewise created at a later stage by EA.
             * In general, we need to have explicit separation between display
             * names and identifiers for columns. This code is a workaround for
             * a particular subclass of problems, and not a proper solution.
             */
            if (const auto * as_literal = ast->as<ASTLiteral>())
            {
                source_name = as_literal->unique_column_name;
                assert(!source_name.empty());
            }

            result_columns.emplace_back(source_name, result_name);
            step.required_output.push_back(result_columns.back().second);
        }
    }

    auto actions = chain.getLastActions();
    actions->add(ExpressionAction::project(result_columns));
    return actions;
}


void ExpressionAnalyzer::appendExpression(ExpressionActionsChain & chain, const ASTPtr & expr, bool only_types)
{
    ExpressionActionsChain::Step & step = chain.lastStep(sourceColumns());
    getRootActions(expr, only_types, step.actions());
    step.required_output.push_back(expr->getColumnName());
}


ExpressionActionsPtr ExpressionAnalyzer::getActions(bool add_aliases, bool project_result)
{
    auto actions_dag = std::make_shared<ActionsDAG>(aggregated_columns);
    NamesWithAliases result_columns;
    Names result_names;

    ASTs asts;

    if (const auto * node = query->as<ASTExpressionList>())
        asts = node->children;
    else
        asts = ASTs(1, query);

    for (const auto & ast : asts)
    {
        std::string name = ast->getColumnName();
        std::string alias;
        if (add_aliases)
            alias = ast->getAliasOrColumnName();
        else
            alias = name;
        result_columns.emplace_back(name, alias);
        result_names.push_back(alias);
        getRootActions(ast, false, actions_dag);
    }

    auto actions = actions_dag->buildExpressions(context);

    if (add_aliases)
    {
        if (project_result)
            actions->add(ExpressionAction::project(result_columns));
        else
            actions->add(ExpressionAction::addAliases(result_columns));
    }

    if (!(add_aliases && project_result))
    {
        /// We will not delete the original columns.
        for (const auto & column_name_type : sourceColumns())
            result_names.push_back(column_name_type.name);
    }

    actions->finalize(result_names);

    return actions;
}


ExpressionActionsPtr ExpressionAnalyzer::getConstActions()
{
    auto actions = std::make_shared<ActionsDAG>(NamesAndTypesList());

    getRootActions(query, true, actions, true);
    return actions->buildExpressions(context);
}

ExpressionActionsPtr SelectQueryExpressionAnalyzer::simpleSelectActions()
{
    ExpressionActionsChain new_chain(context);
    appendSelect(new_chain, false);
    return new_chain.getLastActions();
}

ExpressionAnalysisResult::ExpressionAnalysisResult(
        SelectQueryExpressionAnalyzer & query_analyzer,
        const StorageMetadataPtr & metadata_snapshot,
        bool first_stage_,
        bool second_stage_,
        bool only_types,
        const FilterInfoPtr & filter_info_,
        const Block & source_header)
    : first_stage(first_stage_)
    , second_stage(second_stage_)
    , need_aggregate(query_analyzer.hasAggregation())
{
    /// first_stage: Do I need to perform the first part of the pipeline - running on remote servers during distributed processing.
    /// second_stage: Do I need to execute the second part of the pipeline - running on the initiating server during distributed processing.

    /** First we compose a chain of actions and remember the necessary steps from it.
        *  Regardless of from_stage and to_stage, we will compose a complete sequence of actions to perform optimization and
        *  throw out unnecessary columns based on the entire query. In unnecessary parts of the query, we will not execute subqueries.
        */

    const ASTSelectQuery & query = *query_analyzer.getSelectQuery();
    const Context & context = query_analyzer.context;
    const Settings & settings = context.getSettingsRef();
    const ConstStoragePtr & storage = query_analyzer.storage();

    bool finalized = false;
    size_t where_step_num = 0;

    auto finalize_chain = [&](ExpressionActionsChain & chain)
    {
        chain.finalize();

        if (!finalized)
        {
            finalize(chain, context, where_step_num);
            finalized = true;
        }

        chain.clear();
    };

    if (storage)
    {
        query_analyzer.makeSetsForIndex(query.where());
        query_analyzer.makeSetsForIndex(query.prewhere());
    }

    {
        ExpressionActionsChain chain(context);
        Names additional_required_columns_after_prewhere;

        if (storage && (query.sampleSize() || settings.parallel_replicas_count > 1))
        {
            Names columns_for_sampling = metadata_snapshot->getColumnsRequiredForSampling();
            additional_required_columns_after_prewhere.insert(additional_required_columns_after_prewhere.end(),
                columns_for_sampling.begin(), columns_for_sampling.end());
        }

        if (storage && query.final())
        {
            Names columns_for_final = metadata_snapshot->getColumnsRequiredForFinal();
            additional_required_columns_after_prewhere.insert(additional_required_columns_after_prewhere.end(),
                columns_for_final.begin(), columns_for_final.end());
        }

        if (storage && filter_info_)
        {
            filter_info = filter_info_;
            query_analyzer.appendPreliminaryFilter(chain, filter_info->actions, filter_info->column_name);
        }

        if (auto actions = query_analyzer.appendPrewhere(chain, !first_stage, additional_required_columns_after_prewhere))
        {
            prewhere_info = std::make_shared<PrewhereInfo>(actions, query.prewhere()->getColumnName());

            if (allowEarlyConstantFolding(*prewhere_info->prewhere_actions, settings))
            {
                Block before_prewhere_sample = source_header;
                if (sanitizeBlock(before_prewhere_sample))
                {
                    prewhere_info->prewhere_actions->execute(before_prewhere_sample);
                    auto & column_elem = before_prewhere_sample.getByName(query.prewhere()->getColumnName());
                    /// If the filter column is a constant, record it.
                    if (column_elem.column)
                        prewhere_constant_filter_description = ConstantFilterDescription(*column_elem.column);
                }
            }
        }

        array_join = query_analyzer.appendArrayJoin(chain, before_array_join, only_types || !first_stage);

        if (query_analyzer.hasTableJoin())
        {
            query_analyzer.appendJoinLeftKeys(chain, only_types || !first_stage);

            before_join = chain.getLastActions();
            join = query_analyzer.appendJoin(chain);
            chain.addStep();
        }

        if (query_analyzer.appendWhere(chain, only_types || !first_stage))
        {
            where_step_num = chain.steps.size() - 1;
            before_where = chain.getLastActions();
            if (allowEarlyConstantFolding(*before_where, settings))
            {
                Block before_where_sample;
                if (chain.steps.size() > 1)
                    before_where_sample = Block(chain.steps[chain.steps.size() - 2]->getResultColumns());
                else
                    before_where_sample = source_header;
                if (sanitizeBlock(before_where_sample))
                {
                    before_where->execute(before_where_sample);
                    auto & column_elem = before_where_sample.getByName(query.where()->getColumnName());
                    /// If the filter column is a constant, record it.
                    if (column_elem.column)
                        where_constant_filter_description = ConstantFilterDescription(*column_elem.column);
                }
            }
            chain.addStep();
        }

        if (need_aggregate)
        {
            /// TODO correct conditions
            optimize_aggregation_in_order =
                    context.getSettingsRef().optimize_aggregation_in_order
                    && storage && query.groupBy();

            query_analyzer.appendGroupBy(chain, only_types || !first_stage, optimize_aggregation_in_order, group_by_elements_actions);
            query_analyzer.appendAggregateFunctionsArguments(chain, only_types || !first_stage);
            before_aggregation = chain.getLastActions();

            finalize_chain(chain);

            if (query_analyzer.appendHaving(chain, only_types || !second_stage))
            {
                before_having = chain.getLastActions();
                chain.addStep();
            }
        }

        bool join_allow_read_in_order = true;
        if (hasJoin())
        {
            /// You may find it strange but we support read_in_order for HashJoin and do not support for MergeJoin.
            join_has_delayed_stream = query_analyzer.analyzedJoin().needStreamWithNonJoinedRows();
            join_allow_read_in_order = typeid_cast<HashJoin *>(join.get()) && !join_has_delayed_stream;
        }

        optimize_read_in_order =
            settings.optimize_read_in_order
            && storage && query.orderBy()
            && !query_analyzer.hasAggregation()
            && !query.final()
            && join_allow_read_in_order;

        /// If there is aggregation, we execute expressions in SELECT and ORDER BY on the initiating server, otherwise on the source servers.
        query_analyzer.appendSelect(chain, only_types || (need_aggregate ? !second_stage : !first_stage));
        selected_columns = chain.getLastStep().required_output;
        has_order_by = query_analyzer.appendOrderBy(chain, only_types || (need_aggregate ? !second_stage : !first_stage),
                                                    optimize_read_in_order, order_by_elements_actions);
        before_order_and_select = chain.getLastActions();
        chain.addStep();

        if (query_analyzer.appendLimitBy(chain, only_types || !second_stage))
        {
            before_limit_by = chain.getLastActions();
            chain.addStep();
        }

        final_projection = query_analyzer.appendProjectResult(chain);

        finalize_chain(chain);
    }

    /// Before executing WHERE and HAVING, remove the extra columns from the block (mostly the aggregation keys).
    removeExtraColumns();

    checkActions();
}

void ExpressionAnalysisResult::finalize(const ExpressionActionsChain & chain, const Context & context_, size_t where_step_num)
{
    if (hasPrewhere())
    {
        const ExpressionActionsChain::Step & step = *chain.steps.at(0);
        prewhere_info->remove_prewhere_column = step.can_remove_required_output.at(0);

        Names columns_to_remove;
        for (size_t i = 1; i < step.required_output.size(); ++i)
        {
            if (step.can_remove_required_output[i])
                columns_to_remove.push_back(step.required_output[i]);
        }

        if (!columns_to_remove.empty())
        {
            auto columns = prewhere_info->prewhere_actions->getSampleBlock().getNamesAndTypesList();
            ExpressionActionsPtr actions = std::make_shared<ExpressionActions>(columns, context_);
            for (const auto & column : columns_to_remove)
                actions->add(ExpressionAction::removeColumn(column));

            prewhere_info->remove_columns_actions = std::move(actions);
        }

        columns_to_remove_after_prewhere = std::move(columns_to_remove);
    }
    else if (hasFilter())
    {
        /// Can't have prewhere and filter set simultaneously
        filter_info->do_remove_column = chain.steps.at(0)->can_remove_required_output.at(0);
    }
    if (hasWhere())
        remove_where_filter = chain.steps.at(where_step_num)->can_remove_required_output.at(0);
}

void ExpressionAnalysisResult::removeExtraColumns() const
{
    if (hasFilter())
        filter_info->actions->prependProjectInput();
    if (hasWhere())
        before_where->prependProjectInput();
    if (hasHaving())
        before_having->prependProjectInput();
}

void ExpressionAnalysisResult::checkActions() const
{
    /// Check that PREWHERE doesn't contain unusual actions. Unusual actions are that can change number of rows.
    if (hasPrewhere())
    {
        auto check_actions = [](const ExpressionActionsPtr & actions)
        {
            if (actions)
                for (const auto & action : actions->getActions())
                    if (action.type == ExpressionAction::Type::ARRAY_JOIN)
                        throw Exception("PREWHERE cannot contain ARRAY JOIN action", ErrorCodes::ILLEGAL_PREWHERE);
        };

        check_actions(prewhere_info->prewhere_actions);
        check_actions(prewhere_info->alias_actions);
        check_actions(prewhere_info->remove_columns_actions);
    }
}

}<|MERGE_RESOLUTION|>--- conflicted
+++ resolved
@@ -658,16 +658,12 @@
     step.required_output.push_back(prewhere_column_name);
     step.can_remove_required_output.push_back(true);
 
-<<<<<<< HEAD
     const auto & index = step.actions()->getIndex();
     auto it = index.find(prewhere_column_name);
     if (it == index.end())
         throw Exception(ErrorCodes::UNKNOWN_IDENTIFIER, "Unknown identifier: '{}'", prewhere_column_name);
 
-    auto filter_type = (*it)->result_type;
-=======
-    auto filter_type = step.actions()->getIndex().find(prewhere_column_name)->second->result_type;
->>>>>>> 2613b05c
+    auto filter_type = (*it)->second->result_type;
     if (!filter_type->canBeUsedInBooleanContext())
         throw Exception("Invalid type for filter in PREWHERE: " + filter_type->getName(),
                         ErrorCodes::ILLEGAL_TYPE_OF_COLUMN_FOR_FILTER);
@@ -764,16 +760,12 @@
     step.required_output.push_back(where_column_name);
     step.can_remove_required_output = {true};
 
-<<<<<<< HEAD
     const auto & index = step.actions()->getIndex();
     auto it = index.find(where_column_name);
     if (it == index.end())
         throw Exception(ErrorCodes::UNKNOWN_IDENTIFIER, "Unknown identifier: '{}'", where_column_name);
 
-    auto filter_type = (*it)->result_type;
-=======
-    auto filter_type = step.actions()->getIndex().find(where_column_name)->second->result_type;
->>>>>>> 2613b05c
+    auto filter_type = (*it)->second->result_type;
     if (!filter_type->canBeUsedInBooleanContext())
         throw Exception("Invalid type for filter in WHERE: " + filter_type->getName(),
                         ErrorCodes::ILLEGAL_TYPE_OF_COLUMN_FOR_FILTER);
