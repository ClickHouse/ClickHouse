#include <memory>
#include <Core/Block.h>

#include <Parsers/ASTExpressionList.h>
#include <Parsers/ASTFunction.h>
#include <Parsers/ASTIdentifier.h>
#include <Parsers/ASTLiteral.h>
#include <Parsers/ASTOrderByElement.h>
#include <Parsers/ASTSelectQuery.h>
#include <Parsers/ASTSubquery.h>
#include <Parsers/ASTWindowDefinition.h>
#include <Parsers/DumpASTNode.h>
#include <Parsers/ASTInterpolateElement.h>

#include <DataTypes/DataTypeNullable.h>
#include <Columns/IColumn.h>

#include <Interpreters/ArrayJoinAction.h>
#include <Interpreters/Context.h>
#include <Interpreters/ConcurrentHashJoin.h>
#include <Interpreters/evaluateConstantExpression.h>
#include <Interpreters/ExpressionActions.h>
#include <Interpreters/ExpressionAnalyzer.h>
#include <Interpreters/ExternalDictionariesLoader.h>
#include <Interpreters/HashJoin.h>
#include <Interpreters/JoinSwitcher.h>
#include <Interpreters/MergeJoin.h>
<<<<<<< HEAD
#include <Interpreters/DirectJoin.h>
=======
>>>>>>> e238b68f
#include <Interpreters/ParallelMergeJoin.h>
#include <Interpreters/Set.h>
#include <Interpreters/TableJoin.h>
#include <Interpreters/FullSortingMergeJoin.h>
#include <Interpreters/replaceForPositionalArguments.h>

#include <Processors/QueryPlan/ExpressionStep.h>

#include <AggregateFunctions/AggregateFunctionFactory.h>
#include <AggregateFunctions/parseAggregateFunctionParameters.h>

#include <Storages/StorageDistributed.h>
#include <Storages/StorageDictionary.h>
#include <Storages/StorageJoin.h>
#include <Functions/FunctionsExternalDictionaries.h>

#include <Dictionaries/DictionaryStructure.h>

#include <Common/typeid_cast.h>
#include <Common/StringUtils/StringUtils.h>
#include <Columns/ColumnNullable.h>
#include <Core/ColumnsWithTypeAndName.h>
#include <DataTypes/IDataType.h>
#include <Core/SettingsEnums.h>
#include <Core/ColumnNumbers.h>
#include <Core/Names.h>
#include <Core/NamesAndTypes.h>
#include <Common/logger_useful.h>


#include <DataTypes/DataTypesNumber.h>
#include <DataTypes/DataTypeFactory.h>
#include <DataTypes/DataTypeFixedString.h>

#include <Interpreters/ActionsVisitor.h>
#include <Interpreters/GetAggregatesVisitor.h>
#include <Interpreters/GlobalSubqueriesVisitor.h>
#include <Interpreters/interpretSubquery.h>
#include <Interpreters/JoinUtils.h>
#include <Interpreters/misc.h>

#include <IO/Operators.h>
#include <IO/WriteBufferFromString.h>

#include <Processors/Executors/PullingAsyncPipelineExecutor.h>
#include <Processors/QueryPlan/QueryPlan.h>
#include <Parsers/formatAST.h>

#include <Common/logger_useful.h>


namespace DB
{

using LogAST = DebugASTLog<false>; /// set to true to enable logs


namespace ErrorCodes
{
    extern const int BAD_ARGUMENTS;
    extern const int ILLEGAL_PREWHERE;
    extern const int ILLEGAL_TYPE_OF_ARGUMENT;
    extern const int ILLEGAL_TYPE_OF_COLUMN_FOR_FILTER;
    extern const int LOGICAL_ERROR;
    extern const int NOT_IMPLEMENTED;
    extern const int UNKNOWN_IDENTIFIER;
    extern const int UNKNOWN_TYPE_OF_AST_NODE;
}

namespace
{

/// Check if there is an ignore function. It's used for disabling constant folding in query
///  predicates because some performance tests use ignore function as a non-optimize guard.
bool allowEarlyConstantFolding(const ActionsDAG & actions, const Settings & settings)
{
    if (!settings.enable_early_constant_folding)
        return false;

    for (const auto & node : actions.getNodes())
    {
        if (node.type == ActionsDAG::ActionType::FUNCTION && node.function_base)
        {
            if (!node.function_base->isSuitableForConstantFolding())
                return false;
        }
    }
    return true;
}

Poco::Logger * getLogger() { return &Poco::Logger::get("ExpressionAnalyzer"); }

}

bool sanitizeBlock(Block & block, bool throw_if_cannot_create_column)
{
    for (auto & col : block)
    {
        if (!col.column)
        {
            if (isNotCreatable(col.type->getTypeId()))
            {
                if (throw_if_cannot_create_column)
                    throw Exception("Cannot create column of type " + col.type->getName(), ErrorCodes::ILLEGAL_TYPE_OF_ARGUMENT);

                return false;
            }

            col.column = col.type->createColumn();
        }
        else if (!col.column->empty())
            col.column = col.column->cloneEmpty();
    }
    return true;
}

ExpressionAnalyzerData::~ExpressionAnalyzerData() = default;

ExpressionAnalyzer::ExtractedSettings::ExtractedSettings(const Settings & settings_)
    : use_index_for_in_with_subqueries(settings_.use_index_for_in_with_subqueries)
    , size_limits_for_set(settings_.max_rows_in_set, settings_.max_bytes_in_set, settings_.set_overflow_mode)
    , distributed_group_by_no_merge(settings_.distributed_group_by_no_merge)
{}

ExpressionAnalyzer::~ExpressionAnalyzer() = default;

ExpressionAnalyzer::ExpressionAnalyzer(
    const ASTPtr & query_,
    const TreeRewriterResultPtr & syntax_analyzer_result_,
    ContextPtr context_,
    size_t subquery_depth_,
    bool do_global,
    bool is_explain,
    PreparedSetsPtr prepared_sets_)
    : WithContext(context_)
    , query(query_), settings(getContext()->getSettings())
    , subquery_depth(subquery_depth_)
    , syntax(syntax_analyzer_result_)
{
    /// Cache prepared sets because we might run analysis multiple times
    if (prepared_sets_)
        prepared_sets = prepared_sets_;
    else
        prepared_sets = std::make_shared<PreparedSets>();

    /// external_tables, sets for global subqueries.
    /// Replaces global subqueries with the generated names of temporary tables that will be sent to remote servers.
    initGlobalSubqueriesAndExternalTables(do_global, is_explain);

    auto temp_actions = std::make_shared<ActionsDAG>(sourceColumns());
    columns_after_array_join = getColumnsAfterArrayJoin(temp_actions, sourceColumns());
    columns_after_join = analyzeJoin(temp_actions, columns_after_array_join);
    /// has_aggregation, aggregation_keys, aggregate_descriptions, aggregated_columns.
    /// This analysis should be performed after processing global subqueries, because otherwise,
    /// if the aggregate function contains a global subquery, then `analyzeAggregation` method will save
    /// in `aggregate_descriptions` the information about the parameters of this aggregate function, among which
    /// global subquery. Then, when you call `initGlobalSubqueriesAndExternalTables` method, this
    /// the global subquery will be replaced with a temporary table, resulting in aggregate_descriptions
    /// will contain out-of-date information, which will lead to an error when the query is executed.
    analyzeAggregation(temp_actions);
}

NamesAndTypesList ExpressionAnalyzer::getColumnsAfterArrayJoin(ActionsDAGPtr & actions, const NamesAndTypesList & src_columns)
{
    const auto * select_query = query->as<ASTSelectQuery>();
    if (!select_query)
        return {};

    auto [array_join_expression_list, is_array_join_left] = select_query->arrayJoinExpressionList();

    if (!array_join_expression_list)
        return src_columns;

    getRootActionsNoMakeSet(array_join_expression_list, actions, false);

    auto array_join = addMultipleArrayJoinAction(actions, is_array_join_left);
    auto sample_columns = actions->getResultColumns();
    array_join->prepare(sample_columns);
    actions = std::make_shared<ActionsDAG>(sample_columns);

    NamesAndTypesList new_columns_after_array_join;
    NameSet added_columns;

    for (auto & column : actions->getResultColumns())
    {
        if (syntax->array_join_result_to_source.contains(column.name))
        {
            new_columns_after_array_join.emplace_back(column.name, column.type);
            added_columns.emplace(column.name);
        }
    }

    for (const auto & column : src_columns)
        if (!added_columns.contains(column.name))
            new_columns_after_array_join.emplace_back(column.name, column.type);

    return new_columns_after_array_join;
}

NamesAndTypesList ExpressionAnalyzer::analyzeJoin(ActionsDAGPtr & actions, const NamesAndTypesList & src_columns)
{
    const auto * select_query = query->as<ASTSelectQuery>();
    if (!select_query)
        return {};

    const ASTTablesInSelectQueryElement * join = select_query->join();
    if (join)
    {
        getRootActionsNoMakeSet(analyzedJoin().leftKeysList(), actions, false);
        auto sample_columns = actions->getNamesAndTypesList();
        syntax->analyzed_join->addJoinedColumnsAndCorrectTypes(sample_columns, true);
        actions = std::make_shared<ActionsDAG>(sample_columns);
    }

    NamesAndTypesList result_columns = src_columns;
    syntax->analyzed_join->addJoinedColumnsAndCorrectTypes(result_columns, false);
    return result_columns;
}

void ExpressionAnalyzer::analyzeAggregation(ActionsDAGPtr & temp_actions)
{
    /** Find aggregation keys (aggregation_keys), information about aggregate functions (aggregate_descriptions),
     *  as well as a set of columns obtained after the aggregation, if any,
     *  or after all the actions that are usually performed before aggregation (aggregated_columns).
     *
     * Everything below (compiling temporary ExpressionActions) - only for the purpose of query analysis (type output).
     */

    auto * select_query = query->as<ASTSelectQuery>();

    makeAggregateDescriptions(temp_actions, aggregate_descriptions);
    has_aggregation = !aggregate_descriptions.empty() || (select_query && (select_query->groupBy() || select_query->having()));

    if (!has_aggregation)
    {
        aggregated_columns = temp_actions->getNamesAndTypesList();
        return;
    }

    /// Find out aggregation keys.
    if (select_query)
    {
        if (ASTPtr group_by_ast = select_query->groupBy())
        {
            NameToIndexMap unique_keys;
            ASTs & group_asts = group_by_ast->children;

            if (select_query->group_by_with_rollup)
                group_by_kind = GroupByKind::ROLLUP;
            else if (select_query->group_by_with_cube)
                group_by_kind = GroupByKind::CUBE;
            else if (select_query->group_by_with_grouping_sets && group_asts.size() > 1)
                group_by_kind = GroupByKind::GROUPING_SETS;
            else
                group_by_kind = GroupByKind::ORDINARY;
            bool use_nulls = group_by_kind != GroupByKind::ORDINARY && getContext()->getSettingsRef().group_by_use_nulls;

            /// For GROUPING SETS with multiple groups we always add virtual __grouping_set column
            /// With set number, which is used as an additional key at the stage of merging aggregating data.
            if (group_by_kind != GroupByKind::ORDINARY)
                aggregated_columns.emplace_back("__grouping_set", std::make_shared<DataTypeUInt64>());

            for (ssize_t i = 0; i < static_cast<ssize_t>(group_asts.size()); ++i)
            {
                ssize_t size = group_asts.size();

                if (getContext()->getSettingsRef().enable_positional_arguments)
                    replaceForPositionalArguments(group_asts[i], select_query, ASTSelectQuery::Expression::GROUP_BY);

                if (select_query->group_by_with_grouping_sets)
                {
                    ASTs group_elements_ast;
                    const ASTExpressionList * group_ast_element = group_asts[i]->as<const ASTExpressionList>();
                    group_elements_ast = group_ast_element->children;

                    NamesAndTypesList grouping_set_list;
                    ColumnNumbers grouping_set_indexes_list;

                    for (ssize_t j = 0; j < ssize_t(group_elements_ast.size()); ++j)
                    {
                        getRootActionsNoMakeSet(group_elements_ast[j], temp_actions, false);

                        ssize_t group_size = group_elements_ast.size();
                        const auto & column_name = group_elements_ast[j]->getColumnName();
                        const auto * node = temp_actions->tryFindInOutputs(column_name);
                        if (!node)
                            throw Exception("Unknown identifier (in GROUP BY): " + column_name, ErrorCodes::UNKNOWN_IDENTIFIER);

                        /// Only removes constant keys if it's an initiator or distributed_group_by_no_merge is enabled.
                        if (getContext()->getClientInfo().distributed_depth == 0 || settings.distributed_group_by_no_merge > 0)
                        {
                            /// Constant expressions have non-null column pointer at this stage.
                            if (node->column && isColumnConst(*node->column))
                            {
                                select_query->group_by_with_constant_keys = true;

                                /// But don't remove last key column if no aggregate functions, otherwise aggregation will not work.
                                if (!aggregate_descriptions.empty() || group_size > 1)
                                {
                                    if (j + 1 < static_cast<ssize_t>(group_size))
                                        group_elements_ast[j] = std::move(group_elements_ast.back());

                                    group_elements_ast.pop_back();

                                    --j;
                                    continue;
                                }
                            }
                        }

                        NameAndTypePair key{column_name, use_nulls ? makeNullableSafe(node->result_type) : node->result_type };

                        grouping_set_list.push_back(key);

                        /// Aggregation keys are unique.
                        if (!unique_keys.contains(key.name))
                        {
                            unique_keys[key.name] = aggregation_keys.size();
                            grouping_set_indexes_list.push_back(aggregation_keys.size());
                            aggregation_keys.push_back(key);

                            /// Key is no longer needed, therefore we can save a little by moving it.
                            aggregated_columns.push_back(std::move(key));
                        }
                        else
                        {
                            grouping_set_indexes_list.push_back(unique_keys[key.name]);
                        }
                    }

                    aggregation_keys_list.push_back(std::move(grouping_set_list));
                    aggregation_keys_indexes_list.push_back(std::move(grouping_set_indexes_list));
                }
                else
                {
                    getRootActionsNoMakeSet(group_asts[i], temp_actions, false);

                    const auto & column_name = group_asts[i]->getColumnName();
                    const auto * node = temp_actions->tryFindInOutputs(column_name);
                    if (!node)
                        throw Exception("Unknown identifier (in GROUP BY): " + column_name, ErrorCodes::UNKNOWN_IDENTIFIER);

                    /// Only removes constant keys if it's an initiator or distributed_group_by_no_merge is enabled.
                    if (getContext()->getClientInfo().distributed_depth == 0 || settings.distributed_group_by_no_merge > 0)
                    {
                        /// Constant expressions have non-null column pointer at this stage.
                        if (node->column && isColumnConst(*node->column))
                        {
                            select_query->group_by_with_constant_keys = true;

                            /// But don't remove last key column if no aggregate functions, otherwise aggregation will not work.
                            if (!aggregate_descriptions.empty() || size > 1)
                            {
                                if (i + 1 < static_cast<ssize_t>(size))
                                    group_asts[i] = std::move(group_asts.back());

                                group_asts.pop_back();

                                --i;
                                continue;
                            }
                        }
                    }

                    NameAndTypePair key = NameAndTypePair{ column_name, use_nulls ? makeNullableSafe(node->result_type) : node->result_type };

                    /// Aggregation keys are uniqued.
                    if (!unique_keys.contains(key.name))
                    {
                        unique_keys[key.name] = aggregation_keys.size();
                        aggregation_keys.push_back(key);

                        /// Key is no longer needed, therefore we can save a little by moving it.
                        aggregated_columns.push_back(std::move(key));
                    }
                }
            }

            if (!select_query->group_by_with_grouping_sets)
            {
                auto & list = aggregation_keys_indexes_list.emplace_back();
                for (size_t i = 0; i < aggregation_keys.size(); ++i)
                    list.push_back(i);
            }

            if (group_asts.empty())
            {
                select_query->setExpression(ASTSelectQuery::Expression::GROUP_BY, {});
                has_aggregation = select_query->having() || !aggregate_descriptions.empty();
            }
        }

        /// Constant expressions are already removed during first 'analyze' run.
        /// So for second `analyze` information is taken from select_query.
        has_const_aggregation_keys = select_query->group_by_with_constant_keys;
    }
    else
        aggregated_columns = temp_actions->getNamesAndTypesList();

    for (const auto & desc : aggregate_descriptions)
        aggregated_columns.emplace_back(desc.column_name, desc.function->getReturnType());
}


void ExpressionAnalyzer::initGlobalSubqueriesAndExternalTables(bool do_global, bool is_explain)
{
    if (do_global)
    {
        GlobalSubqueriesVisitor::Data subqueries_data(
            getContext(), subquery_depth, isRemoteStorage(), is_explain, external_tables, prepared_sets, has_global_subqueries);
        GlobalSubqueriesVisitor(subqueries_data).visit(query);
    }
}


void ExpressionAnalyzer::tryMakeSetForIndexFromSubquery(const ASTPtr & subquery_or_table_name, const SelectQueryOptions & query_options)
{
    if (!prepared_sets)
        return;

    auto set_key = PreparedSetKey::forSubquery(*subquery_or_table_name);

    if (prepared_sets->get(set_key))
        return; /// Already prepared.

    if (auto set_ptr_from_storage_set = isPlainStorageSetInSubquery(subquery_or_table_name))
    {
        prepared_sets->set(set_key, set_ptr_from_storage_set);
        return;
    }

    auto interpreter_subquery = interpretSubquery(subquery_or_table_name, getContext(), {}, query_options);
    auto io = interpreter_subquery->execute();
    PullingAsyncPipelineExecutor executor(io.pipeline);

    SetPtr set = std::make_shared<Set>(settings.size_limits_for_set, true, getContext()->getSettingsRef().transform_null_in);
    set->setHeader(executor.getHeader().getColumnsWithTypeAndName());

    Block block;
    while (executor.pull(block))
    {
        if (block.rows() == 0)
            continue;

        /// If the limits have been exceeded, give up and let the default subquery processing actions take place.
        if (!set->insertFromBlock(block.getColumnsWithTypeAndName()))
            return;
    }

    set->finishInsert();

    prepared_sets->set(set_key, std::move(set));
}

SetPtr ExpressionAnalyzer::isPlainStorageSetInSubquery(const ASTPtr & subquery_or_table_name)
{
    const auto * table = subquery_or_table_name->as<ASTTableIdentifier>();
    if (!table)
        return nullptr;
    auto table_id = getContext()->resolveStorageID(subquery_or_table_name);
    const auto storage = DatabaseCatalog::instance().getTable(table_id, getContext());
    if (storage->getName() != "Set")
        return nullptr;
    const auto storage_set = std::dynamic_pointer_cast<StorageSet>(storage);
    return storage_set->getSet();
}


/// Performance optimization for IN() if storage supports it.
void SelectQueryExpressionAnalyzer::makeSetsForIndex(const ASTPtr & node)
{
    if (!node || !storage() || !storage()->supportsIndexForIn())
        return;

    for (auto & child : node->children)
    {
        /// Don't descend into subqueries.
        if (child->as<ASTSubquery>())
            continue;

        /// Don't descend into lambda functions
        const auto * func = child->as<ASTFunction>();
        if (func && func->name == "lambda")
            continue;

        makeSetsForIndex(child);
    }

    const auto * func = node->as<ASTFunction>();
    if (func && functionIsInOrGlobalInOperator(func->name))
    {
        const IAST & args = *func->arguments;
        const ASTPtr & left_in_operand = args.children.at(0);

        if (storage()->mayBenefitFromIndexForIn(left_in_operand, getContext(), metadata_snapshot))
        {
            const ASTPtr & arg = args.children.at(1);
            if (arg->as<ASTSubquery>() || arg->as<ASTTableIdentifier>())
            {
                if (settings.use_index_for_in_with_subqueries)
                    tryMakeSetForIndexFromSubquery(arg, query_options);
            }
            else
            {
                auto temp_actions = std::make_shared<ActionsDAG>(columns_after_join);
                getRootActions(left_in_operand, true, temp_actions);

                if (prepared_sets && temp_actions->tryFindInOutputs(left_in_operand->getColumnName()))
                    makeExplicitSet(func, *temp_actions, true, getContext(), settings.size_limits_for_set, *prepared_sets);
            }
        }
    }
}


void ExpressionAnalyzer::getRootActions(const ASTPtr & ast, bool no_makeset_for_subqueries, ActionsDAGPtr & actions, bool only_consts)
{
    LogAST log;
    ActionsVisitor::Data visitor_data(
        getContext(),
        settings.size_limits_for_set,
        subquery_depth,
        sourceColumns(),
        std::move(actions),
        prepared_sets,
        no_makeset_for_subqueries,
        false /* no_makeset */,
        only_consts,
        !isRemoteStorage() /* create_source_for_in */,
        getAggregationKeysInfo());
    ActionsVisitor(visitor_data, log.stream()).visit(ast);
    actions = visitor_data.getActions();
}

void ExpressionAnalyzer::getRootActionsNoMakeSet(const ASTPtr & ast, ActionsDAGPtr & actions, bool only_consts)
{
    LogAST log;
    ActionsVisitor::Data visitor_data(
        getContext(),
        settings.size_limits_for_set,
        subquery_depth,
        sourceColumns(),
        std::move(actions),
        prepared_sets,
        true /* no_makeset_for_subqueries, no_makeset implies no_makeset_for_subqueries */,
        true /* no_makeset */,
        only_consts,
        !isRemoteStorage() /* create_source_for_in */,
        getAggregationKeysInfo());
    ActionsVisitor(visitor_data, log.stream()).visit(ast);
    actions = visitor_data.getActions();
}


void ExpressionAnalyzer::getRootActionsForHaving(
    const ASTPtr & ast, bool no_makeset_for_subqueries, ActionsDAGPtr & actions, bool only_consts)
{
    LogAST log;
    ActionsVisitor::Data visitor_data(
        getContext(),
        settings.size_limits_for_set,
        subquery_depth,
        sourceColumns(),
        std::move(actions),
        prepared_sets,
        no_makeset_for_subqueries,
        false /* no_makeset */,
        only_consts,
        true /* create_source_for_in */,
        getAggregationKeysInfo());
    ActionsVisitor(visitor_data, log.stream()).visit(ast);
    actions = visitor_data.getActions();
}


void ExpressionAnalyzer::getRootActionsForWindowFunctions(const ASTPtr & ast, bool no_makeset_for_subqueries, ActionsDAGPtr & actions)
{
    LogAST log;
    ActionsVisitor::Data visitor_data(
        getContext(),
        settings.size_limits_for_set,
        subquery_depth,
        sourceColumns(),
        std::move(actions),
        prepared_sets,
        no_makeset_for_subqueries,
        false /* no_makeset */,
        false /*only_consts */,
        !isRemoteStorage() /* create_source_for_in */,
        getAggregationKeysInfo(),
        true);
    ActionsVisitor(visitor_data, log.stream()).visit(ast);
    actions = visitor_data.getActions();
}


void ExpressionAnalyzer::makeAggregateDescriptions(ActionsDAGPtr & actions, AggregateDescriptions & descriptions)
{
    for (const ASTFunction * node : aggregates())
    {
        AggregateDescription aggregate;
        if (node->arguments)
            getRootActionsNoMakeSet(node->arguments, actions);

        aggregate.column_name = node->getColumnName();

        const ASTs & arguments = node->arguments ? node->arguments->children : ASTs();
        aggregate.argument_names.resize(arguments.size());
        DataTypes types(arguments.size());

        for (size_t i = 0; i < arguments.size(); ++i)
        {
            const std::string & name = arguments[i]->getColumnName();
            const auto * dag_node = actions->tryFindInOutputs(name);
            if (!dag_node)
            {
                throw Exception(ErrorCodes::UNKNOWN_IDENTIFIER,
                    "Unknown identifier '{}' in aggregate function '{}'",
                    name, node->formatForErrorMessage());
            }

            types[i] = dag_node->result_type;
            aggregate.argument_names[i] = name;
        }

        AggregateFunctionProperties properties;
        aggregate.parameters = (node->parameters) ? getAggregateFunctionParametersArray(node->parameters, "", getContext()) : Array();
        aggregate.function = AggregateFunctionFactory::instance().get(node->name, types, aggregate.parameters, properties);

        descriptions.push_back(aggregate);
    }
}

void ExpressionAnalyzer::makeWindowDescriptionFromAST(const Context & context_,
    const WindowDescriptions & existing_descriptions,
    WindowDescription & desc, const IAST * ast)
{
    const auto & definition = ast->as<const ASTWindowDefinition &>();

    if (!definition.parent_window_name.empty())
    {
        auto it = existing_descriptions.find(definition.parent_window_name);
        if (it == existing_descriptions.end())
        {
            throw Exception(ErrorCodes::BAD_ARGUMENTS,
                "Window definition '{}' references an unknown window '{}'",
                definition.formatForErrorMessage(),
                definition.parent_window_name);
        }

        const auto & parent = it->second;
        desc.partition_by = parent.partition_by;
        desc.order_by = parent.order_by;
        desc.frame = parent.frame;

        // If an existing_window_name is specified it must refer to an earlier
        // entry in the WINDOW list; the new window copies its partitioning clause
        // from that entry, as well as its ordering clause if any. In this case
        // the new window cannot specify its own PARTITION BY clause, and it can
        // specify ORDER BY only if the copied window does not have one. The new
        // window always uses its own frame clause; the copied window must not
        // specify a frame clause.
        // -- https://www.postgresql.org/docs/current/sql-select.html
        if (definition.partition_by)
        {
            throw Exception(ErrorCodes::BAD_ARGUMENTS,
                "Derived window definition '{}' is not allowed to override PARTITION BY",
                definition.formatForErrorMessage());
        }

        if (definition.order_by && !parent.order_by.empty())
        {
            throw Exception(ErrorCodes::BAD_ARGUMENTS,
                "Derived window definition '{}' is not allowed to override a non-empty ORDER BY",
                definition.formatForErrorMessage());
        }

        if (!parent.frame.is_default)
        {
            throw Exception(ErrorCodes::BAD_ARGUMENTS,
                "Parent window '{}' is not allowed to define a frame: while processing derived window definition '{}'",
                definition.parent_window_name,
                definition.formatForErrorMessage());
        }
    }

    if (definition.partition_by)
    {
        for (const auto & column_ast : definition.partition_by->children)
        {
            const auto * with_alias = dynamic_cast<const ASTWithAlias *>(
                column_ast.get());
            if (!with_alias)
            {
                throw Exception(ErrorCodes::BAD_ARGUMENTS,
                    "Expected a column in PARTITION BY in window definition,"
                    " got '{}'",
                    column_ast->formatForErrorMessage());
            }
            desc.partition_by.push_back(SortColumnDescription(
                    with_alias->getColumnName(), 1 /* direction */,
                    1 /* nulls_direction */));

            auto actions_dag = std::make_shared<ActionsDAG>(columns_after_join);
            getRootActions(column_ast, false, actions_dag);
            desc.partition_by_actions.push_back(std::move(actions_dag));
        }
    }

    if (definition.order_by)
    {
        for (const auto & column_ast
            : definition.order_by->children)
        {
            // Parser should have checked that we have a proper element here.
            const auto & order_by_element
                = column_ast->as<ASTOrderByElement &>();
            // Ignore collation for now.
            desc.order_by.push_back(
                SortColumnDescription(
                    order_by_element.children.front()->getColumnName(),
                    order_by_element.direction,
                    order_by_element.nulls_direction));

            auto actions_dag = std::make_shared<ActionsDAG>(columns_after_join);
            getRootActions(column_ast, false, actions_dag);
            desc.order_by_actions.push_back(std::move(actions_dag));
        }
    }

    desc.full_sort_description = desc.partition_by;
    desc.full_sort_description.insert(desc.full_sort_description.end(),
        desc.order_by.begin(), desc.order_by.end());

    if (definition.frame_type != WindowFrame::FrameType::ROWS
        && definition.frame_type != WindowFrame::FrameType::RANGE)
    {
        throw Exception(ErrorCodes::NOT_IMPLEMENTED,
            "Window frame '{}' is not implemented (while processing '{}')",
            definition.frame_type,
            ast->formatForErrorMessage());
    }

    desc.frame.is_default = definition.frame_is_default;
    desc.frame.type = definition.frame_type;
    desc.frame.begin_type = definition.frame_begin_type;
    desc.frame.begin_preceding = definition.frame_begin_preceding;
    desc.frame.end_type = definition.frame_end_type;
    desc.frame.end_preceding = definition.frame_end_preceding;

    if (definition.frame_end_type == WindowFrame::BoundaryType::Offset)
    {
        auto [value, _] = evaluateConstantExpression(definition.frame_end_offset,
            context_.shared_from_this());
        desc.frame.end_offset = value;
    }

    if (definition.frame_begin_type == WindowFrame::BoundaryType::Offset)
    {
        auto [value, _] = evaluateConstantExpression(definition.frame_begin_offset,
            context_.shared_from_this());
        desc.frame.begin_offset = value;
    }
}

void ExpressionAnalyzer::makeWindowDescriptions(ActionsDAGPtr actions)
{
    auto current_context = getContext();

    // Window definitions from the WINDOW clause
    const auto * select_query = query->as<ASTSelectQuery>();
    if (select_query && select_query->window())
    {
        for (const auto & ptr : select_query->window()->children)
        {
            const auto & elem = ptr->as<const ASTWindowListElement &>();
            WindowDescription desc;
            desc.window_name = elem.name;
            makeWindowDescriptionFromAST(*current_context, window_descriptions,
                desc, elem.definition.get());

            auto [it, inserted] = window_descriptions.insert(
                {desc.window_name, desc});

            if (!inserted)
            {
                throw Exception(ErrorCodes::BAD_ARGUMENTS,
                    "Window '{}' is defined twice in the WINDOW clause",
                    desc.window_name);
            }
        }
    }

    // Window functions
    for (const ASTFunction * function_node : syntax->window_function_asts)
    {
        assert(function_node->is_window_function);

        WindowFunctionDescription window_function;
        window_function.function_node = function_node;
        window_function.column_name
            = window_function.function_node->getColumnName();
        window_function.function_parameters
            = window_function.function_node->parameters
                ? getAggregateFunctionParametersArray(
                    window_function.function_node->parameters, "", getContext())
                : Array();

        // Requiring a constant reference to a shared pointer to non-const AST
        // doesn't really look sane, but the visitor does indeed require it.
        // Hence we clone the node (not very sane either, I know).
        getRootActionsNoMakeSet(window_function.function_node->clone(), actions);

        const ASTs & arguments
            = window_function.function_node->arguments->children;
        window_function.argument_types.resize(arguments.size());
        window_function.argument_names.resize(arguments.size());
        for (size_t i = 0; i < arguments.size(); ++i)
        {
            const std::string & name = arguments[i]->getColumnName();
            const auto * node = actions->tryFindInOutputs(name);

            if (!node)
            {
                throw Exception(ErrorCodes::UNKNOWN_IDENTIFIER,
                    "Unknown identifier '{}' in window function '{}'",
                    name, window_function.function_node->formatForErrorMessage());
            }

            window_function.argument_types[i] = node->result_type;
            window_function.argument_names[i] = name;
        }

        AggregateFunctionProperties properties;
        window_function.aggregate_function
            = AggregateFunctionFactory::instance().get(
                window_function.function_node->name,
                window_function.argument_types,
                window_function.function_parameters, properties);

        // Find the window corresponding to this function. It may be either
        // referenced by name and previously defined in WINDOW clause, or it
        // may be defined inline.
        if (!function_node->window_name.empty())
        {
            auto it = window_descriptions.find(function_node->window_name);
            if (it == std::end(window_descriptions))
            {
                throw Exception(ErrorCodes::UNKNOWN_IDENTIFIER,
                    "Window '{}' is not defined (referenced by '{}')",
                    function_node->window_name,
                    function_node->formatForErrorMessage());
            }

            it->second.window_functions.push_back(window_function);
        }
        else
        {
            const auto & definition = function_node->window_definition->as<
                const ASTWindowDefinition &>();
            WindowDescription desc;
            desc.window_name = definition.getDefaultWindowName();
            makeWindowDescriptionFromAST(*current_context, window_descriptions,
                desc, &definition);

            auto [it, inserted] = window_descriptions.insert(
                {desc.window_name, desc});

            if (!inserted)
            {
                assert(it->second.full_sort_description
                    == desc.full_sort_description);
            }

            it->second.window_functions.push_back(window_function);
        }
    }

    bool compile_sort_description = current_context->getSettingsRef().compile_sort_description;
    size_t min_count_to_compile_sort_description = current_context->getSettingsRef().min_count_to_compile_sort_description;

    for (auto & [_, window_description] : window_descriptions)
    {
        window_description.full_sort_description.compile_sort_description = compile_sort_description;
        window_description.full_sort_description.min_count_to_compile_sort_description = min_count_to_compile_sort_description;

        window_description.partition_by.compile_sort_description = compile_sort_description;
        window_description.partition_by.min_count_to_compile_sort_description = min_count_to_compile_sort_description;
    }
}


const ASTSelectQuery * ExpressionAnalyzer::getSelectQuery() const
{
    const auto * select_query = query->as<ASTSelectQuery>();
    if (!select_query)
        throw Exception("Not a select query", ErrorCodes::LOGICAL_ERROR);
    return select_query;
}

const ASTSelectQuery * SelectQueryExpressionAnalyzer::getAggregatingQuery() const
{
    if (!has_aggregation)
        throw Exception("No aggregation", ErrorCodes::LOGICAL_ERROR);
    return getSelectQuery();
}

/// "Big" ARRAY JOIN.
ArrayJoinActionPtr ExpressionAnalyzer::addMultipleArrayJoinAction(ActionsDAGPtr & actions, bool array_join_is_left) const
{
    NameSet result_columns;
    for (const auto & result_source : syntax->array_join_result_to_source)
    {
        /// Assign new names to columns, if needed.
        if (result_source.first != result_source.second)
        {
            const auto & node = actions->findInOutputs(result_source.second);
            actions->getOutputs().push_back(&actions->addAlias(node, result_source.first));
        }

        /// Make ARRAY JOIN (replace arrays with their insides) for the columns in these new names.
        result_columns.insert(result_source.first);
    }

    return std::make_shared<ArrayJoinAction>(result_columns, array_join_is_left, getContext());
}

ArrayJoinActionPtr SelectQueryExpressionAnalyzer::appendArrayJoin(ExpressionActionsChain & chain, ActionsDAGPtr & before_array_join, bool only_types)
{
    const auto * select_query = getSelectQuery();

    auto [array_join_expression_list, is_array_join_left] = select_query->arrayJoinExpressionList();
    if (!array_join_expression_list)
        return nullptr;

    ExpressionActionsChain::Step & step = chain.lastStep(sourceColumns());

    getRootActions(array_join_expression_list, only_types, step.actions());

    auto array_join = addMultipleArrayJoinAction(step.actions(), is_array_join_left);
    before_array_join = chain.getLastActions();

    chain.steps.push_back(std::make_unique<ExpressionActionsChain::ArrayJoinStep>(array_join, step.getResultColumns()));

    chain.addStep();

    return array_join;
}

bool SelectQueryExpressionAnalyzer::appendJoinLeftKeys(ExpressionActionsChain & chain, bool only_types)
{
    ExpressionActionsChain::Step & step = chain.lastStep(columns_after_array_join);

    getRootActions(analyzedJoin().leftKeysList(), only_types, step.actions());
    return true;
}

JoinPtr SelectQueryExpressionAnalyzer::appendJoin(
    ExpressionActionsChain & chain,
    ActionsDAGPtr & converting_join_columns)
{
    const ColumnsWithTypeAndName & left_sample_columns = chain.getLastStep().getResultColumns();
<<<<<<< HEAD

    JoinPtr join = makeJoin(/***/syntax->ast_join, left_sample_columns, converting_join_columns);
=======
    JoinPtr table_join = makeTableJoin(syntax->ast_join, left_sample_columns, converting_join_columns);
>>>>>>> e238b68f

    if (converting_join_columns)
    {
        chain.steps.push_back(std::make_unique<ExpressionActionsChain::ExpressionActionsStep>(converting_join_columns));
        chain.addStep();
    }

    ExpressionActionsChain::Step & step = chain.lastStep(columns_after_array_join);
    chain.steps.push_back(std::make_unique<ExpressionActionsChain::JoinStep>(
        syntax->analyzed_join, join, step.getResultColumns()));
    chain.addStep();
    return join;
}

static ActionsDAGPtr createJoinedBlockActions(ContextPtr context, const TableJoin & analyzed_join)
{
    ASTPtr expression_list = analyzed_join.rightKeysList();

    LOG_TRACE(&Poco::Logger::get("createJoinedBlockActions"), "analyzed_join.rightKeysList {}", expression_list->dumpTree());

    std::string names;
    for (const auto & name : analyzed_join.columnsFromJoinedTable().getNames())
        names += name + " ";

    LOG_TRACE(&Poco::Logger::get("createJoinedBlockActions"), "names {}", names);



    auto syntax_result = TreeRewriter(context).analyze(expression_list, analyzed_join.columnsFromJoinedTable());
    return ExpressionAnalyzer(expression_list, syntax_result, context).getActionsDAG(true, false);
}

std::shared_ptr<DirectKeyValueJoin> tryKeyValueJoin(std::shared_ptr<TableJoin> analyzed_join, const Block & right_sample_block);

static std::shared_ptr<IJoin> chooseJoinAlgorithm(std::shared_ptr<TableJoin> analyzed_join, std::unique_ptr<QueryPlan> & joined_plan, ContextPtr context)
{
    Block right_sample_block = joined_plan->getCurrentDataStream().header;

    if (analyzed_join->isEnabledAlgorithm(JoinAlgorithm::DIRECT))
    {
        JoinPtr direct_join = tryKeyValueJoin(analyzed_join, right_sample_block);
        if (direct_join)
        {
            /// Do not need to execute plan for right part, it's ready.
            joined_plan.reset();
            return direct_join;
        }
    }
<<<<<<< HEAD

    if (analyzed_join->isEnabledAlgorithm(JoinAlgorithm::PARALLEL_MERGE))
    {
        return std::make_shared<ParallelMergeJoin>(analyzed_join, right_sample_block);
    }

    if (analyzed_join->isEnabledAlgorithm(JoinAlgorithm::PARTIAL_MERGE) ||
        analyzed_join->isEnabledAlgorithm(JoinAlgorithm::PREFER_PARTIAL_MERGE))
    {
        if (MergeJoin::isSupported(analyzed_join))
            return std::make_shared<MergeJoin>(analyzed_join, right_sample_block);
    }

    if (analyzed_join->isEnabledAlgorithm(JoinAlgorithm::HASH) ||
        /// partial_merge is preferred, but can't be used for specified kind of join, fallback to hash
        analyzed_join->isEnabledAlgorithm(JoinAlgorithm::PREFER_PARTIAL_MERGE) ||
        analyzed_join->isEnabledAlgorithm(JoinAlgorithm::PARALLEL_HASH))
    {
        if (analyzed_join->allowParallelHashJoin())
            return std::make_shared<ConcurrentHashJoin>(context, analyzed_join, context->getSettings().max_threads, right_sample_block);
        return std::make_shared<HashJoin>(analyzed_join, right_sample_block);
    }

    if (analyzed_join->isEnabledAlgorithm(JoinAlgorithm::FULL_SORTING_MERGE))
    {
        if (FullSortingMergeJoin::isSupported(analyzed_join))
            return std::make_shared<FullSortingMergeJoin>(analyzed_join, right_sample_block);
    }

    if (analyzed_join->isEnabledAlgorithm(JoinAlgorithm::AUTO))
        return std::make_shared<JoinSwitcher>(analyzed_join, right_sample_block);

    throw Exception("Can't execute any of specified algorithms for specified strictness/kind and right storage type",
                     ErrorCodes::NOT_IMPLEMENTED);
    // else if (analyzed_join->forceParallelMergeJoin())
    //     return std::make_shared<ParallelMergeJoin>(analyzed_join, sample_block);
    // else if (analyzed_join->forceMergeJoin() || (analyzed_join->preferMergeJoin() && allow_merge_join))
    //     return std::make_shared<MergeJoin>(analyzed_join, sample_block);
    // return std::make_shared<JoinSwitcher>(analyzed_join, sample_block);
=======
    else if (analyzed_join->forceParallelMergeJoin())
        return std::make_shared<ParallelMergeJoin>(analyzed_join, sample_block);
    else if (analyzed_join->forceMergeJoin() || (analyzed_join->preferMergeJoin() && allow_merge_join))
        return std::make_shared<MergeJoin>(analyzed_join, sample_block);
    return std::make_shared<JoinSwitcher>(analyzed_join, sample_block);
>>>>>>> e238b68f
}

static std::unique_ptr<QueryPlan> buildJoinedPlan(
    ContextPtr context,
    const ASTTablesInSelectQueryElement & join_element,
    TableJoin & analyzed_join,
    SelectQueryOptions query_options)
{
    LOG_TRACE(&Poco::Logger::get("buildJoinedPlan"), "top");
    /// Actions which need to be calculated on joined block.
    auto joined_block_actions = createJoinedBlockActions(context, analyzed_join);
    LOG_TRACE(&Poco::Logger::get("buildJoinedPlan"), ">>>>>");
    LOG_TRACE(&Poco::Logger::get("buildJoinedPlan"), " joined_block_actions->getResultColumns() {}", Block(joined_block_actions->getResultColumns()).dumpStructure());
    for (const auto & pr : joined_block_actions->getRequiredColumns().getNames())
    {
        LOG_TRACE(&Poco::Logger::get("buildJoinedPlan"), " pr {}", pr);
    }
    LOG_TRACE(&Poco::Logger::get("buildJoinedPlan"), "<<<<<");
<<<<<<< HEAD
    Names original_right_column_names;


=======
    Names original_right_columns;
>>>>>>> e238b68f



    NamesWithAliases required_columns_with_aliases = analyzed_join.getRequiredColumns(
        Block(joined_block_actions->getResultColumns()), joined_block_actions->getRequiredColumns().getNames());

    for (auto & pr : required_columns_with_aliases)
    {
        LOG_TRACE(&Poco::Logger::get("buildJoinedPlan"), " pr.first {}", pr.first);
<<<<<<< HEAD
        original_right_column_names.push_back(pr.first);
=======
        original_right_columns.push_back(pr.first);
>>>>>>> e238b68f
    }


    /** For GLOBAL JOINs (in the case, for example, of the push method for executing GLOBAL subqueries), the following occurs
        * - in the addExternalStorage function, the JOIN (SELECT ...) subquery is replaced with JOIN _data1,
        *   in the subquery_for_set object this subquery is exposed as source and the temporary table _data1 as the `table`.
        * - this function shows the expression JOIN _data1.
        * - JOIN tables will need aliases to correctly resolve USING clause.
        */
    auto interpreter = interpretSubquery(
        join_element.table_expression,
        context,
        original_right_column_names,
        query_options.copy().setWithAllColumns().ignoreProjections(false).ignoreAlias(false));
    auto joined_plan = std::make_unique<QueryPlan>();
    interpreter->buildQueryPlan(*joined_plan);

    WriteBufferFromOwnString ss;
    QueryPlan::ExplainPlanOptions epo;
    epo.header = epo.actions = true;


    joined_plan->explainPlan(ss, epo);
    LOG_TRACE(&Poco::Logger::get("buildJoinedPlan"), "explain {}", ss.str());

    {
        Block original_right_columns = interpreter->getSampleBlock();
        auto rename_dag = std::make_unique<ActionsDAG>(original_right_columns.getColumnsWithTypeAndName());
        for (const auto & name_with_alias : required_columns_with_aliases)
        {
            if (name_with_alias.first != name_with_alias.second && original_right_columns.has(name_with_alias.first))
            {
                auto pos = original_right_columns.getPositionByName(name_with_alias.first);
                const auto & alias = rename_dag->addAlias(*rename_dag->getInputs()[pos], name_with_alias.second);
                rename_dag->getOutputs()[pos] = &alias;
            }
        }
        rename_dag->projectInput();
        auto rename_step = std::make_unique<ExpressionStep>(joined_plan->getCurrentDataStream(), std::move(rename_dag));
        rename_step->setStepDescription("Rename joined columns");
        joined_plan->addStep(std::move(rename_step));
    }

    auto joined_actions_step = std::make_unique<ExpressionStep>(joined_plan->getCurrentDataStream(), std::move(joined_block_actions));
    joined_actions_step->setStepDescription("Joined actions");
    joined_plan->addStep(std::move(joined_actions_step));

    return joined_plan;
}

<<<<<<< HEAD
std::shared_ptr<DirectKeyValueJoin> tryKeyValueJoin(std::shared_ptr<TableJoin> analyzed_join, const Block & right_sample_block)
{
    if (!analyzed_join->isEnabledAlgorithm(JoinAlgorithm::DIRECT))
        return nullptr;

    auto storage = analyzed_join->getStorageKeyValue();
    if (!storage)
        return nullptr;

    bool allowed_inner = isInner(analyzed_join->kind()) && analyzed_join->strictness() == JoinStrictness::All;
    bool allowed_left = isLeft(analyzed_join->kind()) && (analyzed_join->strictness() == JoinStrictness::Any ||
                                                          analyzed_join->strictness() == JoinStrictness::All ||
                                                          analyzed_join->strictness() == JoinStrictness::Semi ||
                                                          analyzed_join->strictness() == JoinStrictness::Anti);
    if (!allowed_inner && !allowed_left)
    {
        LOG_TRACE(getLogger(), "Can't use direct join: {} {} is not supported",
            analyzed_join->kind(), analyzed_join->strictness());
        return nullptr;
    }

    const auto & clauses = analyzed_join->getClauses();
    bool only_one_key = clauses.size() == 1 &&
        clauses[0].key_names_left.size() == 1 &&
        clauses[0].key_names_right.size() == 1 &&
        !clauses[0].on_filter_condition_left &&
        !clauses[0].on_filter_condition_right;

    if (!only_one_key)
    {
        LOG_TRACE(getLogger(), "Can't use direct join: only one key is supported");
        return nullptr;
    }

    String key_name = clauses[0].key_names_right[0];
    String original_key_name = analyzed_join->getOriginalName(key_name);
    const auto & storage_primary_key = storage->getPrimaryKey();
    if (storage_primary_key.size() != 1 || storage_primary_key[0] != original_key_name)
    {
        LOG_TRACE(getLogger(), "Can't use direct join: join key '{}' doesn't match to storage key ({})",
            original_key_name, fmt::join(storage_primary_key, ", "));
        return nullptr;
    }

    return std::make_shared<DirectKeyValueJoin>(analyzed_join, right_sample_block, storage);
}

JoinPtr SelectQueryExpressionAnalyzer::makeJoin(
=======
JoinPtr SelectQueryExpressionAnalyzer::makeTableJoin(
>>>>>>> e238b68f
    const ASTTablesInSelectQueryElements & join_elements,
    const ColumnsWithTypeAndName & left_columns,
    ActionsDAGPtr & left_convert_actions)
{
    /// Two JOINs are not supported with the same subquery, but different USINGs.

    if (!joined_plans.empty())
        throw Exception(ErrorCodes::LOGICAL_ERROR, "Table join was already created for query");

    ActionsDAGPtr right_convert_actions = nullptr;

    const auto & analyzed_join = syntax->analyzed_join;

    if (auto storage = analyzed_join->getStorageJoin())
    {
        auto right_columns = storage->getRightSampleBlock().getColumnsWithTypeAndName();
        std::tie(left_convert_actions, right_convert_actions) = analyzed_join->createConvertingActions(left_columns, right_columns);
        return storage->getJoinLocked(analyzed_join, getContext());
    }


    for (auto & join_element : join_elements)
    {
        LOG_TRACE(&Poco::Logger::get("SelectQueryExpressionAnalyzer"), "makeTableJoin: join_element dump tree {} ", join_element->dumpTree());


        auto joined_plan = buildJoinedPlan(getContext(), *join_element, *analyzed_join, query_options);
        LOG_TRACE(&Poco::Logger::get("SelectQueryExpressionAnalyzer"), "makeTableJoin: join data stream {} ", joined_plan->getCurrentDataStream().header.dumpStructure());


        const ColumnsWithTypeAndName & right_columns = joined_plan->getCurrentDataStream().header.getColumnsWithTypeAndName();
        std::tie(left_convert_actions, right_convert_actions) = analyzed_join->createConvertingActions(left_columns, right_columns);
        if (right_convert_actions)
        {
            auto converting_step = std::make_unique<ExpressionStep>(joined_plan->getCurrentDataStream(), right_convert_actions);
            converting_step->setStepDescription("Convert joined columns");
            joined_plan->addStep(std::move(converting_step));
        }
        joined_plans.push_back(std::move(joined_plan));
    }

<<<<<<< HEAD
    // JoinPtr join = chooseJoinAlgorithm(analyzed_join, joined_plan, getContext());


    JoinPtr join = chooseJoinAlgorithm(analyzed_join, joined_plans[0]/*->getCurrentDataStream().header*/, getContext());

    // /// Do not make subquery for join over dictionary.
    // if (analyzed_join->getDictionaryReader())
    //     joined_plans[0].reset();
=======


    JoinPtr join = chooseJoinAlgorithm(analyzed_join, joined_plans[0]->getCurrentDataStream().header, getContext()); /* !!!! */

    /// Do not make subquery for join over dictionary.
    if (analyzed_join->getDictionaryReader())
        joined_plans[0].reset();
>>>>>>> e238b68f

    return join;
}

ActionsDAGPtr SelectQueryExpressionAnalyzer::appendPrewhere(
    ExpressionActionsChain & chain, bool only_types)
{
    const auto * select_query = getSelectQuery();
    if (!select_query->prewhere())
        return nullptr;

    Names first_action_names;
    if (!chain.steps.empty())
        first_action_names = chain.steps.front()->getRequiredColumns().getNames();

    auto & step = chain.lastStep(sourceColumns());
    getRootActions(select_query->prewhere(), only_types, step.actions());
    String prewhere_column_name = select_query->prewhere()->getColumnName();
    step.addRequiredOutput(prewhere_column_name);

    const auto & node = step.actions()->findInOutputs(prewhere_column_name);
    auto filter_type = node.result_type;
    if (!filter_type->canBeUsedInBooleanContext())
        throw Exception("Invalid type for filter in PREWHERE: " + filter_type->getName(),
                        ErrorCodes::ILLEGAL_TYPE_OF_COLUMN_FOR_FILTER);

    ActionsDAGPtr prewhere_actions;
    {
        /// Remove unused source_columns from prewhere actions.
        auto tmp_actions_dag = std::make_shared<ActionsDAG>(sourceColumns());
        getRootActions(select_query->prewhere(), only_types, tmp_actions_dag);
        /// Constants cannot be removed since they can be used in other parts of the query.
        /// And if they are not used anywhere, except PREWHERE, they will be removed on the next step.
        tmp_actions_dag->removeUnusedActions(
            NameSet{prewhere_column_name},
            /* allow_remove_inputs= */ true,
            /* allow_constant_folding= */ false);

        auto required_columns = tmp_actions_dag->getRequiredColumnsNames();
        NameSet required_source_columns(required_columns.begin(), required_columns.end());
        required_source_columns.insert(first_action_names.begin(), first_action_names.end());

        auto names = step.actions()->getNames();
        NameSet name_set(names.begin(), names.end());

        for (const auto & column : sourceColumns())
            if (!required_source_columns.contains(column.name))
                name_set.erase(column.name);

        Names required_output(name_set.begin(), name_set.end());
        prewhere_actions = chain.getLastActions();
        prewhere_actions->removeUnusedActions(required_output);
    }

    {
        /// Add empty action with input = {prewhere actions output} + {unused source columns}
        /// Reasons:
        /// 1. Remove remove source columns which are used only in prewhere actions during prewhere actions execution.
        ///    Example: select A prewhere B > 0. B can be removed at prewhere step.
        /// 2. Store side columns which were calculated during prewhere actions execution if they are used.
        ///    Example: select F(A) prewhere F(A) > 0. F(A) can be saved from prewhere step.
        /// 3. Check if we can remove filter column at prewhere step. If we can, action will store single REMOVE_COLUMN.
        ColumnsWithTypeAndName columns = prewhere_actions->getResultColumns();
        auto required_columns = prewhere_actions->getRequiredColumns();
        NameSet prewhere_input_names;
        NameSet unused_source_columns;

        for (const auto & col : required_columns)
            prewhere_input_names.insert(col.name);

        for (const auto & column : sourceColumns())
        {
            if (!prewhere_input_names.contains(column.name))
            {
                columns.emplace_back(column.type, column.name);
                unused_source_columns.emplace(column.name);
            }
        }

        chain.steps.emplace_back(
            std::make_unique<ExpressionActionsChain::ExpressionActionsStep>(std::make_shared<ActionsDAG>(std::move(columns))));
        chain.steps.back()->additional_input = std::move(unused_source_columns);
        chain.getLastActions();
        chain.addStep();
    }

    return prewhere_actions;
}

bool SelectQueryExpressionAnalyzer::appendWhere(ExpressionActionsChain & chain, bool only_types)
{
    const auto * select_query = getSelectQuery();

    if (!select_query->where())
        return false;

    ExpressionActionsChain::Step & step = chain.lastStep(columns_after_join);

    getRootActions(select_query->where(), only_types, step.actions());

    auto where_column_name = select_query->where()->getColumnName();
    step.addRequiredOutput(where_column_name);

    const auto & node = step.actions()->findInOutputs(where_column_name);
    auto filter_type = node.result_type;
    if (!filter_type->canBeUsedInBooleanContext())
        throw Exception("Invalid type for filter in WHERE: " + filter_type->getName(),
                        ErrorCodes::ILLEGAL_TYPE_OF_COLUMN_FOR_FILTER);

    return true;
}

bool SelectQueryExpressionAnalyzer::appendGroupBy(ExpressionActionsChain & chain, bool only_types, bool optimize_aggregation_in_order,
                                                  ManyExpressionActions & group_by_elements_actions)
{
    const auto * select_query = getAggregatingQuery();

    if (!select_query->groupBy())
        return false;

    ExpressionActionsChain::Step & step = chain.lastStep(columns_after_join);

    ASTs asts = select_query->groupBy()->children;
    if (select_query->group_by_with_grouping_sets)
    {
        for (const auto & ast : asts)
        {
            for (const auto & ast_element : ast->children)
            {
                step.addRequiredOutput(ast_element->getColumnName());
                getRootActions(ast_element, only_types, step.actions());
            }
        }
    }
    else
    {
        for (const auto & ast : asts)
        {
            step.addRequiredOutput(ast->getColumnName());
            getRootActions(ast, only_types, step.actions());
        }
    }

    if (optimize_aggregation_in_order)
    {
        for (auto & child : asts)
        {
            auto actions_dag = std::make_shared<ActionsDAG>(columns_after_join);
            getRootActions(child, only_types, actions_dag);
            group_by_elements_actions.emplace_back(
                std::make_shared<ExpressionActions>(actions_dag, ExpressionActionsSettings::fromContext(getContext(), CompileExpressions::yes)));
        }
    }

    return true;
}

void SelectQueryExpressionAnalyzer::appendAggregateFunctionsArguments(ExpressionActionsChain & chain, bool only_types)
{
    const auto * select_query = getAggregatingQuery();

    ExpressionActionsChain::Step & step = chain.lastStep(columns_after_join);

    for (const auto & desc : aggregate_descriptions)
        for (const auto & name : desc.argument_names)
            step.addRequiredOutput(name);

    /// Collect aggregates removing duplicates by node.getColumnName()
    /// It's not clear why we recollect aggregates (for query parts) while we're able to use previously collected ones (for entire query)
    /// @note The original recollection logic didn't remove duplicates.
    GetAggregatesVisitor::Data data;
    GetAggregatesVisitor(data).visit(select_query->select());

    if (select_query->having())
        GetAggregatesVisitor(data).visit(select_query->having());

    if (select_query->orderBy())
        GetAggregatesVisitor(data).visit(select_query->orderBy());

    /// TODO: data.aggregates -> aggregates()
    for (const ASTFunction * node : data.aggregates)
        if (node->arguments)
            for (auto & argument : node->arguments->children)
                getRootActions(argument, only_types, step.actions());
}

void SelectQueryExpressionAnalyzer::appendWindowFunctionsArguments(
    ExpressionActionsChain & chain, bool /* only_types */)
{
    ExpressionActionsChain::Step & step = chain.lastStep(aggregated_columns);

    // (1) Add actions for window functions and the columns they require.
    // (2) Mark the columns that are really required. We have to mark them as
    //     required because we finish the expression chain before processing the
    //     window functions.
    // The required columns are:
    //  (a) window function arguments,
    //  (b) the columns from PARTITION BY and ORDER BY.

    // (1a) Actions for PARTITION BY and ORDER BY for windows defined in the
    // WINDOW clause. The inline window definitions will be processed
    // recursively together with (1b) as ASTFunction::window_definition.
    if (getSelectQuery()->window())
    {
        getRootActionsNoMakeSet(getSelectQuery()->window(), step.actions());
    }

    for (const auto & [_, w] : window_descriptions)
    {
        for (const auto & f : w.window_functions)
        {
            // (1b) Actions for function arguments, and also the inline window
            // definitions (1a).
            // Requiring a constant reference to a shared pointer to non-const AST
            // doesn't really look sane, but the visitor does indeed require it.
            getRootActionsNoMakeSet(f.function_node->clone(), step.actions());

            // (2b) Required function argument columns.
            for (const auto & a : f.function_node->arguments->children)
            {
                step.addRequiredOutput(a->getColumnName());
            }
        }

        // (2a) Required PARTITION BY and ORDER BY columns.
        for (const auto & c : w.full_sort_description)
        {
            step.addRequiredOutput(c.column_name);
        }
    }
}

void SelectQueryExpressionAnalyzer::appendExpressionsAfterWindowFunctions(ExpressionActionsChain & chain, bool /* only_types */)
{
    ExpressionActionsChain::Step & step = chain.lastStep(columns_after_window);
    for (const auto & expression : syntax->expressions_with_window_function)
    {
        getRootActionsForWindowFunctions(expression->clone(), true, step.actions());
    }
}

void SelectQueryExpressionAnalyzer::appendGroupByModifiers(ActionsDAGPtr & before_aggregation, ExpressionActionsChain & chain, bool /* only_types */)
{
    const auto * select_query = getAggregatingQuery();

    if (!select_query->groupBy() || !(select_query->group_by_with_rollup || select_query->group_by_with_cube))
        return;

    auto source_columns = before_aggregation->getResultColumns();
    ColumnsWithTypeAndName result_columns;

    for (const auto & source_column : source_columns)
    {
        if (source_column.type->canBeInsideNullable())
            result_columns.emplace_back(makeNullableSafe(source_column.type), source_column.name);
        else
            result_columns.push_back(source_column);
    }
    ExpressionActionsChain::Step & step = chain.lastStep(before_aggregation->getNamesAndTypesList());

    step.actions() = ActionsDAG::makeConvertingActions(source_columns, result_columns, ActionsDAG::MatchColumnsMode::Position);
}

void SelectQueryExpressionAnalyzer::appendSelectSkipWindowExpressions(ExpressionActionsChain::Step & step, ASTPtr const & node)
{
    if (auto * function = node->as<ASTFunction>())
    {
        // Skip window function columns here -- they are calculated after
        // other SELECT expressions by a special step.
        // Also skipping lambda functions because they can't be explicitly evaluated.
        if (function->is_window_function || function->name == "lambda")
            return;
        if (function->compute_after_window_functions)
        {
            for (auto & arg : function->arguments->children)
                appendSelectSkipWindowExpressions(step, arg);
            return;
        }
    }
    step.addRequiredOutput(node->getColumnName());
}

bool SelectQueryExpressionAnalyzer::appendHaving(ExpressionActionsChain & chain, bool only_types)
{
    const auto * select_query = getAggregatingQuery();

    if (!select_query->having())
        return false;

    ExpressionActionsChain::Step & step = chain.lastStep(aggregated_columns);

    getRootActionsForHaving(select_query->having(), only_types, step.actions());
    step.addRequiredOutput(select_query->having()->getColumnName());

    return true;
}

void SelectQueryExpressionAnalyzer::appendSelect(ExpressionActionsChain & chain, bool only_types)
{
    const auto * select_query = getSelectQuery();

    ExpressionActionsChain::Step & step = chain.lastStep(aggregated_columns);

    getRootActions(select_query->select(), only_types, step.actions());

    for (const auto & child : select_query->select()->children)
        appendSelectSkipWindowExpressions(step, child);
}

ActionsDAGPtr SelectQueryExpressionAnalyzer::appendOrderBy(ExpressionActionsChain & chain, bool only_types, bool optimize_read_in_order,
                                                           ManyExpressionActions & order_by_elements_actions)
{
    const auto * select_query = getSelectQuery();

    if (!select_query->orderBy())
    {
        auto actions = chain.getLastActions();
        chain.addStep();
        return actions;
    }

    ExpressionActionsChain::Step & step = chain.lastStep(aggregated_columns);

    for (auto & child : select_query->orderBy()->children)
    {
        auto * ast = child->as<ASTOrderByElement>();
        if (!ast || ast->children.empty())
            throw Exception("Bad ORDER BY expression AST", ErrorCodes::UNKNOWN_TYPE_OF_AST_NODE);

        if (getContext()->getSettingsRef().enable_positional_arguments)
            replaceForPositionalArguments(ast->children.at(0), select_query, ASTSelectQuery::Expression::ORDER_BY);
    }

    getRootActions(select_query->orderBy(), only_types, step.actions());

    bool with_fill = false;

    for (auto & child : select_query->orderBy()->children)
    {
        auto * ast = child->as<ASTOrderByElement>();
        ASTPtr order_expression = ast->children.at(0);
        const String & column_name = order_expression->getColumnName();
        step.addRequiredOutput(column_name);
        order_by_keys.emplace(column_name);

        if (ast->with_fill)
            with_fill = true;
    }

    if (auto interpolate_list = select_query->interpolate())
    {

        NameSet select;
        for (const auto & child : select_query->select()->children)
            select.insert(child->getAliasOrColumnName());

        /// collect columns required for interpolate expressions -
        /// interpolate expression can use any available column
        auto find_columns = [&step, &select](IAST * function)
        {
            auto f_impl = [&step, &select](IAST * fn, auto fi)
            {
                if (auto * ident = fn->as<ASTIdentifier>())
                {
                    /// exclude columns from select expression - they are already available
                    if (!select.contains(ident->getColumnName()))
                        step.addRequiredOutput(ident->getColumnName());
                    return;
                }
                if (fn->as<ASTFunction>() || fn->as<ASTExpressionList>())
                    for (const auto & ch : fn->children)
                        fi(ch.get(), fi);
                return;
            };
            f_impl(function, f_impl);
        };

        for (const auto & interpolate : interpolate_list->children)
            find_columns(interpolate->as<ASTInterpolateElement>()->expr.get());
    }

    if (optimize_read_in_order)
    {
        for (const auto & child : select_query->orderBy()->children)
        {
            auto actions_dag = std::make_shared<ActionsDAG>(columns_after_join);
            getRootActions(child, only_types, actions_dag);
            order_by_elements_actions.emplace_back(
                std::make_shared<ExpressionActions>(actions_dag, ExpressionActionsSettings::fromContext(getContext(), CompileExpressions::yes)));
        }
    }

    NameSet non_constant_inputs;
    if (with_fill)
    {
        for (const auto & column : step.getResultColumns())
            non_constant_inputs.insert(column.name);
    }

    auto actions = chain.getLastActions();
    chain.addStep(non_constant_inputs);
    return actions;
}

bool SelectQueryExpressionAnalyzer::appendLimitBy(ExpressionActionsChain & chain, bool only_types)
{
    const auto * select_query = getSelectQuery();

    if (!select_query->limitBy())
        return false;

    ExpressionActionsChain::Step & step = chain.lastStep(aggregated_columns);

    getRootActions(select_query->limitBy(), only_types, step.actions());

    NameSet existing_column_names;
    for (const auto & column : aggregated_columns)
    {
        step.addRequiredOutput(column.name);
        existing_column_names.insert(column.name);
    }
    /// Columns from ORDER BY could be required to do ORDER BY on the initiator in case of distributed queries.
    for (const auto & column_name : order_by_keys)
    {
        step.addRequiredOutput(column_name);
        existing_column_names.insert(column_name);
    }

    auto & children = select_query->limitBy()->children;
    for (auto & child : children)
    {
        if (getContext()->getSettingsRef().enable_positional_arguments)
            replaceForPositionalArguments(child, select_query, ASTSelectQuery::Expression::LIMIT_BY);

        auto child_name = child->getColumnName();
        if (!existing_column_names.contains(child_name))
            step.addRequiredOutput(child_name);
    }

    return true;
}

ActionsDAGPtr SelectQueryExpressionAnalyzer::appendProjectResult(ExpressionActionsChain & chain) const
{
    const auto * select_query = getSelectQuery();

    ExpressionActionsChain::Step & step = chain.lastStep(aggregated_columns);

    NamesWithAliases result_columns;

    ASTs asts = select_query->select()->children;
    for (const auto & ast : asts)
    {
        String result_name = ast->getAliasOrColumnName();
        if (required_result_columns.empty() || required_result_columns.contains(result_name))
        {
            std::string source_name = ast->getColumnName();

            /*
             * For temporary columns created by ExpressionAnalyzer for literals,
             * use the correct source column. Using the default display name
             * returned by getColumnName is not enough, and we have to use the
             * column id set by EA. In principle, this logic applies to all kinds
             * of columns, not only literals. Literals are especially problematic
             * for two reasons:
             * 1) confusing different literal columns leads to weird side
             *    effects (see 01101_literal_columns_clash);
             * 2) the disambiguation mechanism in SyntaxAnalyzer, that, among
             *    other things, creates unique aliases for columns with same
             *    names from different tables, is applied before these temporary
             *    columns are created by ExpressionAnalyzer.
             * Similar problems should also manifest for function columns, which
             * are likewise created at a later stage by EA.
             * In general, we need to have explicit separation between display
             * names and identifiers for columns. This code is a workaround for
             * a particular subclass of problems, and not a proper solution.
             */
            if (const auto * as_literal = ast->as<ASTLiteral>())
            {
                source_name = as_literal->unique_column_name;
                assert(!source_name.empty());
            }

            result_columns.emplace_back(source_name, result_name);
            step.addRequiredOutput(result_columns.back().second);
        }
    }

    auto actions = chain.getLastActions();
    actions->project(result_columns);
    return actions;
}


void ExpressionAnalyzer::appendExpression(ExpressionActionsChain & chain, const ASTPtr & expr, bool only_types)
{
    ExpressionActionsChain::Step & step = chain.lastStep(sourceColumns());
    getRootActions(expr, only_types, step.actions());
    step.addRequiredOutput(expr->getColumnName());
}


ActionsDAGPtr ExpressionAnalyzer::getActionsDAG(bool add_aliases, bool project_result)
{
    auto actions_dag = std::make_shared<ActionsDAG>(aggregated_columns);
    NamesWithAliases result_columns;
    Names result_names;

    ASTs asts;

    if (const auto * node = query->as<ASTExpressionList>())
        asts = node->children;
    else
        asts = ASTs(1, query);

    for (const auto & ast : asts)
    {
        std::string name = ast->getColumnName();
        std::string alias;
        if (add_aliases)
            alias = ast->getAliasOrColumnName();
        else
            alias = name;
        result_columns.emplace_back(name, alias);
        result_names.push_back(alias);
        getRootActions(ast, false /* no_makeset_for_subqueries */, actions_dag);
    }

    if (add_aliases)
    {
        if (project_result)
            actions_dag->project(result_columns);
        else
            actions_dag->addAliases(result_columns);
    }

    if (!(add_aliases && project_result))
    {
        NameSet name_set(result_names.begin(), result_names.end());
        /// We will not delete the original columns.
        for (const auto & column_name_type : sourceColumns())
        {
            if (!name_set.contains(column_name_type.name))
            {
                result_names.push_back(column_name_type.name);
                name_set.insert(column_name_type.name);
            }
        }

        actions_dag->removeUnusedActions(name_set);
    }

    return actions_dag;
}

ExpressionActionsPtr ExpressionAnalyzer::getActions(bool add_aliases, bool project_result, CompileExpressions compile_expressions)
{
    return std::make_shared<ExpressionActions>(
        getActionsDAG(add_aliases, project_result), ExpressionActionsSettings::fromContext(getContext(), compile_expressions));
}

ExpressionActionsPtr ExpressionAnalyzer::getConstActions(const ColumnsWithTypeAndName & constant_inputs)
{
    auto actions = std::make_shared<ActionsDAG>(constant_inputs);

    getRootActions(query, true /* no_makeset_for_subqueries */, actions, true /* only_consts */);
    return std::make_shared<ExpressionActions>(actions, ExpressionActionsSettings::fromContext(getContext()));
}

std::vector<std::unique_ptr<QueryPlan>> SelectQueryExpressionAnalyzer::getJoinedPlan()
{
    return std::move(joined_plans);
}

ActionsDAGPtr SelectQueryExpressionAnalyzer::simpleSelectActions()
{
    ExpressionActionsChain new_chain(getContext());
    appendSelect(new_chain, false);
    return new_chain.getLastActions();
}

ExpressionAnalysisResult::ExpressionAnalysisResult(
    SelectQueryExpressionAnalyzer & query_analyzer,
    const StorageMetadataPtr & metadata_snapshot,
    bool first_stage_,
    bool second_stage_,
    bool only_types,
    const FilterDAGInfoPtr & filter_info_,
    const FilterDAGInfoPtr & additional_filter,
    const Block & source_header)
    : first_stage(first_stage_)
    , second_stage(second_stage_)
    , need_aggregate(query_analyzer.hasAggregation())
    , has_window(query_analyzer.hasWindow())
    , use_grouping_set_key(query_analyzer.useGroupingSetKey())
{
    /// first_stage: Do I need to perform the first part of the pipeline - running on remote servers during distributed processing.
    /// second_stage: Do I need to execute the second part of the pipeline - running on the initiating server during distributed processing.

    /** First we compose a chain of actions and remember the necessary steps from it.
        *  Regardless of from_stage and to_stage, we will compose a complete sequence of actions to perform optimization and
        *  throw out unnecessary columns based on the entire query. In unnecessary parts of the query, we will not execute subqueries.
        */

    const ASTSelectQuery & query = *query_analyzer.getSelectQuery();
    auto context = query_analyzer.getContext();
    const Settings & settings = context->getSettingsRef();
    const ConstStoragePtr & storage = query_analyzer.storage();

    Names additional_required_columns_after_prewhere;
    ssize_t prewhere_step_num = -1;
    ssize_t where_step_num = -1;
    ssize_t having_step_num = -1;

    auto finalize_chain = [&](ExpressionActionsChain & chain)
    {
        if (prewhere_step_num >= 0)
        {
            ExpressionActionsChain::Step & step = *chain.steps.at(prewhere_step_num);

            auto required_columns = prewhere_info->prewhere_actions->getRequiredColumnsNames();
            NameSet required_source_columns(required_columns.begin(), required_columns.end());
            /// Add required columns to required output in order not to remove them after prewhere execution.
            /// TODO: add sampling and final execution to common chain.
            for (const auto & column : additional_required_columns_after_prewhere)
            {
                if (required_source_columns.contains(column))
                    step.addRequiredOutput(column);
            }
        }

        chain.finalize();

        finalize(chain, prewhere_step_num, where_step_num, having_step_num, query);

        chain.clear();
    };

    {
        ExpressionActionsChain chain(context);

        if (storage && (query.sampleSize() || settings.parallel_replicas_count > 1))
        {
            Names columns_for_sampling = metadata_snapshot->getColumnsRequiredForSampling();
            additional_required_columns_after_prewhere.insert(additional_required_columns_after_prewhere.end(),
                columns_for_sampling.begin(), columns_for_sampling.end());
        }

        if (storage && query.final())
        {
            Names columns_for_final = metadata_snapshot->getColumnsRequiredForFinal();
            additional_required_columns_after_prewhere.insert(additional_required_columns_after_prewhere.end(),
                columns_for_final.begin(), columns_for_final.end());
        }

        if (storage && additional_filter)
        {
            Names columns_for_additional_filter = additional_filter->actions->getRequiredColumnsNames();
            additional_required_columns_after_prewhere.insert(additional_required_columns_after_prewhere.end(),
                columns_for_additional_filter.begin(), columns_for_additional_filter.end());
        }

        if (storage && filter_info_)
        {
            filter_info = filter_info_;
            filter_info->do_remove_column = true;
        }

        if (auto actions = query_analyzer.appendPrewhere(chain, !first_stage))
        {
            /// Prewhere is always the first one.
            prewhere_step_num = 0;
            prewhere_info = std::make_shared<PrewhereInfo>(actions, query.prewhere()->getColumnName());

            if (allowEarlyConstantFolding(*prewhere_info->prewhere_actions, settings))
            {
                Block before_prewhere_sample = source_header;
                if (sanitizeBlock(before_prewhere_sample))
                {
                    ExpressionActions(
                        prewhere_info->prewhere_actions,
                        ExpressionActionsSettings::fromSettings(context->getSettingsRef())).execute(before_prewhere_sample);
                    auto & column_elem = before_prewhere_sample.getByName(query.prewhere()->getColumnName());
                    /// If the filter column is a constant, record it.
                    if (column_elem.column)
                        prewhere_constant_filter_description = ConstantFilterDescription(*column_elem.column);
                }
            }
        }

        array_join = query_analyzer.appendArrayJoin(chain, before_array_join, only_types || !first_stage);

        if (query_analyzer.hasTableJoin())
        {
            query_analyzer.appendJoinLeftKeys(chain, only_types || !first_stage);
            before_join = chain.getLastActions();
            join = query_analyzer.appendJoin(chain, converting_join_columns);
            chain.addStep();
        }

        if (query_analyzer.appendWhere(chain, only_types || !first_stage))
        {
            where_step_num = chain.steps.size() - 1;
            before_where = chain.getLastActions();
            if (allowEarlyConstantFolding(*before_where, settings))
            {
                Block before_where_sample;
                if (chain.steps.size() > 1)
                    before_where_sample = Block(chain.steps[chain.steps.size() - 2]->getResultColumns());
                else
                    before_where_sample = source_header;
                if (sanitizeBlock(before_where_sample))
                {
                    ExpressionActions(
                        before_where,
                        ExpressionActionsSettings::fromSettings(context->getSettingsRef())).execute(before_where_sample);
                    auto & column_elem = before_where_sample.getByName(query.where()->getColumnName());
                    /// If the filter column is a constant, record it.
                    if (column_elem.column)
                        where_constant_filter_description = ConstantFilterDescription(*column_elem.column);
                }
            }
            chain.addStep();
        }

        if (need_aggregate)
        {
            /// TODO correct conditions
            optimize_aggregation_in_order =
                    context->getSettingsRef().optimize_aggregation_in_order
                    && storage && query.groupBy();

            query_analyzer.appendGroupBy(chain, only_types || !first_stage, optimize_aggregation_in_order, group_by_elements_actions);
            query_analyzer.appendAggregateFunctionsArguments(chain, only_types || !first_stage);
            before_aggregation = chain.getLastActions();

            if (settings.group_by_use_nulls)
                query_analyzer.appendGroupByModifiers(before_aggregation, chain, only_types);

            finalize_chain(chain);

            if (query_analyzer.appendHaving(chain, only_types || !second_stage))
            {
                having_step_num = chain.steps.size() - 1;
                before_having = chain.getLastActions();
                chain.addStep();
            }
        }

        bool join_allow_read_in_order = true;
        if (hasJoin())
        {
            /// You may find it strange but we support read_in_order for HashJoin and do not support for MergeJoin.
            join_has_delayed_stream = query_analyzer.analyzedJoin().needStreamWithNonJoinedRows();
            join_allow_read_in_order = typeid_cast<HashJoin *>(join.get()) && !join_has_delayed_stream;
        }

        optimize_read_in_order =
            settings.optimize_read_in_order
            && storage
            && query.orderBy()
            && !query_analyzer.hasAggregation()
            && !query_analyzer.hasWindow()
            && !query.final()
            && join_allow_read_in_order;

        if (storage && optimize_read_in_order)
        {
            Names columns_for_sorting_key = metadata_snapshot->getColumnsRequiredForSortingKey();
            additional_required_columns_after_prewhere.insert(additional_required_columns_after_prewhere.end(),
                columns_for_sorting_key.begin(), columns_for_sorting_key.end());
        }

        /// If there is aggregation, we execute expressions in SELECT and ORDER BY on the initiating server, otherwise on the source servers.
        query_analyzer.appendSelect(chain, only_types || (need_aggregate ? !second_stage : !first_stage));

        // Window functions are processed in a separate expression chain after
        // the main SELECT, similar to what we do for aggregate functions.
        if (has_window)
        {
            query_analyzer.makeWindowDescriptions(chain.getLastActions());

            query_analyzer.appendWindowFunctionsArguments(chain, only_types || !first_stage);

            // Build a list of output columns of the window step.
            // 1) We need the columns that are the output of ExpressionActions.
            for (const auto & x : chain.getLastActions()->getNamesAndTypesList())
            {
                query_analyzer.columns_after_window.push_back(x);
            }
            // 2) We also have to manually add the output of the window function
            // to the list of the output columns of the window step, because the
            // window functions are not in the ExpressionActions.
            for (const auto & [_, w] : query_analyzer.window_descriptions)
            {
                for (const auto & f : w.window_functions)
                {
                    query_analyzer.columns_after_window.push_back(
                        {f.column_name, f.aggregate_function->getReturnType()});
                }
            }

            before_window = chain.getLastActions();
            finalize_chain(chain);

            query_analyzer.appendExpressionsAfterWindowFunctions(chain, only_types || !first_stage);
            for (const auto & x : chain.getLastActions()->getNamesAndTypesList())
            {
                query_analyzer.columns_after_window.push_back(x);
            }

            auto & step = chain.lastStep(query_analyzer.columns_after_window);

            // The output of this expression chain is the result of
            // SELECT (before "final projection" i.e. renaming the columns), so
            // we have to mark the expressions that are required in the output,
            // again. We did it for the previous expression chain ("select without
            // window functions") earlier, in appendSelect(). But that chain also
            // produced the expressions required to calculate window functions.
            // They are not needed in the final SELECT result. Knowing the correct
            // list of columns is important when we apply SELECT DISTINCT later.
            const auto * select_query = query_analyzer.getSelectQuery();
            for (const auto & child : select_query->select()->children)
            {
                step.addRequiredOutput(child->getColumnName());
            }
        }

        selected_columns.clear();
        selected_columns.reserve(chain.getLastStep().required_output.size());
        for (const auto & it : chain.getLastStep().required_output)
            selected_columns.emplace_back(it.first);

        has_order_by = query.orderBy() != nullptr;
        before_order_by = query_analyzer.appendOrderBy(
                chain,
                only_types || (need_aggregate ? !second_stage : !first_stage),
                optimize_read_in_order,
                order_by_elements_actions);

        if (query_analyzer.appendLimitBy(chain, only_types || !second_stage))
        {
            before_limit_by = chain.getLastActions();
            chain.addStep();
        }

        final_projection = query_analyzer.appendProjectResult(chain);

        finalize_chain(chain);
    }

    /// Before executing WHERE and HAVING, remove the extra columns from the block (mostly the aggregation keys).
    removeExtraColumns();

    checkActions();
}

void ExpressionAnalysisResult::finalize(
    const ExpressionActionsChain & chain,
    ssize_t & prewhere_step_num,
    ssize_t & where_step_num,
    ssize_t & having_step_num,
    const ASTSelectQuery & query)
{
    if (prewhere_step_num >= 0)
    {
        const ExpressionActionsChain::Step & step = *chain.steps.at(prewhere_step_num);
        prewhere_info->prewhere_actions->projectInput(false);

        NameSet columns_to_remove;
        for (const auto & [name, can_remove] : step.required_output)
        {
            if (name == prewhere_info->prewhere_column_name)
                prewhere_info->remove_prewhere_column = can_remove;
            else if (can_remove)
                columns_to_remove.insert(name);
        }

        columns_to_remove_after_prewhere = std::move(columns_to_remove);
        prewhere_step_num = -1;
    }

    if (where_step_num >= 0)
    {
        where_column_name = query.where()->getColumnName();
        remove_where_filter = chain.steps.at(where_step_num)->required_output.find(where_column_name)->second;
        where_step_num = -1;
    }

    if (having_step_num >= 0)
    {
        having_column_name = query.having()->getColumnName();
        remove_having_filter = chain.steps.at(having_step_num)->required_output.find(having_column_name)->second;
        having_step_num = -1;
    }
}

void ExpressionAnalysisResult::removeExtraColumns() const
{
    if (hasWhere())
        before_where->projectInput();
    if (hasHaving())
        before_having->projectInput();
}

void ExpressionAnalysisResult::checkActions() const
{
    /// Check that PREWHERE doesn't contain unusual actions. Unusual actions are that can change number of rows.
    if (hasPrewhere())
    {
        auto check_actions = [](const ActionsDAGPtr & actions)
        {
            if (actions)
                for (const auto & node : actions->getNodes())
                    if (node.type == ActionsDAG::ActionType::ARRAY_JOIN)
                        throw Exception("PREWHERE cannot contain ARRAY JOIN action", ErrorCodes::ILLEGAL_PREWHERE);
        };

        check_actions(prewhere_info->prewhere_actions);
    }
}

std::string ExpressionAnalysisResult::dump() const
{
    WriteBufferFromOwnString ss;

    ss << "need_aggregate " << need_aggregate << "\n";
    ss << "has_order_by " << has_order_by << "\n";
    ss << "has_window " << has_window << "\n";

    if (before_array_join)
    {
        ss << "before_array_join " << before_array_join->dumpDAG() << "\n";
    }

    if (array_join)
    {
        ss << "array_join " << "FIXME doesn't have dump" << "\n";
    }

    if (before_join)
    {
        ss << "before_join " << before_join->dumpDAG() << "\n";
    }

    if (before_where)
    {
        ss << "before_where " << before_where->dumpDAG() << "\n";
    }

    if (prewhere_info)
    {
        ss << "prewhere_info " << prewhere_info->dump() << "\n";
    }

    if (filter_info)
    {
        ss << "filter_info " << filter_info->dump() << "\n";
    }

    if (before_aggregation)
    {
        ss << "before_aggregation " << before_aggregation->dumpDAG() << "\n";
    }

    if (before_having)
    {
        ss << "before_having " << before_having->dumpDAG() << "\n";
    }

    if (before_window)
    {
        ss << "before_window " << before_window->dumpDAG() << "\n";
    }

    if (before_order_by)
    {
        ss << "before_order_by " << before_order_by->dumpDAG() << "\n";
    }

    if (before_limit_by)
    {
        ss << "before_limit_by " << before_limit_by->dumpDAG() << "\n";
    }

    if (final_projection)
    {
        ss << "final_projection " << final_projection->dumpDAG() << "\n";
    }

    if (!selected_columns.empty())
    {
        ss << "selected_columns ";
        for (size_t i = 0; i < selected_columns.size(); ++i)
        {
            if (i > 0)
            {
                ss << ", ";
            }
            ss << backQuote(selected_columns[i]);
        }
        ss << "\n";
    }

    return ss.str();
}

}<|MERGE_RESOLUTION|>--- conflicted
+++ resolved
@@ -25,10 +25,7 @@
 #include <Interpreters/HashJoin.h>
 #include <Interpreters/JoinSwitcher.h>
 #include <Interpreters/MergeJoin.h>
-<<<<<<< HEAD
 #include <Interpreters/DirectJoin.h>
-=======
->>>>>>> e238b68f
 #include <Interpreters/ParallelMergeJoin.h>
 #include <Interpreters/Set.h>
 #include <Interpreters/TableJoin.h>
@@ -991,12 +988,7 @@
     ActionsDAGPtr & converting_join_columns)
 {
     const ColumnsWithTypeAndName & left_sample_columns = chain.getLastStep().getResultColumns();
-<<<<<<< HEAD
-
     JoinPtr join = makeJoin(/***/syntax->ast_join, left_sample_columns, converting_join_columns);
-=======
-    JoinPtr table_join = makeTableJoin(syntax->ast_join, left_sample_columns, converting_join_columns);
->>>>>>> e238b68f
 
     if (converting_join_columns)
     {
@@ -1045,7 +1037,6 @@
             return direct_join;
         }
     }
-<<<<<<< HEAD
 
     if (analyzed_join->isEnabledAlgorithm(JoinAlgorithm::PARALLEL_MERGE))
     {
@@ -1085,13 +1076,6 @@
     // else if (analyzed_join->forceMergeJoin() || (analyzed_join->preferMergeJoin() && allow_merge_join))
     //     return std::make_shared<MergeJoin>(analyzed_join, sample_block);
     // return std::make_shared<JoinSwitcher>(analyzed_join, sample_block);
-=======
-    else if (analyzed_join->forceParallelMergeJoin())
-        return std::make_shared<ParallelMergeJoin>(analyzed_join, sample_block);
-    else if (analyzed_join->forceMergeJoin() || (analyzed_join->preferMergeJoin() && allow_merge_join))
-        return std::make_shared<MergeJoin>(analyzed_join, sample_block);
-    return std::make_shared<JoinSwitcher>(analyzed_join, sample_block);
->>>>>>> e238b68f
 }
 
 static std::unique_ptr<QueryPlan> buildJoinedPlan(
@@ -1110,15 +1094,7 @@
         LOG_TRACE(&Poco::Logger::get("buildJoinedPlan"), " pr {}", pr);
     }
     LOG_TRACE(&Poco::Logger::get("buildJoinedPlan"), "<<<<<");
-<<<<<<< HEAD
     Names original_right_column_names;
-
-
-=======
-    Names original_right_columns;
->>>>>>> e238b68f
-
-
 
     NamesWithAliases required_columns_with_aliases = analyzed_join.getRequiredColumns(
         Block(joined_block_actions->getResultColumns()), joined_block_actions->getRequiredColumns().getNames());
@@ -1126,11 +1102,7 @@
     for (auto & pr : required_columns_with_aliases)
     {
         LOG_TRACE(&Poco::Logger::get("buildJoinedPlan"), " pr.first {}", pr.first);
-<<<<<<< HEAD
         original_right_column_names.push_back(pr.first);
-=======
-        original_right_columns.push_back(pr.first);
->>>>>>> e238b68f
     }
 
 
@@ -1181,7 +1153,6 @@
     return joined_plan;
 }
 
-<<<<<<< HEAD
 std::shared_ptr<DirectKeyValueJoin> tryKeyValueJoin(std::shared_ptr<TableJoin> analyzed_join, const Block & right_sample_block)
 {
     if (!analyzed_join->isEnabledAlgorithm(JoinAlgorithm::DIRECT))
@@ -1230,9 +1201,6 @@
 }
 
 JoinPtr SelectQueryExpressionAnalyzer::makeJoin(
-=======
-JoinPtr SelectQueryExpressionAnalyzer::makeTableJoin(
->>>>>>> e238b68f
     const ASTTablesInSelectQueryElements & join_elements,
     const ColumnsWithTypeAndName & left_columns,
     ActionsDAGPtr & left_convert_actions)
@@ -1274,7 +1242,6 @@
         joined_plans.push_back(std::move(joined_plan));
     }
 
-<<<<<<< HEAD
     // JoinPtr join = chooseJoinAlgorithm(analyzed_join, joined_plan, getContext());
 
 
@@ -1283,15 +1250,6 @@
     // /// Do not make subquery for join over dictionary.
     // if (analyzed_join->getDictionaryReader())
     //     joined_plans[0].reset();
-=======
-
-
-    JoinPtr join = chooseJoinAlgorithm(analyzed_join, joined_plans[0]->getCurrentDataStream().header, getContext()); /* !!!! */
-
-    /// Do not make subquery for join over dictionary.
-    if (analyzed_join->getDictionaryReader())
-        joined_plans[0].reset();
->>>>>>> e238b68f
 
     return join;
 }
