#include <Core/Block.h>

#include <Parsers/ASTExpressionList.h>
#include <Parsers/ASTFunction.h>
#include <Parsers/ASTIdentifier.h>
#include <Parsers/ASTLiteral.h>
#include <Parsers/ASTOrderByElement.h>
#include <Parsers/ASTSelectQuery.h>
#include <Parsers/ASTSubquery.h>
#include <Parsers/ASTWindowDefinition.h>
#include <Parsers/DumpASTNode.h>

#include <DataTypes/DataTypeNullable.h>
#include <Columns/IColumn.h>

#include <Interpreters/ArrayJoinAction.h>
#include <Interpreters/Context.h>
#include <Interpreters/DictionaryReader.h>
#include <Interpreters/evaluateConstantExpression.h>
#include <Interpreters/ExpressionActions.h>
#include <Interpreters/ExpressionAnalyzer.h>
#include <Interpreters/ExternalDictionariesLoader.h>
#include <Interpreters/HashJoin.h>
#include <Interpreters/JoinSwitcher.h>
#include <Interpreters/MergeJoin.h>
#include <Interpreters/Set.h>
#include <Interpreters/TableJoin.h>

#include <Processors/QueryPlan/ExpressionStep.h>

#include <AggregateFunctions/AggregateFunctionFactory.h>
#include <AggregateFunctions/parseAggregateFunctionParameters.h>

#include <Storages/StorageDistributed.h>
#include <Storages/StorageDictionary.h>
#include <Storages/StorageJoin.h>


#include <Dictionaries/DictionaryStructure.h>

#include <Common/typeid_cast.h>
#include <Common/StringUtils/StringUtils.h>

#include <DataTypes/DataTypeFactory.h>

#include <Interpreters/ActionsVisitor.h>
#include <Interpreters/GetAggregatesVisitor.h>
#include <Interpreters/GlobalSubqueriesVisitor.h>
#include <Interpreters/interpretSubquery.h>
#include <Interpreters/join_common.h>
#include <Interpreters/misc.h>

#include <IO/Operators.h>
#include <IO/WriteBufferFromString.h>

#include <Processors/Executors/PullingAsyncPipelineExecutor.h>
#include <Processors/QueryPlan/QueryPlan.h>
#include <Parsers/formatAST.h>

namespace DB
{

using LogAST = DebugASTLog<false>; /// set to true to enable logs


namespace ErrorCodes
{
    extern const int BAD_ARGUMENTS;
    extern const int ILLEGAL_PREWHERE;
    extern const int ILLEGAL_TYPE_OF_ARGUMENT;
    extern const int ILLEGAL_TYPE_OF_COLUMN_FOR_FILTER;
    extern const int LOGICAL_ERROR;
    extern const int NOT_IMPLEMENTED;
    extern const int UNKNOWN_IDENTIFIER;
    extern const int UNKNOWN_TYPE_OF_AST_NODE;
}

namespace
{

/// Check if there is an ignore function. It's used for disabling constant folding in query
///  predicates because some performance tests use ignore function as a non-optimize guard.
bool allowEarlyConstantFolding(const ActionsDAG & actions, const Settings & settings)
{
    if (!settings.enable_early_constant_folding)
        return false;

    for (const auto & node : actions.getNodes())
    {
        if (node.type == ActionsDAG::ActionType::FUNCTION && node.function_base)
        {
            if (!node.function_base->isSuitableForConstantFolding())
                return false;
        }
    }
    return true;
}

bool checkPositionalArguments(ASTPtr & argument, const ASTSelectQuery * select_query, ASTSelectQuery::Expression expression)
{
    auto columns = select_query->select()->children;

    const auto * group_by_expr_with_alias = dynamic_cast<const ASTWithAlias *>(argument.get());
    if (group_by_expr_with_alias && !group_by_expr_with_alias->alias.empty())
    {
        for (const auto & column : columns)
        {
            const auto * col_with_alias = dynamic_cast<const ASTWithAlias *>(column.get());
            if (col_with_alias)
            {
                const auto & alias = col_with_alias->alias;
                if (!alias.empty() && alias == group_by_expr_with_alias->alias)
                    return false;
            }
        }
    }

    const auto * ast_literal = typeid_cast<const ASTLiteral *>(argument.get());
    if (!ast_literal)
        return false;

    auto which = ast_literal->value.getType();
    if (which != Field::Types::UInt64)
        return false;

    auto pos = ast_literal->value.get<UInt64>();
    if (!pos || pos > columns.size())
        throw Exception(ErrorCodes::ILLEGAL_TYPE_OF_ARGUMENT,
                "Positional argument out of bounds: {} (exprected in range [1, {}]",
                        pos, columns.size());

    const auto & column = columns[--pos];
    if (typeid_cast<const ASTIdentifier *>(column.get()))
    {
        argument = column->clone();
    }
    else if (typeid_cast<const ASTFunction *>(column.get()))
    {
        std::function<void(ASTPtr)> throw_if_aggregate_function = [&](ASTPtr node)
        {
            if (const auto * function = typeid_cast<const ASTFunction *>(node.get()))
            {
                auto is_aggregate_function = AggregateFunctionFactory::instance().isAggregateFunctionName(function->name);
                if (is_aggregate_function)
                {
                    throw Exception(ErrorCodes::ILLEGAL_TYPE_OF_ARGUMENT,
                                    "Illegal value (aggregate function) for positional argument in {}",
                                    ASTSelectQuery::expressionToString(expression));
                }
                else
                {
                    if (function->arguments)
                    {
                        for (const auto & arg : function->arguments->children)
                            throw_if_aggregate_function(arg);
                    }
                }
            }
        };

        if (expression == ASTSelectQuery::Expression::GROUP_BY)
            throw_if_aggregate_function(column);

        argument = column->clone();
    }
    else
    {
        throw Exception(ErrorCodes::ILLEGAL_TYPE_OF_ARGUMENT,
                        "Illegal value for positional argument in {}",
                        ASTSelectQuery::expressionToString(expression));
    }

    return true;
}

void replaceForPositionalArguments(ASTPtr & argument, const ASTSelectQuery * select_query, ASTSelectQuery::Expression expression)
{
    auto argument_with_replacement = argument->clone();
    if (checkPositionalArguments(argument_with_replacement, select_query, expression))
        argument = argument_with_replacement;
}

}

bool sanitizeBlock(Block & block, bool throw_if_cannot_create_column)
{
    for (auto & col : block)
    {
        if (!col.column)
        {
            if (isNotCreatable(col.type->getTypeId()))
            {
                if (throw_if_cannot_create_column)
                    throw Exception("Cannot create column of type " + col.type->getName(), ErrorCodes::ILLEGAL_TYPE_OF_ARGUMENT);

                return false;
            }

            col.column = col.type->createColumn();
        }
        else if (!col.column->empty())
            col.column = col.column->cloneEmpty();
    }
    return true;
}

ExpressionAnalyzerData::~ExpressionAnalyzerData() = default;

ExpressionAnalyzer::ExtractedSettings::ExtractedSettings(const Settings & settings_)
    : use_index_for_in_with_subqueries(settings_.use_index_for_in_with_subqueries)
    , size_limits_for_set(settings_.max_rows_in_set, settings_.max_bytes_in_set, settings_.set_overflow_mode)
    , distributed_group_by_no_merge(settings_.distributed_group_by_no_merge)
{}

ExpressionAnalyzer::~ExpressionAnalyzer() = default;

ExpressionAnalyzer::ExpressionAnalyzer(
    const ASTPtr & query_,
    const TreeRewriterResultPtr & syntax_analyzer_result_,
    ContextPtr context_,
    size_t subquery_depth_,
    bool do_global,
    SubqueriesForSets subqueries_for_sets_,
    PreparedSets prepared_sets_)
    : WithContext(context_)
    , query(query_), settings(getContext()->getSettings())
    , subquery_depth(subquery_depth_)
    , syntax(syntax_analyzer_result_)
{
    /// Cache prepared sets because we might run analysis multiple times
    subqueries_for_sets = std::move(subqueries_for_sets_);
    prepared_sets = std::move(prepared_sets_);

    /// external_tables, subqueries_for_sets for global subqueries.
    /// Replaces global subqueries with the generated names of temporary tables that will be sent to remote servers.
    initGlobalSubqueriesAndExternalTables(do_global);

    auto temp_actions = std::make_shared<ActionsDAG>(sourceColumns());
    columns_after_array_join = getColumnsAfterArrayJoin(temp_actions, sourceColumns());
    columns_after_join = analyzeJoin(temp_actions, columns_after_array_join);
    /// has_aggregation, aggregation_keys, aggregate_descriptions, aggregated_columns.
    /// This analysis should be performed after processing global subqueries, because otherwise,
    /// if the aggregate function contains a global subquery, then `analyzeAggregation` method will save
    /// in `aggregate_descriptions` the information about the parameters of this aggregate function, among which
    /// global subquery. Then, when you call `initGlobalSubqueriesAndExternalTables` method, this
    /// the global subquery will be replaced with a temporary table, resulting in aggregate_descriptions
    /// will contain out-of-date information, which will lead to an error when the query is executed.
    analyzeAggregation(temp_actions);
}

NamesAndTypesList ExpressionAnalyzer::getColumnsAfterArrayJoin(ActionsDAGPtr & actions, const NamesAndTypesList & src_columns)
{
    const auto * select_query = query->as<ASTSelectQuery>();
    if (!select_query)
        return {};

    auto [array_join_expression_list, is_array_join_left] = select_query->arrayJoinExpressionList();

    if (!array_join_expression_list)
        return src_columns;

    getRootActionsNoMakeSet(array_join_expression_list, true, actions, false);

    auto array_join = addMultipleArrayJoinAction(actions, is_array_join_left);
    auto sample_columns = actions->getResultColumns();
    array_join->prepare(sample_columns);
    actions = std::make_shared<ActionsDAG>(sample_columns);

    NamesAndTypesList new_columns_after_array_join;
    NameSet added_columns;

    for (auto & column : actions->getResultColumns())
    {
        if (syntax->array_join_result_to_source.count(column.name))
        {
            new_columns_after_array_join.emplace_back(column.name, column.type);
            added_columns.emplace(column.name);
        }
    }

    for (const auto & column : src_columns)
        if (added_columns.count(column.name) == 0)
            new_columns_after_array_join.emplace_back(column.name, column.type);

    return new_columns_after_array_join;
}

NamesAndTypesList ExpressionAnalyzer::analyzeJoin(ActionsDAGPtr & actions, const NamesAndTypesList & src_columns)
{
    const auto * select_query = query->as<ASTSelectQuery>();
    if (!select_query)
        return {};

    const ASTTablesInSelectQueryElement * join = select_query->join();
    if (join)
    {
        getRootActionsNoMakeSet(analyzedJoin().leftKeysList(), true, actions, false);
        auto sample_columns = actions->getNamesAndTypesList();
        syntax->analyzed_join->addJoinedColumnsAndCorrectTypes(sample_columns, true);
        actions = std::make_shared<ActionsDAG>(sample_columns);
    }

    NamesAndTypesList result_columns = src_columns;
    syntax->analyzed_join->addJoinedColumnsAndCorrectTypes(result_columns, false);
    return result_columns;
}

void ExpressionAnalyzer::analyzeAggregation(ActionsDAGPtr & temp_actions)
{
    /** Find aggregation keys (aggregation_keys), information about aggregate functions (aggregate_descriptions),
     *  as well as a set of columns obtained after the aggregation, if any,
     *  or after all the actions that are usually performed before aggregation (aggregated_columns).
     *
     * Everything below (compiling temporary ExpressionActions) - only for the purpose of query analysis (type output).
     */

    auto * select_query = query->as<ASTSelectQuery>();

    makeAggregateDescriptions(temp_actions, aggregate_descriptions);
    has_aggregation = !aggregate_descriptions.empty() || (select_query && (select_query->groupBy() || select_query->having()));

    if (!has_aggregation)
    {
        aggregated_columns = temp_actions->getNamesAndTypesList();
        return;
    }

    /// Find out aggregation keys.
    if (select_query)
    {
        if (ASTPtr group_by_ast = select_query->groupBy())
        {
            NameSet unique_keys;
            ASTs & group_asts = group_by_ast->children;
            for (ssize_t i = 0; i < ssize_t(group_asts.size()); ++i)
            {
                ssize_t size = group_asts.size();

                if (getContext()->getSettingsRef().enable_positional_arguments)
                    replaceForPositionalArguments(group_asts[i], select_query, ASTSelectQuery::Expression::GROUP_BY);

                getRootActionsNoMakeSet(group_asts[i], true, temp_actions, false);

                const auto & column_name = group_asts[i]->getColumnName();

                const auto * node = temp_actions->tryFindInIndex(column_name);
                if (!node)
                    throw Exception("Unknown identifier (in GROUP BY): " + column_name, ErrorCodes::UNKNOWN_IDENTIFIER);

                /// Only removes constant keys if it's an initiator or distributed_group_by_no_merge is enabled.
                if (getContext()->getClientInfo().distributed_depth == 0 || settings.distributed_group_by_no_merge > 0)
                {
                    /// Constant expressions have non-null column pointer at this stage.
                    if (node->column && isColumnConst(*node->column))
                    {
                        select_query->group_by_with_constant_keys = true;

                        /// But don't remove last key column if no aggregate functions, otherwise aggregation will not work.
                        if (!aggregate_descriptions.empty() || size > 1)
                        {
                            if (i + 1 < static_cast<ssize_t>(size))
                                group_asts[i] = std::move(group_asts.back());

                            group_asts.pop_back();

                            --i;
                            continue;
                        }
                    }
                }

                NameAndTypePair key{column_name, node->result_type};

                /// Aggregation keys are uniqued.
                if (!unique_keys.count(key.name))
                {
                    unique_keys.insert(key.name);
                    aggregation_keys.push_back(key);

                    /// Key is no longer needed, therefore we can save a little by moving it.
                    aggregated_columns.push_back(std::move(key));
                }
            }

            if (group_asts.empty())
            {
                select_query->setExpression(ASTSelectQuery::Expression::GROUP_BY, {});
                has_aggregation = select_query->having() || !aggregate_descriptions.empty();
            }
        }

        /// Constant expressions are already removed during first 'analyze' run.
        /// So for second `analyze` information is taken from select_query.
        has_const_aggregation_keys = select_query->group_by_with_constant_keys;
    }
    else
        aggregated_columns = temp_actions->getNamesAndTypesList();

    for (const auto & desc : aggregate_descriptions)
        aggregated_columns.emplace_back(desc.column_name, desc.function->getReturnType());
}


void ExpressionAnalyzer::initGlobalSubqueriesAndExternalTables(bool do_global)
{
    if (do_global)
    {
        GlobalSubqueriesVisitor::Data subqueries_data(getContext(), subquery_depth, isRemoteStorage(),
                                                   external_tables, subqueries_for_sets, has_global_subqueries);
        GlobalSubqueriesVisitor(subqueries_data).visit(query);
    }
}


void ExpressionAnalyzer::tryMakeSetForIndexFromSubquery(const ASTPtr & subquery_or_table_name, const SelectQueryOptions & query_options)
{
    auto set_key = PreparedSetKey::forSubquery(*subquery_or_table_name);

    if (prepared_sets.count(set_key))
        return; /// Already prepared.

    if (auto set_ptr_from_storage_set = isPlainStorageSetInSubquery(subquery_or_table_name))
    {
        prepared_sets.insert({set_key, set_ptr_from_storage_set});
        return;
    }

    auto interpreter_subquery = interpretSubquery(subquery_or_table_name, getContext(), {}, query_options);
    auto io = interpreter_subquery->execute();
    PullingAsyncPipelineExecutor executor(io.pipeline);

    SetPtr set = std::make_shared<Set>(settings.size_limits_for_set, true, getContext()->getSettingsRef().transform_null_in);
    set->setHeader(executor.getHeader().getColumnsWithTypeAndName());

    Block block;
    while (executor.pull(block))
    {
        if (block.rows() == 0)
            continue;

        /// If the limits have been exceeded, give up and let the default subquery processing actions take place.
        if (!set->insertFromBlock(block.getColumnsWithTypeAndName()))
            return;
    }

    set->finishInsert();

    prepared_sets[set_key] = std::move(set);
}

SetPtr ExpressionAnalyzer::isPlainStorageSetInSubquery(const ASTPtr & subquery_or_table_name)
{
    const auto * table = subquery_or_table_name->as<ASTTableIdentifier>();
    if (!table)
        return nullptr;
    auto table_id = getContext()->resolveStorageID(subquery_or_table_name);
    const auto storage = DatabaseCatalog::instance().getTable(table_id, getContext());
    if (storage->getName() != "Set")
        return nullptr;
    const auto storage_set = std::dynamic_pointer_cast<StorageSet>(storage);
    return storage_set->getSet();
}


/// Performance optimization for IN() if storage supports it.
void SelectQueryExpressionAnalyzer::makeSetsForIndex(const ASTPtr & node)
{
    if (!node || !storage() || !storage()->supportsIndexForIn())
        return;

    for (auto & child : node->children)
    {
        /// Don't descend into subqueries.
        if (child->as<ASTSubquery>())
            continue;

        /// Don't descend into lambda functions
        const auto * func = child->as<ASTFunction>();
        if (func && func->name == "lambda")
            continue;

        makeSetsForIndex(child);
    }

    const auto * func = node->as<ASTFunction>();
    if (func && functionIsInOrGlobalInOperator(func->name))
    {
        const IAST & args = *func->arguments;
        const ASTPtr & left_in_operand = args.children.at(0);

        if (storage()->mayBenefitFromIndexForIn(left_in_operand, getContext(), metadata_snapshot))
        {
            const ASTPtr & arg = args.children.at(1);
            if (arg->as<ASTSubquery>() || arg->as<ASTTableIdentifier>())
            {
                if (settings.use_index_for_in_with_subqueries)
                    tryMakeSetForIndexFromSubquery(arg, query_options);
            }
            else
            {
                auto temp_actions = std::make_shared<ActionsDAG>(columns_after_join);
                getRootActions(left_in_operand, true, temp_actions);

                if (temp_actions->tryFindInIndex(left_in_operand->getColumnName()))
                    makeExplicitSet(func, *temp_actions, true, getContext(), settings.size_limits_for_set, prepared_sets);
            }
        }
    }
}


void ExpressionAnalyzer::getRootActions(const ASTPtr & ast, bool no_subqueries, ActionsDAGPtr & actions, bool only_consts)
{
    LogAST log;
    ActionsVisitor::Data visitor_data(getContext(), settings.size_limits_for_set, subquery_depth,
                                   sourceColumns(), std::move(actions), prepared_sets, subqueries_for_sets,
                                   no_subqueries, false, only_consts, !isRemoteStorage());
    ActionsVisitor(visitor_data, log.stream()).visit(ast);
    actions = visitor_data.getActions();
}


void ExpressionAnalyzer::getRootActionsNoMakeSet(const ASTPtr & ast, bool no_subqueries, ActionsDAGPtr & actions, bool only_consts)
{
    LogAST log;
    ActionsVisitor::Data visitor_data(getContext(), settings.size_limits_for_set, subquery_depth,
                                   sourceColumns(), std::move(actions), prepared_sets, subqueries_for_sets,
                                   no_subqueries, true, only_consts, !isRemoteStorage());
    ActionsVisitor(visitor_data, log.stream()).visit(ast);
    actions = visitor_data.getActions();
}

void ExpressionAnalyzer::getRootActionsForHaving(const ASTPtr & ast, bool no_subqueries, ActionsDAGPtr & actions, bool only_consts)
{
    LogAST log;
    ActionsVisitor::Data visitor_data(getContext(), settings.size_limits_for_set, subquery_depth,
                                   sourceColumns(), std::move(actions), prepared_sets, subqueries_for_sets,
                                   no_subqueries, false, only_consts, true);
    ActionsVisitor(visitor_data, log.stream()).visit(ast);
    actions = visitor_data.getActions();
}


void ExpressionAnalyzer::makeAggregateDescriptions(ActionsDAGPtr & actions, AggregateDescriptions & descriptions)
{
    for (const ASTFunction * node : aggregates())
    {
        AggregateDescription aggregate;
        if (node->arguments)
            getRootActionsNoMakeSet(node->arguments, true, actions);

        aggregate.column_name = node->getColumnName();

        const ASTs & arguments = node->arguments ? node->arguments->children : ASTs();
        aggregate.argument_names.resize(arguments.size());
        DataTypes types(arguments.size());

        for (size_t i = 0; i < arguments.size(); ++i)
        {
            const std::string & name = arguments[i]->getColumnName();
            const auto * dag_node = actions->tryFindInIndex(name);
            if (!dag_node)
            {
                throw Exception(ErrorCodes::UNKNOWN_IDENTIFIER,
                    "Unknown identifier '{}' in aggregate function '{}'",
                    name, node->formatForErrorMessage());
            }

            types[i] = dag_node->result_type;
            aggregate.argument_names[i] = name;
        }

        AggregateFunctionProperties properties;
        aggregate.parameters = (node->parameters) ? getAggregateFunctionParametersArray(node->parameters, "", getContext()) : Array();
        aggregate.function = AggregateFunctionFactory::instance().get(node->name, types, aggregate.parameters, properties);

        descriptions.push_back(aggregate);
    }
}

void makeWindowDescriptionFromAST(const Context & context,
    const WindowDescriptions & existing_descriptions,
    WindowDescription & desc, const IAST * ast)
{
    const auto & definition = ast->as<const ASTWindowDefinition &>();

    if (!definition.parent_window_name.empty())
    {
        auto it = existing_descriptions.find(definition.parent_window_name);
        if (it == existing_descriptions.end())
        {
            throw Exception(ErrorCodes::BAD_ARGUMENTS,
                "Window definition '{}' references an unknown window '{}'",
                definition.formatForErrorMessage(),
                definition.parent_window_name);
        }

        const auto & parent = it->second;
        desc.partition_by = parent.partition_by;
        desc.order_by = parent.order_by;
        desc.frame = parent.frame;

        // If an existing_window_name is specified it must refer to an earlier
        // entry in the WINDOW list; the new window copies its partitioning clause
        // from that entry, as well as its ordering clause if any. In this case
        // the new window cannot specify its own PARTITION BY clause, and it can
        // specify ORDER BY only if the copied window does not have one. The new
        // window always uses its own frame clause; the copied window must not
        // specify a frame clause.
        // -- https://www.postgresql.org/docs/current/sql-select.html
        if (definition.partition_by)
        {
            throw Exception(ErrorCodes::BAD_ARGUMENTS,
                "Derived window definition '{}' is not allowed to override PARTITION BY",
                definition.formatForErrorMessage());
        }

        if (definition.order_by && !parent.order_by.empty())
        {
            throw Exception(ErrorCodes::BAD_ARGUMENTS,
                "Derived window definition '{}' is not allowed to override a non-empty ORDER BY",
                definition.formatForErrorMessage());
        }

        if (!parent.frame.is_default)
        {
            throw Exception(ErrorCodes::BAD_ARGUMENTS,
                "Parent window '{}' is not allowed to define a frame: while processing derived window definition '{}'",
                definition.parent_window_name,
                definition.formatForErrorMessage());
        }
    }

    if (definition.partition_by)
    {
        for (const auto & column_ast : definition.partition_by->children)
        {
            const auto * with_alias = dynamic_cast<const ASTWithAlias *>(
                column_ast.get());
            if (!with_alias)
            {
                throw Exception(ErrorCodes::BAD_ARGUMENTS,
                    "Expected a column in PARTITION BY in window definition,"
                    " got '{}'",
                    column_ast->formatForErrorMessage());
            }
            desc.partition_by.push_back(SortColumnDescription(
                    with_alias->getColumnName(), 1 /* direction */,
                    1 /* nulls_direction */));
        }
    }

    if (definition.order_by)
    {
        for (const auto & column_ast
            : definition.order_by->children)
        {
            // Parser should have checked that we have a proper element here.
            const auto & order_by_element
                = column_ast->as<ASTOrderByElement &>();
            // Ignore collation for now.
            desc.order_by.push_back(
                SortColumnDescription(
                    order_by_element.children.front()->getColumnName(),
                    order_by_element.direction,
                    order_by_element.nulls_direction));
        }
    }

    desc.full_sort_description = desc.partition_by;
    desc.full_sort_description.insert(desc.full_sort_description.end(),
        desc.order_by.begin(), desc.order_by.end());

    if (definition.frame_type != WindowFrame::FrameType::Rows
        && definition.frame_type != WindowFrame::FrameType::Range)
    {
        throw Exception(ErrorCodes::NOT_IMPLEMENTED,
            "Window frame '{}' is not implemented (while processing '{}')",
            definition.frame_type,
            ast->formatForErrorMessage());
    }

    desc.frame.is_default = definition.frame_is_default;
    desc.frame.type = definition.frame_type;
    desc.frame.begin_type = definition.frame_begin_type;
    desc.frame.begin_preceding = definition.frame_begin_preceding;
    desc.frame.end_type = definition.frame_end_type;
    desc.frame.end_preceding = definition.frame_end_preceding;

    if (definition.frame_end_type == WindowFrame::BoundaryType::Offset)
    {
        auto [value, _] = evaluateConstantExpression(definition.frame_end_offset,
            context.shared_from_this());
        desc.frame.end_offset = value;
    }

    if (definition.frame_begin_type == WindowFrame::BoundaryType::Offset)
    {
        auto [value, _] = evaluateConstantExpression(definition.frame_begin_offset,
            context.shared_from_this());
        desc.frame.begin_offset = value;
    }
}

void ExpressionAnalyzer::makeWindowDescriptions(ActionsDAGPtr actions)
{
    // Window definitions from the WINDOW clause
    const auto * select_query = query->as<ASTSelectQuery>();
    if (select_query && select_query->window())
    {
        for (const auto & ptr : select_query->window()->children)
        {
            const auto & elem = ptr->as<const ASTWindowListElement &>();
            WindowDescription desc;
            desc.window_name = elem.name;
            makeWindowDescriptionFromAST(*getContext(), window_descriptions,
                desc, elem.definition.get());

            auto [it, inserted] = window_descriptions.insert(
                {desc.window_name, desc});

            if (!inserted)
            {
                throw Exception(ErrorCodes::BAD_ARGUMENTS,
                    "Window '{}' is defined twice in the WINDOW clause",
                    desc.window_name);
            }
        }
    }

    // Window functions
    for (const ASTFunction * function_node : syntax->window_function_asts)
    {
        assert(function_node->is_window_function);

        WindowFunctionDescription window_function;
        window_function.function_node = function_node;
        window_function.column_name
            = window_function.function_node->getColumnName();
        window_function.function_parameters
            = window_function.function_node->parameters
                ? getAggregateFunctionParametersArray(
                    window_function.function_node->parameters, "", getContext())
                : Array();

        // Requiring a constant reference to a shared pointer to non-const AST
        // doesn't really look sane, but the visitor does indeed require it.
        // Hence we clone the node (not very sane either, I know).
        getRootActionsNoMakeSet(window_function.function_node->clone(),
            true, actions);

        const ASTs & arguments
            = window_function.function_node->arguments->children;
        window_function.argument_types.resize(arguments.size());
        window_function.argument_names.resize(arguments.size());
        for (size_t i = 0; i < arguments.size(); ++i)
        {
            const std::string & name = arguments[i]->getColumnName();
            const auto * node = actions->tryFindInIndex(name);

            if (!node)
            {
                throw Exception(ErrorCodes::UNKNOWN_IDENTIFIER,
                    "Unknown identifier '{}' in window function '{}'",
                    name, window_function.function_node->formatForErrorMessage());
            }

            window_function.argument_types[i] = node->result_type;
            window_function.argument_names[i] = name;
        }

        AggregateFunctionProperties properties;
        window_function.aggregate_function
            = AggregateFunctionFactory::instance().get(
                window_function.function_node->name,
                window_function.argument_types,
                window_function.function_parameters, properties);


        // Find the window corresponding to this function. It may be either
        // referenced by name and previously defined in WINDOW clause, or it
        // may be defined inline.
        if (!function_node->window_name.empty())
        {
            auto it = window_descriptions.find(function_node->window_name);
            if (it == std::end(window_descriptions))
            {
                throw Exception(ErrorCodes::UNKNOWN_IDENTIFIER,
                    "Window '{}' is not defined (referenced by '{}')",
                    function_node->window_name,
                    function_node->formatForErrorMessage());
            }

            it->second.window_functions.push_back(window_function);
        }
        else
        {
            const auto & definition = function_node->window_definition->as<
                const ASTWindowDefinition &>();
            WindowDescription desc;
            desc.window_name = definition.getDefaultWindowName();
            makeWindowDescriptionFromAST(*getContext(), window_descriptions,
                desc, &definition);

            auto [it, inserted] = window_descriptions.insert(
                {desc.window_name, desc});

            if (!inserted)
            {
                assert(it->second.full_sort_description
                    == desc.full_sort_description);
            }

            it->second.window_functions.push_back(window_function);
        }
    }
}


const ASTSelectQuery * ExpressionAnalyzer::getSelectQuery() const
{
    const auto * select_query = query->as<ASTSelectQuery>();
    if (!select_query)
        throw Exception("Not a select query", ErrorCodes::LOGICAL_ERROR);
    return select_query;
}

const ASTSelectQuery * SelectQueryExpressionAnalyzer::getAggregatingQuery() const
{
    if (!has_aggregation)
        throw Exception("No aggregation", ErrorCodes::LOGICAL_ERROR);
    return getSelectQuery();
}

/// "Big" ARRAY JOIN.
ArrayJoinActionPtr ExpressionAnalyzer::addMultipleArrayJoinAction(ActionsDAGPtr & actions, bool array_join_is_left) const
{
    NameSet result_columns;
    for (const auto & result_source : syntax->array_join_result_to_source)
    {
        /// Assign new names to columns, if needed.
        if (result_source.first != result_source.second)
        {
            const auto & node = actions->findInIndex(result_source.second);
            actions->getIndex().push_back(&actions->addAlias(node, result_source.first));
        }

        /// Make ARRAY JOIN (replace arrays with their insides) for the columns in these new names.
        result_columns.insert(result_source.first);
    }

    return std::make_shared<ArrayJoinAction>(result_columns, array_join_is_left, getContext());
}

ArrayJoinActionPtr SelectQueryExpressionAnalyzer::appendArrayJoin(ExpressionActionsChain & chain, ActionsDAGPtr & before_array_join, bool only_types)
{
    const auto * select_query = getSelectQuery();

    auto [array_join_expression_list, is_array_join_left] = select_query->arrayJoinExpressionList();
    if (!array_join_expression_list)
        return nullptr;

    ExpressionActionsChain::Step & step = chain.lastStep(sourceColumns());

    getRootActions(array_join_expression_list, only_types, step.actions());

    auto array_join = addMultipleArrayJoinAction(step.actions(), is_array_join_left);
    before_array_join = chain.getLastActions();

    chain.steps.push_back(std::make_unique<ExpressionActionsChain::ArrayJoinStep>(
            array_join, step.getResultColumns()));

    chain.addStep();

    return array_join;
}

bool SelectQueryExpressionAnalyzer::appendJoinLeftKeys(ExpressionActionsChain & chain, bool only_types)
{
    ExpressionActionsChain::Step & step = chain.lastStep(columns_after_array_join);

    getRootActions(analyzedJoin().leftKeysList(), only_types, step.actions());
    return true;
}

JoinPtr SelectQueryExpressionAnalyzer::appendJoin(ExpressionActionsChain & chain, ActionsDAGPtr & converting_join_columns)
{
    const ColumnsWithTypeAndName & left_sample_columns = chain.getLastStep().getResultColumns();
    JoinPtr table_join = makeTableJoin(*syntax->ast_join, left_sample_columns, converting_join_columns);

    if (converting_join_columns)
    {
        chain.steps.push_back(std::make_unique<ExpressionActionsChain::ExpressionActionsStep>(converting_join_columns));
        chain.addStep();
    }

    ExpressionActionsChain::Step & step = chain.lastStep(columns_after_array_join);
    chain.steps.push_back(std::make_unique<ExpressionActionsChain::JoinStep>(
        syntax->analyzed_join, table_join, step.getResultColumns()));
    chain.addStep();
    return table_join;
}

<<<<<<< HEAD
static JoinPtr tryGetStorageJoin(ContextPtr context, std::shared_ptr<TableJoin> analyzed_join)
{
    if (auto * table = analyzed_join->joined_storage.get())
        if (auto * storage_join = dynamic_cast<StorageJoin *>(table))
            return storage_join->getJoinLocked(analyzed_join, context);
    return {};
}

=======
>>>>>>> df57f8e3
static ActionsDAGPtr createJoinedBlockActions(ContextPtr context, const TableJoin & analyzed_join)
{
    ASTPtr expression_list = analyzed_join.rightKeysList();
    auto syntax_result = TreeRewriter(context).analyze(expression_list, analyzed_join.columnsFromJoinedTable());
    return ExpressionAnalyzer(expression_list, syntax_result, context).getActionsDAG(true, false);
}

static std::shared_ptr<IJoin> chooseJoinAlgorithm(std::shared_ptr<TableJoin> analyzed_join, const Block & sample_block, ContextPtr context)
{
    /// HashJoin with Dictionary optimisation
    if (analyzed_join->tryInitDictJoin(sample_block, context))
        return std::make_shared<HashJoin>(analyzed_join, sample_block);

    bool allow_merge_join = analyzed_join->allowMergeJoin();
    if (analyzed_join->forceHashJoin() || (analyzed_join->preferMergeJoin() && !allow_merge_join))
        return std::make_shared<HashJoin>(analyzed_join, sample_block);
    else if (analyzed_join->forceMergeJoin() || (analyzed_join->preferMergeJoin() && allow_merge_join))
        return std::make_shared<MergeJoin>(analyzed_join, sample_block);
    return std::make_shared<JoinSwitcher>(analyzed_join, sample_block);
}

static std::unique_ptr<QueryPlan> buildJoinedPlan(
    ContextPtr context,
    const ASTTablesInSelectQueryElement & join_element,
    TableJoin & analyzed_join,
    SelectQueryOptions query_options)
{
    /// Actions which need to be calculated on joined block.
    auto joined_block_actions = createJoinedBlockActions(context, analyzed_join);
    Names original_right_columns;

    NamesWithAliases required_columns_with_aliases = analyzed_join.getRequiredColumns(
        Block(joined_block_actions->getResultColumns()), joined_block_actions->getRequiredColumns().getNames());
    for (auto & pr : required_columns_with_aliases)
        original_right_columns.push_back(pr.first);

    /** For GLOBAL JOINs (in the case, for example, of the push method for executing GLOBAL subqueries), the following occurs
        * - in the addExternalStorage function, the JOIN (SELECT ...) subquery is replaced with JOIN _data1,
        *   in the subquery_for_set object this subquery is exposed as source and the temporary table _data1 as the `table`.
        * - this function shows the expression JOIN _data1.
        * - JOIN tables will need aliases to correctly resolve USING clause.
        */
    auto interpreter = interpretSubquery(
        join_element.table_expression,
        context,
        original_right_columns,
        query_options.copy().setWithAllColumns().ignoreProjections(false).ignoreAlias(false));
    auto joined_plan = std::make_unique<QueryPlan>();
    interpreter->buildQueryPlan(*joined_plan);
    {
        auto sample_block = interpreter->getSampleBlock();
        auto rename_dag = std::make_unique<ActionsDAG>(sample_block.getColumnsWithTypeAndName());
        for (const auto & name_with_alias : required_columns_with_aliases)
        {
            if (sample_block.has(name_with_alias.first))
            {
                auto pos = sample_block.getPositionByName(name_with_alias.first);
                const auto & alias = rename_dag->addAlias(*rename_dag->getInputs()[pos], name_with_alias.second);
                rename_dag->getIndex()[pos] = &alias;
            }
        }

        auto rename_step = std::make_unique<ExpressionStep>(joined_plan->getCurrentDataStream(), std::move(rename_dag));
        rename_step->setStepDescription("Rename joined columns");
        joined_plan->addStep(std::move(rename_step));
    }

    auto joined_actions_step = std::make_unique<ExpressionStep>(joined_plan->getCurrentDataStream(), std::move(joined_block_actions));
    joined_actions_step->setStepDescription("Joined actions");
    joined_plan->addStep(std::move(joined_actions_step));

    return joined_plan;
}

JoinPtr SelectQueryExpressionAnalyzer::makeTableJoin(
    const ASTTablesInSelectQueryElement & join_element,
    const ColumnsWithTypeAndName & left_columns,
    ActionsDAGPtr & left_convert_actions)
{
    /// Two JOINs are not supported with the same subquery, but different USINGs.

    if (joined_plan)
        throw Exception(ErrorCodes::LOGICAL_ERROR, "Table join was already created for query");

<<<<<<< HEAD
    /// Use StorageJoin if any.
    JoinPtr join = tryGetStorageJoin(getContext(), syntax->analyzed_join);

    if (!join)
    {
        /// Actions which need to be calculated on joined block.
        auto joined_block_actions = createJoinedBlockActions(getContext(), analyzedJoin());

        Names original_right_columns;

        NamesWithAliases required_columns_with_aliases = analyzedJoin().getRequiredColumns(
            Block(joined_block_actions->getResultColumns()), joined_block_actions->getRequiredColumns().getNames());
        for (auto & pr : required_columns_with_aliases)
            original_right_columns.push_back(pr.first);
=======
    ActionsDAGPtr right_convert_actions = nullptr;
>>>>>>> df57f8e3

    const auto & analyzed_join = syntax->analyzed_join;

    if (auto storage = analyzed_join->getStorageJoin())
    {
        auto right_columns = storage->getRightSampleBlock().getColumnsWithTypeAndName();
        std::tie(left_convert_actions, right_convert_actions) = analyzed_join->createConvertingActions(left_columns, right_columns);
        return storage->getJoinLocked(analyzed_join, getContext());
    }

    joined_plan = buildJoinedPlan(getContext(), join_element, *analyzed_join, query_options);

    const ColumnsWithTypeAndName & right_columns = joined_plan->getCurrentDataStream().header.getColumnsWithTypeAndName();
    std::tie(left_convert_actions, right_convert_actions) = analyzed_join->createConvertingActions(left_columns, right_columns);
    if (right_convert_actions)
    {
        auto converting_step = std::make_unique<ExpressionStep>(joined_plan->getCurrentDataStream(), right_convert_actions);
        converting_step->setStepDescription("Convert joined columns");
        joined_plan->addStep(std::move(converting_step));
    }

    JoinPtr join = chooseJoinAlgorithm(analyzed_join, joined_plan->getCurrentDataStream().header, getContext());

    /// Do not make subquery for join over dictionary.
    if (analyzed_join->getDictionaryReader())
        joined_plan.reset();

    return join;
}

ActionsDAGPtr SelectQueryExpressionAnalyzer::appendPrewhere(
    ExpressionActionsChain & chain, bool only_types, const Names & additional_required_columns)
{
    const auto * select_query = getSelectQuery();
    if (!select_query->prewhere())
        return nullptr;

    Names first_action_names;
    if (!chain.steps.empty())
        first_action_names = chain.steps.front()->getRequiredColumns().getNames();

    auto & step = chain.lastStep(sourceColumns());
    getRootActions(select_query->prewhere(), only_types, step.actions());
    String prewhere_column_name = select_query->prewhere()->getColumnName();
    step.addRequiredOutput(prewhere_column_name);

    const auto & node = step.actions()->findInIndex(prewhere_column_name);
    auto filter_type = node.result_type;
    if (!filter_type->canBeUsedInBooleanContext())
        throw Exception("Invalid type for filter in PREWHERE: " + filter_type->getName(),
                        ErrorCodes::ILLEGAL_TYPE_OF_COLUMN_FOR_FILTER);

    ActionsDAGPtr prewhere_actions;
    {
        /// Remove unused source_columns from prewhere actions.
        auto tmp_actions_dag = std::make_shared<ActionsDAG>(sourceColumns());
        getRootActions(select_query->prewhere(), only_types, tmp_actions_dag);
        /// Constants cannot be removed since they can be used in other parts of the query.
        /// And if they are not used anywhere, except PREWHERE, they will be removed on the next step.
        tmp_actions_dag->removeUnusedActions(
            NameSet{prewhere_column_name},
            /* allow_remove_inputs= */ true,
            /* allow_constant_folding= */ false);

        auto required_columns = tmp_actions_dag->getRequiredColumnsNames();
        NameSet required_source_columns(required_columns.begin(), required_columns.end());
        required_source_columns.insert(first_action_names.begin(), first_action_names.end());

        /// Add required columns to required output in order not to remove them after prewhere execution.
        /// TODO: add sampling and final execution to common chain.
        for (const auto & column : additional_required_columns)
        {
            if (required_source_columns.count(column))
                step.addRequiredOutput(column);
        }

        auto names = step.actions()->getNames();
        NameSet name_set(names.begin(), names.end());

        for (const auto & column : sourceColumns())
            if (required_source_columns.count(column.name) == 0)
                name_set.erase(column.name);

        Names required_output(name_set.begin(), name_set.end());
        prewhere_actions = chain.getLastActions();
        prewhere_actions->removeUnusedActions(required_output);
    }

    {
        /// Add empty action with input = {prewhere actions output} + {unused source columns}
        /// Reasons:
        /// 1. Remove remove source columns which are used only in prewhere actions during prewhere actions execution.
        ///    Example: select A prewhere B > 0. B can be removed at prewhere step.
        /// 2. Store side columns which were calculated during prewhere actions execution if they are used.
        ///    Example: select F(A) prewhere F(A) > 0. F(A) can be saved from prewhere step.
        /// 3. Check if we can remove filter column at prewhere step. If we can, action will store single REMOVE_COLUMN.
        ColumnsWithTypeAndName columns = prewhere_actions->getResultColumns();
        auto required_columns = prewhere_actions->getRequiredColumns();
        NameSet prewhere_input_names;
        NameSet unused_source_columns;

        for (const auto & col : required_columns)
            prewhere_input_names.insert(col.name);

        for (const auto & column : sourceColumns())
        {
            if (prewhere_input_names.count(column.name) == 0)
            {
                columns.emplace_back(column.type, column.name);
                unused_source_columns.emplace(column.name);
            }
        }

        chain.steps.emplace_back(std::make_unique<ExpressionActionsChain::ExpressionActionsStep>(
                std::make_shared<ActionsDAG>(std::move(columns))));
        chain.steps.back()->additional_input = std::move(unused_source_columns);
        chain.getLastActions();
        chain.addStep();
    }

    return prewhere_actions;
}

bool SelectQueryExpressionAnalyzer::appendWhere(ExpressionActionsChain & chain, bool only_types)
{
    const auto * select_query = getSelectQuery();

    if (!select_query->where())
        return false;

    ExpressionActionsChain::Step & step = chain.lastStep(columns_after_join);

    getRootActions(select_query->where(), only_types, step.actions());

    auto where_column_name = select_query->where()->getColumnName();
    step.addRequiredOutput(where_column_name);

    const auto & node = step.actions()->findInIndex(where_column_name);
    auto filter_type = node.result_type;
    if (!filter_type->canBeUsedInBooleanContext())
        throw Exception("Invalid type for filter in WHERE: " + filter_type->getName(),
                        ErrorCodes::ILLEGAL_TYPE_OF_COLUMN_FOR_FILTER);

    return true;
}

bool SelectQueryExpressionAnalyzer::appendGroupBy(ExpressionActionsChain & chain, bool only_types, bool optimize_aggregation_in_order,
                                                  ManyExpressionActions & group_by_elements_actions)
{
    const auto * select_query = getAggregatingQuery();

    if (!select_query->groupBy())
        return false;

    ExpressionActionsChain::Step & step = chain.lastStep(columns_after_join);

    ASTs asts = select_query->groupBy()->children;
    for (const auto & ast : asts)
    {
        step.addRequiredOutput(ast->getColumnName());
        getRootActions(ast, only_types, step.actions());
    }

    if (optimize_aggregation_in_order)
    {
        for (auto & child : asts)
        {
            auto actions_dag = std::make_shared<ActionsDAG>(columns_after_join);
            getRootActions(child, only_types, actions_dag);
            group_by_elements_actions.emplace_back(
                std::make_shared<ExpressionActions>(actions_dag, ExpressionActionsSettings::fromContext(getContext(), CompileExpressions::yes)));
        }
    }

    return true;
}

void SelectQueryExpressionAnalyzer::appendAggregateFunctionsArguments(ExpressionActionsChain & chain, bool only_types)
{
    const auto * select_query = getAggregatingQuery();

    ExpressionActionsChain::Step & step = chain.lastStep(columns_after_join);

    for (const auto & desc : aggregate_descriptions)
        for (const auto & name : desc.argument_names)
            step.addRequiredOutput(name);

    /// Collect aggregates removing duplicates by node.getColumnName()
    /// It's not clear why we recollect aggregates (for query parts) while we're able to use previously collected ones (for entire query)
    /// @note The original recollection logic didn't remove duplicates.
    GetAggregatesVisitor::Data data;
    GetAggregatesVisitor(data).visit(select_query->select());

    if (select_query->having())
        GetAggregatesVisitor(data).visit(select_query->having());

    if (select_query->orderBy())
        GetAggregatesVisitor(data).visit(select_query->orderBy());

    /// TODO: data.aggregates -> aggregates()
    for (const ASTFunction * node : data.aggregates)
        if (node->arguments)
            for (auto & argument : node->arguments->children)
                getRootActions(argument, only_types, step.actions());
}

void SelectQueryExpressionAnalyzer::appendWindowFunctionsArguments(
    ExpressionActionsChain & chain, bool /* only_types */)
{
    ExpressionActionsChain::Step & step = chain.lastStep(aggregated_columns);

    // (1) Add actions for window functions and the columns they require.
    // (2) Mark the columns that are really required. We have to mark them as
    //     required because we finish the expression chain before processing the
    //     window functions.
    // The required columns are:
    //  (a) window function arguments,
    //  (b) the columns from PARTITION BY and ORDER BY.

    // (1a) Actions for PARTITION BY and ORDER BY for windows defined in the
    // WINDOW clause. The inline window definitions will be processed
    // recursively together with (1b) as ASTFunction::window_definition.
    if (getSelectQuery()->window())
    {
        getRootActionsNoMakeSet(getSelectQuery()->window(),
            true /* no_subqueries */, step.actions());
    }

    for (const auto & [_, w] : window_descriptions)
    {
        for (const auto & f : w.window_functions)
        {
            // (1b) Actions for function arguments, and also the inline window
            // definitions (1a).
            // Requiring a constant reference to a shared pointer to non-const AST
            // doesn't really look sane, but the visitor does indeed require it.
            getRootActionsNoMakeSet(f.function_node->clone(),
                true /* no_subqueries */, step.actions());

            // (2b) Required function argument columns.
            for (const auto & a : f.function_node->arguments->children)
            {
                step.addRequiredOutput(a->getColumnName());
            }
        }

        // (2a) Required PARTITION BY and ORDER BY columns.
        for (const auto & c : w.full_sort_description)
        {
            step.addRequiredOutput(c.column_name);
        }
    }
}

bool SelectQueryExpressionAnalyzer::appendHaving(ExpressionActionsChain & chain, bool only_types)
{
    const auto * select_query = getAggregatingQuery();

    if (!select_query->having())
        return false;

    ExpressionActionsChain::Step & step = chain.lastStep(aggregated_columns);

    getRootActionsForHaving(select_query->having(), only_types, step.actions());
    step.addRequiredOutput(select_query->having()->getColumnName());

    return true;
}

void SelectQueryExpressionAnalyzer::appendSelect(ExpressionActionsChain & chain, bool only_types)
{
    const auto * select_query = getSelectQuery();

    ExpressionActionsChain::Step & step = chain.lastStep(aggregated_columns);

    getRootActions(select_query->select(), only_types, step.actions());

    for (const auto & child : select_query->select()->children)
    {
        if (const auto * function = typeid_cast<const ASTFunction *>(child.get());
            function
            && function->is_window_function)
        {
            // Skip window function columns here -- they are calculated after
            // other SELECT expressions by a special step.
            continue;
        }

        step.addRequiredOutput(child->getColumnName());
    }
}

ActionsDAGPtr SelectQueryExpressionAnalyzer::appendOrderBy(ExpressionActionsChain & chain, bool only_types, bool optimize_read_in_order,
                                                           ManyExpressionActions & order_by_elements_actions)
{
    const auto * select_query = getSelectQuery();

    if (!select_query->orderBy())
    {
        auto actions = chain.getLastActions();
        chain.addStep();
        return actions;
    }

    ExpressionActionsChain::Step & step = chain.lastStep(aggregated_columns);

    for (auto & child : select_query->orderBy()->children)
    {
        auto * ast = child->as<ASTOrderByElement>();
        if (!ast || ast->children.empty())
            throw Exception("Bad ORDER BY expression AST", ErrorCodes::UNKNOWN_TYPE_OF_AST_NODE);

        if (getContext()->getSettingsRef().enable_positional_arguments)
            replaceForPositionalArguments(ast->children.at(0), select_query, ASTSelectQuery::Expression::ORDER_BY);
    }

    getRootActions(select_query->orderBy(), only_types, step.actions());

    bool with_fill = false;
    NameSet order_by_keys;

    for (auto & child : select_query->orderBy()->children)
    {
<<<<<<< HEAD
        const auto * ast = child->as<ASTOrderByElement>();
        if (!ast || ast->children.empty())
            throw Exception("Bad ORDER BY expression AST", ErrorCodes::UNKNOWN_TYPE_OF_AST_NODE);

=======
        auto * ast = child->as<ASTOrderByElement>();
>>>>>>> df57f8e3
        ASTPtr order_expression = ast->children.at(0);
        step.addRequiredOutput(order_expression->getColumnName());

        if (ast->with_fill)
            with_fill = true;
    }

    if (optimize_read_in_order)
    {
        for (auto & child : select_query->orderBy()->children)
        {
            auto actions_dag = std::make_shared<ActionsDAG>(columns_after_join);
            getRootActions(child, only_types, actions_dag);
            order_by_elements_actions.emplace_back(
                std::make_shared<ExpressionActions>(actions_dag, ExpressionActionsSettings::fromContext(getContext(), CompileExpressions::yes)));
        }
    }

    NameSet non_constant_inputs;
    if (with_fill)
    {
        for (const auto & column : step.getResultColumns())
            if (!order_by_keys.count(column.name))
                non_constant_inputs.insert(column.name);
    }

    auto actions = chain.getLastActions();
    chain.addStep(non_constant_inputs);
    return actions;
}

bool SelectQueryExpressionAnalyzer::appendLimitBy(ExpressionActionsChain & chain, bool only_types)
{
    const auto * select_query = getSelectQuery();

    if (!select_query->limitBy())
        return false;

    ExpressionActionsChain::Step & step = chain.lastStep(aggregated_columns);

    getRootActions(select_query->limitBy(), only_types, step.actions());

    NameSet aggregated_names;
    for (const auto & column : aggregated_columns)
    {
        step.addRequiredOutput(column.name);
        aggregated_names.insert(column.name);
    }

    auto & children = select_query->limitBy()->children;
    for (auto & child : children)
    {
        if (getContext()->getSettingsRef().enable_positional_arguments)
            replaceForPositionalArguments(child, select_query, ASTSelectQuery::Expression::LIMIT_BY);

        auto child_name = child->getColumnName();
        if (!aggregated_names.count(child_name))
            step.addRequiredOutput(child_name);
    }

    return true;
}

ActionsDAGPtr SelectQueryExpressionAnalyzer::appendProjectResult(ExpressionActionsChain & chain) const
{
    const auto * select_query = getSelectQuery();

    ExpressionActionsChain::Step & step = chain.lastStep(aggregated_columns);

    NamesWithAliases result_columns;

    ASTs asts = select_query->select()->children;
    for (const auto & ast : asts)
    {
        String result_name = ast->getAliasOrColumnName();
        if (required_result_columns.empty() || required_result_columns.count(result_name))
        {
            std::string source_name = ast->getColumnName();

            /*
             * For temporary columns created by ExpressionAnalyzer for literals,
             * use the correct source column. Using the default display name
             * returned by getColumnName is not enough, and we have to use the
             * column id set by EA. In principle, this logic applies to all kinds
             * of columns, not only literals. Literals are especially problematic
             * for two reasons:
             * 1) confusing different literal columns leads to weird side
             *    effects (see 01101_literal_columns_clash);
             * 2) the disambiguation mechanism in SyntaxAnalyzer, that, among
             *    other things, creates unique aliases for columns with same
             *    names from different tables, is applied before these temporary
             *    columns are created by ExpressionAnalyzer.
             * Similar problems should also manifest for function columns, which
             * are likewise created at a later stage by EA.
             * In general, we need to have explicit separation between display
             * names and identifiers for columns. This code is a workaround for
             * a particular subclass of problems, and not a proper solution.
             */
            if (const auto * as_literal = ast->as<ASTLiteral>())
            {
                source_name = as_literal->unique_column_name;
                assert(!source_name.empty());
            }

            result_columns.emplace_back(source_name, result_name);
            step.addRequiredOutput(result_columns.back().second);
        }
    }

    auto actions = chain.getLastActions();
    actions->project(result_columns);
    return actions;
}


void ExpressionAnalyzer::appendExpression(ExpressionActionsChain & chain, const ASTPtr & expr, bool only_types)
{
    ExpressionActionsChain::Step & step = chain.lastStep(sourceColumns());
    getRootActions(expr, only_types, step.actions());
    step.addRequiredOutput(expr->getColumnName());
}


ActionsDAGPtr ExpressionAnalyzer::getActionsDAG(bool add_aliases, bool project_result)
{
    auto actions_dag = std::make_shared<ActionsDAG>(aggregated_columns);
    NamesWithAliases result_columns;
    Names result_names;

    ASTs asts;

    if (const auto * node = query->as<ASTExpressionList>())
        asts = node->children;
    else
        asts = ASTs(1, query);

    for (const auto & ast : asts)
    {
        std::string name = ast->getColumnName();
        std::string alias;
        if (add_aliases)
            alias = ast->getAliasOrColumnName();
        else
            alias = name;
        result_columns.emplace_back(name, alias);
        result_names.push_back(alias);
        getRootActions(ast, false, actions_dag);
    }

    if (add_aliases)
    {
        if (project_result)
            actions_dag->project(result_columns);
        else
            actions_dag->addAliases(result_columns);
    }

    if (!(add_aliases && project_result))
    {
        NameSet name_set(result_names.begin(), result_names.end());
        /// We will not delete the original columns.
        for (const auto & column_name_type : sourceColumns())
        {
            if (name_set.count(column_name_type.name) == 0)
            {
                result_names.push_back(column_name_type.name);
                name_set.insert(column_name_type.name);
            }
        }

        actions_dag->removeUnusedActions(name_set);
    }

    return actions_dag;
}

ExpressionActionsPtr ExpressionAnalyzer::getActions(bool add_aliases, bool project_result, CompileExpressions compile_expressions)
{
    return std::make_shared<ExpressionActions>(
        getActionsDAG(add_aliases, project_result), ExpressionActionsSettings::fromContext(getContext(), compile_expressions));
}

ExpressionActionsPtr ExpressionAnalyzer::getConstActions(const ColumnsWithTypeAndName & constant_inputs)
{
    auto actions = std::make_shared<ActionsDAG>(constant_inputs);

    getRootActions(query, true, actions, true);
    return std::make_shared<ExpressionActions>(actions, ExpressionActionsSettings::fromContext(getContext()));
}

std::unique_ptr<QueryPlan> SelectQueryExpressionAnalyzer::getJoinedPlan()
{
    return std::move(joined_plan);
}

ActionsDAGPtr SelectQueryExpressionAnalyzer::simpleSelectActions()
{
    ExpressionActionsChain new_chain(getContext());
    appendSelect(new_chain, false);
    return new_chain.getLastActions();
}

ExpressionAnalysisResult::ExpressionAnalysisResult(
        SelectQueryExpressionAnalyzer & query_analyzer,
        const StorageMetadataPtr & metadata_snapshot,
        bool first_stage_,
        bool second_stage_,
        bool only_types,
        const FilterDAGInfoPtr & filter_info_,
        const Block & source_header)
    : first_stage(first_stage_)
    , second_stage(second_stage_)
    , need_aggregate(query_analyzer.hasAggregation())
    , has_window(query_analyzer.hasWindow())
{
    /// first_stage: Do I need to perform the first part of the pipeline - running on remote servers during distributed processing.
    /// second_stage: Do I need to execute the second part of the pipeline - running on the initiating server during distributed processing.

    /** First we compose a chain of actions and remember the necessary steps from it.
        *  Regardless of from_stage and to_stage, we will compose a complete sequence of actions to perform optimization and
        *  throw out unnecessary columns based on the entire query. In unnecessary parts of the query, we will not execute subqueries.
        */

    const ASTSelectQuery & query = *query_analyzer.getSelectQuery();
    auto context = query_analyzer.getContext();
    const Settings & settings = context->getSettingsRef();
    const ConstStoragePtr & storage = query_analyzer.storage();

    ssize_t prewhere_step_num = -1;
    ssize_t where_step_num = -1;
    ssize_t having_step_num = -1;

    auto finalize_chain = [&](ExpressionActionsChain & chain)
    {
        chain.finalize();

        finalize(chain, prewhere_step_num, where_step_num, having_step_num, query);

        chain.clear();
    };

    {
        ExpressionActionsChain chain(context);
        Names additional_required_columns_after_prewhere;

        if (storage && (query.sampleSize() || settings.parallel_replicas_count > 1))
        {
            Names columns_for_sampling = metadata_snapshot->getColumnsRequiredForSampling();
            additional_required_columns_after_prewhere.insert(additional_required_columns_after_prewhere.end(),
                columns_for_sampling.begin(), columns_for_sampling.end());
        }

        if (storage && query.final())
        {
            Names columns_for_final = metadata_snapshot->getColumnsRequiredForFinal();
            additional_required_columns_after_prewhere.insert(additional_required_columns_after_prewhere.end(),
                columns_for_final.begin(), columns_for_final.end());
        }

        if (storage && filter_info_)
        {
            filter_info = filter_info_;
            filter_info->do_remove_column = true;
        }

        if (auto actions = query_analyzer.appendPrewhere(chain, !first_stage, additional_required_columns_after_prewhere))
        {
            /// Prewhere is always the first one.
            prewhere_step_num = 0;
            prewhere_info = std::make_shared<PrewhereInfo>(actions, query.prewhere()->getColumnName());

            if (allowEarlyConstantFolding(*prewhere_info->prewhere_actions, settings))
            {
                Block before_prewhere_sample = source_header;
                if (sanitizeBlock(before_prewhere_sample))
                {
                    ExpressionActions(
                        prewhere_info->prewhere_actions,
                        ExpressionActionsSettings::fromSettings(context->getSettingsRef())).execute(before_prewhere_sample);
                    auto & column_elem = before_prewhere_sample.getByName(query.prewhere()->getColumnName());
                    /// If the filter column is a constant, record it.
                    if (column_elem.column)
                        prewhere_constant_filter_description = ConstantFilterDescription(*column_elem.column);
                }
            }
        }

        array_join = query_analyzer.appendArrayJoin(chain, before_array_join, only_types || !first_stage);

        if (query_analyzer.hasTableJoin())
        {
            query_analyzer.appendJoinLeftKeys(chain, only_types || !first_stage);
            before_join = chain.getLastActions();
            join = query_analyzer.appendJoin(chain, converting_join_columns);
            chain.addStep();
        }

        if (query_analyzer.appendWhere(chain, only_types || !first_stage))
        {
            where_step_num = chain.steps.size() - 1;
            before_where = chain.getLastActions();
            if (allowEarlyConstantFolding(*before_where, settings))
            {
                Block before_where_sample;
                if (chain.steps.size() > 1)
                    before_where_sample = Block(chain.steps[chain.steps.size() - 2]->getResultColumns());
                else
                    before_where_sample = source_header;
                if (sanitizeBlock(before_where_sample))
                {
                    ExpressionActions(
                        before_where,
                        ExpressionActionsSettings::fromSettings(context->getSettingsRef())).execute(before_where_sample);
                    auto & column_elem = before_where_sample.getByName(query.where()->getColumnName());
                    /// If the filter column is a constant, record it.
                    if (column_elem.column)
                        where_constant_filter_description = ConstantFilterDescription(*column_elem.column);
                }
            }
            chain.addStep();
        }

        if (need_aggregate)
        {
            /// TODO correct conditions
            optimize_aggregation_in_order =
                    context->getSettingsRef().optimize_aggregation_in_order
                    && storage && query.groupBy();

            query_analyzer.appendGroupBy(chain, only_types || !first_stage, optimize_aggregation_in_order, group_by_elements_actions);
            query_analyzer.appendAggregateFunctionsArguments(chain, only_types || !first_stage);
            before_aggregation = chain.getLastActions();

            finalize_chain(chain);

            if (query_analyzer.appendHaving(chain, only_types || !second_stage))
            {
                having_step_num = chain.steps.size() - 1;
                before_having = chain.getLastActions();
                chain.addStep();
            }
        }

        bool join_allow_read_in_order = true;
        if (hasJoin())
        {
            /// You may find it strange but we support read_in_order for HashJoin and do not support for MergeJoin.
            join_has_delayed_stream = query_analyzer.analyzedJoin().needStreamWithNonJoinedRows();
            join_allow_read_in_order = typeid_cast<HashJoin *>(join.get()) && !join_has_delayed_stream;
        }

        optimize_read_in_order =
            settings.optimize_read_in_order
            && storage
            && query.orderBy()
            && !query_analyzer.hasAggregation()
            && !query_analyzer.hasWindow()
            && !query.final()
            && join_allow_read_in_order;

        /// If there is aggregation, we execute expressions in SELECT and ORDER BY on the initiating server, otherwise on the source servers.
        query_analyzer.appendSelect(chain, only_types || (need_aggregate ? !second_stage : !first_stage));

        // Window functions are processed in a separate expression chain after
        // the main SELECT, similar to what we do for aggregate functions.
        if (has_window)
        {
            query_analyzer.makeWindowDescriptions(chain.getLastActions());

            query_analyzer.appendWindowFunctionsArguments(chain, only_types || !first_stage);

            // Build a list of output columns of the window step.
            // 1) We need the columns that are the output of ExpressionActions.
            for (const auto & x : chain.getLastActions()->getNamesAndTypesList())
            {
                query_analyzer.columns_after_window.push_back(x);
            }
            // 2) We also have to manually add the output of the window function
            // to the list of the output columns of the window step, because the
            // window functions are not in the ExpressionActions.
            for (const auto & [_, w] : query_analyzer.window_descriptions)
            {
                for (const auto & f : w.window_functions)
                {
                    query_analyzer.columns_after_window.push_back(
                        {f.column_name, f.aggregate_function->getReturnType()});
                }
            }

            before_window = chain.getLastActions();
            finalize_chain(chain);

            auto & step = chain.lastStep(query_analyzer.columns_after_window);

            // The output of this expression chain is the result of
            // SELECT (before "final projection" i.e. renaming the columns), so
            // we have to mark the expressions that are required in the output,
            // again. We did it for the previous expression chain ("select w/o
            // window functions") earlier, in appendSelect(). But that chain also
            // produced the expressions required to calculate window functions.
            // They are not needed in the final SELECT result. Knowing the correct
            // list of columns is important when we apply SELECT DISTINCT later.
            const auto * select_query = query_analyzer.getSelectQuery();
            for (const auto & child : select_query->select()->children)
            {
                step.addRequiredOutput(child->getColumnName());
            }
        }

        selected_columns.clear();
        selected_columns.reserve(chain.getLastStep().required_output.size());
        for (const auto & it : chain.getLastStep().required_output)
            selected_columns.emplace_back(it.first);

        has_order_by = query.orderBy() != nullptr;
        before_order_by = query_analyzer.appendOrderBy(
                chain,
                only_types || (need_aggregate ? !second_stage : !first_stage),
                optimize_read_in_order,
                order_by_elements_actions);

        if (query_analyzer.appendLimitBy(chain, only_types || !second_stage))
        {
            before_limit_by = chain.getLastActions();
            chain.addStep();
        }

        final_projection = query_analyzer.appendProjectResult(chain);

        finalize_chain(chain);
    }

    /// Before executing WHERE and HAVING, remove the extra columns from the block (mostly the aggregation keys).
    removeExtraColumns();

    checkActions();
}

void ExpressionAnalysisResult::finalize(
    const ExpressionActionsChain & chain,
    ssize_t & prewhere_step_num,
    ssize_t & where_step_num,
    ssize_t & having_step_num,
    const ASTSelectQuery & query)
{
    if (prewhere_step_num >= 0)
    {
        const ExpressionActionsChain::Step & step = *chain.steps.at(prewhere_step_num);
        prewhere_info->prewhere_actions->projectInput(false);

        NameSet columns_to_remove;
        for (const auto & [name, can_remove] : step.required_output)
        {
            if (name == prewhere_info->prewhere_column_name)
                prewhere_info->remove_prewhere_column = can_remove;
            else if (can_remove)
                columns_to_remove.insert(name);
        }

        columns_to_remove_after_prewhere = std::move(columns_to_remove);
        prewhere_step_num = -1;
    }

    if (where_step_num >= 0)
    {
        where_column_name = query.where()->getColumnName();
        remove_where_filter = chain.steps.at(where_step_num)->required_output.find(where_column_name)->second;
        where_step_num = -1;
    }

    if (having_step_num >= 0)
    {
        having_column_name = query.having()->getColumnName();
        remove_having_filter = chain.steps.at(having_step_num)->required_output.find(having_column_name)->second;
        having_step_num = -1;
    }
}

void ExpressionAnalysisResult::removeExtraColumns() const
{
    if (hasWhere())
        before_where->projectInput();
    if (hasHaving())
        before_having->projectInput();
}

void ExpressionAnalysisResult::checkActions() const
{
    /// Check that PREWHERE doesn't contain unusual actions. Unusual actions are that can change number of rows.
    if (hasPrewhere())
    {
        auto check_actions = [](const ActionsDAGPtr & actions)
        {
            if (actions)
                for (const auto & node : actions->getNodes())
                    if (node.type == ActionsDAG::ActionType::ARRAY_JOIN)
                        throw Exception("PREWHERE cannot contain ARRAY JOIN action", ErrorCodes::ILLEGAL_PREWHERE);
        };

        check_actions(prewhere_info->prewhere_actions);
        check_actions(prewhere_info->alias_actions);
    }
}

std::string ExpressionAnalysisResult::dump() const
{
    WriteBufferFromOwnString ss;

    ss << "need_aggregate " << need_aggregate << "\n";
    ss << "has_order_by " << has_order_by << "\n";
    ss << "has_window " << has_window << "\n";

    if (before_array_join)
    {
        ss << "before_array_join " << before_array_join->dumpDAG() << "\n";
    }

    if (array_join)
    {
        ss << "array_join " << "FIXME doesn't have dump" << "\n";
    }

    if (before_join)
    {
        ss << "before_join " << before_join->dumpDAG() << "\n";
    }

    if (before_where)
    {
        ss << "before_where " << before_where->dumpDAG() << "\n";
    }

    if (prewhere_info)
    {
        ss << "prewhere_info " << prewhere_info->dump() << "\n";
    }

    if (filter_info)
    {
        ss << "filter_info " << filter_info->dump() << "\n";
    }

    if (before_aggregation)
    {
        ss << "before_aggregation " << before_aggregation->dumpDAG() << "\n";
    }

    if (before_having)
    {
        ss << "before_having " << before_having->dumpDAG() << "\n";
    }

    if (before_window)
    {
        ss << "before_window " << before_window->dumpDAG() << "\n";
    }

    if (before_order_by)
    {
        ss << "before_order_by " << before_order_by->dumpDAG() << "\n";
    }

    if (before_limit_by)
    {
        ss << "before_limit_by " << before_limit_by->dumpDAG() << "\n";
    }

    if (final_projection)
    {
        ss << "final_projection " << final_projection->dumpDAG() << "\n";
    }

    if (!selected_columns.empty())
    {
        ss << "selected_columns ";
        for (size_t i = 0; i < selected_columns.size(); ++i)
        {
            if (i > 0)
            {
                ss << ", ";
            }
            ss << backQuote(selected_columns[i]);
        }
        ss << "\n";
    }

    return ss.str();
}

}<|MERGE_RESOLUTION|>--- conflicted
+++ resolved
@@ -901,17 +901,6 @@
     return table_join;
 }
 
-<<<<<<< HEAD
-static JoinPtr tryGetStorageJoin(ContextPtr context, std::shared_ptr<TableJoin> analyzed_join)
-{
-    if (auto * table = analyzed_join->joined_storage.get())
-        if (auto * storage_join = dynamic_cast<StorageJoin *>(table))
-            return storage_join->getJoinLocked(analyzed_join, context);
-    return {};
-}
-
-=======
->>>>>>> df57f8e3
 static ActionsDAGPtr createJoinedBlockActions(ContextPtr context, const TableJoin & analyzed_join)
 {
     ASTPtr expression_list = analyzed_join.rightKeysList();
@@ -996,24 +985,7 @@
     if (joined_plan)
         throw Exception(ErrorCodes::LOGICAL_ERROR, "Table join was already created for query");
 
-<<<<<<< HEAD
-    /// Use StorageJoin if any.
-    JoinPtr join = tryGetStorageJoin(getContext(), syntax->analyzed_join);
-
-    if (!join)
-    {
-        /// Actions which need to be calculated on joined block.
-        auto joined_block_actions = createJoinedBlockActions(getContext(), analyzedJoin());
-
-        Names original_right_columns;
-
-        NamesWithAliases required_columns_with_aliases = analyzedJoin().getRequiredColumns(
-            Block(joined_block_actions->getResultColumns()), joined_block_actions->getRequiredColumns().getNames());
-        for (auto & pr : required_columns_with_aliases)
-            original_right_columns.push_back(pr.first);
-=======
     ActionsDAGPtr right_convert_actions = nullptr;
->>>>>>> df57f8e3
 
     const auto & analyzed_join = syntax->analyzed_join;
 
@@ -1337,14 +1309,7 @@
 
     for (auto & child : select_query->orderBy()->children)
     {
-<<<<<<< HEAD
-        const auto * ast = child->as<ASTOrderByElement>();
-        if (!ast || ast->children.empty())
-            throw Exception("Bad ORDER BY expression AST", ErrorCodes::UNKNOWN_TYPE_OF_AST_NODE);
-
-=======
         auto * ast = child->as<ASTOrderByElement>();
->>>>>>> df57f8e3
         ASTPtr order_expression = ast->children.at(0);
         step.addRequiredOutput(order_expression->getColumnName());
 
