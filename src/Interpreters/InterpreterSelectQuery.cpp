#include <Access/AccessControl.h>

#include <DataTypes/DataTypeAggregateFunction.h>
#include <DataTypes/DataTypeInterval.h>

#include <Parsers/ASTFunction.h>
#include <Parsers/ASTIdentifier.h>
#include <Parsers/ASTLiteral.h>
#include <Parsers/ASTOrderByElement.h>
#include <Parsers/ASTInterpolateElement.h>
#include <Parsers/ASTSelectWithUnionQuery.h>
#include <Parsers/ASTSelectIntersectExceptQuery.h>
#include <Parsers/ASTTablesInSelectQuery.h>
#include <Parsers/ExpressionListParsers.h>
#include <Parsers/parseQuery.h>

#include <Access/Common/AccessFlags.h>
#include <Access/ContextAccess.h>

#include <AggregateFunctions/AggregateFunctionCount.h>
#include <DataTypes/DataTypeNullable.h>

#include <Interpreters/ApplyWithAliasVisitor.h>
#include <Interpreters/ApplyWithSubqueryVisitor.h>
#include <Interpreters/InterpreterFactory.h>
#include <Interpreters/InterpreterSelectQuery.h>
#include <Interpreters/InterpreterSelectWithUnionQuery.h>
#include <Interpreters/InterpreterSetQuery.h>
#include <Interpreters/evaluateConstantExpression.h>
#include <Interpreters/convertFieldToType.h>
#include <Interpreters/addTypeConversionToAST.h>
#include <Interpreters/ExpressionAnalyzer.h>
#include <Interpreters/getTableExpressions.h>
#include <Interpreters/JoinToSubqueryTransformVisitor.h>
#include <Interpreters/CrossToInnerJoinVisitor.h>
#include <Interpreters/TableJoin.h>
#include <Interpreters/JoinedTables.h>
#include <Interpreters/OpenTelemetrySpanLog.h>
#include <Interpreters/QueryAliasesVisitor.h>
#include <Interpreters/QueryLog.h>
#include <Interpreters/replaceAliasColumnsInQuery.h>
#include <Interpreters/RewriteCountDistinctVisitor.h>
#include <Interpreters/RewriteUniqToCountVisitor.h>
#include <Interpreters/getCustomKeyFilterForParallelReplicas.h>

#include <QueryPipeline/Pipe.h>
#include <Processors/QueryPlan/AggregatingStep.h>
#include <Processors/QueryPlan/ArrayJoinStep.h>
#include <Processors/QueryPlan/CreateSetAndFilterOnTheFlyStep.h>
#include <Processors/QueryPlan/CreatingSetsStep.h>
#include <Processors/QueryPlan/CubeStep.h>
#include <Processors/QueryPlan/DistinctStep.h>
#include <Processors/QueryPlan/ExpressionStep.h>
#include <Processors/QueryPlan/ExtremesStep.h>
#include <Processors/QueryPlan/FillingStep.h>
#include <Processors/QueryPlan/FilterStep.h>
#include <Processors/QueryPlan/JoinStep.h>
#include <Processors/QueryPlan/LimitByStep.h>
#include <Processors/QueryPlan/LimitStep.h>
#include <Processors/QueryPlan/SortingStep.h>
#include <Processors/QueryPlan/MergingAggregatedStep.h>
#include <Processors/QueryPlan/OffsetStep.h>
#include <Processors/QueryPlan/QueryPlan.h>
#include <Processors/QueryPlan/ReadFromPreparedSource.h>
#include <Processors/QueryPlan/ReadNothingStep.h>
#include <Processors/QueryPlan/RollupStep.h>
#include <Processors/QueryPlan/TotalsHavingStep.h>
#include <Processors/QueryPlan/WindowStep.h>
#include <Processors/QueryPlan/Optimizations/QueryPlanOptimizationSettings.h>
#include <Processors/Sources/NullSource.h>
#include <Processors/Sources/SourceFromSingleChunk.h>
#include <Processors/Transforms/AggregatingTransform.h>
#include <Processors/Transforms/FilterTransform.h>
#include <QueryPipeline/QueryPipelineBuilder.h>

#include <Storages/MergeTree/MergeTreeWhereOptimizer.h>
#include <Storages/StorageDistributed.h>
#include <Storages/StorageDummy.h>
#include <Storages/StorageMerge.h>
#include <Storages/StorageValues.h>
#include <Storages/StorageView.h>

#include <Columns/Collator.h>
#include <Core/ColumnNumbers.h>
#include <Core/Field.h>
#include <Core/ProtocolDefines.h>
#include <Interpreters/Aggregator.h>
#include <Interpreters/IJoin.h>
#include <QueryPipeline/SizeLimits.h>
#include <base/map.h>
#include <Common/FieldVisitorToString.h>
#include <Common/FieldVisitorsAccurateComparison.h>
#include <Common/checkStackSize.h>
#include <Common/scope_guard_safe.h>
#include <Common/typeid_cast.h>
#include <Common/ProfileEvents.h>
#include <Common/NaNUtils.h>


namespace ProfileEvents
{
    extern const Event SelectQueriesWithSubqueries;
    extern const Event QueriesWithSubqueries;
}

namespace DB
{

static UInt64 getLimitUIntValue(const ASTPtr & node, const ContextPtr & context, const std::string & expr);

namespace ErrorCodes
{
    extern const int TOO_DEEP_SUBQUERIES;
    extern const int SAMPLING_NOT_SUPPORTED;
    extern const int ILLEGAL_FINAL;
    extern const int ILLEGAL_PREWHERE;
    extern const int TOO_MANY_COLUMNS;
    extern const int LOGICAL_ERROR;
    extern const int NOT_IMPLEMENTED;
    extern const int PARAMETER_OUT_OF_BOUND;
    extern const int INVALID_LIMIT_EXPRESSION;
    extern const int INVALID_WITH_FILL_EXPRESSION;
    extern const int ACCESS_DENIED;
    extern const int UNKNOWN_IDENTIFIER;
    extern const int BAD_ARGUMENTS;
    extern const int SUPPORT_IS_DISABLED;
}

/// Assumes `storage` is set and the table filter (row-level security) is not empty.
FilterDAGInfoPtr generateFilterActions(
    const StorageID & table_id,
    const ASTPtr & row_policy_filter_expression,
    const ContextPtr & context,
    const StoragePtr & storage,
    const StorageSnapshotPtr & storage_snapshot,
    const StorageMetadataPtr & metadata_snapshot,
    Names & prerequisite_columns,
    PreparedSetsPtr prepared_sets)
{
    auto filter_info = std::make_shared<FilterDAGInfo>();

    const auto & db_name = table_id.getDatabaseName();
    const auto & table_name = table_id.getTableName();

    /// TODO: implement some AST builders for this kind of stuff
    ASTPtr query_ast = std::make_shared<ASTSelectQuery>();
    auto * select_ast = query_ast->as<ASTSelectQuery>();

    select_ast->setExpression(ASTSelectQuery::Expression::SELECT, std::make_shared<ASTExpressionList>());
    auto expr_list = select_ast->select();

    /// The first column is our filter expression.
    /// the row_policy_filter_expression should be cloned, because it may be changed by TreeRewriter.
    /// which make it possible an invalid expression, although it may be valid in whole select.
    expr_list->children.push_back(row_policy_filter_expression->clone());

    /// Keep columns that are required after the filter actions.
    for (const auto & column_str : prerequisite_columns)
    {
        ParserExpression expr_parser;
        /// We should add back quotes around column name as it can contain dots.
        expr_list->children.push_back(parseQuery(expr_parser, backQuoteIfNeed(column_str), 0, context->getSettingsRef().max_parser_depth, context->getSettingsRef().max_parser_backtracks));
    }

    select_ast->setExpression(ASTSelectQuery::Expression::TABLES, std::make_shared<ASTTablesInSelectQuery>());
    auto tables = select_ast->tables();
    auto tables_elem = std::make_shared<ASTTablesInSelectQueryElement>();
    auto table_expr = std::make_shared<ASTTableExpression>();
    tables->children.push_back(tables_elem);
    tables_elem->table_expression = table_expr;
    tables_elem->children.push_back(table_expr);
    table_expr->database_and_table_name = std::make_shared<ASTTableIdentifier>(db_name, table_name);
    table_expr->children.push_back(table_expr->database_and_table_name);

    /// Using separate expression analyzer to prevent any possible alias injection
    auto syntax_result = TreeRewriter(context).analyzeSelect(query_ast, TreeRewriterResult({}, storage, storage_snapshot));
    SelectQueryExpressionAnalyzer analyzer(query_ast, syntax_result, context, metadata_snapshot, {}, false, {}, prepared_sets);
    filter_info->actions = analyzer.simpleSelectActions();

    filter_info->column_name = expr_list->children.at(0)->getColumnName();
    filter_info->actions->removeUnusedActions(NameSet{filter_info->column_name});
    filter_info->actions->projectInput(false);

    for (const auto * node : filter_info->actions->getInputs())
        filter_info->actions->getOutputs().push_back(node);

    auto required_columns_from_filter = filter_info->actions->getRequiredColumns();

    for (const auto & column : required_columns_from_filter)
    {
        if (prerequisite_columns.end() == std::find(prerequisite_columns.begin(), prerequisite_columns.end(), column.name))
            prerequisite_columns.push_back(column.name);
    }

    return filter_info;
}

InterpreterSelectQuery::InterpreterSelectQuery(
    const ASTPtr & query_ptr_,
    const ContextPtr & context_,
    const SelectQueryOptions & options_,
    const Names & required_result_column_names_)
    : InterpreterSelectQuery(query_ptr_, context_, std::nullopt, nullptr, options_, required_result_column_names_)
{}

InterpreterSelectQuery::InterpreterSelectQuery(
    const ASTPtr & query_ptr_,
    const ContextMutablePtr & context_,
    const SelectQueryOptions & options_,
    const Names & required_result_column_names_)
    : InterpreterSelectQuery(query_ptr_, context_, std::nullopt, nullptr, options_, required_result_column_names_)
{}

InterpreterSelectQuery::InterpreterSelectQuery(
        const ASTPtr & query_ptr_,
        const ContextPtr & context_,
        Pipe input_pipe_,
        const SelectQueryOptions & options_)
        : InterpreterSelectQuery(query_ptr_, context_, std::move(input_pipe_), nullptr, options_.copy().noSubquery())
{}

InterpreterSelectQuery::InterpreterSelectQuery(
    const ASTPtr & query_ptr_,
    const ContextPtr & context_,
    const StoragePtr & storage_,
    const StorageMetadataPtr & metadata_snapshot_,
    const SelectQueryOptions & options_)
    : InterpreterSelectQuery(
        query_ptr_, context_, std::nullopt, storage_, options_.copy().noSubquery(), {}, metadata_snapshot_)
{
}

InterpreterSelectQuery::InterpreterSelectQuery(
    const ASTPtr & query_ptr_,
    const ContextPtr & context_,
    const SelectQueryOptions & options_,
    PreparedSetsPtr prepared_sets_)
    : InterpreterSelectQuery(
        query_ptr_, context_, std::nullopt, nullptr, options_, {}, {}, prepared_sets_)
{}

InterpreterSelectQuery::~InterpreterSelectQuery() = default;


namespace
{

/** There are no limits on the maximum size of the result for the subquery.
  *  Since the result of the query is not the result of the entire query.
  */
ContextPtr getSubqueryContext(const ContextPtr & context)
{
    auto subquery_context = Context::createCopy(context);
    Settings subquery_settings = context->getSettings();
    subquery_settings.max_result_rows = 0;
    subquery_settings.max_result_bytes = 0;
    /// The calculation of extremes does not make sense and is not necessary (if you do it, then the extremes of the subquery can be taken for whole query).
    subquery_settings.extremes = false;
    subquery_context->setSettings(subquery_settings);
    return subquery_context;
}

void rewriteMultipleJoins(ASTPtr & query, const TablesWithColumns & tables, const String & database, const Settings & settings)
{
    ASTSelectQuery & select = query->as<ASTSelectQuery &>();

    Aliases aliases;
    if (ASTPtr with = select.with())
        QueryAliasesNoSubqueriesVisitor(aliases).visit(with);
    QueryAliasesNoSubqueriesVisitor(aliases).visit(select.select());

    CrossToInnerJoinVisitor::Data cross_to_inner{tables, aliases, database};
    cross_to_inner.cross_to_inner_join_rewrite = static_cast<UInt8>(std::min<UInt64>(settings.cross_to_inner_join_rewrite, 2));
    CrossToInnerJoinVisitor(cross_to_inner).visit(query);

    JoinToSubqueryTransformVisitor::Data join_to_subs_data{tables, aliases};
    join_to_subs_data.try_to_keep_original_names = settings.multiple_joins_try_to_keep_original_names;

    JoinToSubqueryTransformVisitor(join_to_subs_data).visit(query);
}

/// Checks that the current user has the SELECT privilege.
void checkAccessRightsForSelect(
    const ContextPtr & context,
    const StorageID & table_id,
    const StorageMetadataPtr & table_metadata,
    const TreeRewriterResult & syntax_analyzer_result)
{
    if (!syntax_analyzer_result.has_explicit_columns && table_metadata && !table_metadata->getColumns().empty())
    {
        /// For a trivial query like "SELECT count() FROM table" access is granted if at least
        /// one column is accessible.
        /// In this case just checking access for `required_columns` doesn't work correctly
        /// because `required_columns` will contain the name of a column of minimum size (see TreeRewriterResult::collectUsedColumns())
        /// which is probably not the same column as the column the current user has access to.
        auto access = context->getAccess();
        for (const auto & column : table_metadata->getColumns())
        {
            if (access->isGranted(AccessType::SELECT, table_id.database_name, table_id.table_name, column.name))
                return;
        }
        throw Exception(
            ErrorCodes::ACCESS_DENIED,
            "{}: Not enough privileges. To execute this query, it's necessary to have the grant SELECT for at least one column on {}",
            context->getUserName(),
            table_id.getFullTableName());
    }

    /// General check.
    context->checkAccess(AccessType::SELECT, table_id, syntax_analyzer_result.requiredSourceColumnsForAccessCheck());
}

ASTPtr parseAdditionalFilterConditionForTable(
    const Map & additional_table_filters,
    const DatabaseAndTableWithAlias & target,
    const Context & context)
{
    for (const auto & additional_filter : additional_table_filters)
    {
        const auto & tuple = additional_filter.safeGet<const Tuple &>();
        auto & table = tuple.at(0).safeGet<String>();
        auto & filter = tuple.at(1).safeGet<String>();

        if (table == target.alias ||
            (table == target.table && context.getCurrentDatabase() == target.database) ||
            (table == target.database + '.' + target.table))
        {
            /// Try to parse expression
            ParserExpression parser;
            const auto & settings = context.getSettingsRef();
            return parseQuery(
                parser, filter.data(), filter.data() + filter.size(),
                "additional filter", settings.max_query_size, settings.max_parser_depth, settings.max_parser_backtracks);
        }
    }

    return nullptr;
}

/// Returns true if we should ignore quotas and limits for a specified table in the system database.
bool shouldIgnoreQuotaAndLimits(const StorageID & table_id)
{
    if (table_id.database_name == DatabaseCatalog::SYSTEM_DATABASE)
    {
        static const boost::container::flat_set<String> tables_ignoring_quota{"quotas", "quota_limits", "quota_usage", "quotas_usage", "one"};
        if (tables_ignoring_quota.count(table_id.table_name))
            return true;
    }
    return false;
}

GroupingSetsParamsList getAggregatorGroupingSetsParams(const NamesAndTypesLists & aggregation_keys_list, const Names & all_keys)
{
    GroupingSetsParamsList result;

    for (const auto & aggregation_keys : aggregation_keys_list)
    {
        NameSet keys;
        for (const auto & key : aggregation_keys)
            keys.insert(key.name);

        Names missing_keys;
        for (const auto & key : all_keys)
            if (!keys.contains(key))
                missing_keys.push_back(key);

        result.emplace_back(aggregation_keys.getNames(), std::move(missing_keys));
    }

    return result;
}

}

InterpreterSelectQuery::InterpreterSelectQuery(
    const ASTPtr & query_ptr_,
    const ContextPtr & context_,
    std::optional<Pipe> input_pipe_,
    const StoragePtr & storage_,
    const SelectQueryOptions & options_,
    const Names & required_result_column_names,
    const StorageMetadataPtr & metadata_snapshot_,
    PreparedSetsPtr prepared_sets_)
    : InterpreterSelectQuery(
        query_ptr_,
        Context::createCopy(context_),
        std::move(input_pipe_),
        storage_,
        options_,
        required_result_column_names,
        metadata_snapshot_,
        prepared_sets_)
{}

InterpreterSelectQuery::InterpreterSelectQuery(
    const ASTPtr & query_ptr_,
    const ContextMutablePtr & context_,
    std::optional<Pipe> input_pipe_,
    const StoragePtr & storage_,
    const SelectQueryOptions & options_,
    const Names & required_result_column_names,
    const StorageMetadataPtr & metadata_snapshot_,
    PreparedSetsPtr prepared_sets_)
    /// NOTE: the query almost always should be cloned because it will be modified during analysis.
    : IInterpreterUnionOrSelectQuery(options_.modify_inplace ? query_ptr_ : query_ptr_->clone(), context_, options_)
    , storage(storage_)
    , input_pipe(std::move(input_pipe_))
    , log(getLogger("InterpreterSelectQuery"))
    , metadata_snapshot(metadata_snapshot_)
    , prepared_sets(prepared_sets_)
{
    checkStackSize();

    if (!prepared_sets)
        prepared_sets = std::make_shared<PreparedSets>();

    query_info.is_internal = options.is_internal;

    initSettings();
    const Settings & settings = context->getSettingsRef();

    if (settings.max_subquery_depth && options.subquery_depth > settings.max_subquery_depth)
        throw Exception(ErrorCodes::TOO_DEEP_SUBQUERIES, "Too deep subqueries. Maximum: {}",
            settings.max_subquery_depth.toString());

    bool has_input = input_pipe != std::nullopt;
    if (input_pipe)
    {
        /// Read from prepared input.
        source_header = input_pipe->getHeader();
    }

    // Only propagate WITH elements to subqueries if we're not a subquery
    if (!options.is_subquery)
    {
        if (context->getSettingsRef().enable_global_with_statement)
            ApplyWithAliasVisitor::visit(query_ptr);
        ApplyWithSubqueryVisitor::visit(query_ptr);
    }

    query_info.query = query_ptr->clone();

    if (settings.count_distinct_optimization)
    {
        RewriteCountDistinctFunctionMatcher::Data data_rewrite_countdistinct;
        RewriteCountDistinctFunctionVisitor(data_rewrite_countdistinct).visit(query_ptr);
    }

    if (settings.optimize_uniq_to_count)
    {
        RewriteUniqToCountMatcher::Data data_rewrite_uniq_count;
        RewriteUniqToCountVisitor(data_rewrite_uniq_count).visit(query_ptr);
    }

    JoinedTables joined_tables(getSubqueryContext(context), getSelectQuery(), options.with_all_cols, options_.is_create_parameterized_view);

    bool got_storage_from_query = false;
    if (!has_input && !storage)
    {
        storage = joined_tables.getLeftTableStorage();
        // Mark uses_view_source if the returned storage is the same as the one saved in viewSource
        uses_view_source |= storage && storage == context->getViewSource();
        got_storage_from_query = true;
    }

    if (storage)
    {
        table_lock = storage->lockForShare(context->getInitialQueryId(), context->getSettingsRef().lock_acquire_timeout);
        table_id = storage->getStorageID();
        if (!metadata_snapshot)
            metadata_snapshot = storage->getInMemoryMetadataPtr();

        if (options.only_analyze)
            storage_snapshot = storage->getStorageSnapshotWithoutData(metadata_snapshot, context);
        else
            storage_snapshot = storage->getStorageSnapshotForQuery(metadata_snapshot, query_ptr, context);
    }

    if (has_input || !joined_tables.resolveTables())
        joined_tables.makeFakeTable(storage, metadata_snapshot, source_header);

    if (context->getCurrentTransaction() && context->getSettingsRef().throw_on_unsupported_query_inside_transaction)
    {
        if (storage)
            checkStorageSupportsTransactionsIfNeeded(storage, context, /* is_readonly_query */ true);
        for (const auto & table : joined_tables.tablesWithColumns())
        {
            if (table.table.table.empty())
                continue;
            auto maybe_storage = DatabaseCatalog::instance().tryGetTable({table.table.database, table.table.table}, context);
            if (!maybe_storage)
                continue;
            checkStorageSupportsTransactionsIfNeeded(storage, context, /* is_readonly_query */ true);
        }
    }

    /// Check support for JOIN for parallel replicas with custom key
    if (joined_tables.tablesCount() > 1 && !settings.parallel_replicas_custom_key.value.empty())
    {
        LOG_DEBUG(log, "JOINs are not supported with parallel_replicas_custom_key. Query will be executed without using them.");
        context->setSetting("parallel_replicas_custom_key", String{""});
    }

    /// Check support for FINAL for parallel replicas
    bool is_query_with_final = isQueryWithFinal(query_info);
    if (is_query_with_final && context->canUseTaskBasedParallelReplicas())
    {
        if (settings.allow_experimental_parallel_reading_from_replicas == 1)
        {
            LOG_DEBUG(log, "FINAL modifier is not supported with parallel replicas. Query will be executed without using them.");
            context->setSetting("allow_experimental_parallel_reading_from_replicas", Field(0));
        }
        else if (settings.allow_experimental_parallel_reading_from_replicas >= 2)
        {
            throw Exception(ErrorCodes::SUPPORT_IS_DISABLED, "FINAL modifier is not supported with parallel replicas");
        }
    }

    /// Check support for parallel replicas for non-replicated storage (plain MergeTree)
    bool is_plain_merge_tree = storage && storage->isMergeTree() && !storage->supportsReplication();
    if (is_plain_merge_tree && settings.allow_experimental_parallel_reading_from_replicas > 0 && !settings.parallel_replicas_for_non_replicated_merge_tree)
    {
        if (settings.allow_experimental_parallel_reading_from_replicas == 1)
        {
            LOG_DEBUG(log, "To use parallel replicas with plain MergeTree tables please enable setting `parallel_replicas_for_non_replicated_merge_tree`. For now query will be executed without using them.");
            context->setSetting("allow_experimental_parallel_reading_from_replicas", Field(0));
        }
        else if (settings.allow_experimental_parallel_reading_from_replicas >= 2)
        {
            throw Exception(ErrorCodes::SUPPORT_IS_DISABLED, "To use parallel replicas with plain MergeTree tables please enable setting `parallel_replicas_for_non_replicated_merge_tree`");
        }
    }

    /// Rewrite JOINs
    if (!has_input && joined_tables.tablesCount() > 1)
    {
        rewriteMultipleJoins(query_ptr, joined_tables.tablesWithColumns(), context->getCurrentDatabase(), context->getSettingsRef());

        joined_tables.reset(getSelectQuery());
        joined_tables.resolveTables();
        if (auto view_source = context->getViewSource())
        {
            // If we are using a virtual block view to replace a table and that table is used
            // inside the JOIN then we need to update uses_view_source accordingly so we avoid propagating scalars that we can't cache
            const auto & storage_values = static_cast<const StorageValues &>(*view_source);
            auto tmp_table_id = storage_values.getStorageID();
            for (const auto & t : joined_tables.tablesWithColumns())
                uses_view_source |= (t.table.database == tmp_table_id.database_name && t.table.table == tmp_table_id.table_name);
        }

        if (storage && joined_tables.isLeftTableSubquery())
        {
            /// Rewritten with subquery. Free storage locks here.
            storage = nullptr;
            table_lock.reset();
            table_id = StorageID::createEmpty();
            metadata_snapshot = nullptr;
            storage_snapshot = nullptr;
        }
    }

    if (!has_input)
    {
        interpreter_subquery = joined_tables.makeLeftTableSubquery(options.subquery());
        if (interpreter_subquery)
        {
            source_header = interpreter_subquery->getSampleBlock();
            uses_view_source |= interpreter_subquery->usesViewSource();
        }
    }

    joined_tables.rewriteDistributedInAndJoins(query_ptr);

    max_streams = settings.max_threads;
    ASTSelectQuery & query = getSelectQuery();
    std::shared_ptr<TableJoin> table_join = joined_tables.makeTableJoin(query);

    if (storage)
        row_policy_filter = context->getRowPolicyFilter(table_id.getDatabaseName(), table_id.getTableName(), RowPolicyFilterType::SELECT_FILTER);

    StorageView * view = nullptr;
    if (storage)
        view = dynamic_cast<StorageView *>(storage.get());

    if (!settings.additional_table_filters.value.empty() && storage && !joined_tables.tablesWithColumns().empty())
        query_info.additional_filter_ast = parseAdditionalFilterConditionForTable(
            settings.additional_table_filters, joined_tables.tablesWithColumns().front().table, *context);

    ASTPtr parallel_replicas_custom_filter_ast = nullptr;
    if (storage && context->getParallelReplicasMode() == Context::ParallelReplicasMode::CUSTOM_KEY && !joined_tables.tablesWithColumns().empty())
    {
        if (settings.parallel_replicas_count > 1)
        {
            if (auto custom_key_ast = parseCustomKeyForTable(settings.parallel_replicas_custom_key, *context))
            {
                LOG_TRACE(log, "Processing query on a replica using custom_key '{}'", settings.parallel_replicas_custom_key.value);

                parallel_replicas_custom_filter_ast = getCustomKeyFilterForParallelReplica(
                    settings.parallel_replicas_count,
                    settings.parallel_replica_offset,
                    std::move(custom_key_ast),
                    settings.parallel_replicas_custom_key_filter_type,
                    storage->getInMemoryMetadataPtr()->columns,
                    context);
            }
            else if (settings.parallel_replica_offset > 0)
            {
                throw Exception(
                        ErrorCodes::BAD_ARGUMENTS,
                        "Parallel replicas processing with custom_key has been requested "
                        "(setting 'max_parallel_replicas') but the table does not have custom_key defined for it "
                        "or it's invalid (settings `parallel_replicas_custom_key`)");
            }
        }
        else if (auto * distributed = dynamic_cast<StorageDistributed *>(storage.get());
                 distributed && context->canUseParallelReplicasCustomKey(*distributed->getCluster()))
        {
            context->setSetting("distributed_group_by_no_merge", 2);
        }
    }

    if (autoFinalOnQuery(query))
    {
        query.setFinal();
    }

    auto analyze = [&] (bool try_move_to_prewhere)
    {
        /// Allow push down and other optimizations for VIEW: replace with subquery and rewrite it.
        ASTPtr view_table;
        if (view)
        {
            query_info.is_parameterized_view = view->isParameterizedView();
            StorageView::replaceWithSubquery(getSelectQuery(), view_table, metadata_snapshot, view->isParameterizedView());
        }

        syntax_analyzer_result = TreeRewriter(context).analyzeSelect(
            query_ptr,
            TreeRewriterResult(source_header.getNamesAndTypesList(), storage, storage_snapshot),
            options,
            joined_tables.tablesWithColumns(),
            required_result_column_names,
            table_join);

        query_info.syntax_analyzer_result = syntax_analyzer_result;
        context->setDistributed(syntax_analyzer_result->is_remote_storage);

        if (storage && !query.final() && storage->needRewriteQueryWithFinal(syntax_analyzer_result->requiredSourceColumns()))
            query.setFinal();

        if (view)
        {
            /// Restore original view name. Save rewritten subquery for future usage in StorageView.
            query_info.view_query = StorageView::restoreViewName(getSelectQuery(), view_table);
            view = nullptr;
        }

        if (try_move_to_prewhere
            && storage && storage->canMoveConditionsToPrewhere()
            && query.where() && !query.prewhere()
            && !query.hasJoin()) /// Join may produce rows with nulls or default values, it's difficult to analyze if they affected or not.
        {
            /// PREWHERE optimization: transfer some condition from WHERE to PREWHERE if enabled and viable
            if (const auto & column_sizes = storage->getColumnSizes(); !column_sizes.empty())
            {
                /// Extract column compressed sizes.
                std::unordered_map<std::string, UInt64> column_compressed_sizes;
                for (const auto & [name, sizes] : column_sizes)
                    column_compressed_sizes[name] = sizes.data_compressed;

                SelectQueryInfo current_info;
                current_info.query = query_ptr;
                current_info.syntax_analyzer_result = syntax_analyzer_result;

                Names queried_columns = syntax_analyzer_result->requiredSourceColumns();
                const auto & supported_prewhere_columns = storage->supportedPrewhereColumns();

                MergeTreeWhereOptimizer where_optimizer{
                    std::move(column_compressed_sizes),
                    metadata_snapshot,
                    storage->getConditionEstimatorByPredicate(query_info, storage_snapshot, context),
                    queried_columns,
                    supported_prewhere_columns,
                    log};

                where_optimizer.optimize(current_info, context);
            }
        }

        if (query.prewhere() && query.where())
        {
            /// Filter block in WHERE instead to get better performance
            query.setExpression(
                ASTSelectQuery::Expression::WHERE, makeASTFunction("and", query.prewhere()->clone(), query.where()->clone()));
        }

        query_analyzer = std::make_unique<SelectQueryExpressionAnalyzer>(
            query_ptr,
            syntax_analyzer_result,
            context,
            metadata_snapshot,
            required_result_column_names,
            !options.only_analyze,
            options,
            prepared_sets);

        if (!options.only_analyze)
        {
            if (query.sampleSize() && (input_pipe || !storage || !storage->supportsSampling()))
            {
                if (storage)
                    throw Exception(
                        ErrorCodes::SAMPLING_NOT_SUPPORTED,
                        "Storage {} doesn't support sampling",
                        storage->getStorageID().getNameForLogs());
                else
                    throw Exception(ErrorCodes::SAMPLING_NOT_SUPPORTED, "Illegal SAMPLE: sampling is only allowed with the table engines that support it");
            }

            if (query.final() && (input_pipe || !storage || !storage->supportsFinal()))
            {
                if (!input_pipe && storage)
                    throw Exception(ErrorCodes::ILLEGAL_FINAL, "Storage {} doesn't support FINAL", storage->getName());
                else
                    throw Exception(ErrorCodes::ILLEGAL_FINAL, "Illegal FINAL");
            }

            if (query.prewhere() && (input_pipe || !storage || !storage->supportsPrewhere()))
            {
                if (!input_pipe && storage)
                    throw Exception(ErrorCodes::ILLEGAL_PREWHERE, "Storage {} doesn't support PREWHERE", storage->getName());
                else
                    throw Exception(ErrorCodes::ILLEGAL_PREWHERE, "Illegal PREWHERE");
            }

            /// Save the new temporary tables in the query context
            for (const auto & it : query_analyzer->getExternalTables())
                if (!context->tryResolveStorageID({"", it.first}, Context::ResolveExternal))
                    context->addExternalTable(it.first, std::move(*it.second));
        }

        if (!options.only_analyze || options.modify_inplace)
        {
            if (syntax_analyzer_result->rewrite_subqueries)
            {
                /// remake interpreter_subquery when PredicateOptimizer rewrites subqueries and main table is subquery
                interpreter_subquery = joined_tables.makeLeftTableSubquery(options.subquery());
            }
        }

        if (interpreter_subquery)
        {
            /// If there is an aggregation in the outer query, WITH TOTALS is ignored in the subquery.
            if (query_analyzer->hasAggregation())
                interpreter_subquery->ignoreWithTotals();
            uses_view_source |= interpreter_subquery->usesViewSource();
        }

        required_columns = syntax_analyzer_result->requiredSourceColumns();

        if (storage)
        {
            query_info.filter_asts.clear();

            /// Fix source_header for filter actions.
            if (row_policy_filter && !row_policy_filter->empty())
            {
                filter_info = generateFilterActions(
                    table_id, row_policy_filter->expression, context, storage, storage_snapshot, metadata_snapshot, required_columns,
                    prepared_sets);

                query_info.filter_asts.push_back(row_policy_filter->expression);
            }

            if (query_info.additional_filter_ast)
            {
                additional_filter_info = generateFilterActions(
                    table_id, query_info.additional_filter_ast, context, storage, storage_snapshot, metadata_snapshot, required_columns,
                    prepared_sets);

                additional_filter_info->do_remove_column = true;

                query_info.filter_asts.push_back(query_info.additional_filter_ast);
            }

            if (parallel_replicas_custom_filter_ast)
            {
                parallel_replicas_custom_filter_info = generateFilterActions(
                        table_id, parallel_replicas_custom_filter_ast, context, storage, storage_snapshot, metadata_snapshot, required_columns,
                        prepared_sets);

                parallel_replicas_custom_filter_info->do_remove_column = true;
                query_info.filter_asts.push_back(parallel_replicas_custom_filter_ast);
            }

            source_header = storage_snapshot->getSampleBlockForColumns(required_columns);
        }

        /// Calculate structure of the result.
        result_header = getSampleBlockImpl();
    };


    /// This is a hack to make sure we reanalyze if GlobalSubqueriesVisitor changed allow_experimental_parallel_reading_from_replicas
    /// inside the query context (because it doesn't have write access to the main context)
    UInt64 parallel_replicas_before_analysis
        = context->hasQueryContext() ? context->getQueryContext()->getSettingsRef().allow_experimental_parallel_reading_from_replicas : 0;

    /// Conditionally support AST-based PREWHERE optimization.
    analyze(shouldMoveToPrewhere() && (!settings.query_plan_optimize_prewhere || !settings.query_plan_enable_optimizations));


    bool need_analyze_again = false;
    bool can_analyze_again = false;

    if (context->hasQueryContext())
    {
        /// As this query can't be executed with parallel replicas, we must reanalyze it
        if (context->getQueryContext()->getSettingsRef().allow_experimental_parallel_reading_from_replicas
            != parallel_replicas_before_analysis)
        {
            context->setSetting("allow_experimental_parallel_reading_from_replicas", Field(0));
            context->setSetting("max_parallel_replicas", UInt64{1});
            need_analyze_again = true;
        }

        /// Check number of calls of 'analyze' function.
        /// If it is too big, we will not analyze the query again not to have exponential blowup.
        std::atomic<size_t> & current_query_analyze_count = context->getQueryContext()->kitchen_sink.analyze_counter;
        ++current_query_analyze_count;
        can_analyze_again = settings.max_analyze_depth == 0 || current_query_analyze_count < settings.max_analyze_depth;
    }

    if (can_analyze_again && (analysis_result.prewhere_constant_filter_description.always_false ||
                              analysis_result.prewhere_constant_filter_description.always_true))
    {
        if (analysis_result.prewhere_constant_filter_description.always_true)
            query.setExpression(ASTSelectQuery::Expression::PREWHERE, {});
        else
            query.setExpression(ASTSelectQuery::Expression::PREWHERE, std::make_shared<ASTLiteral>(0u));
        need_analyze_again = true;
    }

    if (can_analyze_again && (analysis_result.where_constant_filter_description.always_false ||
                              analysis_result.where_constant_filter_description.always_true))
    {
        if (analysis_result.where_constant_filter_description.always_true)
            query.setExpression(ASTSelectQuery::Expression::WHERE, {});
        else
            query.setExpression(ASTSelectQuery::Expression::WHERE, std::make_shared<ASTLiteral>(0u));
        need_analyze_again = true;
    }

    if (can_analyze_again)
        need_analyze_again |= adjustParallelReplicasAfterAnalysis();

    if (need_analyze_again)
    {
        size_t current_query_analyze_count = context->getQueryContext()->kitchen_sink.analyze_counter.load();
        LOG_TRACE(log, "Running 'analyze' second time (current analyze depth: {})", current_query_analyze_count);

        /// Reuse already built sets for multiple passes of analysis
        prepared_sets = query_analyzer->getPreparedSets();

        /// Do not try move conditions to PREWHERE for the second time.
        /// Otherwise, we won't be able to fallback from inefficient PREWHERE to WHERE later.
        analyze(/* try_move_to_prewhere = */ false);
    }

    /// If there is no WHERE, filter blocks as usual
    if (query.prewhere() && !query.where())
        analysis_result.prewhere_info->need_filter = true;

    if (table_id && got_storage_from_query && !joined_tables.isLeftTableFunction() && !options.ignore_access_check)
    {
        /// The current user should have the SELECT privilege. If this table_id is for a table
        /// function we don't check access rights here because in this case they have been already
        /// checked in ITableFunction::execute().
        checkAccessRightsForSelect(context, table_id, metadata_snapshot, *syntax_analyzer_result);

        /// Remove limits for some tables in the `system` database.
        if (shouldIgnoreQuotaAndLimits(table_id) && (joined_tables.tablesCount() <= 1))
        {
            options.ignore_quota = true;
            options.ignore_limits = true;
        }
    }

    /// Add prewhere actions with alias columns and record needed columns from storage.
    if (storage)
    {
        addPrewhereAliasActions();
        analysis_result.required_columns = required_columns;
    }

    /// Blocks used in expression analysis contains size 1 const columns for constant folding and
    ///  null non-const columns to avoid useless memory allocations. However, a valid block sample
    ///  requires all columns to be of size 0, thus we need to sanitize the block here.
    sanitizeBlock(result_header, true);
}

bool InterpreterSelectQuery::adjustParallelReplicasAfterAnalysis()
{
    const Settings & settings = context->getSettingsRef();
    ASTSelectQuery & query = getSelectQuery();

    /// While only_analyze we don't know anything about parts, so any decision about how many parallel replicas to use would be wrong
    if (!storage || options.only_analyze || !context->canUseParallelReplicasOnInitiator())
        return false;

    if (getTrivialCount(0).has_value())
    {
        /// The query could use trivial count if it didn't use parallel replicas, so let's disable it and reanalyze
        context->setSetting("allow_experimental_parallel_reading_from_replicas", Field(0));
        context->setSetting("max_parallel_replicas", UInt64{1});
        LOG_DEBUG(log, "Disabling parallel replicas to be able to use a trivial count optimization");
        return true;
    }

    auto storage_merge_tree = std::dynamic_pointer_cast<MergeTreeData>(storage);
    if (!storage_merge_tree || settings.parallel_replicas_min_number_of_rows_per_replica == 0)
        return false;

    auto query_info_copy = query_info;
    auto analysis_copy = analysis_result;

    /// There is a couple of instances where there might be a lower limit on the rows to be read
    /// * The max_rows_to_read setting
    /// * A LIMIT in a simple query (see maxBlockSizeByLimit())
    UInt64 max_rows = maxBlockSizeByLimit();
    if (settings.max_rows_to_read)
        max_rows = max_rows ? std::min(max_rows, settings.max_rows_to_read.value) : settings.max_rows_to_read;
    query_info_copy.limit = max_rows;

    /// Apply filters to prewhere and add them to the query_info so we can filter out parts efficiently during row estimation
    applyFiltersToPrewhereInAnalysis(analysis_copy);
    if (analysis_copy.prewhere_info)
    {
        query_info_copy.prewhere_info = analysis_copy.prewhere_info;
        if (query.prewhere() && !query.where())
            query_info_copy.prewhere_info->need_filter = true;
    }

    ActionDAGNodes added_filter_nodes = MergeTreeData::getFiltersForPrimaryKeyAnalysis(*this);
    if (query_info_copy.prewhere_info)
    {
        {
            const auto & node
                = query_info_copy.prewhere_info->prewhere_actions->findInOutputs(query_info_copy.prewhere_info->prewhere_column_name);
            added_filter_nodes.nodes.push_back(&node);
        }

        if (query_info_copy.prewhere_info->row_level_filter)
        {
            const auto & node
                = query_info_copy.prewhere_info->row_level_filter->findInOutputs(query_info_copy.prewhere_info->row_level_column_name);
            added_filter_nodes.nodes.push_back(&node);
        }
    }

    query_info_copy.filter_actions_dag = ActionsDAG::buildFilterActionsDAG(added_filter_nodes.nodes);
    UInt64 rows_to_read = storage_merge_tree->estimateNumberOfRowsToRead(context, storage_snapshot, query_info_copy);
    /// Note that we treat an estimation of 0 rows as a real estimation
    size_t number_of_replicas_to_use = rows_to_read / settings.parallel_replicas_min_number_of_rows_per_replica;
    LOG_TRACE(log, "Estimated {} rows to read. It is enough work for {} parallel replicas", rows_to_read, number_of_replicas_to_use);

    if (number_of_replicas_to_use <= 1)
    {
        context->setSetting("allow_experimental_parallel_reading_from_replicas", Field(0));
        context->setSetting("max_parallel_replicas", UInt64{1});
        LOG_DEBUG(log, "Disabling parallel replicas because there aren't enough rows to read");
        return true;
    }
    else if (number_of_replicas_to_use < settings.max_parallel_replicas)
    {
        context->setSetting("max_parallel_replicas", number_of_replicas_to_use);
        LOG_DEBUG(log, "Reducing the number of replicas to use to {}", number_of_replicas_to_use);
        /// No need to reanalyze
    }
    return false;
}

void InterpreterSelectQuery::buildQueryPlan(QueryPlan & query_plan)
{
    executeImpl(query_plan, std::move(input_pipe));

    /// We must guarantee that result structure is the same as in getSampleBlock()
    if (!blocksHaveEqualStructure(query_plan.getCurrentDataStream().header, result_header))
    {
        auto convert_actions_dag = ActionsDAG::makeConvertingActions(
            query_plan.getCurrentDataStream().header.getColumnsWithTypeAndName(),
            result_header.getColumnsWithTypeAndName(),
            ActionsDAG::MatchColumnsMode::Name,
            true);

        auto converting = std::make_unique<ExpressionStep>(query_plan.getCurrentDataStream(), convert_actions_dag);
        query_plan.addStep(std::move(converting));
    }

    /// Extend lifetime of context, table lock, storage.
    query_plan.addInterpreterContext(context);
    if (table_lock)
        query_plan.addTableLock(std::move(table_lock));
    if (storage)
        query_plan.addStorageHolder(storage);
}

BlockIO InterpreterSelectQuery::execute()
{
    BlockIO res;
    QueryPlan query_plan;

    buildQueryPlan(query_plan);

    auto builder = query_plan.buildQueryPipeline(
        QueryPlanOptimizationSettings::fromContext(context), BuildQueryPipelineSettings::fromContext(context));

    res.pipeline = QueryPipelineBuilder::getPipeline(std::move(*builder));

    setQuota(res.pipeline);

    return res;
}

Block InterpreterSelectQuery::getSampleBlockImpl()
{
    auto & select_query = getSelectQuery();

    query_info.query = query_ptr;

    /// NOTE: this is required for getQueryProcessingStage(), so should be initialized before ExpressionAnalysisResult.
    query_info.has_window = query_analyzer->hasWindow();
    /// NOTE: this is required only for IStorage::read(), and to be precise MergeTreeData::read(), in case of projections.
    query_info.has_order_by = select_query.orderBy() != nullptr;
    query_info.need_aggregate = query_analyzer->hasAggregation();

    if (storage && !options.only_analyze)
    {
        query_info.prepared_sets = query_analyzer->getPreparedSets();
        from_stage = storage->getQueryProcessingStage(context, options.to_stage, storage_snapshot, query_info);
    }

    /// Do I need to perform the first part of the pipeline?
    /// Running on remote servers during distributed processing or if query is not distributed.
    ///
    /// Also note that with distributed_group_by_no_merge=1 or when there is
    /// only one remote server, it is equal to local query in terms of query
    /// stages (or when due to optimize_distributed_group_by_sharding_key the query was processed up to Complete stage).
    bool first_stage = from_stage < QueryProcessingStage::WithMergeableState
        && options.to_stage >= QueryProcessingStage::WithMergeableState;
    /// Do I need to execute the second part of the pipeline?
    /// Running on the initiating server during distributed processing or if query is not distributed.
    ///
    /// Also note that with distributed_group_by_no_merge=2 (i.e. when optimize_distributed_group_by_sharding_key takes place)
    /// the query on the remote server will be processed up to WithMergeableStateAfterAggregationAndLimit,
    /// So it will do partial second stage (second_stage=true), and initiator will do the final part.
    bool second_stage = from_stage <= QueryProcessingStage::WithMergeableState
        && options.to_stage > QueryProcessingStage::WithMergeableState;

    analysis_result = ExpressionAnalysisResult(
        *query_analyzer, metadata_snapshot, first_stage, second_stage, options.only_analyze, filter_info, additional_filter_info, source_header);

    if (options.to_stage == QueryProcessingStage::Enum::FetchColumns)
    {
        auto header = source_header;

        if (analysis_result.prewhere_info)
        {
            header = analysis_result.prewhere_info->prewhere_actions->updateHeader(header);
            if (analysis_result.prewhere_info->remove_prewhere_column)
                header.erase(analysis_result.prewhere_info->prewhere_column_name);
        }
        return header;
    }

    if (options.to_stage == QueryProcessingStage::Enum::WithMergeableState)
    {
        if (!analysis_result.need_aggregate)
        {
            // What's the difference with selected_columns?
            // Here we calculate the header we want from remote server after it
            // executes query up to WithMergeableState. When there is an ORDER BY,
            // it is executed on remote server firstly, then we execute merge
            // sort on initiator. To execute ORDER BY, we need to calculate the
            // ORDER BY keys. These keys might be not present among the final
            // SELECT columns given by the `selected_column`. This is why we have
            // to use proper keys given by the result columns of the
            // `before_order_by` expression actions.
            // Another complication is window functions -- if we have them, they
            // are calculated on initiator, before ORDER BY columns. In this case,
            // the shard has to return columns required for window function
            // calculation and further steps, given by the `before_window`
            // expression actions.
            // As of 21.6 this is broken: the actions in `before_window` might
            // not contain everything required for the ORDER BY step, but this
            // is a responsibility of ExpressionAnalyzer and is not a problem
            // with this code. See
            // https://github.com/ClickHouse/ClickHouse/issues/19857 for details.
            if (analysis_result.before_window)
                return analysis_result.before_window->getResultColumns();

            // NOTE: should not handle before_limit_by specially since
            // WithMergeableState does not process LIMIT BY

            return analysis_result.before_order_by->getResultColumns();
        }

        Block header = analysis_result.before_aggregation->getResultColumns();

        Block res;

        if (analysis_result.use_grouping_set_key)
            res.insert({ nullptr, std::make_shared<DataTypeUInt64>(), "__grouping_set" });

        if (context->getSettingsRef().group_by_use_nulls && analysis_result.use_grouping_set_key)
        {
            for (const auto & key : query_analyzer->aggregationKeys())
                res.insert({nullptr, makeNullableSafe(header.getByName(key.name).type), key.name});
        }
        else
        {
            for (const auto & key : query_analyzer->aggregationKeys())
                res.insert({nullptr, header.getByName(key.name).type, key.name});
        }

        for (const auto & aggregate : query_analyzer->aggregates())
        {
            size_t arguments_size = aggregate.argument_names.size();
            DataTypes argument_types(arguments_size);
            for (size_t j = 0; j < arguments_size; ++j)
                argument_types[j] = header.getByName(aggregate.argument_names[j]).type;

            DataTypePtr type = std::make_shared<DataTypeAggregateFunction>(aggregate.function, argument_types, aggregate.parameters);

            res.insert({nullptr, type, aggregate.column_name});
        }

        return res;
    }

    if (options.to_stage >= QueryProcessingStage::Enum::WithMergeableStateAfterAggregation)
    {
        // It's different from selected_columns, see the comment above for
        // WithMergeableState stage.
        if (analysis_result.before_window)
            return analysis_result.before_window->getResultColumns();

        // In case of query on remote shards executed up to
        // WithMergeableStateAfterAggregation*, they can process LIMIT BY,
        // since the initiator will not apply LIMIT BY again.
        if (analysis_result.before_limit_by)
            return analysis_result.before_limit_by->getResultColumns();

        return analysis_result.before_order_by->getResultColumns();
    }

    return analysis_result.final_projection->getResultColumns();
}


static std::pair<Field, DataTypePtr> getWithFillFieldValue(const ASTPtr & node, ContextPtr context)
{
    auto field_type = evaluateConstantExpression(node, context);

    if (!isColumnedAsNumber(field_type.second))
        throw Exception(ErrorCodes::INVALID_WITH_FILL_EXPRESSION,
                        "Illegal type {} of WITH FILL expression, must be numeric type", field_type.second->getName());

    return field_type;
}

static std::pair<Field, std::optional<IntervalKind>> getWithFillStep(const ASTPtr & node, const ContextPtr & context)
{
    auto [field, type] = evaluateConstantExpression(node, context);

    if (const auto * type_interval = typeid_cast<const DataTypeInterval *>(type.get()))
        return std::make_pair(std::move(field), type_interval->getKind());

    if (isColumnedAsNumber(type))
        return std::make_pair(std::move(field), std::nullopt);

    throw Exception(ErrorCodes::INVALID_WITH_FILL_EXPRESSION,
                    "Illegal type {} of WITH FILL expression, must be numeric type", type->getName());
}

static FillColumnDescription getWithFillDescription(const ASTOrderByElement & order_by_elem, const ContextPtr & context)
{
    FillColumnDescription descr;

    if (order_by_elem.getFillFrom())
        std::tie(descr.fill_from, descr.fill_from_type) = getWithFillFieldValue(order_by_elem.getFillFrom(), context);
    if (order_by_elem.getFillTo())
        std::tie(descr.fill_to, descr.fill_to_type) = getWithFillFieldValue(order_by_elem.getFillTo(), context);

    if (order_by_elem.getFillStep())
        std::tie(descr.fill_step, descr.step_kind) = getWithFillStep(order_by_elem.getFillStep(), context);
    else
        descr.fill_step = order_by_elem.direction;

    if (applyVisitor(FieldVisitorAccurateEquals(), descr.fill_step, Field{0}))
        throw Exception(ErrorCodes::INVALID_WITH_FILL_EXPRESSION, "WITH FILL STEP value cannot be zero");

    if (order_by_elem.direction == 1)
    {
        if (applyVisitor(FieldVisitorAccurateLess(), descr.fill_step, Field{0}))
            throw Exception(ErrorCodes::INVALID_WITH_FILL_EXPRESSION, "WITH FILL STEP value cannot be negative for sorting in ascending direction");

        if (!descr.fill_from.isNull() && !descr.fill_to.isNull() &&
            applyVisitor(FieldVisitorAccurateLess(), descr.fill_to, descr.fill_from))
        {
            throw Exception(ErrorCodes::INVALID_WITH_FILL_EXPRESSION,
                            "WITH FILL TO value cannot be less than FROM value for sorting in ascending direction");
        }
    }
    else
    {
        if (applyVisitor(FieldVisitorAccurateLess(), Field{0}, descr.fill_step))
            throw Exception(ErrorCodes::INVALID_WITH_FILL_EXPRESSION, "WITH FILL STEP value cannot be positive for sorting in descending direction");

        if (!descr.fill_from.isNull() && !descr.fill_to.isNull() &&
            applyVisitor(FieldVisitorAccurateLess(), descr.fill_from, descr.fill_to))
        {
            throw Exception(ErrorCodes::INVALID_WITH_FILL_EXPRESSION,
                            "WITH FILL FROM value cannot be less than TO value for sorting in descending direction");
        }
    }

    return descr;
}

SortDescription InterpreterSelectQuery::getSortDescription(const ASTSelectQuery & query, const ContextPtr & context_)
{
    SortDescription order_descr;
    order_descr.reserve(query.orderBy()->children.size());

    for (const auto & elem : query.orderBy()->children)
    {
        const String & column_name = elem->children.front()->getColumnName();
        const auto & order_by_elem = elem->as<ASTOrderByElement &>();

        std::shared_ptr<Collator> collator;
        if (order_by_elem.getCollation())
            collator = std::make_shared<Collator>(order_by_elem.getCollation()->as<ASTLiteral &>().value.get<String>());

        if (order_by_elem.with_fill)
        {
            FillColumnDescription fill_desc = getWithFillDescription(order_by_elem, context_);
            order_descr.emplace_back(column_name, order_by_elem.direction, order_by_elem.nulls_direction, collator, true, fill_desc);
        }
        else
            order_descr.emplace_back(column_name, order_by_elem.direction, order_by_elem.nulls_direction, collator);
    }

    order_descr.compile_sort_description = context_->getSettingsRef().compile_sort_description;
    order_descr.min_count_to_compile_sort_description = context_->getSettingsRef().min_count_to_compile_sort_description;

    return order_descr;
}

static InterpolateDescriptionPtr getInterpolateDescription(
    const ASTSelectQuery & query, const Block & source_block, const Block & result_block, const Aliases & aliases, ContextPtr context)
{
    InterpolateDescriptionPtr interpolate_descr;
    if (query.interpolate())
    {
        NamesAndTypesList source_columns;
        ColumnsWithTypeAndName result_columns;
        ASTPtr exprs = std::make_shared<ASTExpressionList>();

        if (query.interpolate()->children.empty())
        {
            std::unordered_map<String, DataTypePtr> column_names;
            for (const auto & column : result_block.getColumnsWithTypeAndName())
                column_names[column.name] = column.type;
            for (const auto & elem : query.orderBy()->children)
                if (elem->as<ASTOrderByElement>()->with_fill)
                    column_names.erase(elem->as<ASTOrderByElement>()->children.front()->getColumnName());
            for (const auto & [name, type] : column_names)
            {
                source_columns.emplace_back(name, type);
                result_columns.emplace_back(type, name);
                exprs->children.emplace_back(std::make_shared<ASTIdentifier>(name));
            }
        }
        else
        {
            NameSet col_set;
            for (const auto & elem : query.interpolate()->children)
            {
                const auto & interpolate = elem->as<ASTInterpolateElement &>();

                if (const ColumnWithTypeAndName *result_block_column = result_block.findByName(interpolate.column))
                {
                    if (!col_set.insert(result_block_column->name).second)
                        throw Exception(ErrorCodes::INVALID_WITH_FILL_EXPRESSION,
                            "Duplicate INTERPOLATE column '{}'", interpolate.column);

                    result_columns.emplace_back(result_block_column->type, result_block_column->name);
                }
                else
                    throw Exception(ErrorCodes::UNKNOWN_IDENTIFIER,
                        "Missing column '{}' as an INTERPOLATE expression target", interpolate.column);

                exprs->children.emplace_back(interpolate.expr->clone());
            }

            col_set.clear();
            for (const auto & column : result_block)
            {
                source_columns.emplace_back(column.name, column.type);
                col_set.insert(column.name);
            }
            for (const auto & column : source_block)
                if (!col_set.contains(column.name))
                    source_columns.emplace_back(column.name, column.type);
        }

        auto syntax_result = TreeRewriter(context).analyze(exprs, source_columns);
        ExpressionAnalyzer analyzer(exprs, syntax_result, context);
        ActionsDAGPtr actions = analyzer.getActionsDAG(true);
        ActionsDAGPtr conv_dag = ActionsDAG::makeConvertingActions(actions->getResultColumns(),
            result_columns, ActionsDAG::MatchColumnsMode::Position, true);
        ActionsDAGPtr merge_dag = ActionsDAG::merge(std::move(*actions->clone()), std::move(*conv_dag));

        interpolate_descr = std::make_shared<InterpolateDescription>(merge_dag, aliases);
    }

    return interpolate_descr;
}

static SortDescription getSortDescriptionFromGroupBy(const ASTSelectQuery & query)
{
    if (!query.groupBy())
        return {};

    SortDescription order_descr;
    order_descr.reserve(query.groupBy()->children.size());

    for (const auto & elem : query.groupBy()->children)
    {
        String name = elem->getColumnName();
        order_descr.emplace_back(name, 1, 1);
    }

    return order_descr;
}

static UInt64 getLimitUIntValue(const ASTPtr & node, const ContextPtr & context, const std::string & expr)
{
    const auto & [field, type] = evaluateConstantExpression(node, context);

    if (!isNativeNumber(type))
        throw Exception(ErrorCodes::INVALID_LIMIT_EXPRESSION, "Illegal type {} of {} expression, must be numeric type",
            type->getName(), expr);

    Field converted = convertFieldToType(field, DataTypeUInt64());
    if (converted.isNull())
        throw Exception(ErrorCodes::INVALID_LIMIT_EXPRESSION, "The value {} of {} expression is not representable as UInt64",
            applyVisitor(FieldVisitorToString(), field), expr);

    return converted.safeGet<UInt64>();
}


std::pair<UInt64, UInt64> InterpreterSelectQuery::getLimitLengthAndOffset(const ASTSelectQuery & query, const ContextPtr & context_)
{
    UInt64 length = 0;
    UInt64 offset = 0;

    if (query.limitLength())
    {
        length = getLimitUIntValue(query.limitLength(), context_, "LIMIT");
        if (query.limitOffset() && length)
            offset = getLimitUIntValue(query.limitOffset(), context_, "OFFSET");
    }
    else if (query.limitOffset())
        offset = getLimitUIntValue(query.limitOffset(), context_, "OFFSET");
    return {length, offset};
}


UInt64 InterpreterSelectQuery::getLimitForSorting(const ASTSelectQuery & query, const ContextPtr & context_)
{
    /// Partial sort can be done if there is LIMIT but no DISTINCT or LIMIT BY, neither ARRAY JOIN.
    if (!query.distinct && !query.limitBy() && !query.limit_with_ties && !query.arrayJoinExpressionList().first && query.limitLength())
    {
        auto [limit_length, limit_offset] = getLimitLengthAndOffset(query, context_);
        if (limit_length > std::numeric_limits<UInt64>::max() - limit_offset)
            return 0;

        return limit_length + limit_offset;
    }
    return 0;
}


static bool hasWithTotalsInAnySubqueryInFromClause(const ASTSelectQuery & query)
{
    if (query.group_by_with_totals)
        return true;

    /** NOTE You can also check that the table in the subquery is distributed, and that it only looks at one shard.
     * In other cases, totals will be computed on the initiating server of the query, and it is not necessary to read the data to the end.
     */
    if (auto query_table = extractTableExpression(query, 0))
    {
        if (const auto * ast_union = query_table->as<ASTSelectWithUnionQuery>())
        {
            /** NOTE
            * 1. For ASTSelectWithUnionQuery after normalization for union child node the height of the AST tree is at most 2.
            * 2. For ASTSelectIntersectExceptQuery after normalization in case there are intersect or except nodes,
            * the height of the AST tree can have any depth (each intersect/except adds a level), but the
            * number of children in those nodes is always 2.
            */
            std::function<bool(ASTPtr)> traverse_recursively = [&](ASTPtr child_ast) -> bool
            {
                if (const auto * select_child = child_ast->as <ASTSelectQuery>())
                {
                    if (hasWithTotalsInAnySubqueryInFromClause(select_child->as<ASTSelectQuery &>()))
                        return true;
                }
                else if (const auto * union_child = child_ast->as<ASTSelectWithUnionQuery>())
                {
                    for (const auto & subchild : union_child->list_of_selects->children)
                        if (traverse_recursively(subchild))
                            return true;
                }
                else if (const auto * intersect_child = child_ast->as<ASTSelectIntersectExceptQuery>())
                {
                    auto selects = intersect_child->getListOfSelects();
                    for (const auto & subchild : selects)
                        if (traverse_recursively(subchild))
                            return true;
                }
                return false;
            };

            for (const auto & elem : ast_union->list_of_selects->children)
                if (traverse_recursively(elem))
                    return true;
        }
    }

    return false;
}


void InterpreterSelectQuery::executeImpl(QueryPlan & query_plan, std::optional<Pipe> prepared_pipe)
{
    ProfileEvents::increment(ProfileEvents::SelectQueriesWithSubqueries);
    ProfileEvents::increment(ProfileEvents::QueriesWithSubqueries);

    /** Streams of data. When the query is executed in parallel, we have several data streams.
     *  If there is no GROUP BY, then perform all operations before ORDER BY and LIMIT in parallel, then
     *  if there is an ORDER BY, then glue the streams using ResizeProcessor, and then MergeSorting transforms,
     *  if not, then glue it using ResizeProcessor,
     *  then apply LIMIT.
     *  If there is GROUP BY, then we will perform all operations up to GROUP BY, inclusive, in parallel;
     *  a parallel GROUP BY will glue streams into one,
     *  then perform the remaining operations with one resulting stream.
     */

    /// Now we will compose block streams that perform the necessary actions.
    auto & query = getSelectQuery();
    const Settings & settings = context->getSettingsRef();
    auto & expressions = analysis_result;
    bool intermediate_stage = false;
    bool to_aggregation_stage = false;
    bool from_aggregation_stage = false;

    /// Do I need to aggregate in a separate row that has not passed max_rows_to_group_by?
    bool aggregate_overflow_row =
        expressions.need_aggregate &&
        query.group_by_with_totals &&
        settings.max_rows_to_group_by &&
        settings.group_by_overflow_mode == OverflowMode::ANY &&
        settings.totals_mode != TotalsMode::AFTER_HAVING_EXCLUSIVE;

    /// Do I need to immediately finalize the aggregate functions after the aggregation?
    bool aggregate_final =
        expressions.need_aggregate &&
        options.to_stage > QueryProcessingStage::WithMergeableState &&
        !query.group_by_with_totals && !query.group_by_with_rollup && !query.group_by_with_cube;

    bool use_grouping_set_key = expressions.use_grouping_set_key;

    if (query.group_by_with_grouping_sets && query.group_by_with_totals)
        throw Exception(ErrorCodes::NOT_IMPLEMENTED, "WITH TOTALS and GROUPING SETS are not supported together");

    if (query.group_by_with_grouping_sets && (query.group_by_with_rollup || query.group_by_with_cube))
        throw Exception(ErrorCodes::NOT_IMPLEMENTED, "GROUPING SETS are not supported together with ROLLUP and CUBE");

    if (expressions.hasHaving() && query.group_by_with_totals && (query.group_by_with_rollup || query.group_by_with_cube))
        throw Exception(ErrorCodes::NOT_IMPLEMENTED, "WITH TOTALS and WITH ROLLUP or CUBE are not supported together in presence of HAVING");

    if (query.qualify())
        throw Exception(ErrorCodes::NOT_IMPLEMENTED, "QUALIFY clause is not supported in the old analyzer");

    if (options.only_analyze)
    {
        auto read_nothing = std::make_unique<ReadNothingStep>(source_header);
        query_plan.addStep(std::move(read_nothing));

        if (expressions.filter_info)
        {
            auto row_level_security_step = std::make_unique<FilterStep>(
                query_plan.getCurrentDataStream(),
                expressions.filter_info->actions,
                expressions.filter_info->column_name,
                expressions.filter_info->do_remove_column);

            row_level_security_step->setStepDescription("Row-level security filter");
            query_plan.addStep(std::move(row_level_security_step));
        }

        if (expressions.prewhere_info)
        {
            if (expressions.prewhere_info->row_level_filter)
            {
                auto row_level_filter_step = std::make_unique<FilterStep>(
                    query_plan.getCurrentDataStream(),
                    expressions.prewhere_info->row_level_filter,
                    expressions.prewhere_info->row_level_column_name,
                    true);

                row_level_filter_step->setStepDescription("Row-level security filter (PREWHERE)");
                query_plan.addStep(std::move(row_level_filter_step));
            }

            auto prewhere_step = std::make_unique<FilterStep>(
                query_plan.getCurrentDataStream(),
                expressions.prewhere_info->prewhere_actions,
                expressions.prewhere_info->prewhere_column_name,
                expressions.prewhere_info->remove_prewhere_column);

            prewhere_step->setStepDescription("PREWHERE");
            query_plan.addStep(std::move(prewhere_step));
        }
    }
    else
    {
        if (prepared_pipe)
        {
            auto prepared_source_step = std::make_unique<ReadFromPreparedSource>(std::move(*prepared_pipe));
            query_plan.addStep(std::move(prepared_source_step));
            query_plan.addInterpreterContext(context);
        }

        if (from_stage == QueryProcessingStage::WithMergeableState &&
            options.to_stage == QueryProcessingStage::WithMergeableState)
            intermediate_stage = true;

        /// Support optimize_distributed_group_by_sharding_key
        /// Is running on the initiating server during distributed processing?
        if (from_stage >= QueryProcessingStage::WithMergeableStateAfterAggregation)
            from_aggregation_stage = true;
        /// Is running on remote servers during distributed processing?
        if (options.to_stage >= QueryProcessingStage::WithMergeableStateAfterAggregation)
            to_aggregation_stage = true;

        /// Read the data from Storage. from_stage - to what stage the request was completed in Storage.
        executeFetchColumns(from_stage, query_plan);

        LOG_TRACE(log, "{} -> {}", QueryProcessingStage::toString(from_stage), QueryProcessingStage::toString(options.to_stage));
    }

    InputOrderInfoPtr input_order_info_for_order;
    if (!expressions.need_aggregate)
        input_order_info_for_order = query_info.input_order_info;

    if (options.to_stage > QueryProcessingStage::FetchColumns)
    {
        auto preliminary_sort = [&]()
        {
            /** For distributed query processing,
              *  if no GROUP, HAVING set,
              *  but there is an ORDER or LIMIT,
              *  then we will perform the preliminary sorting and LIMIT on the remote server.
              */
            if (!expressions.second_stage
                && !expressions.need_aggregate
                && !expressions.hasHaving()
                && !expressions.has_window)
            {
                if (expressions.has_order_by)
                    executeOrder(query_plan, input_order_info_for_order);

                /// pre_distinct = false, because if we have limit and distinct,
                /// we need to merge streams to one and calculate overall distinct.
                /// Otherwise we can take several equal values from different streams
                /// according to limit and skip some distinct values.
                if (query.limitLength())
                    executeDistinct(query_plan, false, expressions.selected_columns, false);

                /// In case of query executed on remote shards (up to
                /// WithMergeableState*) LIMIT BY cannot be applied, since it
                /// will be applied on the initiator as well, and the header
                /// may not match in some obscure cases.
                if (options.to_stage == QueryProcessingStage::FetchColumns && expressions.hasLimitBy())
                {
                    executeExpression(query_plan, expressions.before_limit_by, "Before LIMIT BY");
                    executeLimitBy(query_plan);
                }

                if (query.limitLength() && !query.limitBy())
                    executePreLimit(query_plan, true);
            }
        };

        if (intermediate_stage)
        {
            if (expressions.first_stage || expressions.second_stage)
                throw Exception(ErrorCodes::LOGICAL_ERROR, "Query with intermediate stage cannot have any other stages");

            preliminary_sort();
            if (expressions.need_aggregate)
                executeMergeAggregated(query_plan, aggregate_overflow_row, aggregate_final, use_grouping_set_key);
        }

        if (from_aggregation_stage)
        {
            if (intermediate_stage || expressions.first_stage || expressions.second_stage)
                throw Exception(ErrorCodes::LOGICAL_ERROR, "Query with after aggregation stage cannot have any other stages");
        }

        if (expressions.first_stage)
        {
            // If there is a storage that supports prewhere, this will always be nullptr
            // Thus, we don't actually need to check if projection is active.
            if (expressions.filter_info)
            {
                auto row_level_security_step = std::make_unique<FilterStep>(
                    query_plan.getCurrentDataStream(),
                    expressions.filter_info->actions,
                    expressions.filter_info->column_name,
                    expressions.filter_info->do_remove_column);

                row_level_security_step->setStepDescription("Row-level security filter");
                query_plan.addStep(std::move(row_level_security_step));
            }

            const auto add_filter_step = [&](const auto & new_filter_info, const std::string & description)
            {
                auto filter_step = std::make_unique<FilterStep>(
                    query_plan.getCurrentDataStream(),
                    new_filter_info->actions,
                    new_filter_info->column_name,
                    new_filter_info->do_remove_column);

                filter_step->setStepDescription(description);
                query_plan.addStep(std::move(filter_step));
            };

            if (additional_filter_info)
                add_filter_step(additional_filter_info, "Additional filter");

            if (parallel_replicas_custom_filter_info)
                add_filter_step(parallel_replicas_custom_filter_info, "Parallel replica custom key filter");

            if (expressions.before_array_join)
            {
                QueryPlanStepPtr before_array_join_step
                    = std::make_unique<ExpressionStep>(query_plan.getCurrentDataStream(), expressions.before_array_join);
                before_array_join_step->setStepDescription("Before ARRAY JOIN");
                query_plan.addStep(std::move(before_array_join_step));
            }

            if (expressions.array_join)
            {
                QueryPlanStepPtr array_join_step
                    = std::make_unique<ArrayJoinStep>(query_plan.getCurrentDataStream(), expressions.array_join);

                array_join_step->setStepDescription("ARRAY JOIN");
                query_plan.addStep(std::move(array_join_step));
            }

            if (expressions.before_join)
            {
                QueryPlanStepPtr before_join_step = std::make_unique<ExpressionStep>(
                    query_plan.getCurrentDataStream(),
                    expressions.before_join);
                before_join_step->setStepDescription("Before JOIN");
                query_plan.addStep(std::move(before_join_step));
            }

            /// Optional step to convert key columns to common supertype.
            if (expressions.converting_join_columns)
            {
                QueryPlanStepPtr convert_join_step = std::make_unique<ExpressionStep>(
                    query_plan.getCurrentDataStream(),
                    expressions.converting_join_columns);
                convert_join_step->setStepDescription("Convert JOIN columns");
                query_plan.addStep(std::move(convert_join_step));
            }

            if (expressions.hasJoin())
            {
                if (expressions.join->isFilled())
                {
                    QueryPlanStepPtr filled_join_step = std::make_unique<FilledJoinStep>(
                        query_plan.getCurrentDataStream(),
                        expressions.join,
                        settings.max_block_size);

                    filled_join_step->setStepDescription("JOIN");
                    query_plan.addStep(std::move(filled_join_step));
                }
                else
                {
                    auto joined_plan = query_analyzer->getJoinedPlan();

                    if (!joined_plan)
                        throw Exception(ErrorCodes::LOGICAL_ERROR, "There is no joined plan for query");

                    auto add_sorting = [&settings, this] (QueryPlan & plan, const Names & key_names, JoinTableSide join_pos)
                    {
                        SortDescription order_descr;
                        order_descr.reserve(key_names.size());
                        for (const auto & key_name : key_names)
                            order_descr.emplace_back(key_name);

                        SortingStep::Settings sort_settings(*context);

                        auto sorting_step = std::make_unique<SortingStep>(
                            plan.getCurrentDataStream(),
                            std::move(order_descr),
                            0 /* LIMIT */, sort_settings,
                            settings.optimize_sorting_by_input_stream_properties);
                        sorting_step->setStepDescription(fmt::format("Sort {} before JOIN", join_pos));
                        plan.addStep(std::move(sorting_step));
                    };

                    auto crosswise_connection = CreateSetAndFilterOnTheFlyStep::createCrossConnection();
                    auto add_create_set = [&settings, crosswise_connection](QueryPlan & plan, const Names & key_names, JoinTableSide join_pos)
                    {
                        auto creating_set_step = std::make_unique<CreateSetAndFilterOnTheFlyStep>(
                            plan.getCurrentDataStream(), key_names, settings.max_rows_in_set_to_optimize_join, crosswise_connection, join_pos);
                        creating_set_step->setStepDescription(fmt::format("Create set and filter {} joined stream", join_pos));

                        auto * step_raw_ptr = creating_set_step.get();
                        plan.addStep(std::move(creating_set_step));
                        return step_raw_ptr;
                    };

                    if (expressions.join->pipelineType() == JoinPipelineType::YShaped && expressions.join->getTableJoin().kind() != JoinKind::Paste)
                    {
                        const auto & table_join = expressions.join->getTableJoin();
                        const auto & join_clause = table_join.getOnlyClause();

                        auto join_kind = table_join.kind();
                        bool kind_allows_filtering = isInner(join_kind) || isLeft(join_kind) || isRight(join_kind);

                        auto has_non_const = [](const Block & block, const auto & keys)
                        {
                            for (const auto & key : keys)
                            {
                                const auto & column = block.getByName(key).column;
                                if (column && !isColumnConst(*column))
                                    return true;
                            }
                            return false;
                        };
                        /// This optimization relies on the sorting that should buffer the whole stream before emitting any rows.
                        /// It doesn't hold such a guarantee for streams with const keys.
                        /// Note: it's also doesn't work with the read-in-order optimization.
                        /// No checks here because read in order is not applied if we have `CreateSetAndFilterOnTheFlyStep` in the pipeline between the reading and sorting steps.
                        bool has_non_const_keys = has_non_const(query_plan.getCurrentDataStream().header, join_clause.key_names_left)
                            && has_non_const(joined_plan->getCurrentDataStream().header, join_clause.key_names_right);

                        if (settings.max_rows_in_set_to_optimize_join > 0 && kind_allows_filtering && has_non_const_keys)
                        {
                            auto * left_set = add_create_set(query_plan, join_clause.key_names_left, JoinTableSide::Left);
                            auto * right_set = add_create_set(*joined_plan, join_clause.key_names_right, JoinTableSide::Right);

                            if (isInnerOrLeft(join_kind))
                                right_set->setFiltering(left_set->getSet());

                            if (isInnerOrRight(join_kind))
                                left_set->setFiltering(right_set->getSet());
                        }

                        add_sorting(query_plan, join_clause.key_names_left, JoinTableSide::Left);
                        add_sorting(*joined_plan, join_clause.key_names_right, JoinTableSide::Right);
                    }

                    QueryPlanStepPtr join_step = std::make_unique<JoinStep>(
                        query_plan.getCurrentDataStream(),
                        joined_plan->getCurrentDataStream(),
                        expressions.join,
                        settings.max_block_size,
                        max_streams,
                        analysis_result.optimize_read_in_order);

                    join_step->setStepDescription(fmt::format("JOIN {}", expressions.join->pipelineType()));
                    std::vector<QueryPlanPtr> plans;
                    plans.emplace_back(std::make_unique<QueryPlan>(std::move(query_plan)));
                    plans.emplace_back(std::move(joined_plan));

                    query_plan = QueryPlan();
                    query_plan.unitePlans(std::move(join_step), {std::move(plans)});
                }
            }

            if (expressions.hasWhere())
                executeWhere(query_plan, expressions.before_where, expressions.remove_where_filter);

            if (expressions.need_aggregate)
                executeAggregation(
                    query_plan, expressions.before_aggregation, aggregate_overflow_row, aggregate_final, query_info.input_order_info);

            // Now we must execute:
            // 1) expressions before window functions,
            // 2) window functions,
            // 3) expressions after window functions,
            // 4) preliminary distinct.
            // This code decides which part we execute on shard (first_stage)
            // and which part on initiator (second_stage). See also the counterpart
            // code for "second_stage" that has to execute the rest.
            if (expressions.need_aggregate)
            {
                // We have aggregation, so we can't execute any later-stage
                // expressions on shards, neither "before window functions" nor
                // "before ORDER BY".
            }
            else
            {
                // We don't have aggregation.
                // Window functions must be executed on initiator (second_stage).
                // ORDER BY and DISTINCT might depend on them, so if we have
                // window functions, we can't execute ORDER BY and DISTINCT
                // now, on shard (first_stage).
                if (query_analyzer->hasWindow())
                {
                    executeExpression(query_plan, expressions.before_window, "Before window functions");
                }
                else
                {
                    // We don't have window functions, so we can execute the
                    // expressions before ORDER BY and the preliminary DISTINCT
                    // now, on shards (first_stage).
                    assert(!expressions.before_window);
                    executeExpression(query_plan, expressions.before_order_by, "Before ORDER BY");
                    executeDistinct(query_plan, true, expressions.selected_columns, true);
                }
            }

            preliminary_sort();
        }

        if (expressions.second_stage || from_aggregation_stage)
        {
            if (from_aggregation_stage)
            {
                /// No need to aggregate anything, since this was done on remote shards.
            }
            else if (expressions.need_aggregate)
            {
                /// If you need to combine aggregated results from multiple servers
                if (!expressions.first_stage)
                    executeMergeAggregated(query_plan, aggregate_overflow_row, aggregate_final, use_grouping_set_key);

                if (!aggregate_final)
                {
                    if (query.group_by_with_totals)
                    {
                        bool final = !query.group_by_with_rollup && !query.group_by_with_cube;
                        executeTotalsAndHaving(
                            query_plan, expressions.hasHaving(), expressions.before_having, expressions.remove_having_filter, aggregate_overflow_row, final);
                    }

                    if (query.group_by_with_rollup)
                        executeRollupOrCube(query_plan, Modificator::ROLLUP);
                    else if (query.group_by_with_cube)
                        executeRollupOrCube(query_plan, Modificator::CUBE);

                    if ((query.group_by_with_rollup || query.group_by_with_cube || query.group_by_with_grouping_sets) && expressions.hasHaving())
                        executeHaving(query_plan, expressions.before_having, expressions.remove_having_filter);
                }
                else if (expressions.hasHaving())
                    executeHaving(query_plan, expressions.before_having, expressions.remove_having_filter);
            }
            else if (query.group_by_with_totals || query.group_by_with_rollup || query.group_by_with_cube || query.group_by_with_grouping_sets)
                throw Exception(ErrorCodes::NOT_IMPLEMENTED, "WITH TOTALS, ROLLUP, CUBE or GROUPING SETS are not supported without aggregation");

            // Now we must execute:
            // 1) expressions before window functions,
            // 2) window functions,
            // 3) expressions after window functions,
            // 4) preliminary distinct.
            // Some of these were already executed at the shards (first_stage),
            // see the counterpart code and comments there.
            if (from_aggregation_stage)
            {
                if (query_analyzer->hasWindow())
                    throw Exception(ErrorCodes::NOT_IMPLEMENTED, "Window functions does not support processing from WithMergeableStateAfterAggregation");
            }
            else if (expressions.need_aggregate)
            {
                executeExpression(query_plan, expressions.before_window,
                    "Before window functions");
                executeWindow(query_plan);
                executeExpression(query_plan, expressions.before_order_by, "Before ORDER BY");
                executeDistinct(query_plan, true, expressions.selected_columns, true);
            }
            else
            {
                if (query_analyzer->hasWindow())
                {
                    executeWindow(query_plan);
                    executeExpression(query_plan, expressions.before_order_by, "Before ORDER BY");
                    executeDistinct(query_plan, true, expressions.selected_columns, true);
                }
                else
                {
                    // Neither aggregation nor windows, all expressions before
                    // ORDER BY executed on shards.
                }
            }

            if (expressions.has_order_by)
            {
                /** If there is an ORDER BY for distributed query processing,
                  *  but there is no aggregation, then on the remote servers ORDER BY was made
                  *  - therefore, we merge the sorted streams from remote servers.
                  *
                  * Also in case of remote servers was process the query up to WithMergeableStateAfterAggregationAndLimit
                  * (distributed_group_by_no_merge=2 or optimize_distributed_group_by_sharding_key=1 takes place),
                  * then merge the sorted streams is enough, since remote servers already did full ORDER BY.
                  */

                if (from_aggregation_stage)
                    executeMergeSorted(query_plan, "after aggregation stage for ORDER BY");
                else if (!expressions.first_stage
                    && !expressions.need_aggregate
                    && !expressions.has_window
                    && !(query.group_by_with_totals && !aggregate_final))
                    executeMergeSorted(query_plan, "for ORDER BY, without aggregation");
                else    /// Otherwise, just sort.
                    executeOrder(query_plan, input_order_info_for_order);
            }

            /** Optimization - if there are several sources and there is LIMIT, then first apply the preliminary LIMIT,
              * limiting the number of rows in each up to `offset + limit`.
              */
            bool has_withfill = false;
            if (query.orderBy())
            {
                SortDescription order_descr = getSortDescription(query, context);
                for (auto & desc : order_descr)
                    if (desc.with_fill)
                    {
                        has_withfill = true;
                        break;
                    }
            }

            bool apply_limit = options.to_stage != QueryProcessingStage::WithMergeableStateAfterAggregation;
            bool apply_prelimit = apply_limit &&
                                  query.limitLength() && !query.limit_with_ties &&
                                  !hasWithTotalsInAnySubqueryInFromClause(query) &&
                                  !query.arrayJoinExpressionList().first &&
                                  !query.distinct &&
                                  !expressions.hasLimitBy() &&
                                  !settings.extremes &&
                                  !has_withfill;
            bool apply_offset = options.to_stage != QueryProcessingStage::WithMergeableStateAfterAggregationAndLimit;
            if (apply_prelimit)
            {
                executePreLimit(query_plan, /* do_not_skip_offset= */!apply_offset);
            }

            /** If there was more than one stream,
              * then DISTINCT needs to be performed once again after merging all streams.
              */
            if (!from_aggregation_stage && query.distinct)
                executeDistinct(query_plan, false, expressions.selected_columns, false);

            if (!from_aggregation_stage && expressions.hasLimitBy())
            {
                executeExpression(query_plan, expressions.before_limit_by, "Before LIMIT BY");
                executeLimitBy(query_plan);
            }

            executeWithFill(query_plan);

            /// If we have 'WITH TIES', we need execute limit before projection,
            /// because in that case columns from 'ORDER BY' are used.
            if (query.limit_with_ties && apply_offset)
            {
                executeLimit(query_plan);
            }

            /// Projection not be done on the shards, since then initiator will not find column in blocks.
            /// (significant only for WithMergeableStateAfterAggregation/WithMergeableStateAfterAggregationAndLimit).
            if (!to_aggregation_stage)
            {
                /// We must do projection after DISTINCT because projection may remove some columns.
                executeProjection(query_plan, expressions.final_projection);
            }

            /// Extremes are calculated before LIMIT, but after LIMIT BY. This is Ok.
            executeExtremes(query_plan);

            bool limit_applied = apply_prelimit || (query.limit_with_ties && apply_offset);
            /// Limit is no longer needed if there is prelimit.
            ///
            /// NOTE: that LIMIT cannot be applied if OFFSET should not be applied,
            /// since LIMIT will apply OFFSET too.
            /// This is the case for various optimizations for distributed queries,
            /// and when LIMIT cannot be applied it will be applied on the initiator anyway.
            if (apply_limit && !limit_applied && apply_offset)
                executeLimit(query_plan);

            if (apply_offset)
                executeOffset(query_plan);
        }
    }

    executeSubqueriesInSetsAndJoins(query_plan);
}

static void executeMergeAggregatedImpl(
    QueryPlan & query_plan,
    bool overflow_row,
    bool final,
    bool is_remote_storage,
    bool has_grouping_sets,
    const Settings & settings,
    const NamesAndTypesList & aggregation_keys,
    const NamesAndTypesLists & aggregation_keys_list,
    const AggregateDescriptions & aggregates,
    bool should_produce_results_in_order_of_bucket_number,
    SortDescription group_by_sort_description)
{
    auto keys = aggregation_keys.getNames();

    /** There are two modes of distributed aggregation.
      *
      * 1. In different threads read from the remote servers blocks.
      * Save all the blocks in the RAM. Merge blocks.
      * If the aggregation is two-level - parallelize to the number of buckets.
      *
      * 2. In one thread, read blocks from different servers in order.
      * RAM stores only one block from each server.
      * If the aggregation is a two-level aggregation, we consistently merge the blocks of each next level.
      *
      * The second option consumes less memory (up to 256 times less)
      *  in the case of two-level aggregation, which is used for large results after GROUP BY,
      *  but it can work more slowly.
      */

    Aggregator::Params params(keys, aggregates, overflow_row, settings.max_threads, settings.max_block_size, settings.min_hit_rate_to_use_consecutive_keys_optimization);
    auto grouping_sets_params = getAggregatorGroupingSetsParams(aggregation_keys_list, keys);

    auto merging_aggregated = std::make_unique<MergingAggregatedStep>(
        query_plan.getCurrentDataStream(),
        params,
        grouping_sets_params,
        final,
        /// Grouping sets don't work with distributed_aggregation_memory_efficient enabled (#43989)
        settings.distributed_aggregation_memory_efficient && is_remote_storage && !has_grouping_sets,
        settings.max_threads,
        settings.aggregation_memory_efficient_merge_threads,
        should_produce_results_in_order_of_bucket_number,
        settings.max_block_size,
        settings.aggregation_in_order_max_block_bytes,
        std::move(group_by_sort_description),
        settings.enable_memory_bound_merging_of_aggregation_results);

    query_plan.addStep(std::move(merging_aggregated));
}

void InterpreterSelectQuery::addEmptySourceToQueryPlan(QueryPlan & query_plan, const Block & source_header, const SelectQueryInfo & query_info)
{
    Pipe pipe(std::make_shared<NullSource>(source_header));

    if (query_info.prewhere_info)
    {
        auto & prewhere_info = *query_info.prewhere_info;

        if (prewhere_info.row_level_filter)
        {
            pipe.addSimpleTransform([&](const Block & header)
            {
                return std::make_shared<FilterTransform>(header,
                    std::make_shared<ExpressionActions>(prewhere_info.row_level_filter),
                    prewhere_info.row_level_column_name, true);
            });
        }

        pipe.addSimpleTransform([&](const Block & header)
        {
            return std::make_shared<FilterTransform>(
                header, std::make_shared<ExpressionActions>(prewhere_info.prewhere_actions),
                prewhere_info.prewhere_column_name, prewhere_info.remove_prewhere_column);
        });
    }

    auto read_from_pipe = std::make_unique<ReadFromPreparedSource>(std::move(pipe));
    read_from_pipe->setStepDescription("Read from NullSource");
    query_plan.addStep(std::move(read_from_pipe));
}

RowPolicyFilterPtr InterpreterSelectQuery::getRowPolicyFilter() const
{
    return row_policy_filter;
}

void InterpreterSelectQuery::extendQueryLogElemImpl(QueryLogElement & elem, const ASTPtr & /*ast*/, ContextPtr /*context_*/) const
{
    for (const auto & row_policy : row_policy_filter->policies)
    {
        auto name = row_policy->getFullName().toString();
        elem.used_row_policies.emplace(std::move(name));
    }
}

bool InterpreterSelectQuery::shouldMoveToPrewhere() const
{
    const Settings & settings = context->getSettingsRef();
    const ASTSelectQuery & query = query_ptr->as<const ASTSelectQuery &>();
    return settings.optimize_move_to_prewhere && (!query.final() || settings.optimize_move_to_prewhere_if_final);
}

/// Note that this is const and accepts the analysis ref to be able to use it to do analysis for parallel replicas
/// without affecting the final analysis multiple times
void InterpreterSelectQuery::applyFiltersToPrewhereInAnalysis(ExpressionAnalysisResult & analysis) const
{
    if (!analysis.filter_info)
        return;

    if (!analysis.prewhere_info)
    {
        const bool does_storage_support_prewhere = !input_pipe && storage && storage->supportsPrewhere();
        if (does_storage_support_prewhere && shouldMoveToPrewhere())
        {
            /// Execute row level filter in prewhere as a part of "move to prewhere" optimization.
            analysis.prewhere_info = std::make_shared<PrewhereInfo>(analysis.filter_info->actions, analysis.filter_info->column_name);
            analysis.prewhere_info->prewhere_actions->projectInput(false);
            analysis.prewhere_info->remove_prewhere_column = analysis.filter_info->do_remove_column;
            analysis.prewhere_info->need_filter = true;
            analysis.filter_info = nullptr;
        }
    }
    else
    {
        /// Add row level security actions to prewhere.
        analysis.prewhere_info->row_level_filter = analysis.filter_info->actions;
        analysis.prewhere_info->row_level_column_name = analysis.filter_info->column_name;
        analysis.prewhere_info->row_level_filter->projectInput(false);
        analysis.filter_info = nullptr;
    }
}


void InterpreterSelectQuery::addPrewhereAliasActions()
{
    applyFiltersToPrewhereInAnalysis(analysis_result);
    auto & prewhere_info = analysis_result.prewhere_info;
    auto & columns_to_remove_after_prewhere = analysis_result.columns_to_remove_after_prewhere;

    /// Detect, if ALIAS columns are required for query execution
    auto alias_columns_required = false;
    const ColumnsDescription & storage_columns = metadata_snapshot->getColumns();
    for (const auto & column_name : required_columns)
    {
        auto column_default = storage_columns.getDefault(column_name);
        if (column_default && column_default->kind == ColumnDefaultKind::Alias)
        {
            alias_columns_required = true;
            break;
        }
    }

    /// Set of all (including ALIAS) required columns for PREWHERE
    auto get_prewhere_columns = [&]()
    {
        NameSet columns;

        if (prewhere_info)
        {
            /// Get some columns directly from PREWHERE expression actions
            auto prewhere_required_columns = prewhere_info->prewhere_actions->getRequiredColumns().getNames();
            columns.insert(prewhere_required_columns.begin(), prewhere_required_columns.end());

            if (prewhere_info->row_level_filter)
            {
                auto row_level_required_columns = prewhere_info->row_level_filter->getRequiredColumns().getNames();
                columns.insert(row_level_required_columns.begin(), row_level_required_columns.end());
            }
        }

        return columns;
    };

    /// There are multiple sources of required columns:
    ///  - raw required columns,
    ///  - columns deduced from ALIAS columns,
    ///  - raw required columns from PREWHERE,
    ///  - columns deduced from ALIAS columns from PREWHERE.
    /// PREWHERE is a special case, since we need to resolve it and pass directly to `IStorage::read()`
    /// before any other executions.
    if (alias_columns_required)
    {
        NameSet required_columns_from_prewhere = get_prewhere_columns();
        NameSet required_aliases_from_prewhere; /// Set of ALIAS required columns for PREWHERE

        /// Expression, that contains all raw required columns
        ASTPtr required_columns_all_expr = std::make_shared<ASTExpressionList>();

        /// Expression, that contains raw required columns for PREWHERE
        ASTPtr required_columns_from_prewhere_expr = std::make_shared<ASTExpressionList>();

        /// Sort out already known required columns between expressions,
        /// also populate `required_aliases_from_prewhere`.
        for (const auto & column : required_columns)
        {
            ASTPtr column_expr;
            const auto column_default = storage_columns.getDefault(column);
            bool is_alias = column_default && column_default->kind == ColumnDefaultKind::Alias;
            if (is_alias)
            {
                auto column_decl = storage_columns.get(column);
                column_expr = column_default->expression->clone();
                // recursive visit for alias to alias
                replaceAliasColumnsInQuery(
                    column_expr, metadata_snapshot->getColumns(), syntax_analyzer_result->array_join_result_to_source, context);

                column_expr = addTypeConversionToAST(
                    std::move(column_expr), column_decl.type->getName(), metadata_snapshot->getColumns().getAll(), context);
                column_expr = setAlias(column_expr, column);
            }
            else
                column_expr = std::make_shared<ASTIdentifier>(column);

            if (required_columns_from_prewhere.contains(column))
            {
                required_columns_from_prewhere_expr->children.emplace_back(std::move(column_expr));

                if (is_alias)
                    required_aliases_from_prewhere.insert(column);
            }
            else
                required_columns_all_expr->children.emplace_back(std::move(column_expr));
        }

        /// Columns, which we will get after prewhere and filter executions.
        NamesAndTypesList required_columns_after_prewhere;
        NameSet required_columns_after_prewhere_set;

        /// Collect required columns from prewhere expression actions.
        if (prewhere_info)
        {
            NameSet columns_to_remove(columns_to_remove_after_prewhere.begin(), columns_to_remove_after_prewhere.end());
            Block prewhere_actions_result = prewhere_info->prewhere_actions->getResultColumns();

            /// Populate required columns with the columns, added by PREWHERE actions and not removed afterwards.
            /// XXX: looks hacky that we already know which columns after PREWHERE we won't need for sure.
            for (const auto & column : prewhere_actions_result)
            {
                if (prewhere_info->remove_prewhere_column && column.name == prewhere_info->prewhere_column_name)
                    continue;

                if (columns_to_remove.contains(column.name))
                    continue;

                required_columns_all_expr->children.emplace_back(std::make_shared<ASTIdentifier>(column.name));
                required_columns_after_prewhere.emplace_back(column.name, column.type);
            }

            required_columns_after_prewhere_set
                = collections::map<NameSet>(required_columns_after_prewhere, [](const auto & it) { return it.name; });
        }

        auto syntax_result
            = TreeRewriter(context).analyze(required_columns_all_expr, required_columns_after_prewhere, storage, storage_snapshot, options.is_create_parameterized_view);
        alias_actions = ExpressionAnalyzer(required_columns_all_expr, syntax_result, context).getActionsDAG(true);

        /// The set of required columns could be added as a result of adding an action to calculate ALIAS.
        required_columns = alias_actions->getRequiredColumns().getNames();

        /// Do not remove prewhere filter if it is a column which is used as alias.
        if (prewhere_info && prewhere_info->remove_prewhere_column)
            if (required_columns.end() != std::find(required_columns.begin(), required_columns.end(), prewhere_info->prewhere_column_name))
                prewhere_info->remove_prewhere_column = false;

        /// Remove columns which will be added by prewhere.
        std::erase_if(required_columns, [&](const String & name) { return required_columns_after_prewhere_set.contains(name); });

        if (prewhere_info)
        {
            /// Don't remove columns which are needed to be aliased.
            for (const auto & name : required_columns)
                prewhere_info->prewhere_actions->tryRestoreColumn(name);

            /// Add physical columns required by prewhere actions.
            for (const auto & column : required_columns_from_prewhere)
                if (!required_aliases_from_prewhere.contains(column))
                    if (required_columns.end() == std::find(required_columns.begin(), required_columns.end(), column))
                        required_columns.push_back(column);
        }
    }

    const auto & supported_prewhere_columns = storage->supportedPrewhereColumns();
    if (supported_prewhere_columns.has_value())
    {
        NameSet required_columns_from_prewhere = get_prewhere_columns();

        for (const auto & column_name : required_columns_from_prewhere)
        {
            if (!supported_prewhere_columns->contains(column_name))
                throw Exception(ErrorCodes::ILLEGAL_PREWHERE, "Storage {} doesn't support PREWHERE for {}", storage->getName(), column_name);
        }
    }
}

/// Based on the query analysis, check if using a trivial count (storage or partition metadata) is possible
std::optional<UInt64> InterpreterSelectQuery::getTrivialCount(UInt64 max_parallel_replicas)
{
    const Settings & settings = context->getSettingsRef();
    bool optimize_trivial_count =
        syntax_analyzer_result->optimize_trivial_count
        && (max_parallel_replicas <= 1)
        && !settings.allow_experimental_query_deduplication
        && !settings.empty_result_for_aggregation_by_empty_set
        && storage
        && storage->supportsTrivialCountOptimization(storage_snapshot, getContext())
        && query_info.filter_asts.empty()
        && query_analyzer->hasAggregation()
        && (query_analyzer->aggregates().size() == 1)
        && typeid_cast<const AggregateFunctionCount *>(query_analyzer->aggregates()[0].function.get());

    if (!optimize_trivial_count)
        return {};

    auto & query = getSelectQuery();
    if (!query.prewhere() && !query.where() && !context->getCurrentTransaction())
    {
        /// Some storages can optimize trivial count in read() method instead of totalRows() because it still can
        /// require reading some data (but much faster than reading columns).
        /// Set a special flag in query info so the storage will see it and optimize count in read() method.
        query_info.optimize_trivial_count = optimize_trivial_count;
        return storage->totalRows(settings);
    }
    else
    {
        // It's possible to optimize count() given only partition predicates
        ActionsDAG::NodeRawConstPtrs filter_nodes;
        if (analysis_result.hasPrewhere())
        {
            auto & prewhere_info = analysis_result.prewhere_info;
            filter_nodes.push_back(&prewhere_info->prewhere_actions->findInOutputs(prewhere_info->prewhere_column_name));

            if (prewhere_info->row_level_filter)
                filter_nodes.push_back(&prewhere_info->row_level_filter->findInOutputs(prewhere_info->row_level_column_name));
        }
        if (analysis_result.hasWhere())
        {
            filter_nodes.push_back(&analysis_result.before_where->findInOutputs(analysis_result.where_column_name));
        }

        auto filter_actions_dag = ActionsDAG::buildFilterActionsDAG(filter_nodes);
        if (!filter_actions_dag)
            return {};

        return storage->totalRowsByPartitionPredicate(filter_actions_dag, context);
    }
}

/** Optimization - if not specified DISTINCT, WHERE, GROUP, HAVING, ORDER, JOIN, LIMIT BY, WITH TIES
 *  but LIMIT is specified, and limit + offset < max_block_size,
 *  then as the block size we will use limit + offset (not to read more from the table than requested),
 *  and also set the number of threads to 1.
 */
UInt64 InterpreterSelectQuery::maxBlockSizeByLimit() const
{
    const auto & query = query_ptr->as<const ASTSelectQuery &>();

    auto [limit_length, limit_offset] = getLimitLengthAndOffset(query, context);

    if (!query.distinct
       && !query.limit_with_ties
       && !query.prewhere()
       && !query.where()
       && query_info.filter_asts.empty()
       && !query.groupBy()
       && !query.having()
       && !query.orderBy()
       && !query.limitBy()
       && !query.join()
       && !query_analyzer->hasAggregation()
       && !query_analyzer->hasWindow()
       && query.limitLength()
       && limit_length <= std::numeric_limits<UInt64>::max() - limit_offset)
        return limit_length + limit_offset;

    return 0;
}

void InterpreterSelectQuery::executeFetchColumns(QueryProcessingStage::Enum processing_stage, QueryPlan & query_plan)
{
    auto & query = getSelectQuery();
    const Settings & settings = context->getSettingsRef();
    std::optional<UInt64> num_rows;

    /// Optimization for trivial query like SELECT count() FROM table.
    if (processing_stage == QueryProcessingStage::FetchColumns && (num_rows = getTrivialCount(settings.max_parallel_replicas)))
    {
        const auto & desc = query_analyzer->aggregates()[0];
        const auto & func = desc.function;
        const AggregateFunctionCount & agg_count = static_cast<const AggregateFunctionCount &>(*func);

        /// We will process it up to "WithMergeableState".
        std::vector<char> state(agg_count.sizeOfData());
        AggregateDataPtr place = state.data();

        agg_count.create(place);
        SCOPE_EXIT_MEMORY_SAFE(agg_count.destroy(place));

        AggregateFunctionCount::set(place, *num_rows);

        auto column = ColumnAggregateFunction::create(func);
        column->insertFrom(place);

        Block header = analysis_result.before_aggregation->getResultColumns();
        size_t arguments_size = desc.argument_names.size();
        DataTypes argument_types(arguments_size);
        for (size_t j = 0; j < arguments_size; ++j)
            argument_types[j] = header.getByName(desc.argument_names[j]).type;

        Block block_with_count{
            {std::move(column), std::make_shared<DataTypeAggregateFunction>(func, argument_types, desc.parameters), desc.column_name}};

        auto source = std::make_shared<SourceFromSingleChunk>(block_with_count);
        auto prepared_count = std::make_unique<ReadFromPreparedSource>(Pipe(std::move(source)));
        prepared_count->setStepDescription("Optimized trivial count");
        query_plan.addStep(std::move(prepared_count));
        from_stage = QueryProcessingStage::WithMergeableState;
        analysis_result.first_stage = false;
        return;
    }

    /// Limitation on the number of columns to read.
    /// It's not applied in 'only_analyze' mode, because the query could be analyzed without removal of unnecessary columns.
    if (!options.only_analyze && settings.max_columns_to_read && required_columns.size() > settings.max_columns_to_read)
        throw Exception(
            ErrorCodes::TOO_MANY_COLUMNS,
            "Limit for number of columns to read exceeded. Requested: {}, maximum: {}",
            required_columns.size(),
            settings.max_columns_to_read);

    /// General limit for the number of threads.
    size_t max_threads_execute_query = settings.max_threads;

    /**
     * To simultaneously query more remote servers when async_socket_for_remote is off
     * instead of max_threads, max_distributed_connections is used:
     * since threads there mostly spend time waiting for data from remote servers,
     * we can increase the degree of parallelism to avoid sequential querying of remote servers.
     *
     * DANGER: that can lead to insane number of threads working if there are a lot of stream and prefer_localhost_replica is used.
     *
     * That is not needed when async_socket_for_remote is on, because in that case
     * threads are not blocked waiting for data from remote servers.
     *
     */
    bool is_sync_remote = false;
    if (storage && storage->isRemote() && !settings.async_socket_for_remote)
    {
        is_sync_remote = true;
        max_threads_execute_query = max_streams = settings.max_distributed_connections;
    }

    UInt64 max_block_size = settings.max_block_size;
    auto local_limits = getStorageLimits(*context, options);

    if (UInt64 max_block_limited = maxBlockSizeByLimit())
    {
        if (max_block_limited < max_block_size)
        {
            max_block_size = std::max<UInt64>(1, max_block_limited);
            max_threads_execute_query = max_streams = 1;
        }

        if (local_limits.local_limits.size_limits.max_rows != 0)
        {
            if (max_block_limited < local_limits.local_limits.size_limits.max_rows)
                query_info.limit = max_block_limited;
            else if (local_limits.local_limits.size_limits.max_rows < std::numeric_limits<UInt64>::max()) /// Ask to read just enough rows to make the max_rows limit effective (so it has a chance to be triggered).
                query_info.limit = 1 + local_limits.local_limits.size_limits.max_rows;
        }
        else
        {
            query_info.limit = max_block_limited;
        }
    }

    if (!max_block_size)
        throw Exception(ErrorCodes::PARAMETER_OUT_OF_BOUND, "Setting 'max_block_size' cannot be zero");

    storage_limits.emplace_back(local_limits);

    /// Initialize the initial data streams to which the query transforms are superimposed. Table or subquery or prepared input?
    if (query_plan.isInitialized())
    {
        /// Prepared input.
    }
    else if (interpreter_subquery)
    {
        /// Subquery.
        ASTPtr subquery = extractTableExpression(query, 0);
        if (!subquery)
            throw Exception(ErrorCodes::LOGICAL_ERROR, "Subquery expected");

        interpreter_subquery = std::make_unique<InterpreterSelectWithUnionQuery>(
            subquery, getSubqueryContext(context),
            options.copy().subquery().noModify(), required_columns);

        interpreter_subquery->addStorageLimits(storage_limits);

        if (query_analyzer->hasAggregation())
            interpreter_subquery->ignoreWithTotals();

        interpreter_subquery->buildQueryPlan(query_plan);
        query_plan.addInterpreterContext(context);
    }
    else if (storage)
    {
        /// Table.
        if (max_streams == 0)
            max_streams = 1;

        /// If necessary, we request more sources than the number of threads - to distribute the work evenly over the threads.
        if (max_streams > 1 && !is_sync_remote)
        {
            if (auto streams_with_ratio = max_streams * settings.max_streams_to_max_threads_ratio; canConvertTo<size_t>(streams_with_ratio))
                max_streams = static_cast<size_t>(streams_with_ratio);
            else
                throw Exception(ErrorCodes::PARAMETER_OUT_OF_BOUND,
                    "Exceeded limit for `max_streams` with `max_streams_to_max_threads_ratio`. "
                    "Make sure that `max_streams * max_streams_to_max_threads_ratio` is in some reasonable boundaries, current value: {}",
                    streams_with_ratio);
        }

        auto & prewhere_info = analysis_result.prewhere_info;

        if (prewhere_info)
            query_info.prewhere_info = prewhere_info;

        bool optimize_read_in_order = analysis_result.optimize_read_in_order;
        bool optimize_aggregation_in_order = analysis_result.optimize_aggregation_in_order && !query_analyzer->useGroupingSetKey();

        /// Create optimizer with prepared actions.
        /// Maybe we will need to calc input_order_info later, e.g. while reading from StorageMerge.
        if (optimize_read_in_order)
        {
            query_info.order_optimizer = std::make_shared<ReadInOrderOptimizer>(
                query,
                analysis_result.order_by_elements_actions,
                getSortDescription(query, context),
                query_info.syntax_analyzer_result);

            /// If we don't have filtration, we can pushdown limit to reading stage for optimizations.
            UInt64 limit = query.hasFiltration() ? 0 : getLimitForSorting(query, context);
            query_info.input_order_info = query_info.order_optimizer->getInputOrder(metadata_snapshot, context, limit);
        }
        else if (optimize_aggregation_in_order)
        {
            query_info.order_optimizer = std::make_shared<ReadInOrderOptimizer>(
                query,
                analysis_result.group_by_elements_actions,
                getSortDescriptionFromGroupBy(query),
                query_info.syntax_analyzer_result);

            query_info.input_order_info = query_info.order_optimizer->getInputOrder(metadata_snapshot, context, /*limit=*/ 0);
        }

        query_info.storage_limits = std::make_shared<StorageLimitsList>(storage_limits);
        query_info.settings_limit_offset_done = options.settings_limit_offset_done;
        /// Possible filters: row-security, additional filter, replica filter (before array join), where (after array join)
        query_info.has_filters_and_no_array_join_before_filter = row_policy_filter || additional_filter_info
            || parallel_replicas_custom_filter_info
            || (analysis_result.hasWhere() && !analysis_result.before_where->hasArrayJoin() && !analysis_result.array_join);
        storage->read(query_plan, required_columns, storage_snapshot, query_info, context, processing_stage, max_block_size, max_streams);

        if (context->hasQueryContext() && !options.is_internal)
        {
            auto local_storage_id = storage->getStorageID();
            context->getQueryContext()->addQueryAccessInfo(
                backQuoteIfNeed(local_storage_id.getDatabaseName()),
                local_storage_id.getFullTableName(),
                required_columns);
        }

        /// Create step which reads from empty source if storage has no data.
        if (!query_plan.isInitialized())
        {
            auto header = storage_snapshot->getSampleBlockForColumns(required_columns);
            addEmptySourceToQueryPlan(query_plan, header, query_info);
        }
    }
    else
        throw Exception(ErrorCodes::LOGICAL_ERROR, "Logical error in InterpreterSelectQuery: nowhere to read");

    /// Specify the number of threads only if it wasn't specified in storage.
    ///
    /// But in case of remote query and prefer_localhost_replica=1 (default)
    /// The inner local query (that is done in the same process, without
    /// network interaction), it will setMaxThreads earlier and distributed
    /// query will not update it.
    if (!query_plan.getMaxThreads() || is_sync_remote)
        query_plan.setMaxThreads(max_threads_execute_query);

    query_plan.setConcurrencyControl(settings.use_concurrency_control);

    /// Aliases in table declaration.
    if (processing_stage == QueryProcessingStage::FetchColumns && alias_actions)
    {
        auto table_aliases = std::make_unique<ExpressionStep>(query_plan.getCurrentDataStream(), alias_actions);
        table_aliases->setStepDescription("Add table aliases");
        query_plan.addStep(std::move(table_aliases));
    }
}

void InterpreterSelectQuery::executeWhere(QueryPlan & query_plan, const ActionsDAGPtr & expression, bool remove_filter)
{
    auto where_step = std::make_unique<FilterStep>(
        query_plan.getCurrentDataStream(), expression, getSelectQuery().where()->getColumnName(), remove_filter);

    where_step->setStepDescription("WHERE");
    query_plan.addStep(std::move(where_step));
}

static Aggregator::Params getAggregatorParams(
    const ASTPtr & query_ptr,
    const SelectQueryExpressionAnalyzer & query_analyzer,
    const Context & context,
    const Names & keys,
    const AggregateDescriptions & aggregates,
    bool overflow_row,
    const Settings & settings,
    size_t group_by_two_level_threshold,
    size_t group_by_two_level_threshold_bytes)
{
    const auto stats_collecting_params = Aggregator::Params::StatsCollectingParams(
        query_ptr,
        settings.collect_hash_table_stats_during_aggregation,
        settings.max_entries_for_hash_table_stats,
        settings.max_size_to_preallocate_for_aggregation);

    return Aggregator::Params
    {
        keys,
        aggregates,
        overflow_row,
        settings.max_rows_to_group_by,
        settings.group_by_overflow_mode,
        group_by_two_level_threshold,
        group_by_two_level_threshold_bytes,
        settings.max_bytes_before_external_group_by,
        settings.empty_result_for_aggregation_by_empty_set
            || (settings.empty_result_for_aggregation_by_constant_keys_on_empty_set && keys.empty()
                && query_analyzer.hasConstAggregationKeys()),
        context.getTempDataOnDisk(),
        settings.max_threads,
        settings.min_free_disk_space_for_temporary_data,
        settings.compile_aggregate_expressions,
        settings.min_count_to_compile_aggregate_expression,
        settings.max_block_size,
        settings.enable_software_prefetch_in_aggregation,
        /* only_merge */ false,
        settings.optimize_group_by_constant_keys,
        settings.min_hit_rate_to_use_consecutive_keys_optimization,
        stats_collecting_params
    };
}

<<<<<<< HEAD
void InterpreterSelectQuery::executeAggregation(QueryPlan & query_plan, const ActionsAndProjectInputsFlagPtr & expression, bool overflow_row, bool final, InputOrderInfoPtr group_by_info)
=======
static GroupingSetsParamsList getAggregatorGroupingSetsParams(const SelectQueryExpressionAnalyzer & query_analyzer, const Names & all_keys)
{
    GroupingSetsParamsList result;
    if (query_analyzer.useGroupingSetKey())
    {
        auto const & aggregation_keys_list = query_analyzer.aggregationKeysList();

        for (const auto & aggregation_keys : aggregation_keys_list)
        {
            NameSet keys;
            for (const auto & key : aggregation_keys)
                keys.insert(key.name);

            Names missing_keys;
            for (const auto & key : all_keys)
                if (!keys.contains(key))
                    missing_keys.push_back(key);

            result.emplace_back(aggregation_keys.getNames(), std::move(missing_keys));
        }
    }
    return result;
}

void InterpreterSelectQuery::executeAggregation(QueryPlan & query_plan, const ActionsDAGPtr & expression, bool overflow_row, bool final, InputOrderInfoPtr group_by_info)
>>>>>>> ed830ed0
{
    auto expression_before_aggregation = std::make_unique<ExpressionStep>(query_plan.getCurrentDataStream(), expression);
    expression_before_aggregation->setStepDescription("Before GROUP BY");
    query_plan.addStep(std::move(expression_before_aggregation));

    AggregateDescriptions aggregates = query_analyzer->aggregates();
    const Settings & settings = context->getSettingsRef();
    const auto & keys = query_analyzer->aggregationKeys().getNames();

    auto aggregator_params = getAggregatorParams(
        query_ptr,
        *query_analyzer,
        *context,
        keys,
        aggregates,
        overflow_row,
        settings,
        settings.group_by_two_level_threshold,
        settings.group_by_two_level_threshold_bytes);

    auto grouping_sets_params = getAggregatorGroupingSetsParams(query_analyzer->aggregationKeysList(), keys);

    SortDescription group_by_sort_description;
    SortDescription sort_description_for_merging;

    if (group_by_info && settings.optimize_aggregation_in_order && !query_analyzer->useGroupingSetKey())
    {
        group_by_sort_description = getSortDescriptionFromGroupBy(getSelectQuery());
        sort_description_for_merging = group_by_info->sort_description_for_merging;
    }
    else
        group_by_info = nullptr;

    if (!group_by_info && settings.force_aggregation_in_order)
    {
        group_by_sort_description = getSortDescriptionFromGroupBy(getSelectQuery());
        sort_description_for_merging = group_by_sort_description;
    }

    auto merge_threads = max_streams;
    auto temporary_data_merge_threads = settings.aggregation_memory_efficient_merge_threads
        ? static_cast<size_t>(settings.aggregation_memory_efficient_merge_threads)
        : static_cast<size_t>(settings.max_threads);

    bool storage_has_evenly_distributed_read = storage && storage->hasEvenlyDistributedRead();

    const bool should_produce_results_in_order_of_bucket_number = options.to_stage == QueryProcessingStage::WithMergeableState
        && (settings.distributed_aggregation_memory_efficient || settings.enable_memory_bound_merging_of_aggregation_results);

    auto aggregating_step = std::make_unique<AggregatingStep>(
        query_plan.getCurrentDataStream(),
        std::move(aggregator_params),
        std::move(grouping_sets_params),
        final,
        settings.max_block_size,
        settings.aggregation_in_order_max_block_bytes,
        merge_threads,
        temporary_data_merge_threads,
        storage_has_evenly_distributed_read,
        settings.group_by_use_nulls,
        std::move(sort_description_for_merging),
        std::move(group_by_sort_description),
        should_produce_results_in_order_of_bucket_number,
        settings.enable_memory_bound_merging_of_aggregation_results,
        !group_by_info && settings.force_aggregation_in_order);
    query_plan.addStep(std::move(aggregating_step));
}

void InterpreterSelectQuery::executeMergeAggregated(QueryPlan & query_plan, bool overflow_row, bool final, bool has_grouping_sets)
{
    const Settings & settings = context->getSettingsRef();

    /// Used to determine if we should use memory bound merging strategy.
    auto group_by_sort_description
        = !query_analyzer->useGroupingSetKey() ? getSortDescriptionFromGroupBy(getSelectQuery()) : SortDescription{};

    const bool should_produce_results_in_order_of_bucket_number = options.to_stage == QueryProcessingStage::WithMergeableState
        && (settings.distributed_aggregation_memory_efficient || settings.enable_memory_bound_merging_of_aggregation_results);
    const bool parallel_replicas_from_merge_tree = storage->isMergeTree() && context->canUseParallelReplicasOnInitiator();

    executeMergeAggregatedImpl(
        query_plan,
        overflow_row,
        final,
        storage && (storage->isRemote() || parallel_replicas_from_merge_tree),
        has_grouping_sets,
        context->getSettingsRef(),
        query_analyzer->aggregationKeys(),
        query_analyzer->aggregationKeysList(),
        query_analyzer->aggregates(),
        should_produce_results_in_order_of_bucket_number,
        std::move(group_by_sort_description));
}


void InterpreterSelectQuery::executeHaving(QueryPlan & query_plan, const ActionsDAGPtr & expression, bool remove_filter)
{
    auto having_step
        = std::make_unique<FilterStep>(query_plan.getCurrentDataStream(), expression, getSelectQuery().having()->getColumnName(), remove_filter);

    having_step->setStepDescription("HAVING");
    query_plan.addStep(std::move(having_step));
}


void InterpreterSelectQuery::executeTotalsAndHaving(
    QueryPlan & query_plan, bool has_having, const ActionsDAGPtr & expression, bool remove_filter, bool overflow_row, bool final)
{
    const Settings & settings = context->getSettingsRef();

    auto totals_having_step = std::make_unique<TotalsHavingStep>(
        query_plan.getCurrentDataStream(),
        query_analyzer->aggregates(),
        overflow_row,
        expression,
        has_having ? getSelectQuery().having()->getColumnName() : "",
        remove_filter,
        settings.totals_mode,
        settings.totals_auto_threshold,
        final);

    query_plan.addStep(std::move(totals_having_step));
}

void InterpreterSelectQuery::executeRollupOrCube(QueryPlan & query_plan, Modificator modificator)
{
    const Settings & settings = context->getSettingsRef();

    const auto & keys = query_analyzer->aggregationKeys().getNames();

    // Arguments will not be present in Rollup / Cube input header and they don't actually needed 'cause these steps will work with AggregateFunctionState-s anyway.
    auto aggregates = query_analyzer->aggregates();
    for (auto & aggregate : aggregates)
        aggregate.argument_names.clear();

    auto params = getAggregatorParams(query_ptr, *query_analyzer, *context, keys, aggregates, false, settings, 0, 0);
    const bool final = true;

    QueryPlanStepPtr step;
    if (modificator == Modificator::ROLLUP)
        step = std::make_unique<RollupStep>(query_plan.getCurrentDataStream(), std::move(params), final, settings.group_by_use_nulls);
    else if (modificator == Modificator::CUBE)
        step = std::make_unique<CubeStep>(query_plan.getCurrentDataStream(), std::move(params), final, settings.group_by_use_nulls);

    query_plan.addStep(std::move(step));
}

void InterpreterSelectQuery::executeExpression(QueryPlan & query_plan, const ActionsDAGPtr & expression, const std::string & description)
{
    if (!expression)
        return;

    auto expression_step = std::make_unique<ExpressionStep>(query_plan.getCurrentDataStream(), expression);

    expression_step->setStepDescription(description);
    query_plan.addStep(std::move(expression_step));
}

static bool windowDescriptionComparator(const WindowDescription * _left, const WindowDescription * _right)
{
    const auto & left = _left->full_sort_description;
    const auto & right = _right->full_sort_description;

    for (size_t i = 0; i < std::min(left.size(), right.size()); ++i)
    {
        if (left[i].column_name < right[i].column_name)
            return true;
        else if (left[i].column_name > right[i].column_name)
            return false;
        else if (left[i].direction < right[i].direction)
            return true;
        else if (left[i].direction > right[i].direction)
            return false;
        else if (left[i].nulls_direction < right[i].nulls_direction)
            return true;
        else if (left[i].nulls_direction > right[i].nulls_direction)
            return false;

        assert(left[i] == right[i]);
    }

    // Note that we check the length last, because we want to put together the
    // sort orders that have common prefix but different length.
    return left.size() > right.size();
}

static bool sortIsPrefix(const WindowDescription & _prefix,
    const WindowDescription & _full)
{
    const auto & prefix = _prefix.full_sort_description;
    const auto & full = _full.full_sort_description;

    if (prefix.size() > full.size())
        return false;

    for (size_t i = 0; i < prefix.size(); ++i)
    {
        if (full[i] != prefix[i])
            return false;
    }

    return true;
}

void InterpreterSelectQuery::executeWindow(QueryPlan & query_plan)
{
    // Try to sort windows in such an order that the window with the longest
    // sort description goes first, and all window that use its prefixes follow.
    std::vector<const WindowDescription *> windows_sorted;
    for (const auto & [_, window] : query_analyzer->windowDescriptions())
        windows_sorted.push_back(&window);

    ::sort(windows_sorted.begin(), windows_sorted.end(), windowDescriptionComparator);

    const Settings & settings = context->getSettingsRef();
    for (size_t i = 0; i < windows_sorted.size(); ++i)
    {
        const auto & window = *windows_sorted[i];

        // We don't need to sort again if the input from previous window already
        // has suitable sorting. Also don't create sort steps when there are no
        // columns to sort by, because the sort nodes are confused by this. It
        // happens in case of `over ()`.
        // Even if full_sort_description of both windows match, in case of different
        // partitioning we need to add a SortingStep to reshuffle data in the streams.
        bool need_sort = !window.full_sort_description.empty();
        if (need_sort && i != 0)
        {
            need_sort = !sortIsPrefix(window, *windows_sorted[i - 1])
                        || (settings.max_threads != 1 && window.partition_by.size() != windows_sorted[i - 1]->partition_by.size());
        }
        if (need_sort)
        {
            SortingStep::Settings sort_settings(*context);

            auto sorting_step = std::make_unique<SortingStep>(
                query_plan.getCurrentDataStream(),
                window.full_sort_description,
                window.partition_by,
                0 /* LIMIT */,
                sort_settings,
                settings.optimize_sorting_by_input_stream_properties);
            sorting_step->setStepDescription("Sorting for window '" + window.window_name + "'");
            query_plan.addStep(std::move(sorting_step));
        }

        // Fan out streams only for the last window to preserve the ordering between windows,
        // and WindowTransform works on single stream anyway.
        const bool streams_fan_out = settings.query_plan_enable_multithreading_after_window_functions && ((i + 1) == windows_sorted.size());

        auto window_step = std::make_unique<WindowStep>(query_plan.getCurrentDataStream(), window, window.window_functions, streams_fan_out);
        window_step->setStepDescription("Window step for window '" + window.window_name + "'");

        query_plan.addStep(std::move(window_step));
    }
}


void InterpreterSelectQuery::executeOrderOptimized(QueryPlan & query_plan, InputOrderInfoPtr input_sorting_info, UInt64 limit, SortDescription & output_order_descr)
{
    const Settings & settings = context->getSettingsRef();

    auto finish_sorting_step = std::make_unique<SortingStep>(
        query_plan.getCurrentDataStream(),
        input_sorting_info->sort_description_for_merging,
        output_order_descr,
        settings.max_block_size,
        limit);

    query_plan.addStep(std::move(finish_sorting_step));
}

void InterpreterSelectQuery::executeOrder(QueryPlan & query_plan, InputOrderInfoPtr input_sorting_info)
{
    auto & query = getSelectQuery();
    SortDescription output_order_descr = getSortDescription(query, context);
    UInt64 limit = getLimitForSorting(query, context);

    if (input_sorting_info)
    {
        /* Case of sorting with optimization using sorting key.
         * We have several threads, each of them reads batch of parts in direct
         *  or reverse order of sorting key using one input stream per part
         *  and then merge them into one sorted stream.
         * At this stage we merge per-thread streams into one.
         */
        executeOrderOptimized(query_plan, input_sorting_info, limit, output_order_descr);
        return;
    }

    const Settings & settings = context->getSettingsRef();

    SortingStep::Settings sort_settings(*context);

    /// Merge the sorted blocks.
    auto sorting_step = std::make_unique<SortingStep>(
        query_plan.getCurrentDataStream(),
        output_order_descr,
        limit,
        sort_settings,
        settings.optimize_sorting_by_input_stream_properties);

    sorting_step->setStepDescription("Sorting for ORDER BY");
    query_plan.addStep(std::move(sorting_step));
}


void InterpreterSelectQuery::executeMergeSorted(QueryPlan & query_plan, const std::string & description)
{
    const auto & query = getSelectQuery();
    SortDescription sort_description = getSortDescription(query, context);
    const UInt64 limit = getLimitForSorting(query, context);
    const auto max_block_size = context->getSettingsRef().max_block_size;
    const auto exact_rows_before_limit = context->getSettingsRef().exact_rows_before_limit;

    auto merging_sorted = std::make_unique<SortingStep>(
        query_plan.getCurrentDataStream(), std::move(sort_description), max_block_size, limit, exact_rows_before_limit);
    merging_sorted->setStepDescription("Merge sorted streams " + description);
    query_plan.addStep(std::move(merging_sorted));
}


void InterpreterSelectQuery::executeProjection(QueryPlan & query_plan, const ActionsDAGPtr & expression)
{
    auto projection_step = std::make_unique<ExpressionStep>(query_plan.getCurrentDataStream(), expression);
    projection_step->setStepDescription("Projection");
    query_plan.addStep(std::move(projection_step));
}


void InterpreterSelectQuery::executeDistinct(QueryPlan & query_plan, bool before_order, Names columns, bool pre_distinct)
{
    auto & query = getSelectQuery();
    if (query.distinct)
    {
        const Settings & settings = context->getSettingsRef();

        UInt64 limit_for_distinct = 0;

        /// If after this stage of DISTINCT,
        /// (1) ORDER BY is not executed
        /// (2) there is no LIMIT BY (todo: we can check if DISTINCT and LIMIT BY expressions are match)
        /// then you can get no more than limit_length + limit_offset of different rows.
        if ((!query.orderBy() || !before_order) && !query.limitBy())
        {
            auto [limit_length, limit_offset] = getLimitLengthAndOffset(query, context);
            if (limit_length <= std::numeric_limits<UInt64>::max() - limit_offset)
                limit_for_distinct = limit_length + limit_offset;
        }

        SizeLimits limits(settings.max_rows_in_distinct, settings.max_bytes_in_distinct, settings.distinct_overflow_mode);

        auto distinct_step = std::make_unique<DistinctStep>(
            query_plan.getCurrentDataStream(),
            limits,
            limit_for_distinct,
            columns,
            pre_distinct,
            settings.optimize_distinct_in_order);

        if (pre_distinct)
            distinct_step->setStepDescription("Preliminary DISTINCT");

        query_plan.addStep(std::move(distinct_step));
    }
}


/// Preliminary LIMIT - is used in every source, if there are several sources, before they are combined.
void InterpreterSelectQuery::executePreLimit(QueryPlan & query_plan, bool do_not_skip_offset)
{
    auto & query = getSelectQuery();
    /// If there is LIMIT
    if (query.limitLength())
    {
        auto [limit_length, limit_offset] = getLimitLengthAndOffset(query, context);

        if (do_not_skip_offset)
        {
            if (limit_length > std::numeric_limits<UInt64>::max() - limit_offset)
                return;

            limit_length += limit_offset;
            limit_offset = 0;
        }

        const Settings & settings = context->getSettingsRef();

        auto limit = std::make_unique<LimitStep>(query_plan.getCurrentDataStream(), limit_length, limit_offset, settings.exact_rows_before_limit);
        if (do_not_skip_offset)
            limit->setStepDescription("preliminary LIMIT (with OFFSET)");
        else
            limit->setStepDescription("preliminary LIMIT (without OFFSET)");

        query_plan.addStep(std::move(limit));
    }
}


void InterpreterSelectQuery::executeLimitBy(QueryPlan & query_plan)
{
    auto & query = getSelectQuery();
    if (!query.limitByLength() || !query.limitBy())
        return;

    Names columns;
    for (const auto & elem : query.limitBy()->children)
        columns.emplace_back(elem->getColumnName());

    UInt64 length = getLimitUIntValue(query.limitByLength(), context, "LIMIT");
    UInt64 offset = (query.limitByOffset() ? getLimitUIntValue(query.limitByOffset(), context, "OFFSET") : 0);

    auto limit_by = std::make_unique<LimitByStep>(query_plan.getCurrentDataStream(), length, offset, columns);
    query_plan.addStep(std::move(limit_by));
}

void InterpreterSelectQuery::executeWithFill(QueryPlan & query_plan)
{
    auto & query = getSelectQuery();
    if (query.orderBy())
    {
        SortDescription sort_description = getSortDescription(query, context);
        SortDescription fill_description;
        for (auto & desc : sort_description)
        {
            if (desc.with_fill)
                fill_description.push_back(desc);
        }

        if (fill_description.empty())
            return;

        InterpolateDescriptionPtr interpolate_descr =
            getInterpolateDescription(query, source_header, result_header, syntax_analyzer_result->aliases, context);

        const Settings & settings = context->getSettingsRef();
        auto filling_step = std::make_unique<FillingStep>(
            query_plan.getCurrentDataStream(),
            std::move(sort_description),
            std::move(fill_description),
            interpolate_descr,
            settings.use_with_fill_by_sorting_prefix);
        query_plan.addStep(std::move(filling_step));
    }
}


void InterpreterSelectQuery::executeLimit(QueryPlan & query_plan)
{
    auto & query = getSelectQuery();
    /// If there is LIMIT
    if (query.limitLength())
    {
        /** Rare case:
          *  if there is no WITH TOTALS and there is a subquery in FROM, and there is WITH TOTALS on one of the levels,
          *  then when using LIMIT, you should read the data to the end, rather than cancel the query earlier,
          *  because if you cancel the query, we will not get `totals` data from the remote server.
          *
          * Another case:
          *  if there is WITH TOTALS and there is no ORDER BY, then read the data to the end,
          *  otherwise TOTALS is counted according to incomplete data.
          */
        const Settings & settings = context->getSettingsRef();
        bool always_read_till_end = settings.exact_rows_before_limit;

        if (query.group_by_with_totals && !query.orderBy())
            always_read_till_end = true;

        if (!query.group_by_with_totals && hasWithTotalsInAnySubqueryInFromClause(query))
            always_read_till_end = true;

        UInt64 limit_length;
        UInt64 limit_offset;
        std::tie(limit_length, limit_offset) = getLimitLengthAndOffset(query, context);

        SortDescription order_descr;
        if (query.limit_with_ties)
        {
            if (!query.orderBy())
                throw Exception(ErrorCodes::LOGICAL_ERROR, "LIMIT WITH TIES without ORDER BY");
            order_descr = getSortDescription(query, context);
        }

        auto limit = std::make_unique<LimitStep>(
                query_plan.getCurrentDataStream(),
                limit_length, limit_offset, always_read_till_end, query.limit_with_ties, order_descr);

        if (query.limit_with_ties)
            limit->setStepDescription("LIMIT WITH TIES");

        query_plan.addStep(std::move(limit));
    }
}


void InterpreterSelectQuery::executeOffset(QueryPlan & query_plan)
{
    auto & query = getSelectQuery();
    /// If there is not a LIMIT but an offset
    if (!query.limitLength() && query.limitOffset())
    {
        UInt64 limit_length;
        UInt64 limit_offset;
        std::tie(limit_length, limit_offset) = getLimitLengthAndOffset(query, context);

        auto offsets_step = std::make_unique<OffsetStep>(query_plan.getCurrentDataStream(), limit_offset);
        query_plan.addStep(std::move(offsets_step));
    }
}

void InterpreterSelectQuery::executeExtremes(QueryPlan & query_plan)
{
    if (!context->getSettingsRef().extremes)
        return;

    auto extremes_step = std::make_unique<ExtremesStep>(query_plan.getCurrentDataStream());
    query_plan.addStep(std::move(extremes_step));
}

void InterpreterSelectQuery::executeSubqueriesInSetsAndJoins(QueryPlan & query_plan)
{
    auto subqueries = prepared_sets->getSubqueries();

    if (!subqueries.empty())
    {
        auto step = std::make_unique<DelayedCreatingSetsStep>(
                query_plan.getCurrentDataStream(),
                std::move(subqueries),
                context);

        query_plan.addStep(std::move(step));
    }
}


void InterpreterSelectQuery::ignoreWithTotals()
{
    getSelectQuery().group_by_with_totals = false;
}

bool InterpreterSelectQuery::autoFinalOnQuery(ASTSelectQuery & query)
{
    // query.tables() is required because not all queries have tables in it, it could be a function.
    bool is_auto_final_setting_on = context->getSettingsRef().final;
    bool is_final_supported = storage && storage->supportsFinal() && !storage->isRemote() && query.tables();
    bool is_query_already_final = query.final();

    return is_auto_final_setting_on && !is_query_already_final && is_final_supported;
}

void InterpreterSelectQuery::initSettings()
{
    auto & query = getSelectQuery();
    if (query.settings())
        InterpreterSetQuery(query.settings(), context).executeForCurrentContext(options.ignore_setting_constraints);

    const auto & client_info = context->getClientInfo();
    auto min_major = DBMS_MIN_MAJOR_VERSION_WITH_CURRENT_AGGREGATION_VARIANT_SELECTION_METHOD;
    auto min_minor = DBMS_MIN_MINOR_VERSION_WITH_CURRENT_AGGREGATION_VARIANT_SELECTION_METHOD;

    if (client_info.query_kind == ClientInfo::QueryKind::SECONDARY_QUERY &&
        std::forward_as_tuple(client_info.connection_client_version_major, client_info.connection_client_version_minor) < std::forward_as_tuple(min_major, min_minor))
    {
        /// Disable two-level aggregation due to version incompatibility.
        context->setSetting("group_by_two_level_threshold", Field(0));
        context->setSetting("group_by_two_level_threshold_bytes", Field(0));

    }
}

bool InterpreterSelectQuery::isQueryWithFinal(const SelectQueryInfo & info)
{
    bool result = info.query->as<ASTSelectQuery &>().final();
    if (info.table_expression_modifiers)
        result |= info.table_expression_modifiers->hasFinal();

    return result;
}

void registerInterpreterSelectQuery(InterpreterFactory & factory)
{
    auto create_fn = [] (const InterpreterFactory::Arguments & args)
    {
        return std::make_unique<InterpreterSelectQuery>(args.query, args.context, args.options);
    };
    factory.registerInterpreter("InterpreterSelectQuery", create_fn);
}

}<|MERGE_RESOLUTION|>--- conflicted
+++ resolved
@@ -2675,35 +2675,7 @@
     };
 }
 
-<<<<<<< HEAD
-void InterpreterSelectQuery::executeAggregation(QueryPlan & query_plan, const ActionsAndProjectInputsFlagPtr & expression, bool overflow_row, bool final, InputOrderInfoPtr group_by_info)
-=======
-static GroupingSetsParamsList getAggregatorGroupingSetsParams(const SelectQueryExpressionAnalyzer & query_analyzer, const Names & all_keys)
-{
-    GroupingSetsParamsList result;
-    if (query_analyzer.useGroupingSetKey())
-    {
-        auto const & aggregation_keys_list = query_analyzer.aggregationKeysList();
-
-        for (const auto & aggregation_keys : aggregation_keys_list)
-        {
-            NameSet keys;
-            for (const auto & key : aggregation_keys)
-                keys.insert(key.name);
-
-            Names missing_keys;
-            for (const auto & key : all_keys)
-                if (!keys.contains(key))
-                    missing_keys.push_back(key);
-
-            result.emplace_back(aggregation_keys.getNames(), std::move(missing_keys));
-        }
-    }
-    return result;
-}
-
 void InterpreterSelectQuery::executeAggregation(QueryPlan & query_plan, const ActionsDAGPtr & expression, bool overflow_row, bool final, InputOrderInfoPtr group_by_info)
->>>>>>> ed830ed0
 {
     auto expression_before_aggregation = std::make_unique<ExpressionStep>(query_plan.getCurrentDataStream(), expression);
     expression_before_aggregation->setStepDescription("Before GROUP BY");
