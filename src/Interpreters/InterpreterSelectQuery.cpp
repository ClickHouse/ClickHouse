--- conflicted
+++ resolved
@@ -675,7 +675,6 @@
                 query_info.filter_asts.push_back(query_info.additional_filter_ast);
             }
 
-<<<<<<< HEAD
             if (parallel_replicas_custom_filter_ast)
             {
                 parallel_replicas_custom_filter_info = generateFilterActions(
@@ -687,9 +686,6 @@
             }
 
             source_header = storage_snapshot->getSampleBlockForColumns(required_columns, query_info.parameterized_view_values);
-=======
-            source_header = storage_snapshot->getSampleBlockForColumns(required_columns, parameter_values);
->>>>>>> 8d845b63
         }
 
         /// Calculate structure of the result.
