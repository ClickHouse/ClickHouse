#include <Access/AccessControl.h>

#include <DataTypes/DataTypeAggregateFunction.h>
#include <DataTypes/DataTypeInterval.h>

#include <Parsers/ASTFunction.h>
#include <Parsers/ASTIdentifier.h>
#include <Parsers/ASTLiteral.h>
#include <Parsers/ASTOrderByElement.h>
#include <Parsers/ASTInterpolateElement.h>
#include <Parsers/ASTSelectWithUnionQuery.h>
#include <Parsers/ASTSelectIntersectExceptQuery.h>
#include <Parsers/ASTTablesInSelectQuery.h>
#include <Parsers/ExpressionListParsers.h>
#include <Parsers/parseQuery.h>
#include <Parsers/FunctionParameterValuesVisitor.h>

#include <Access/Common/AccessFlags.h>
#include <Access/ContextAccess.h>

#include <AggregateFunctions/AggregateFunctionCount.h>

#include <Interpreters/ApplyWithAliasVisitor.h>
#include <Interpreters/ApplyWithSubqueryVisitor.h>
#include <Interpreters/InterpreterFactory.h>
#include <Interpreters/InterpreterSelectQuery.h>
#include <Interpreters/InterpreterSelectWithUnionQuery.h>
#include <Interpreters/InterpreterSetQuery.h>
#include <Interpreters/evaluateConstantExpression.h>
#include <Interpreters/convertFieldToType.h>
#include <Interpreters/addTypeConversionToAST.h>
#include <Interpreters/ExpressionAnalyzer.h>
#include <Interpreters/getTableExpressions.h>
#include <Interpreters/JoinToSubqueryTransformVisitor.h>
#include <Interpreters/CrossToInnerJoinVisitor.h>
#include <Interpreters/TableJoin.h>
#include <Interpreters/JoinedTables.h>
#include <Interpreters/OpenTelemetrySpanLog.h>
#include <Interpreters/QueryAliasesVisitor.h>
#include <Interpreters/QueryLog.h>
#include <Interpreters/replaceAliasColumnsInQuery.h>
#include <Interpreters/RewriteCountDistinctVisitor.h>
#include <Interpreters/RewriteUniqToCountVisitor.h>
#include <Interpreters/getCustomKeyFilterForParallelReplicas.h>
#include <Interpreters/addBuildSubqueriesForSetsStep.h>

#include <QueryPipeline/Pipe.h>
#include <Processors/QueryPlan/AggregatingStep.h>
#include <Processors/QueryPlan/ArrayJoinStep.h>
#include <Processors/QueryPlan/CreateSetAndFilterOnTheFlyStep.h>
#include <Processors/QueryPlan/CreatingSetsStep.h>
#include <Processors/QueryPlan/CubeStep.h>
#include <Processors/QueryPlan/DistinctStep.h>
#include <Processors/QueryPlan/ExpressionStep.h>
#include <Processors/QueryPlan/ExtremesStep.h>
#include <Processors/QueryPlan/FillingStep.h>
#include <Processors/QueryPlan/FilterStep.h>
#include <Processors/QueryPlan/JoinStep.h>
#include <Processors/QueryPlan/LimitByStep.h>
#include <Processors/QueryPlan/LimitStep.h>
#include <Processors/QueryPlan/SortingStep.h>
#include <Processors/QueryPlan/MergingAggregatedStep.h>
#include <Processors/QueryPlan/OffsetStep.h>
#include <Processors/QueryPlan/QueryPlan.h>
#include <Processors/QueryPlan/ReadFromPreparedSource.h>
#include <Processors/QueryPlan/ReadNothingStep.h>
#include <Processors/QueryPlan/RollupStep.h>
#include <Processors/QueryPlan/TotalsHavingStep.h>
#include <Processors/QueryPlan/WindowStep.h>
#include <Processors/QueryPlan/Optimizations/QueryPlanOptimizationSettings.h>
#include <Processors/Sources/NullSource.h>
#include <Processors/Sources/SourceFromSingleChunk.h>
#include <Processors/Transforms/AggregatingTransform.h>
#include <Processors/Transforms/FilterTransform.h>
#include <QueryPipeline/QueryPipelineBuilder.h>

#include <Storages/IStorage.h>
#include <Storages/MergeTree/MergeTreeWhereOptimizer.h>
#include <Storages/StorageDistributed.h>
#include <Storages/StorageDummy.h>
#include <Storages/StorageMerge.h>
#include <Storages/StorageValues.h>
#include <Storages/StorageView.h>

#include <Columns/ColumnSet.h>
#include <Columns/Collator.h>
#include <Core/ColumnNumbers.h>
#include <Core/Field.h>
#include <Core/ProtocolDefines.h>
#include <Functions/IFunction.h>
#include <Interpreters/Aggregator.h>
#include <Interpreters/IJoin.h>
#include <QueryPipeline/SizeLimits.h>
#include <base/map.h>
#include <Common/FieldVisitorToString.h>
#include <Common/FieldVisitorsAccurateComparison.h>
#include <Common/checkStackSize.h>
#include <Common/scope_guard_safe.h>
#include <Common/typeid_cast.h>
#include <Common/ProfileEvents.h>


namespace ProfileEvents
{
    extern const Event SelectQueriesWithSubqueries;
    extern const Event QueriesWithSubqueries;
}

namespace DB
{

static UInt64 getLimitUIntValue(const ASTPtr & node, const ContextPtr & context, const std::string & expr);

namespace ErrorCodes
{
    extern const int TOO_DEEP_SUBQUERIES;
    extern const int SAMPLING_NOT_SUPPORTED;
    extern const int ILLEGAL_FINAL;
    extern const int ILLEGAL_PREWHERE;
    extern const int TOO_MANY_COLUMNS;
    extern const int LOGICAL_ERROR;
    extern const int NOT_IMPLEMENTED;
    extern const int PARAMETER_OUT_OF_BOUND;
    extern const int INVALID_LIMIT_EXPRESSION;
    extern const int INVALID_WITH_FILL_EXPRESSION;
    extern const int ACCESS_DENIED;
    extern const int UNKNOWN_IDENTIFIER;
    extern const int BAD_ARGUMENTS;
    extern const int SUPPORT_IS_DISABLED;
}

/// Assumes `storage` is set and the table filter (row-level security) is not empty.
FilterDAGInfoPtr generateFilterActions(
    const StorageID & table_id,
    const ASTPtr & row_policy_filter_expression,
    const ContextPtr & context,
    const StoragePtr & storage,
    const StorageSnapshotPtr & storage_snapshot,
    const StorageMetadataPtr & metadata_snapshot,
    Names & prerequisite_columns,
    PreparedSetsPtr prepared_sets)
{
    auto filter_info = std::make_shared<FilterDAGInfo>();

    const auto & db_name = table_id.getDatabaseName();
    const auto & table_name = table_id.getTableName();

    /// TODO: implement some AST builders for this kind of stuff
    ASTPtr query_ast = std::make_shared<ASTSelectQuery>();
    auto * select_ast = query_ast->as<ASTSelectQuery>();

    select_ast->setExpression(ASTSelectQuery::Expression::SELECT, std::make_shared<ASTExpressionList>());
    auto expr_list = select_ast->select();

    /// The first column is our filter expression.
    /// the row_policy_filter_expression should be cloned, because it may be changed by TreeRewriter.
    /// which make it possible an invalid expression, although it may be valid in whole select.
    expr_list->children.push_back(row_policy_filter_expression->clone());

    /// Keep columns that are required after the filter actions.
    for (const auto & column_str : prerequisite_columns)
    {
        ParserExpression expr_parser;
        /// We should add back quotes around column name as it can contain dots.
        expr_list->children.push_back(parseQuery(expr_parser, backQuoteIfNeed(column_str), 0, context->getSettingsRef().max_parser_depth));
    }

    select_ast->setExpression(ASTSelectQuery::Expression::TABLES, std::make_shared<ASTTablesInSelectQuery>());
    auto tables = select_ast->tables();
    auto tables_elem = std::make_shared<ASTTablesInSelectQueryElement>();
    auto table_expr = std::make_shared<ASTTableExpression>();
    tables->children.push_back(tables_elem);
    tables_elem->table_expression = table_expr;
    tables_elem->children.push_back(table_expr);
    table_expr->database_and_table_name = std::make_shared<ASTTableIdentifier>(db_name, table_name);
    table_expr->children.push_back(table_expr->database_and_table_name);

    /// Using separate expression analyzer to prevent any possible alias injection
    auto syntax_result = TreeRewriter(context).analyzeSelect(query_ast, TreeRewriterResult({}, storage, storage_snapshot));
    SelectQueryExpressionAnalyzer analyzer(query_ast, syntax_result, context, metadata_snapshot, {}, false, {}, prepared_sets);
    filter_info->actions = analyzer.simpleSelectActions();

    filter_info->column_name = expr_list->children.at(0)->getColumnName();
    filter_info->actions->removeUnusedActions(NameSet{filter_info->column_name});
    filter_info->actions->projectInput(false);

    for (const auto * node : filter_info->actions->getInputs())
        filter_info->actions->getOutputs().push_back(node);

    auto required_columns_from_filter = filter_info->actions->getRequiredColumns();

    for (const auto & column : required_columns_from_filter)
    {
        if (prerequisite_columns.end() == std::find(prerequisite_columns.begin(), prerequisite_columns.end(), column.name))
            prerequisite_columns.push_back(column.name);
    }

    return filter_info;
}

InterpreterSelectQuery::InterpreterSelectQuery(
    const ASTPtr & query_ptr_,
    const ContextPtr & context_,
    const SelectQueryOptions & options_,
    const Names & required_result_column_names_)
    : InterpreterSelectQuery(query_ptr_, context_, std::nullopt, nullptr, options_, required_result_column_names_)
{}

InterpreterSelectQuery::InterpreterSelectQuery(
    const ASTPtr & query_ptr_,
    const ContextMutablePtr & context_,
    const SelectQueryOptions & options_,
    const Names & required_result_column_names_)
    : InterpreterSelectQuery(query_ptr_, context_, std::nullopt, nullptr, options_, required_result_column_names_)
{}

InterpreterSelectQuery::InterpreterSelectQuery(
        const ASTPtr & query_ptr_,
        const ContextPtr & context_,
        Pipe input_pipe_,
        const SelectQueryOptions & options_)
        : InterpreterSelectQuery(query_ptr_, context_, std::move(input_pipe_), nullptr, options_.copy().noSubquery())
{}

InterpreterSelectQuery::InterpreterSelectQuery(
    const ASTPtr & query_ptr_,
    const ContextPtr & context_,
    const StoragePtr & storage_,
    const StorageMetadataPtr & metadata_snapshot_,
    const SelectQueryOptions & options_)
    : InterpreterSelectQuery(
        query_ptr_, context_, std::nullopt, storage_, options_.copy().noSubquery(), {}, metadata_snapshot_)
{
}

InterpreterSelectQuery::InterpreterSelectQuery(
    const ASTPtr & query_ptr_,
    const ContextPtr & context_,
    const SelectQueryOptions & options_,
    PreparedSetsPtr prepared_sets_)
    : InterpreterSelectQuery(
        query_ptr_, context_, std::nullopt, nullptr, options_, {}, {}, prepared_sets_)
{}

InterpreterSelectQuery::~InterpreterSelectQuery() = default;


namespace
{

/** There are no limits on the maximum size of the result for the subquery.
  *  Since the result of the query is not the result of the entire query.
  */
ContextPtr getSubqueryContext(const ContextPtr & context)
{
    auto subquery_context = Context::createCopy(context);
    Settings subquery_settings = context->getSettings();
    subquery_settings.max_result_rows = 0;
    subquery_settings.max_result_bytes = 0;
    /// The calculation of extremes does not make sense and is not necessary (if you do it, then the extremes of the subquery can be taken for whole query).
    subquery_settings.extremes = false;
    subquery_context->setSettings(subquery_settings);
    return subquery_context;
}

void rewriteMultipleJoins(ASTPtr & query, const TablesWithColumns & tables, const String & database, const Settings & settings)
{
    ASTSelectQuery & select = query->as<ASTSelectQuery &>();

    Aliases aliases;
    if (ASTPtr with = select.with())
        QueryAliasesNoSubqueriesVisitor(aliases).visit(with);
    QueryAliasesNoSubqueriesVisitor(aliases).visit(select.select());

    CrossToInnerJoinVisitor::Data cross_to_inner{tables, aliases, database};
    cross_to_inner.cross_to_inner_join_rewrite = static_cast<UInt8>(std::min<UInt64>(settings.cross_to_inner_join_rewrite, 2));
    CrossToInnerJoinVisitor(cross_to_inner).visit(query);

    JoinToSubqueryTransformVisitor::Data join_to_subs_data{tables, aliases};
    join_to_subs_data.try_to_keep_original_names = settings.multiple_joins_try_to_keep_original_names;

    JoinToSubqueryTransformVisitor(join_to_subs_data).visit(query);
}

/// Checks that the current user has the SELECT privilege.
void checkAccessRightsForSelect(
    const ContextPtr & context,
    const StorageID & table_id,
    const StorageMetadataPtr & table_metadata,
    const TreeRewriterResult & syntax_analyzer_result)
{
    if (!syntax_analyzer_result.has_explicit_columns && table_metadata && !table_metadata->getColumns().empty())
    {
        /// For a trivial query like "SELECT count() FROM table" access is granted if at least
        /// one column is accessible.
        /// In this case just checking access for `required_columns` doesn't work correctly
        /// because `required_columns` will contain the name of a column of minimum size (see TreeRewriterResult::collectUsedColumns())
        /// which is probably not the same column as the column the current user has access to.
        auto access = context->getAccess();
        for (const auto & column : table_metadata->getColumns())
        {
            if (access->isGranted(AccessType::SELECT, table_id.database_name, table_id.table_name, column.name))
                return;
        }
        throw Exception(
            ErrorCodes::ACCESS_DENIED,
            "{}: Not enough privileges. To execute this query, it's necessary to have the grant SELECT for at least one column on {}",
            context->getUserName(),
            table_id.getFullTableName());
    }

    /// General check.
    context->checkAccess(AccessType::SELECT, table_id, syntax_analyzer_result.requiredSourceColumnsForAccessCheck());
}

ASTPtr parseAdditionalFilterConditionForTable(
    const Map & additional_table_filters,
    const DatabaseAndTableWithAlias & target,
    const Context & context)
{
    for (const auto & additional_filter : additional_table_filters)
    {
        const auto & tuple = additional_filter.safeGet<const Tuple &>();
        auto & table = tuple.at(0).safeGet<String>();
        auto & filter = tuple.at(1).safeGet<String>();

        if (table == target.alias ||
            (table == target.table && context.getCurrentDatabase() == target.database) ||
            (table == target.database + '.' + target.table))
        {
            /// Try to parse expression
            ParserExpression parser;
            const auto & settings = context.getSettingsRef();
            return parseQuery(
                parser, filter.data(), filter.data() + filter.size(),
                "additional filter", settings.max_query_size, settings.max_parser_depth);
        }
    }

    return nullptr;
}

/// Returns true if we should ignore quotas and limits for a specified table in the system database.
bool shouldIgnoreQuotaAndLimits(const StorageID & table_id)
{
    if (table_id.database_name == DatabaseCatalog::SYSTEM_DATABASE)
    {
        static const boost::container::flat_set<String> tables_ignoring_quota{"quotas", "quota_limits", "quota_usage", "quotas_usage", "one"};
        if (tables_ignoring_quota.count(table_id.table_name))
            return true;
    }
    return false;
}

}

InterpreterSelectQuery::InterpreterSelectQuery(
    const ASTPtr & query_ptr_,
    const ContextPtr & context_,
    std::optional<Pipe> input_pipe_,
    const StoragePtr & storage_,
    const SelectQueryOptions & options_,
    const Names & required_result_column_names,
    const StorageMetadataPtr & metadata_snapshot_,
    PreparedSetsPtr prepared_sets_)
    : InterpreterSelectQuery(
        query_ptr_,
        Context::createCopy(context_),
        std::move(input_pipe_),
        storage_,
        options_,
        required_result_column_names,
        metadata_snapshot_,
        prepared_sets_)
{}

InterpreterSelectQuery::InterpreterSelectQuery(
    const ASTPtr & query_ptr_,
    const ContextMutablePtr & context_,
    std::optional<Pipe> input_pipe_,
    const StoragePtr & storage_,
    const SelectQueryOptions & options_,
    const Names & required_result_column_names,
    const StorageMetadataPtr & metadata_snapshot_,
    PreparedSetsPtr prepared_sets_)
    /// NOTE: the query almost always should be cloned because it will be modified during analysis.
    : IInterpreterUnionOrSelectQuery(options_.modify_inplace ? query_ptr_ : query_ptr_->clone(), context_, options_)
    , storage(storage_)
    , input_pipe(std::move(input_pipe_))
    , log(getLogger("InterpreterSelectQuery"))
    , metadata_snapshot(metadata_snapshot_)
    , prepared_sets(prepared_sets_)
{
    checkStackSize();

    if (!prepared_sets)
        prepared_sets = std::make_shared<PreparedSets>();

    query_info.is_internal = options.is_internal;

    initSettings();
    const Settings & settings = context->getSettingsRef();

    if (settings.max_subquery_depth && options.subquery_depth > settings.max_subquery_depth)
        throw Exception(ErrorCodes::TOO_DEEP_SUBQUERIES, "Too deep subqueries. Maximum: {}",
            settings.max_subquery_depth.toString());

    bool has_input = input_pipe != std::nullopt;
    if (input_pipe)
    {
        /// Read from prepared input.
        source_header = input_pipe->getHeader();
    }

    // Only propagate WITH elements to subqueries if we're not a subquery
    if (!options.is_subquery)
    {
        if (context->getSettingsRef().enable_global_with_statement)
            ApplyWithAliasVisitor().visit(query_ptr);
        ApplyWithSubqueryVisitor().visit(query_ptr);
    }

    query_info.query = query_ptr->clone();

    if (settings.count_distinct_optimization)
    {
        RewriteCountDistinctFunctionMatcher::Data data_rewrite_countdistinct;
        RewriteCountDistinctFunctionVisitor(data_rewrite_countdistinct).visit(query_ptr);
    }

    if (settings.optimize_uniq_to_count)
    {
        RewriteUniqToCountMatcher::Data data_rewrite_uniq_count;
        RewriteUniqToCountVisitor(data_rewrite_uniq_count).visit(query_ptr);
    }

    JoinedTables joined_tables(getSubqueryContext(context), getSelectQuery(), options.with_all_cols, options_.is_create_parameterized_view);

    bool got_storage_from_query = false;
    if (!has_input && !storage)
    {
        storage = joined_tables.getLeftTableStorage();
        // Mark uses_view_source if the returned storage is the same as the one saved in viewSource
        uses_view_source |= storage && storage == context->getViewSource();
        got_storage_from_query = true;
    }

    if (storage)
    {
        table_lock = storage->lockForShare(context->getInitialQueryId(), context->getSettingsRef().lock_acquire_timeout);
        table_id = storage->getStorageID();
        if (!metadata_snapshot)
            metadata_snapshot = storage->getInMemoryMetadataPtr();

        if (options.only_analyze)
            storage_snapshot = storage->getStorageSnapshotWithoutData(metadata_snapshot, context);
        else
            storage_snapshot = storage->getStorageSnapshotForQuery(metadata_snapshot, query_ptr, context);
    }

    if (has_input || !joined_tables.resolveTables())
        joined_tables.makeFakeTable(storage, metadata_snapshot, source_header);

    if (context->getCurrentTransaction() && context->getSettingsRef().throw_on_unsupported_query_inside_transaction)
    {
        if (storage)
            checkStorageSupportsTransactionsIfNeeded(storage, context, /* is_readonly_query */ true);
        for (const auto & table : joined_tables.tablesWithColumns())
        {
            if (table.table.table.empty())
                continue;
            auto maybe_storage = DatabaseCatalog::instance().tryGetTable({table.table.database, table.table.table}, context);
            if (!maybe_storage)
                continue;
            checkStorageSupportsTransactionsIfNeeded(storage, context, /* is_readonly_query */ true);
        }
    }

    /// Check support for JOIN for parallel replicas with custom key
    if (joined_tables.tablesCount() > 1 && !settings.parallel_replicas_custom_key.value.empty())
    {
        LOG_DEBUG(log, "JOINs are not supported with parallel_replicas_custom_key. Query will be executed without using them.");
        context->setSetting("parallel_replicas_custom_key", String{""});
    }

    /// Check support for FINAL for parallel replicas
    bool is_query_with_final = isQueryWithFinal(query_info);
    if (is_query_with_final && context->canUseTaskBasedParallelReplicas())
    {
        if (settings.allow_experimental_parallel_reading_from_replicas == 1)
        {
            LOG_DEBUG(log, "FINAL modifier is not supported with parallel replicas. Query will be executed without using them.");
            context->setSetting("allow_experimental_parallel_reading_from_replicas", Field(0));
        }
        else if (settings.allow_experimental_parallel_reading_from_replicas >= 2)
        {
            throw Exception(ErrorCodes::SUPPORT_IS_DISABLED, "FINAL modifier is not supported with parallel replicas");
        }
    }

    /// Check support for parallel replicas for non-replicated storage (plain MergeTree)
    bool is_plain_merge_tree = storage && storage->isMergeTree() && !storage->supportsReplication();
    if (is_plain_merge_tree && settings.allow_experimental_parallel_reading_from_replicas > 0 && !settings.parallel_replicas_for_non_replicated_merge_tree)
    {
        if (settings.allow_experimental_parallel_reading_from_replicas == 1)
        {
            LOG_DEBUG(log, "To use parallel replicas with plain MergeTree tables please enable setting `parallel_replicas_for_non_replicated_merge_tree`. For now query will be executed without using them.");
            context->setSetting("allow_experimental_parallel_reading_from_replicas", Field(0));
        }
        else if (settings.allow_experimental_parallel_reading_from_replicas >= 2)
        {
            throw Exception(ErrorCodes::SUPPORT_IS_DISABLED, "To use parallel replicas with plain MergeTree tables please enable setting `parallel_replicas_for_non_replicated_merge_tree`");
        }
    }

    /// Rewrite JOINs
    if (!has_input && joined_tables.tablesCount() > 1)
    {
        rewriteMultipleJoins(query_ptr, joined_tables.tablesWithColumns(), context->getCurrentDatabase(), context->getSettingsRef());

        joined_tables.reset(getSelectQuery());
        joined_tables.resolveTables();
        if (auto view_source = context->getViewSource())
        {
            // If we are using a virtual block view to replace a table and that table is used
            // inside the JOIN then we need to update uses_view_source accordingly so we avoid propagating scalars that we can't cache
            const auto & storage_values = static_cast<const StorageValues &>(*view_source);
            auto tmp_table_id = storage_values.getStorageID();
            for (const auto & t : joined_tables.tablesWithColumns())
                uses_view_source |= (t.table.database == tmp_table_id.database_name && t.table.table == tmp_table_id.table_name);
        }

        if (storage && joined_tables.isLeftTableSubquery())
        {
            /// Rewritten with subquery. Free storage locks here.
            storage = nullptr;
            table_lock.reset();
            table_id = StorageID::createEmpty();
            metadata_snapshot = nullptr;
            storage_snapshot = nullptr;
        }
    }

    if (!has_input)
    {
        interpreter_subquery = joined_tables.makeLeftTableSubquery(options.subquery());
        if (interpreter_subquery)
        {
            source_header = interpreter_subquery->getSampleBlock();
            uses_view_source |= interpreter_subquery->usesViewSource();
        }
    }

    joined_tables.rewriteDistributedInAndJoins(query_ptr);

    max_streams = settings.max_threads;
    ASTSelectQuery & query = getSelectQuery();
    std::shared_ptr<TableJoin> table_join = joined_tables.makeTableJoin(query);

    if (storage)
        row_policy_filter = context->getRowPolicyFilter(table_id.getDatabaseName(), table_id.getTableName(), RowPolicyFilterType::SELECT_FILTER);

    StorageView * view = nullptr;
    if (storage)
        view = dynamic_cast<StorageView *>(storage.get());

    if (!settings.additional_table_filters.value.empty() && storage && !joined_tables.tablesWithColumns().empty())
        query_info.additional_filter_ast = parseAdditionalFilterConditionForTable(
            settings.additional_table_filters, joined_tables.tablesWithColumns().front().table, *context);

    ASTPtr parallel_replicas_custom_filter_ast = nullptr;
    if (storage && context->getParallelReplicasMode() == Context::ParallelReplicasMode::CUSTOM_KEY && !joined_tables.tablesWithColumns().empty())
    {
        if (settings.parallel_replicas_count > 1)
        {
            if (auto custom_key_ast = parseCustomKeyForTable(settings.parallel_replicas_custom_key, *context))
            {
                LOG_TRACE(log, "Processing query on a replica using custom_key '{}'", settings.parallel_replicas_custom_key.value);

                parallel_replicas_custom_filter_ast = getCustomKeyFilterForParallelReplica(
                    settings.parallel_replicas_count,
                    settings.parallel_replica_offset,
                    std::move(custom_key_ast),
                    settings.parallel_replicas_custom_key_filter_type,
                    storage->getInMemoryMetadataPtr()->columns,
                    context);
            }
            else if (settings.parallel_replica_offset > 0)
            {
                throw Exception(
                        ErrorCodes::BAD_ARGUMENTS,
                        "Parallel replicas processing with custom_key has been requested "
                        "(setting 'max_parallel_replicas') but the table does not have custom_key defined for it "
                        "or it's invalid (settings `parallel_replicas_custom_key`)");
            }
        }
        else if (auto * distributed = dynamic_cast<StorageDistributed *>(storage.get());
                 distributed && context->canUseParallelReplicasCustomKey(*distributed->getCluster()))
        {
            context->setSetting("distributed_group_by_no_merge", 2);
        }
    }

    if (autoFinalOnQuery(query))
    {
        query.setFinal();
    }

    auto analyze = [&] (bool try_move_to_prewhere)
    {
        /// Allow push down and other optimizations for VIEW: replace with subquery and rewrite it.
        ASTPtr view_table;
        if (view)
        {
            query_info.is_parameterized_view = view->isParameterizedView();
            view->replaceWithSubquery(getSelectQuery(), view_table, metadata_snapshot, view->isParameterizedView());
        }

        syntax_analyzer_result = TreeRewriter(context).analyzeSelect(
            query_ptr,
            TreeRewriterResult(source_header.getNamesAndTypesList(), storage, storage_snapshot),
            options,
            joined_tables.tablesWithColumns(),
            required_result_column_names,
            table_join);

        query_info.syntax_analyzer_result = syntax_analyzer_result;
        context->setDistributed(syntax_analyzer_result->is_remote_storage);

        if (storage && !query.final() && storage->needRewriteQueryWithFinal(syntax_analyzer_result->requiredSourceColumns()))
            query.setFinal();

        if (view)
        {
            /// Restore original view name. Save rewritten subquery for future usage in StorageView.
            query_info.view_query = view->restoreViewName(getSelectQuery(), view_table);
            view = nullptr;
        }

        if (try_move_to_prewhere
            && storage && storage->canMoveConditionsToPrewhere()
            && query.where() && !query.prewhere()
            && !query.hasJoin()) /// Join may produce rows with nulls or default values, it's difficult to analyze if they affected or not.
        {
            /// PREWHERE optimization: transfer some condition from WHERE to PREWHERE if enabled and viable
            if (const auto & column_sizes = storage->getColumnSizes(); !column_sizes.empty())
            {
                /// Extract column compressed sizes.
                std::unordered_map<std::string, UInt64> column_compressed_sizes;
                for (const auto & [name, sizes] : column_sizes)
                    column_compressed_sizes[name] = sizes.data_compressed;

                SelectQueryInfo current_info;
                current_info.query = query_ptr;
                current_info.syntax_analyzer_result = syntax_analyzer_result;

                Names queried_columns = syntax_analyzer_result->requiredSourceColumns();
                const auto & supported_prewhere_columns = storage->supportedPrewhereColumns();

                MergeTreeWhereOptimizer where_optimizer{
                    std::move(column_compressed_sizes),
                    metadata_snapshot,
                    storage->getConditionEstimatorByPredicate(query_info, storage_snapshot, context),
                    queried_columns,
                    supported_prewhere_columns,
                    log};

                where_optimizer.optimize(current_info, context);
            }
        }

        if (query.prewhere() && query.where())
        {
            /// Filter block in WHERE instead to get better performance
            query.setExpression(
                ASTSelectQuery::Expression::WHERE, makeASTFunction("and", query.prewhere()->clone(), query.where()->clone()));
        }

        query_analyzer = std::make_unique<SelectQueryExpressionAnalyzer>(
            query_ptr,
            syntax_analyzer_result,
            context,
            metadata_snapshot,
            required_result_column_names,
            !options.only_analyze,
            options,
            prepared_sets);

        if (!options.only_analyze)
        {
            if (query.sampleSize() && (input_pipe || !storage || !storage->supportsSampling()))
            {
                if (storage)
                    throw Exception(
                        ErrorCodes::SAMPLING_NOT_SUPPORTED,
                        "Storage {} doesn't support sampling",
                        storage->getStorageID().getNameForLogs());
                else
                    throw Exception(ErrorCodes::SAMPLING_NOT_SUPPORTED, "Illegal SAMPLE: sampling is only allowed with the table engines that support it");
            }

            if (query.final() && (input_pipe || !storage || !storage->supportsFinal()))
            {
                if (!input_pipe && storage)
                    throw Exception(ErrorCodes::ILLEGAL_FINAL, "Storage {} doesn't support FINAL", storage->getName());
                else
                    throw Exception(ErrorCodes::ILLEGAL_FINAL, "Illegal FINAL");
            }

            if (query.prewhere() && (input_pipe || !storage || !storage->supportsPrewhere()))
            {
                if (!input_pipe && storage)
                    throw Exception(ErrorCodes::ILLEGAL_PREWHERE, "Storage {} doesn't support PREWHERE", storage->getName());
                else
                    throw Exception(ErrorCodes::ILLEGAL_PREWHERE, "Illegal PREWHERE");
            }

            /// Save the new temporary tables in the query context
            for (const auto & it : query_analyzer->getExternalTables())
                if (!context->tryResolveStorageID({"", it.first}, Context::ResolveExternal))
                    context->addExternalTable(it.first, std::move(*it.second));
        }

        if (!options.only_analyze || options.modify_inplace)
        {
            if (syntax_analyzer_result->rewrite_subqueries)
            {
                /// remake interpreter_subquery when PredicateOptimizer rewrites subqueries and main table is subquery
                interpreter_subquery = joined_tables.makeLeftTableSubquery(options.subquery());
            }
        }

        if (interpreter_subquery)
        {
            /// If there is an aggregation in the outer query, WITH TOTALS is ignored in the subquery.
            if (query_analyzer->hasAggregation())
                interpreter_subquery->ignoreWithTotals();
            uses_view_source |= interpreter_subquery->usesViewSource();
        }

        required_columns = syntax_analyzer_result->requiredSourceColumns();

        if (storage)
        {
            query_info.filter_asts.clear();

            /// Fix source_header for filter actions.
            if (row_policy_filter && !row_policy_filter->empty())
            {
                filter_info = generateFilterActions(
                    table_id, row_policy_filter->expression, context, storage, storage_snapshot, metadata_snapshot, required_columns,
                    prepared_sets);

                query_info.filter_asts.push_back(row_policy_filter->expression);
            }

            if (query_info.additional_filter_ast)
            {
                additional_filter_info = generateFilterActions(
                    table_id, query_info.additional_filter_ast, context, storage, storage_snapshot, metadata_snapshot, required_columns,
                    prepared_sets);

                additional_filter_info->do_remove_column = true;

                query_info.filter_asts.push_back(query_info.additional_filter_ast);
            }

            if (parallel_replicas_custom_filter_ast)
            {
                parallel_replicas_custom_filter_info = generateFilterActions(
                        table_id, parallel_replicas_custom_filter_ast, context, storage, storage_snapshot, metadata_snapshot, required_columns,
                        prepared_sets);

                parallel_replicas_custom_filter_info->do_remove_column = true;
                query_info.filter_asts.push_back(parallel_replicas_custom_filter_ast);
            }

            source_header = storage_snapshot->getSampleBlockForColumns(required_columns);
        }

        /// Calculate structure of the result.
        result_header = getSampleBlockImpl();
    };


    /// This is a hack to make sure we reanalyze if GlobalSubqueriesVisitor changed allow_experimental_parallel_reading_from_replicas
    /// inside the query context (because it doesn't have write access to the main context)
    UInt64 parallel_replicas_before_analysis
        = context->hasQueryContext() ? context->getQueryContext()->getSettingsRef().allow_experimental_parallel_reading_from_replicas : 0;

    /// Conditionally support AST-based PREWHERE optimization.
    analyze(shouldMoveToPrewhere() && (!settings.query_plan_optimize_prewhere || !settings.query_plan_enable_optimizations));


    bool need_analyze_again = false;
    bool can_analyze_again = false;

    if (context->hasQueryContext())
    {
        /// As this query can't be executed with parallel replicas, we must reanalyze it
        if (context->getQueryContext()->getSettingsRef().allow_experimental_parallel_reading_from_replicas
            != parallel_replicas_before_analysis)
        {
            context->setSetting("allow_experimental_parallel_reading_from_replicas", Field(0));
            context->setSetting("max_parallel_replicas", UInt64{0});
            need_analyze_again = true;
        }

        /// Check number of calls of 'analyze' function.
        /// If it is too big, we will not analyze the query again not to have exponential blowup.
        std::atomic<size_t> & current_query_analyze_count = context->getQueryContext()->kitchen_sink.analyze_counter;
        ++current_query_analyze_count;
        can_analyze_again = settings.max_analyze_depth == 0 || current_query_analyze_count < settings.max_analyze_depth;
    }

    if (can_analyze_again && (analysis_result.prewhere_constant_filter_description.always_false ||
                              analysis_result.prewhere_constant_filter_description.always_true))
    {
        if (analysis_result.prewhere_constant_filter_description.always_true)
            query.setExpression(ASTSelectQuery::Expression::PREWHERE, {});
        else
            query.setExpression(ASTSelectQuery::Expression::PREWHERE, std::make_shared<ASTLiteral>(0u));
        need_analyze_again = true;
    }

    if (can_analyze_again && (analysis_result.where_constant_filter_description.always_false ||
                              analysis_result.where_constant_filter_description.always_true))
    {
        if (analysis_result.where_constant_filter_description.always_true)
            query.setExpression(ASTSelectQuery::Expression::WHERE, {});
        else
            query.setExpression(ASTSelectQuery::Expression::WHERE, std::make_shared<ASTLiteral>(0u));
        need_analyze_again = true;
    }

    if (can_analyze_again)
        need_analyze_again |= adjustParallelReplicasAfterAnalysis();

    if (need_analyze_again)
    {
        size_t current_query_analyze_count = context->getQueryContext()->kitchen_sink.analyze_counter.load();
        LOG_TRACE(log, "Running 'analyze' second time (current analyze depth: {})", current_query_analyze_count);

        /// Reuse already built sets for multiple passes of analysis
        prepared_sets = query_analyzer->getPreparedSets();

        /// Do not try move conditions to PREWHERE for the second time.
        /// Otherwise, we won't be able to fallback from inefficient PREWHERE to WHERE later.
        analyze(/* try_move_to_prewhere = */ false);
    }

    /// If there is no WHERE, filter blocks as usual
    if (query.prewhere() && !query.where())
        analysis_result.prewhere_info->need_filter = true;

    if (table_id && got_storage_from_query && !joined_tables.isLeftTableFunction() && !options.ignore_access_check)
    {
        /// The current user should have the SELECT privilege. If this table_id is for a table
        /// function we don't check access rights here because in this case they have been already
        /// checked in ITableFunction::execute().
        checkAccessRightsForSelect(context, table_id, metadata_snapshot, *syntax_analyzer_result);

        /// Remove limits for some tables in the `system` database.
        if (shouldIgnoreQuotaAndLimits(table_id) && (joined_tables.tablesCount() <= 1))
        {
            options.ignore_quota = true;
            options.ignore_limits = true;
        }
    }

    /// Add prewhere actions with alias columns and record needed columns from storage.
    if (storage)
    {
        addPrewhereAliasActions();
        analysis_result.required_columns = required_columns;
    }

    /// Blocks used in expression analysis contains size 1 const columns for constant folding and
    ///  null non-const columns to avoid useless memory allocations. However, a valid block sample
    ///  requires all columns to be of size 0, thus we need to sanitize the block here.
    sanitizeBlock(result_header, true);
}

bool InterpreterSelectQuery::adjustParallelReplicasAfterAnalysis()
{
    const Settings & settings = context->getSettingsRef();
    ASTSelectQuery & query = getSelectQuery();

    /// While only_analyze we don't know anything about parts, so any decision about how many parallel replicas to use would be wrong
    if (!storage || options.only_analyze || !context->canUseParallelReplicasOnInitiator())
        return false;

    if (getTrivialCount(0).has_value())
    {
        /// The query could use trivial count if it didn't use parallel replicas, so let's disable it and reanalyze
        context->setSetting("allow_experimental_parallel_reading_from_replicas", Field(0));
        context->setSetting("max_parallel_replicas", UInt64{1});
        LOG_DEBUG(log, "Disabling parallel replicas to be able to use a trivial count optimization");
        return true;
    }

    auto storage_merge_tree = std::dynamic_pointer_cast<MergeTreeData>(storage);
    if (!storage_merge_tree || settings.parallel_replicas_min_number_of_rows_per_replica == 0)
        return false;

    auto query_info_copy = query_info;
    auto analysis_copy = analysis_result;

    /// There is a couple of instances where there might be a lower limit on the rows to be read
    /// * The max_rows_to_read setting
    /// * A LIMIT in a simple query (see maxBlockSizeByLimit())
    UInt64 max_rows = maxBlockSizeByLimit();
    if (settings.max_rows_to_read)
        max_rows = max_rows ? std::min(max_rows, settings.max_rows_to_read.value) : settings.max_rows_to_read;
    query_info_copy.limit = max_rows;

    /// Apply filters to prewhere and add them to the query_info so we can filter out parts efficiently during row estimation
    applyFiltersToPrewhereInAnalysis(analysis_copy);
    if (analysis_copy.prewhere_info)
    {
        query_info_copy.prewhere_info = analysis_copy.prewhere_info;
        if (query.prewhere() && !query.where())
            query_info_copy.prewhere_info->need_filter = true;
    }

    ActionDAGNodes added_filter_nodes = MergeTreeData::getFiltersForPrimaryKeyAnalysis(*this);
    if (query_info_copy.prewhere_info)
    {
        {
            const auto & node
                = query_info_copy.prewhere_info->prewhere_actions->findInOutputs(query_info_copy.prewhere_info->prewhere_column_name);
            added_filter_nodes.nodes.push_back(&node);
        }

        if (query_info_copy.prewhere_info->row_level_filter)
        {
            const auto & node
                = query_info_copy.prewhere_info->row_level_filter->findInOutputs(query_info_copy.prewhere_info->row_level_column_name);
            added_filter_nodes.nodes.push_back(&node);
        }
    }

    query_info_copy.filter_actions_dag = ActionsDAG::buildFilterActionsDAG(added_filter_nodes.nodes);
    UInt64 rows_to_read = storage_merge_tree->estimateNumberOfRowsToRead(context, storage_snapshot, query_info_copy);
    /// Note that we treat an estimation of 0 rows as a real estimation
    size_t number_of_replicas_to_use = rows_to_read / settings.parallel_replicas_min_number_of_rows_per_replica;
    LOG_TRACE(log, "Estimated {} rows to read. It is enough work for {} parallel replicas", rows_to_read, number_of_replicas_to_use);

    if (number_of_replicas_to_use <= 1)
    {
        context->setSetting("allow_experimental_parallel_reading_from_replicas", Field(0));
        context->setSetting("max_parallel_replicas", UInt64{0});
        LOG_DEBUG(log, "Disabling parallel replicas because there aren't enough rows to read");
        return true;
    }
    else if (number_of_replicas_to_use < settings.max_parallel_replicas)
    {
        context->setSetting("max_parallel_replicas", number_of_replicas_to_use);
        LOG_DEBUG(log, "Reducing the number of replicas to use to {}", number_of_replicas_to_use);
        /// No need to reanalyze
    }
    return false;
}

void InterpreterSelectQuery::buildQueryPlan(QueryPlan & query_plan)
{
    executeImpl(query_plan, std::move(input_pipe));

    /// We must guarantee that result structure is the same as in getSampleBlock()
    if (!blocksHaveEqualStructure(query_plan.getCurrentDataStream().header, result_header))
    {
        auto convert_actions_dag = ActionsDAG::makeConvertingActions(
            query_plan.getCurrentDataStream().header.getColumnsWithTypeAndName(),
            result_header.getColumnsWithTypeAndName(),
            ActionsDAG::MatchColumnsMode::Name,
            true);

        auto converting = std::make_unique<ExpressionStep>(query_plan.getCurrentDataStream(), convert_actions_dag);
        query_plan.addStep(std::move(converting));
    }

    /// Extend lifetime of context, table lock, storage.
    query_plan.addInterpreterContext(context);
    if (table_lock)
        query_plan.addTableLock(std::move(table_lock));
    if (storage)
        query_plan.addStorageHolder(storage);
}

BlockIO InterpreterSelectQuery::execute()
{
    BlockIO res;
    QueryPlan query_plan;

    buildQueryPlan(query_plan);

    auto builder = query_plan.buildQueryPipeline(
        QueryPlanOptimizationSettings::fromContext(context), BuildQueryPipelineSettings::fromContext(context));

    res.pipeline = QueryPipelineBuilder::getPipeline(std::move(*builder));

    setQuota(res.pipeline);

    return res;
}

Block InterpreterSelectQuery::getSampleBlockImpl()
{
    auto & select_query = getSelectQuery();

    query_info.query = query_ptr;

    /// NOTE: this is required for getQueryProcessingStage(), so should be initialized before ExpressionAnalysisResult.
    query_info.has_window = query_analyzer->hasWindow();
    /// NOTE: this is required only for IStorage::read(), and to be precise MergeTreeData::read(), in case of projections.
    query_info.has_order_by = select_query.orderBy() != nullptr;
    query_info.need_aggregate = query_analyzer->hasAggregation();

    if (storage && !options.only_analyze)
    {
        query_info.prepared_sets = query_analyzer->getPreparedSets();
        from_stage = storage->getQueryProcessingStage(context, options.to_stage, storage_snapshot, query_info);
    }

    /// Do I need to perform the first part of the pipeline?
    /// Running on remote servers during distributed processing or if query is not distributed.
    ///
    /// Also note that with distributed_group_by_no_merge=1 or when there is
    /// only one remote server, it is equal to local query in terms of query
    /// stages (or when due to optimize_distributed_group_by_sharding_key the query was processed up to Complete stage).
    bool first_stage = from_stage < QueryProcessingStage::WithMergeableState
        && options.to_stage >= QueryProcessingStage::WithMergeableState;
    /// Do I need to execute the second part of the pipeline?
    /// Running on the initiating server during distributed processing or if query is not distributed.
    ///
    /// Also note that with distributed_group_by_no_merge=2 (i.e. when optimize_distributed_group_by_sharding_key takes place)
    /// the query on the remote server will be processed up to WithMergeableStateAfterAggregationAndLimit,
    /// So it will do partial second stage (second_stage=true), and initiator will do the final part.
    bool second_stage = from_stage <= QueryProcessingStage::WithMergeableState
        && options.to_stage > QueryProcessingStage::WithMergeableState;

    analysis_result = ExpressionAnalysisResult(
        *query_analyzer, metadata_snapshot, first_stage, second_stage, options.only_analyze, filter_info, additional_filter_info, source_header);

    if (options.to_stage == QueryProcessingStage::Enum::FetchColumns)
    {
        auto header = source_header;

        if (analysis_result.prewhere_info)
        {
            header = analysis_result.prewhere_info->prewhere_actions->updateHeader(header);
            if (analysis_result.prewhere_info->remove_prewhere_column)
                header.erase(analysis_result.prewhere_info->prewhere_column_name);
        }
        return header;
    }

    if (options.to_stage == QueryProcessingStage::Enum::WithMergeableState)
    {
        if (!analysis_result.need_aggregate)
        {
            // What's the difference with selected_columns?
            // Here we calculate the header we want from remote server after it
            // executes query up to WithMergeableState. When there is an ORDER BY,
            // it is executed on remote server firstly, then we execute merge
            // sort on initiator. To execute ORDER BY, we need to calculate the
            // ORDER BY keys. These keys might be not present among the final
            // SELECT columns given by the `selected_column`. This is why we have
            // to use proper keys given by the result columns of the
            // `before_order_by` expression actions.
            // Another complication is window functions -- if we have them, they
            // are calculated on initiator, before ORDER BY columns. In this case,
            // the shard has to return columns required for window function
            // calculation and further steps, given by the `before_window`
            // expression actions.
            // As of 21.6 this is broken: the actions in `before_window` might
            // not contain everything required for the ORDER BY step, but this
            // is a responsibility of ExpressionAnalyzer and is not a problem
            // with this code. See
            // https://github.com/ClickHouse/ClickHouse/issues/19857 for details.
            if (analysis_result.before_window)
                return analysis_result.before_window->getResultColumns();

            // NOTE: should not handle before_limit_by specially since
            // WithMergeableState does not process LIMIT BY

            return analysis_result.before_order_by->getResultColumns();
        }

        Block header = analysis_result.before_aggregation->getResultColumns();

        Block res;

        if (analysis_result.use_grouping_set_key)
            res.insert({ nullptr, std::make_shared<DataTypeUInt64>(), "__grouping_set" });

        if (context->getSettingsRef().group_by_use_nulls && analysis_result.use_grouping_set_key)
        {
            for (const auto & key : query_analyzer->aggregationKeys())
                res.insert({nullptr, makeNullableSafe(header.getByName(key.name).type), key.name});
        }
        else
        {
            for (const auto & key : query_analyzer->aggregationKeys())
                res.insert({nullptr, header.getByName(key.name).type, key.name});
        }

        for (const auto & aggregate : query_analyzer->aggregates())
        {
            size_t arguments_size = aggregate.argument_names.size();
            DataTypes argument_types(arguments_size);
            for (size_t j = 0; j < arguments_size; ++j)
                argument_types[j] = header.getByName(aggregate.argument_names[j]).type;

            DataTypePtr type = std::make_shared<DataTypeAggregateFunction>(aggregate.function, argument_types, aggregate.parameters);

            res.insert({nullptr, type, aggregate.column_name});
        }

        return res;
    }

    if (options.to_stage >= QueryProcessingStage::Enum::WithMergeableStateAfterAggregation)
    {
        // It's different from selected_columns, see the comment above for
        // WithMergeableState stage.
        if (analysis_result.before_window)
            return analysis_result.before_window->getResultColumns();

        // In case of query on remote shards executed up to
        // WithMergeableStateAfterAggregation*, they can process LIMIT BY,
        // since the initiator will not apply LIMIT BY again.
        if (analysis_result.before_limit_by)
            return analysis_result.before_limit_by->getResultColumns();

        return analysis_result.before_order_by->getResultColumns();
    }

    return analysis_result.final_projection->getResultColumns();
}


static std::pair<Field, DataTypePtr> getWithFillFieldValue(const ASTPtr & node, ContextPtr context)
{
    auto field_type = evaluateConstantExpression(node, context);

    if (!isColumnedAsNumber(field_type.second))
        throw Exception(ErrorCodes::INVALID_WITH_FILL_EXPRESSION,
                        "Illegal type {} of WITH FILL expression, must be numeric type", field_type.second->getName());

    return field_type;
}

static std::pair<Field, std::optional<IntervalKind>> getWithFillStep(const ASTPtr & node, const ContextPtr & context)
{
    auto [field, type] = evaluateConstantExpression(node, context);

    if (const auto * type_interval = typeid_cast<const DataTypeInterval *>(type.get()))
        return std::make_pair(std::move(field), type_interval->getKind());

    if (isColumnedAsNumber(type))
        return std::make_pair(std::move(field), std::nullopt);

    throw Exception(ErrorCodes::INVALID_WITH_FILL_EXPRESSION,
                    "Illegal type {} of WITH FILL expression, must be numeric type", type->getName());
}

static FillColumnDescription getWithFillDescription(const ASTOrderByElement & order_by_elem, const ContextPtr & context)
{
    FillColumnDescription descr;

    if (order_by_elem.fill_from)
        std::tie(descr.fill_from, descr.fill_from_type) = getWithFillFieldValue(order_by_elem.fill_from, context);
    if (order_by_elem.fill_to)
        std::tie(descr.fill_to, descr.fill_to_type) = getWithFillFieldValue(order_by_elem.fill_to, context);

    if (order_by_elem.fill_step)
        std::tie(descr.fill_step, descr.step_kind) = getWithFillStep(order_by_elem.fill_step, context);
    else
        descr.fill_step = order_by_elem.direction;

    if (applyVisitor(FieldVisitorAccurateEquals(), descr.fill_step, Field{0}))
        throw Exception(ErrorCodes::INVALID_WITH_FILL_EXPRESSION, "WITH FILL STEP value cannot be zero");

    if (order_by_elem.direction == 1)
    {
        if (applyVisitor(FieldVisitorAccurateLess(), descr.fill_step, Field{0}))
            throw Exception(ErrorCodes::INVALID_WITH_FILL_EXPRESSION, "WITH FILL STEP value cannot be negative for sorting in ascending direction");

        if (!descr.fill_from.isNull() && !descr.fill_to.isNull() &&
            applyVisitor(FieldVisitorAccurateLess(), descr.fill_to, descr.fill_from))
        {
            throw Exception(ErrorCodes::INVALID_WITH_FILL_EXPRESSION,
                            "WITH FILL TO value cannot be less than FROM value for sorting in ascending direction");
        }
    }
    else
    {
        if (applyVisitor(FieldVisitorAccurateLess(), Field{0}, descr.fill_step))
            throw Exception(ErrorCodes::INVALID_WITH_FILL_EXPRESSION, "WITH FILL STEP value cannot be positive for sorting in descending direction");

        if (!descr.fill_from.isNull() && !descr.fill_to.isNull() &&
            applyVisitor(FieldVisitorAccurateLess(), descr.fill_from, descr.fill_to))
        {
            throw Exception(ErrorCodes::INVALID_WITH_FILL_EXPRESSION,
                            "WITH FILL FROM value cannot be less than TO value for sorting in descending direction");
        }
    }

    return descr;
}

SortDescription InterpreterSelectQuery::getSortDescription(const ASTSelectQuery & query, const ContextPtr & context_)
{
    SortDescription order_descr;
    order_descr.reserve(query.orderBy()->children.size());

    for (const auto & elem : query.orderBy()->children)
    {
        const String & column_name = elem->children.front()->getColumnName();
        const auto & order_by_elem = elem->as<ASTOrderByElement &>();

        std::shared_ptr<Collator> collator;
        if (order_by_elem.collation)
            collator = std::make_shared<Collator>(order_by_elem.collation->as<ASTLiteral &>().value.get<String>());

        if (order_by_elem.with_fill)
        {
            FillColumnDescription fill_desc = getWithFillDescription(order_by_elem, context_);
            order_descr.emplace_back(column_name, order_by_elem.direction, order_by_elem.nulls_direction, collator, true, fill_desc);
        }
        else
            order_descr.emplace_back(column_name, order_by_elem.direction, order_by_elem.nulls_direction, collator);
    }

    order_descr.compile_sort_description = context_->getSettingsRef().compile_sort_description;
    order_descr.min_count_to_compile_sort_description = context_->getSettingsRef().min_count_to_compile_sort_description;

    return order_descr;
}

static InterpolateDescriptionPtr getInterpolateDescription(
    const ASTSelectQuery & query, const Block & source_block, const Block & result_block, const Aliases & aliases, ContextPtr context)
{
    InterpolateDescriptionPtr interpolate_descr;
    if (query.interpolate())
    {
        NamesAndTypesList source_columns;
        ColumnsWithTypeAndName result_columns;
        ASTPtr exprs = std::make_shared<ASTExpressionList>();

        if (query.interpolate()->children.empty())
        {
            std::unordered_map<String, DataTypePtr> column_names;
            for (const auto & column : result_block.getColumnsWithTypeAndName())
                column_names[column.name] = column.type;
            for (const auto & elem : query.orderBy()->children)
                if (elem->as<ASTOrderByElement>()->with_fill)
                    column_names.erase(elem->as<ASTOrderByElement>()->children.front()->getColumnName());
            for (const auto & [name, type] : column_names)
            {
                source_columns.emplace_back(name, type);
                result_columns.emplace_back(type, name);
                exprs->children.emplace_back(std::make_shared<ASTIdentifier>(name));
            }
        }
        else
        {
            NameSet col_set;
            for (const auto & elem : query.interpolate()->children)
            {
                const auto & interpolate = elem->as<ASTInterpolateElement &>();

                if (const ColumnWithTypeAndName *result_block_column = result_block.findByName(interpolate.column))
                {
                    if (!col_set.insert(result_block_column->name).second)
                        throw Exception(ErrorCodes::INVALID_WITH_FILL_EXPRESSION,
                            "Duplicate INTERPOLATE column '{}'", interpolate.column);

                    result_columns.emplace_back(result_block_column->type, result_block_column->name);
                }
                else
                    throw Exception(ErrorCodes::UNKNOWN_IDENTIFIER,
                        "Missing column '{}' as an INTERPOLATE expression target", interpolate.column);

                exprs->children.emplace_back(interpolate.expr->clone());
            }

            col_set.clear();
            for (const auto & column : result_block)
            {
                source_columns.emplace_back(column.name, column.type);
                col_set.insert(column.name);
            }
            for (const auto & column : source_block)
                if (!col_set.contains(column.name))
                    source_columns.emplace_back(column.name, column.type);
        }

        auto syntax_result = TreeRewriter(context).analyze(exprs, source_columns);
        ExpressionAnalyzer analyzer(exprs, syntax_result, context);
        ActionsDAGPtr actions = analyzer.getActionsDAG(true);
        ActionsDAGPtr conv_dag = ActionsDAG::makeConvertingActions(actions->getResultColumns(),
            result_columns, ActionsDAG::MatchColumnsMode::Position, true);
        ActionsDAGPtr merge_dag = ActionsDAG::merge(std::move(*actions->clone()), std::move(*conv_dag));

        interpolate_descr = std::make_shared<InterpolateDescription>(merge_dag, aliases);
    }

    return interpolate_descr;
}

static SortDescription getSortDescriptionFromGroupBy(const ASTSelectQuery & query)
{
    if (!query.groupBy())
        return {};

    SortDescription order_descr;
    order_descr.reserve(query.groupBy()->children.size());

    for (const auto & elem : query.groupBy()->children)
    {
        String name = elem->getColumnName();
        order_descr.emplace_back(name, 1, 1);
    }

    return order_descr;
}

static UInt64 getLimitUIntValue(const ASTPtr & node, const ContextPtr & context, const std::string & expr)
{
    const auto & [field, type] = evaluateConstantExpression(node, context);

    if (!isNativeNumber(type))
        throw Exception(ErrorCodes::INVALID_LIMIT_EXPRESSION, "Illegal type {} of {} expression, must be numeric type",
            type->getName(), expr);

    Field converted = convertFieldToType(field, DataTypeUInt64());
    if (converted.isNull())
        throw Exception(ErrorCodes::INVALID_LIMIT_EXPRESSION, "The value {} of {} expression is not representable as UInt64",
            applyVisitor(FieldVisitorToString(), field), expr);

    return converted.safeGet<UInt64>();
}


std::pair<UInt64, UInt64> InterpreterSelectQuery::getLimitLengthAndOffset(const ASTSelectQuery & query, const ContextPtr & context_)
{
    UInt64 length = 0;
    UInt64 offset = 0;

    if (query.limitLength())
    {
        length = getLimitUIntValue(query.limitLength(), context_, "LIMIT");
        if (query.limitOffset() && length)
            offset = getLimitUIntValue(query.limitOffset(), context_, "OFFSET");
    }
    else if (query.limitOffset())
        offset = getLimitUIntValue(query.limitOffset(), context_, "OFFSET");
    return {length, offset};
}


UInt64 InterpreterSelectQuery::getLimitForSorting(const ASTSelectQuery & query, const ContextPtr & context_)
{
    /// Partial sort can be done if there is LIMIT but no DISTINCT or LIMIT BY, neither ARRAY JOIN.
    if (!query.distinct && !query.limitBy() && !query.limit_with_ties && !query.arrayJoinExpressionList().first && query.limitLength())
    {
        auto [limit_length, limit_offset] = getLimitLengthAndOffset(query, context_);
        if (limit_length > std::numeric_limits<UInt64>::max() - limit_offset)
            return 0;

        return limit_length + limit_offset;
    }
    return 0;
}


static bool hasWithTotalsInAnySubqueryInFromClause(const ASTSelectQuery & query)
{
    if (query.group_by_with_totals)
        return true;

    /** NOTE You can also check that the table in the subquery is distributed, and that it only looks at one shard.
     * In other cases, totals will be computed on the initiating server of the query, and it is not necessary to read the data to the end.
     */
    if (auto query_table = extractTableExpression(query, 0))
    {
        if (const auto * ast_union = query_table->as<ASTSelectWithUnionQuery>())
        {
            /** NOTE
            * 1. For ASTSelectWithUnionQuery after normalization for union child node the height of the AST tree is at most 2.
            * 2. For ASTSelectIntersectExceptQuery after normalization in case there are intersect or except nodes,
            * the height of the AST tree can have any depth (each intersect/except adds a level), but the
            * number of children in those nodes is always 2.
            */
            std::function<bool(ASTPtr)> traverse_recursively = [&](ASTPtr child_ast) -> bool
            {
                if (const auto * select_child = child_ast->as <ASTSelectQuery>())
                {
                    if (hasWithTotalsInAnySubqueryInFromClause(select_child->as<ASTSelectQuery &>()))
                        return true;
                }
                else if (const auto * union_child = child_ast->as<ASTSelectWithUnionQuery>())
                {
                    for (const auto & subchild : union_child->list_of_selects->children)
                        if (traverse_recursively(subchild))
                            return true;
                }
                else if (const auto * intersect_child = child_ast->as<ASTSelectIntersectExceptQuery>())
                {
                    auto selects = intersect_child->getListOfSelects();
                    for (const auto & subchild : selects)
                        if (traverse_recursively(subchild))
                            return true;
                }
                return false;
            };

            for (const auto & elem : ast_union->list_of_selects->children)
                if (traverse_recursively(elem))
                    return true;
        }
    }

    return false;
}

void addBuildSubqueriesForSetsStep(
    QueryPlan & query_plan,
    ContextPtr context,
    PreparedSets & prepared_sets,
    const std::vector<ActionsDAGPtr> & result_actions_to_execute)
{
    PreparedSets::Subqueries subqueries;
    for (const auto & actions_to_execute : result_actions_to_execute)
    {
        if (!actions_to_execute)
            continue;

        for (const auto & node : actions_to_execute->getNodes())
        {
            const auto & set_column = node.column;

            for (const auto & future_set_from_subquery : prepared_sets.getSubqueries())
            {
                if (const auto * set_column_ptr = dynamic_cast<const ColumnSet *>(set_column.get()))
                {
                    const auto * set_from_subquery = dynamic_cast<const FutureSetFromSubquery *>(set_column_ptr->getData().get());
                    if (set_from_subquery->getSetAndKey()->key == future_set_from_subquery->getSetAndKey()->key)
                    {
                        subqueries.emplace_back(future_set_from_subquery);
                    }
                }
            }
        }
    }

    if (!subqueries.empty())
    {
        auto step = std::make_unique<DelayedCreatingSetsStep>(query_plan.getCurrentDataStream(), std::move(subqueries), context);

        query_plan.addStep(std::move(step));
    }
}

void InterpreterSelectQuery::executeImpl(QueryPlan & query_plan, std::optional<Pipe> prepared_pipe)
{
    ProfileEvents::increment(ProfileEvents::SelectQueriesWithSubqueries);
    ProfileEvents::increment(ProfileEvents::QueriesWithSubqueries);

    /** Streams of data. When the query is executed in parallel, we have several data streams.
     *  If there is no GROUP BY, then perform all operations before ORDER BY and LIMIT in parallel, then
     *  if there is an ORDER BY, then glue the streams using ResizeProcessor, and then MergeSorting transforms,
     *  if not, then glue it using ResizeProcessor,
     *  then apply LIMIT.
     *  If there is GROUP BY, then we will perform all operations up to GROUP BY, inclusive, in parallel;
     *  a parallel GROUP BY will glue streams into one,
     *  then perform the remaining operations with one resulting stream.
     */

    /// Now we will compose block streams that perform the necessary actions.
    auto & query = getSelectQuery();
    const Settings & settings = context->getSettingsRef();
    auto & expressions = analysis_result;
    bool intermediate_stage = false;
    bool to_aggregation_stage = false;
    bool from_aggregation_stage = false;

    /// Do I need to aggregate in a separate row that has not passed max_rows_to_group_by?
    bool aggregate_overflow_row =
        expressions.need_aggregate &&
        query.group_by_with_totals &&
        settings.max_rows_to_group_by &&
        settings.group_by_overflow_mode == OverflowMode::ANY &&
        settings.totals_mode != TotalsMode::AFTER_HAVING_EXCLUSIVE;

    /// Do I need to immediately finalize the aggregate functions after the aggregation?
    bool aggregate_final =
        expressions.need_aggregate &&
        options.to_stage > QueryProcessingStage::WithMergeableState &&
        !query.group_by_with_totals && !query.group_by_with_rollup && !query.group_by_with_cube;

    bool use_grouping_set_key = expressions.use_grouping_set_key;

    if (query.group_by_with_grouping_sets && query.group_by_with_totals)
        throw Exception(ErrorCodes::NOT_IMPLEMENTED, "WITH TOTALS and GROUPING SETS are not supported together");

    if (query.group_by_with_grouping_sets && (query.group_by_with_rollup || query.group_by_with_cube))
        throw Exception(ErrorCodes::NOT_IMPLEMENTED, "GROUPING SETS are not supported together with ROLLUP and CUBE");

    if (expressions.hasHaving() && query.group_by_with_totals && (query.group_by_with_rollup || query.group_by_with_cube))
        throw Exception(ErrorCodes::NOT_IMPLEMENTED, "WITH TOTALS and WITH ROLLUP or CUBE are not supported together in presence of HAVING");

    if (options.only_analyze)
    {
        auto read_nothing = std::make_unique<ReadNothingStep>(source_header);
        query_plan.addStep(std::move(read_nothing));

        if (expressions.filter_info)
        {
            auto row_level_security_step = std::make_unique<FilterStep>(
                query_plan.getCurrentDataStream(),
                expressions.filter_info->actions,
                expressions.filter_info->column_name,
                expressions.filter_info->do_remove_column);

            row_level_security_step->setStepDescription("Row-level security filter");
            query_plan.addStep(std::move(row_level_security_step));
        }

        if (expressions.prewhere_info)
        {
            if (expressions.prewhere_info->row_level_filter)
            {
                auto row_level_filter_step = std::make_unique<FilterStep>(
                    query_plan.getCurrentDataStream(),
                    expressions.prewhere_info->row_level_filter,
                    expressions.prewhere_info->row_level_column_name,
                    true);

                row_level_filter_step->setStepDescription("Row-level security filter (PREWHERE)");
                query_plan.addStep(std::move(row_level_filter_step));
            }

            auto prewhere_step = std::make_unique<FilterStep>(
                query_plan.getCurrentDataStream(),
                expressions.prewhere_info->prewhere_actions,
                expressions.prewhere_info->prewhere_column_name,
                expressions.prewhere_info->remove_prewhere_column);

            prewhere_step->setStepDescription("PREWHERE");
            query_plan.addStep(std::move(prewhere_step));
        }
    }
    else
    {
        if (prepared_pipe)
        {
            auto prepared_source_step = std::make_unique<ReadFromPreparedSource>(std::move(*prepared_pipe));
            query_plan.addStep(std::move(prepared_source_step));
            query_plan.addInterpreterContext(context);
        }

        if (from_stage == QueryProcessingStage::WithMergeableState &&
            options.to_stage == QueryProcessingStage::WithMergeableState)
            intermediate_stage = true;

        /// Support optimize_distributed_group_by_sharding_key
        /// Is running on the initiating server during distributed processing?
        if (from_stage >= QueryProcessingStage::WithMergeableStateAfterAggregation)
            from_aggregation_stage = true;
        /// Is running on remote servers during distributed processing?
        if (options.to_stage >= QueryProcessingStage::WithMergeableStateAfterAggregation)
            to_aggregation_stage = true;

        /// Read the data from Storage. from_stage - to what stage the request was completed in Storage.
        executeFetchColumns(from_stage, query_plan);

        if (query_info.prewhere_info && query_info.prewhere_info->prewhere_actions && context->getSettingsRef().allow_experimental_query_coordination)
            addBuildSubqueriesForSetsStep(query_plan, context, *prepared_sets, {query_info.prewhere_info->prewhere_actions});

        LOG_TRACE(log, "{} -> {}", QueryProcessingStage::toString(from_stage), QueryProcessingStage::toString(options.to_stage));
    }

    InputOrderInfoPtr input_order_info_for_order;
    if (!expressions.need_aggregate)
        input_order_info_for_order = query_info.input_order_info;

    if (options.to_stage > QueryProcessingStage::FetchColumns)
    {
        auto preliminary_sort = [&]()
        {
            /** For distributed query processing,
              *  if no GROUP, HAVING set,
              *  but there is an ORDER or LIMIT,
              *  then we will perform the preliminary sorting and LIMIT on the remote server.
              */
            if (!expressions.second_stage
                && !expressions.need_aggregate
                && !expressions.hasHaving()
                && !expressions.has_window)
            {
                if (expressions.has_order_by)
                    executeOrder(query_plan, input_order_info_for_order);

                /// pre_distinct = false, because if we have limit and distinct,
                /// we need to merge streams to one and calculate overall distinct.
                /// Otherwise we can take several equal values from different streams
                /// according to limit and skip some distinct values.
                if (query.limitLength())
                    executeDistinct(query_plan, false, expressions.selected_columns, false);

                /// In case of query executed on remote shards (up to
                /// WithMergeableState*) LIMIT BY cannot be applied, since it
                /// will be applied on the initiator as well, and the header
                /// may not match in some obscure cases.
                if (options.to_stage == QueryProcessingStage::FetchColumns && expressions.hasLimitBy())
                {
                    executeExpression(query_plan, expressions.before_limit_by, "Before LIMIT BY");
                    executeLimitBy(query_plan);
                }

                if (query.limitLength() && !query.limitBy())
                    executePreLimit(query_plan, true);
            }
        };

        if (intermediate_stage)
        {
            if (expressions.first_stage || expressions.second_stage)
                throw Exception(ErrorCodes::LOGICAL_ERROR, "Query with intermediate stage cannot have any other stages");

            preliminary_sort();
            if (expressions.need_aggregate)
                executeMergeAggregated(query_plan, aggregate_overflow_row, aggregate_final, use_grouping_set_key);
        }

        if (from_aggregation_stage)
        {
            if (intermediate_stage || expressions.first_stage || expressions.second_stage)
                throw Exception(ErrorCodes::LOGICAL_ERROR, "Query with after aggregation stage cannot have any other stages");
        }

        if (expressions.first_stage)
        {
            // If there is a storage that supports prewhere, this will always be nullptr
            // Thus, we don't actually need to check if projection is active.
            if (expressions.filter_info)
            {
                auto row_level_security_step = std::make_unique<FilterStep>(
                    query_plan.getCurrentDataStream(),
                    expressions.filter_info->actions,
                    expressions.filter_info->column_name,
                    expressions.filter_info->do_remove_column);

                row_level_security_step->setStepDescription("Row-level security filter");
                query_plan.addStep(std::move(row_level_security_step));
            }

            const auto add_filter_step = [&](const auto & new_filter_info, const std::string & description)
            {
                auto filter_step = std::make_unique<FilterStep>(
                    query_plan.getCurrentDataStream(),
                    new_filter_info->actions,
                    new_filter_info->column_name,
                    new_filter_info->do_remove_column);

                filter_step->setStepDescription(description);
                query_plan.addStep(std::move(filter_step));
            };

            if (additional_filter_info)
                add_filter_step(additional_filter_info, "Additional filter");

            if (parallel_replicas_custom_filter_info)
                add_filter_step(parallel_replicas_custom_filter_info, "Parallel replica custom key filter");

            if (expressions.before_array_join)
            {
                QueryPlanStepPtr before_array_join_step
                    = std::make_unique<ExpressionStep>(query_plan.getCurrentDataStream(), expressions.before_array_join);
                before_array_join_step->setStepDescription("Before ARRAY JOIN");
                query_plan.addStep(std::move(before_array_join_step));
            }

            if (expressions.array_join)
            {
                QueryPlanStepPtr array_join_step
                    = std::make_unique<ArrayJoinStep>(query_plan.getCurrentDataStream(), expressions.array_join);

                array_join_step->setStepDescription("ARRAY JOIN");
                query_plan.addStep(std::move(array_join_step));
            }

            if (expressions.before_join)
            {
                QueryPlanStepPtr before_join_step = std::make_unique<ExpressionStep>(
                    query_plan.getCurrentDataStream(),
                    expressions.before_join);
                before_join_step->setStepDescription("Before JOIN");
                query_plan.addStep(std::move(before_join_step));
            }

            /// Optional step to convert key columns to common supertype.
            if (expressions.converting_join_columns)
            {
                QueryPlanStepPtr convert_join_step = std::make_unique<ExpressionStep>(
                    query_plan.getCurrentDataStream(),
                    expressions.converting_join_columns);
                convert_join_step->setStepDescription("Convert JOIN columns");
                query_plan.addStep(std::move(convert_join_step));
            }

            if (expressions.hasJoin())
            {
                if (expressions.join->isFilled())
                {
                    QueryPlanStepPtr filled_join_step = std::make_unique<FilledJoinStep>(
                        query_plan.getCurrentDataStream(),
                        expressions.join,
                        settings.max_block_size);

                    filled_join_step->setStepDescription("JOIN");
                    query_plan.addStep(std::move(filled_join_step));
                }
                else
                {
                    auto joined_plan = query_analyzer->getJoinedPlan();

                    if (!joined_plan)
                        throw Exception(ErrorCodes::LOGICAL_ERROR, "There is no joined plan for query");

                    auto add_sorting = [&settings, this] (QueryPlan & plan, const Names & key_names, JoinTableSide join_pos)
                    {
                        SortDescription order_descr;
                        order_descr.reserve(key_names.size());
                        for (const auto & key_name : key_names)
                            order_descr.emplace_back(key_name);

                        SortingStep::Settings sort_settings(*context);
                        /// full sort
                        auto sorting_step = std::make_unique<SortingStep>(
                            plan.getCurrentDataStream(),
                            std::move(order_descr),
                            0 /* LIMIT */, sort_settings,
                            settings.optimize_sorting_by_input_stream_properties);
                        sorting_step->setStepDescription(fmt::format("Sort {} before JOIN", join_pos));
                        plan.addStep(std::move(sorting_step));
                    };

                    auto crosswise_connection = CreateSetAndFilterOnTheFlyStep::createCrossConnection();
                    auto add_create_set = [&settings, crosswise_connection](QueryPlan & plan, const Names & key_names, JoinTableSide join_pos)
                    {
                        auto creating_set_step = std::make_unique<CreateSetAndFilterOnTheFlyStep>(
                            plan.getCurrentDataStream(), key_names, settings.max_rows_in_set_to_optimize_join, crosswise_connection, join_pos);
                        creating_set_step->setStepDescription(fmt::format("Create set and filter {} joined stream", join_pos));

                        auto * step_raw_ptr = creating_set_step.get();
                        plan.addStep(std::move(creating_set_step));
                        return step_raw_ptr;
                    };

                    if (expressions.join->pipelineType() == JoinPipelineType::YShaped && expressions.join->getTableJoin().kind() != JoinKind::Paste)
                    {
                        const auto & table_join = expressions.join->getTableJoin();
                        const auto & join_clause = table_join.getOnlyClause();

                        auto join_kind = table_join.kind();
                        bool kind_allows_filtering = isInner(join_kind) || isLeft(join_kind) || isRight(join_kind);

                        auto has_non_const = [](const Block & block, const auto & keys)
                        {
                            for (const auto & key : keys)
                            {
                                const auto & column = block.getByName(key).column;
                                if (column && !isColumnConst(*column))
                                    return true;
                            }
                            return false;
                        };
                        /// This optimization relies on the sorting that should buffer the whole stream before emitting any rows.
                        /// It doesn't hold such a guarantee for streams with const keys.
                        /// Note: it's also doesn't work with the read-in-order optimization.
                        /// No checks here because read in order is not applied if we have `CreateSetAndFilterOnTheFlyStep` in the pipeline between the reading and sorting steps.
                        bool has_non_const_keys = has_non_const(query_plan.getCurrentDataStream().header, join_clause.key_names_left)
                            && has_non_const(joined_plan->getCurrentDataStream().header, join_clause.key_names_right);

                        if (settings.max_rows_in_set_to_optimize_join > 0 && kind_allows_filtering && has_non_const_keys)
                        {
                            auto * left_set = add_create_set(query_plan, join_clause.key_names_left, JoinTableSide::Left);
                            auto * right_set = add_create_set(*joined_plan, join_clause.key_names_right, JoinTableSide::Right);

                            if (isInnerOrLeft(join_kind))
                                right_set->setFiltering(left_set->getSet());

                            if (isInnerOrRight(join_kind))
                                left_set->setFiltering(right_set->getSet());
                        }

                        add_sorting(query_plan, join_clause.key_names_left, JoinTableSide::Left);
                        add_sorting(*joined_plan, join_clause.key_names_right, JoinTableSide::Right);
                    }

                    QueryPlanStepPtr join_step = std::make_unique<JoinStep>(
                        query_plan.getCurrentDataStream(),
                        joined_plan->getCurrentDataStream(),
                        expressions.join,
                        settings.max_block_size,
                        max_streams,
                        analysis_result.optimize_read_in_order);

                    join_step->setStepDescription(fmt::format("JOIN {}", expressions.join->pipelineType()));
                    std::vector<QueryPlanPtr> plans;
                    plans.emplace_back(std::make_unique<QueryPlan>(std::move(query_plan)));
                    plans.emplace_back(std::move(joined_plan));

                    query_plan = QueryPlan();
                    query_plan.unitePlans(std::move(join_step), {std::move(plans)});
                }
            }

            if (expressions.hasWhere())
                executeWhere(query_plan, expressions.before_where, expressions.remove_where_filter);

            if (expressions.need_aggregate)
                executeAggregation(
                    query_plan, expressions.before_aggregation, aggregate_overflow_row, aggregate_final, query_info.input_order_info);

            // Now we must execute:
            // 1) expressions before window functions,
            // 2) window functions,
            // 3) expressions after window functions,
            // 4) preliminary distinct.
            // This code decides which part we execute on shard (first_stage)
            // and which part on initiator (second_stage). See also the counterpart
            // code for "second_stage" that has to execute the rest.
            if (expressions.need_aggregate)
            {
                // We have aggregation, so we can't execute any later-stage
                // expressions on shards, neither "before window functions" nor
                // "before ORDER BY".
            }
            else
            {
                // We don't have aggregation.
                // Window functions must be executed on initiator (second_stage).
                // ORDER BY and DISTINCT might depend on them, so if we have
                // window functions, we can't execute ORDER BY and DISTINCT
                // now, on shard (first_stage).
                if (query_analyzer->hasWindow())
                {
                    executeExpression(query_plan, expressions.before_window, "Before window functions");
                }
                else
                {
                    // We don't have window functions, so we can execute the
                    // expressions before ORDER BY and the preliminary DISTINCT
                    // now, on shards (first_stage).
                    assert(!expressions.before_window);
                    executeExpression(query_plan, expressions.before_order_by, "Before ORDER BY");
                    executeDistinct(query_plan, true, expressions.selected_columns, true);
                }
            }

            preliminary_sort();
        }

        if (expressions.second_stage || from_aggregation_stage)
        {
            if (from_aggregation_stage)
            {
                /// No need to aggregate anything, since this was done on remote shards.
            }
            else if (expressions.need_aggregate)
            {
                /// If you need to combine aggregated results from multiple servers
                if (!expressions.first_stage)
                    executeMergeAggregated(query_plan, aggregate_overflow_row, aggregate_final, use_grouping_set_key);

                if (!aggregate_final)
                {
                    if (query.group_by_with_totals)
                    {
                        bool final = !query.group_by_with_rollup && !query.group_by_with_cube;
                        executeTotalsAndHaving(
                            query_plan, expressions.hasHaving(), expressions.before_having, expressions.remove_having_filter, aggregate_overflow_row, final);
                    }

                    if (query.group_by_with_rollup)
                        executeRollupOrCube(query_plan, Modificator::ROLLUP);
                    else if (query.group_by_with_cube)
                        executeRollupOrCube(query_plan, Modificator::CUBE);

                    if ((query.group_by_with_rollup || query.group_by_with_cube || query.group_by_with_grouping_sets) && expressions.hasHaving())
                        executeHaving(query_plan, expressions.before_having, expressions.remove_having_filter);
                }
                else if (expressions.hasHaving())
                    executeHaving(query_plan, expressions.before_having, expressions.remove_having_filter);
            }
            else if (query.group_by_with_totals || query.group_by_with_rollup || query.group_by_with_cube || query.group_by_with_grouping_sets)
                throw Exception(ErrorCodes::NOT_IMPLEMENTED, "WITH TOTALS, ROLLUP, CUBE or GROUPING SETS are not supported without aggregation");

            // Now we must execute:
            // 1) expressions before window functions,
            // 2) window functions,
            // 3) expressions after window functions,
            // 4) preliminary distinct.
            // Some of these were already executed at the shards (first_stage),
            // see the counterpart code and comments there.
            if (from_aggregation_stage)
            {
                if (query_analyzer->hasWindow())
                    throw Exception(ErrorCodes::NOT_IMPLEMENTED, "Window functions does not support processing from WithMergeableStateAfterAggregation");
            }
            else if (expressions.need_aggregate)
            {
                executeExpression(query_plan, expressions.before_window,
                    "Before window functions");
                executeWindow(query_plan);
                executeExpression(query_plan, expressions.before_order_by, "Before ORDER BY");
                executeDistinct(query_plan, true, expressions.selected_columns, true);
            }
            else
            {
                if (query_analyzer->hasWindow())
                {
                    executeWindow(query_plan);
                    executeExpression(query_plan, expressions.before_order_by, "Before ORDER BY");
                    executeDistinct(query_plan, true, expressions.selected_columns, true);
                }
                else
                {
                    // Neither aggregation nor windows, all expressions before
                    // ORDER BY executed on shards.
                }
            }

            if (expressions.has_order_by)
            {
                /** If there is an ORDER BY for distributed query processing,
                  *  but there is no aggregation, then on the remote servers ORDER BY was made
                  *  - therefore, we merge the sorted streams from remote servers.
                  *
                  * Also in case of remote servers was process the query up to WithMergeableStateAfterAggregationAndLimit
                  * (distributed_group_by_no_merge=2 or optimize_distributed_group_by_sharding_key=1 takes place),
                  * then merge the sorted streams is enough, since remote servers already did full ORDER BY.
                  */

                if (from_aggregation_stage)
                    executeMergeSorted(query_plan, "after aggregation stage for ORDER BY");
                else if (!expressions.first_stage
                    && !expressions.need_aggregate
                    && !expressions.has_window
                    && !(query.group_by_with_totals && !aggregate_final))
                    executeMergeSorted(query_plan, "for ORDER BY, without aggregation");
                else    /// Otherwise, just sort.
                    executeOrder(query_plan, input_order_info_for_order);
            }

            /** Optimization - if there are several sources and there is LIMIT, then first apply the preliminary LIMIT,
              * limiting the number of rows in each up to `offset + limit`.
              */
            bool has_withfill = false;
            if (query.orderBy())
            {
                SortDescription order_descr = getSortDescription(query, context);
                for (auto & desc : order_descr)
                    if (desc.with_fill)
                    {
                        has_withfill = true;
                        break;
                    }
            }

            bool apply_limit = options.to_stage != QueryProcessingStage::WithMergeableStateAfterAggregation;
            bool apply_prelimit = apply_limit &&
                                  query.limitLength() && !query.limit_with_ties &&
                                  !hasWithTotalsInAnySubqueryInFromClause(query) &&
                                  !query.arrayJoinExpressionList().first &&
                                  !query.distinct &&
                                  !expressions.hasLimitBy() &&
                                  !settings.extremes &&
                                  !has_withfill;
            bool apply_offset = options.to_stage != QueryProcessingStage::WithMergeableStateAfterAggregationAndLimit;
            if (apply_prelimit)
            {
                executePreLimit(query_plan, /* do_not_skip_offset= */!apply_offset);
            }

            /** If there was more than one stream,
              * then DISTINCT needs to be performed once again after merging all streams.
              */
            if (!from_aggregation_stage && query.distinct)
                executeDistinct(query_plan, false, expressions.selected_columns, false);

            if (!from_aggregation_stage && expressions.hasLimitBy())
            {
                executeExpression(query_plan, expressions.before_limit_by, "Before LIMIT BY");
                executeLimitBy(query_plan);
            }

            executeWithFill(query_plan);

            /// If we have 'WITH TIES', we need execute limit before projection,
            /// because in that case columns from 'ORDER BY' are used.
            if (query.limit_with_ties && apply_offset)
            {
                executeLimit(query_plan);
            }

            /// Projection not be done on the shards, since then initiator will not find column in blocks.
            /// (significant only for WithMergeableStateAfterAggregation/WithMergeableStateAfterAggregationAndLimit).
            if (!to_aggregation_stage)
            {
                /// We must do projection after DISTINCT because projection may remove some columns.
                executeProjection(query_plan, expressions.final_projection);
            }

            /// Extremes are calculated before LIMIT, but after LIMIT BY. This is Ok.
            executeExtremes(query_plan);

            bool limit_applied = apply_prelimit || (query.limit_with_ties && apply_offset);
            /// Limit is no longer needed if there is prelimit.
            ///
            /// NOTE: that LIMIT cannot be applied if OFFSET should not be applied,
            /// since LIMIT will apply OFFSET too.
            /// This is the case for various optimizations for distributed queries,
            /// and when LIMIT cannot be applied it will be applied on the initiator anyway.
            if (apply_limit && !limit_applied && apply_offset)
                executeLimit(query_plan);

            if (apply_offset)
                executeOffset(query_plan);
        }
    }

    if (!context->getSettingsRef().allow_experimental_query_coordination)
        executeSubqueriesInSetsAndJoins(query_plan);
}

static void executeMergeAggregatedImpl(
    QueryPlan & query_plan,
    bool overflow_row,
    bool final,
    bool is_remote_storage,
    bool has_grouping_sets,
    const Settings & settings,
    const NamesAndTypesList & aggregation_keys,
    const AggregateDescriptions & aggregates,
    bool should_produce_results_in_order_of_bucket_number,
    SortDescription group_by_sort_description)
{
    auto keys = aggregation_keys.getNames();
    if (has_grouping_sets)
        keys.insert(keys.begin(), "__grouping_set");

    /** There are two modes of distributed aggregation.
      *
      * 1. In different threads read from the remote servers blocks.
      * Save all the blocks in the RAM. Merge blocks.
      * If the aggregation is two-level - parallelize to the number of buckets.
      *
      * 2. In one thread, read blocks from different servers in order.
      * RAM stores only one block from each server.
      * If the aggregation is a two-level aggregation, we consistently merge the blocks of each next level.
      *
      * The second option consumes less memory (up to 256 times less)
      *  in the case of two-level aggregation, which is used for large results after GROUP BY,
      *  but it can work more slowly.
      */

    Aggregator::Params params(keys, aggregates, overflow_row, settings.max_threads, settings.max_block_size, settings.min_hit_rate_to_use_consecutive_keys_optimization);

    auto merging_aggregated = std::make_unique<MergingAggregatedStep>(
        query_plan.getCurrentDataStream(),
        params,
        final,
        /// Grouping sets don't work with distributed_aggregation_memory_efficient enabled (#43989)
        settings.distributed_aggregation_memory_efficient && is_remote_storage && !has_grouping_sets,
        settings.max_threads,
        settings.aggregation_memory_efficient_merge_threads,
        should_produce_results_in_order_of_bucket_number,
        settings.max_block_size,
        settings.aggregation_in_order_max_block_bytes,
        std::move(group_by_sort_description),
        settings.enable_memory_bound_merging_of_aggregation_results);

    query_plan.addStep(std::move(merging_aggregated));
}

void InterpreterSelectQuery::addEmptySourceToQueryPlan(QueryPlan & query_plan, const Block & source_header, const SelectQueryInfo & query_info)
{
    Pipe pipe(std::make_shared<NullSource>(source_header));

    if (query_info.prewhere_info)
    {
        auto & prewhere_info = *query_info.prewhere_info;

        if (prewhere_info.row_level_filter)
        {
            pipe.addSimpleTransform([&](const Block & header)
            {
                return std::make_shared<FilterTransform>(header,
                    std::make_shared<ExpressionActions>(prewhere_info.row_level_filter),
                    prewhere_info.row_level_column_name, true);
            });
        }

        pipe.addSimpleTransform([&](const Block & header)
        {
            return std::make_shared<FilterTransform>(
                header, std::make_shared<ExpressionActions>(prewhere_info.prewhere_actions),
                prewhere_info.prewhere_column_name, prewhere_info.remove_prewhere_column);
        });
    }

    auto read_from_pipe = std::make_unique<ReadFromPreparedSource>(std::move(pipe));
    read_from_pipe->setStepDescription("Read from NullSource");
    query_plan.addStep(std::move(read_from_pipe));
}

RowPolicyFilterPtr InterpreterSelectQuery::getRowPolicyFilter() const
{
    return row_policy_filter;
}

void InterpreterSelectQuery::extendQueryLogElemImpl(QueryLogElement & elem, const ASTPtr & /*ast*/, ContextPtr /*context_*/) const
{
    for (const auto & row_policy : row_policy_filter->policies)
    {
        auto name = row_policy->getFullName().toString();
        elem.used_row_policies.emplace(std::move(name));
    }
}

bool InterpreterSelectQuery::shouldMoveToPrewhere() const
{
    const Settings & settings = context->getSettingsRef();
    const ASTSelectQuery & query = query_ptr->as<const ASTSelectQuery &>();
    return settings.optimize_move_to_prewhere && (!query.final() || settings.optimize_move_to_prewhere_if_final);
}

/// Note that this is const and accepts the analysis ref to be able to use it to do analysis for parallel replicas
/// without affecting the final analysis multiple times
void InterpreterSelectQuery::applyFiltersToPrewhereInAnalysis(ExpressionAnalysisResult & analysis) const
{
    if (!analysis.filter_info)
        return;

    if (!analysis.prewhere_info)
    {
        const bool does_storage_support_prewhere = !input_pipe && storage && storage->supportsPrewhere();
        if (does_storage_support_prewhere && shouldMoveToPrewhere())
        {
            /// Execute row level filter in prewhere as a part of "move to prewhere" optimization.
            analysis.prewhere_info
                = std::make_shared<PrewhereInfo>(std::move(analysis.filter_info->actions), std::move(analysis.filter_info->column_name));
            analysis.prewhere_info->prewhere_actions->projectInput(false);
            analysis.prewhere_info->remove_prewhere_column = analysis.filter_info->do_remove_column;
            analysis.prewhere_info->need_filter = true;
            analysis.filter_info = nullptr;
        }
    }
    else
    {
        /// Add row level security actions to prewhere.
        analysis.prewhere_info->row_level_filter = std::move(analysis.filter_info->actions);
        analysis.prewhere_info->row_level_column_name = std::move(analysis.filter_info->column_name);
        analysis.prewhere_info->row_level_filter->projectInput(false);
        analysis.filter_info = nullptr;
    }
}


void InterpreterSelectQuery::addPrewhereAliasActions()
{
    applyFiltersToPrewhereInAnalysis(analysis_result);
    auto & prewhere_info = analysis_result.prewhere_info;
    auto & columns_to_remove_after_prewhere = analysis_result.columns_to_remove_after_prewhere;

    /// Detect, if ALIAS columns are required for query execution
    auto alias_columns_required = false;
    const ColumnsDescription & storage_columns = metadata_snapshot->getColumns();
    for (const auto & column_name : required_columns)
    {
        auto column_default = storage_columns.getDefault(column_name);
        if (column_default && column_default->kind == ColumnDefaultKind::Alias)
        {
            alias_columns_required = true;
            break;
        }
    }

    /// Set of all (including ALIAS) required columns for PREWHERE
    auto get_prewhere_columns = [&]()
    {
        NameSet columns;

        if (prewhere_info)
        {
            /// Get some columns directly from PREWHERE expression actions
            auto prewhere_required_columns = prewhere_info->prewhere_actions->getRequiredColumns().getNames();
            columns.insert(prewhere_required_columns.begin(), prewhere_required_columns.end());

            if (prewhere_info->row_level_filter)
            {
                auto row_level_required_columns = prewhere_info->row_level_filter->getRequiredColumns().getNames();
                columns.insert(row_level_required_columns.begin(), row_level_required_columns.end());
            }
        }

        return columns;
    };

    /// There are multiple sources of required columns:
    ///  - raw required columns,
    ///  - columns deduced from ALIAS columns,
    ///  - raw required columns from PREWHERE,
    ///  - columns deduced from ALIAS columns from PREWHERE.
    /// PREWHERE is a special case, since we need to resolve it and pass directly to `IStorage::read()`
    /// before any other executions.
    if (alias_columns_required)
    {
        NameSet required_columns_from_prewhere = get_prewhere_columns();
        NameSet required_aliases_from_prewhere; /// Set of ALIAS required columns for PREWHERE

        /// Expression, that contains all raw required columns
        ASTPtr required_columns_all_expr = std::make_shared<ASTExpressionList>();

        /// Expression, that contains raw required columns for PREWHERE
        ASTPtr required_columns_from_prewhere_expr = std::make_shared<ASTExpressionList>();

        /// Sort out already known required columns between expressions,
        /// also populate `required_aliases_from_prewhere`.
        for (const auto & column : required_columns)
        {
            ASTPtr column_expr;
            const auto column_default = storage_columns.getDefault(column);
            bool is_alias = column_default && column_default->kind == ColumnDefaultKind::Alias;
            if (is_alias)
            {
                auto column_decl = storage_columns.get(column);
                column_expr = column_default->expression->clone();
                // recursive visit for alias to alias
                replaceAliasColumnsInQuery(
                    column_expr, metadata_snapshot->getColumns(), syntax_analyzer_result->array_join_result_to_source, context);

                column_expr = addTypeConversionToAST(
                    std::move(column_expr), column_decl.type->getName(), metadata_snapshot->getColumns().getAll(), context);
                column_expr = setAlias(column_expr, column);
            }
            else
                column_expr = std::make_shared<ASTIdentifier>(column);

            if (required_columns_from_prewhere.contains(column))
            {
                required_columns_from_prewhere_expr->children.emplace_back(std::move(column_expr));

                if (is_alias)
                    required_aliases_from_prewhere.insert(column);
            }
            else
                required_columns_all_expr->children.emplace_back(std::move(column_expr));
        }

        /// Columns, which we will get after prewhere and filter executions.
        NamesAndTypesList required_columns_after_prewhere;
        NameSet required_columns_after_prewhere_set;

        /// Collect required columns from prewhere expression actions.
        if (prewhere_info)
        {
            NameSet columns_to_remove(columns_to_remove_after_prewhere.begin(), columns_to_remove_after_prewhere.end());
            Block prewhere_actions_result = prewhere_info->prewhere_actions->getResultColumns();

            /// Populate required columns with the columns, added by PREWHERE actions and not removed afterwards.
            /// XXX: looks hacky that we already know which columns after PREWHERE we won't need for sure.
            for (const auto & column : prewhere_actions_result)
            {
                if (prewhere_info->remove_prewhere_column && column.name == prewhere_info->prewhere_column_name)
                    continue;

                if (columns_to_remove.contains(column.name))
                    continue;

                required_columns_all_expr->children.emplace_back(std::make_shared<ASTIdentifier>(column.name));
                required_columns_after_prewhere.emplace_back(column.name, column.type);
            }

            required_columns_after_prewhere_set
                = collections::map<NameSet>(required_columns_after_prewhere, [](const auto & it) { return it.name; });
        }

        auto syntax_result
            = TreeRewriter(context).analyze(required_columns_all_expr, required_columns_after_prewhere, storage, storage_snapshot, options.is_create_parameterized_view);
        alias_actions = ExpressionAnalyzer(required_columns_all_expr, syntax_result, context).getActionsDAG(true);

        /// The set of required columns could be added as a result of adding an action to calculate ALIAS.
        required_columns = alias_actions->getRequiredColumns().getNames();

        /// Do not remove prewhere filter if it is a column which is used as alias.
        if (prewhere_info && prewhere_info->remove_prewhere_column)
            if (required_columns.end() != std::find(required_columns.begin(), required_columns.end(), prewhere_info->prewhere_column_name))
                prewhere_info->remove_prewhere_column = false;

        /// Remove columns which will be added by prewhere.
        std::erase_if(required_columns, [&](const String & name) { return required_columns_after_prewhere_set.contains(name); });

        if (prewhere_info)
        {
            /// Don't remove columns which are needed to be aliased.
            for (const auto & name : required_columns)
                prewhere_info->prewhere_actions->tryRestoreColumn(name);

            /// Add physical columns required by prewhere actions.
            for (const auto & column : required_columns_from_prewhere)
                if (!required_aliases_from_prewhere.contains(column))
                    if (required_columns.end() == std::find(required_columns.begin(), required_columns.end(), column))
                        required_columns.push_back(column);
        }
    }

    const auto & supported_prewhere_columns = storage->supportedPrewhereColumns();
    if (supported_prewhere_columns.has_value())
    {
        NameSet required_columns_from_prewhere = get_prewhere_columns();

        for (const auto & column_name : required_columns_from_prewhere)
        {
            if (!supported_prewhere_columns->contains(column_name))
                throw Exception(ErrorCodes::ILLEGAL_PREWHERE, "Storage {} doesn't support PREWHERE for {}", storage->getName(), column_name);
        }
    }
}

/// Based on the query analysis, check if using a trivial count (storage or partition metadata) is possible
std::optional<UInt64> InterpreterSelectQuery::getTrivialCount(UInt64 max_parallel_replicas)
{
    const Settings & settings = context->getSettingsRef();
    bool optimize_trivial_count =
        syntax_analyzer_result->optimize_trivial_count
        && (max_parallel_replicas <= 1)
        && !settings.allow_experimental_query_deduplication
        && !settings.empty_result_for_aggregation_by_empty_set
        && storage
        && storage->supportsTrivialCountOptimization()
        && query_info.filter_asts.empty()
        && query_analyzer->hasAggregation()
        && (query_analyzer->aggregates().size() == 1)
        && typeid_cast<const AggregateFunctionCount *>(query_analyzer->aggregates()[0].function.get());

    if (!optimize_trivial_count)
        return {};

    auto & query = getSelectQuery();
    if (!query.prewhere() && !query.where() && !context->getCurrentTransaction())
    {
        /// Some storages can optimize trivial count in read() method instead of totalRows() because it still can
        /// require reading some data (but much faster than reading columns).
        /// Set a special flag in query info so the storage will see it and optimize count in read() method.
        query_info.optimize_trivial_count = optimize_trivial_count;
        return storage->totalRows(settings);
    }
    else
    {
        // It's possible to optimize count() given only partition predicates
        ActionsDAG::NodeRawConstPtrs filter_nodes;
        if (analysis_result.hasPrewhere())
        {
            auto & prewhere_info = analysis_result.prewhere_info;
            filter_nodes.push_back(&prewhere_info->prewhere_actions->findInOutputs(prewhere_info->prewhere_column_name));

            if (prewhere_info->row_level_filter)
                filter_nodes.push_back(&prewhere_info->row_level_filter->findInOutputs(prewhere_info->row_level_column_name));
        }
        if (analysis_result.hasWhere())
        {
            filter_nodes.push_back(&analysis_result.before_where->findInOutputs(analysis_result.where_column_name));
        }

        auto filter_actions_dag = ActionsDAG::buildFilterActionsDAG(filter_nodes);
        if (!filter_actions_dag)
            return {};

        return storage->totalRowsByPartitionPredicate(filter_actions_dag, context);
    }
}

/** Optimization - if not specified DISTINCT, WHERE, GROUP, HAVING, ORDER, JOIN, LIMIT BY, WITH TIES
 *  but LIMIT is specified, and limit + offset < max_block_size,
 *  then as the block size we will use limit + offset (not to read more from the table than requested),
 *  and also set the number of threads to 1.
 */
UInt64 InterpreterSelectQuery::maxBlockSizeByLimit() const
{
    const auto & query = query_ptr->as<const ASTSelectQuery &>();

    auto [limit_length, limit_offset] = getLimitLengthAndOffset(query, context);

    if (!query.distinct
       && !query.limit_with_ties
       && !query.prewhere()
       && !query.where()
       && query_info.filter_asts.empty()
       && !query.groupBy()
       && !query.having()
       && !query.orderBy()
       && !query.limitBy()
       && !query.join()
       && !query_analyzer->hasAggregation()
       && !query_analyzer->hasWindow()
       && query.limitLength()
       && limit_length <= std::numeric_limits<UInt64>::max() - limit_offset)
        return limit_length + limit_offset;

    return 0;
}

/** Storages can rely that filters that for storage will be available for analysis before
  * plan is fully constructed and optimized.
  *
  * StorageMerge common header calculation and prewhere push-down relies on this.
  *
  * This is similar to Planner::collectFiltersForAnalysis
  */
void collectFiltersForAnalysis(
    const ASTPtr & query_ptr,
    const ContextPtr & query_context,
    const StorageSnapshotPtr & storage_snapshot,
    const SelectQueryOptions & options,
    SelectQueryInfo & query_info)
{
    auto get_column_options = GetColumnsOptions(GetColumnsOptions::All).withExtendedObjects().withVirtuals();

    auto dummy = std::make_shared<StorageDummy>(
        storage_snapshot->storage.getStorageID(), ColumnsDescription(storage_snapshot->getColumns(get_column_options)), storage_snapshot);

    QueryPlan query_plan;
    InterpreterSelectQuery(query_ptr, query_context, dummy, dummy->getInMemoryMetadataPtr(), options).buildQueryPlan(query_plan);

    auto optimization_settings = QueryPlanOptimizationSettings::fromContext(query_context);
    query_plan.optimize(optimization_settings);

    std::vector<QueryPlan::Node *> nodes_to_process;
    nodes_to_process.push_back(query_plan.getRootNode());

    while (!nodes_to_process.empty())
    {
        const auto * node_to_process = nodes_to_process.back();
        nodes_to_process.pop_back();
        nodes_to_process.insert(nodes_to_process.end(), node_to_process->children.begin(), node_to_process->children.end());

        auto * read_from_dummy = typeid_cast<ReadFromDummy *>(node_to_process->step.get());
        if (!read_from_dummy)
            continue;

        query_info.filter_actions_dag = read_from_dummy->getFilterActionsDAG();
        query_info.optimized_prewhere_info = read_from_dummy->getPrewhereInfo();
    }
}

void InterpreterSelectQuery::executeFetchColumns(QueryProcessingStage::Enum processing_stage, QueryPlan & query_plan)
{
    auto & query = getSelectQuery();
    const Settings & settings = context->getSettingsRef();
    std::optional<UInt64> num_rows;

    /// Optimization for trivial query like SELECT count() FROM table.
    if (processing_stage == QueryProcessingStage::FetchColumns && (num_rows = getTrivialCount(settings.max_parallel_replicas)))
    {
        const auto & desc = query_analyzer->aggregates()[0];
        const auto & func = desc.function;
        const AggregateFunctionCount & agg_count = static_cast<const AggregateFunctionCount &>(*func);

        /// We will process it up to "WithMergeableState".
        std::vector<char> state(agg_count.sizeOfData());
        AggregateDataPtr place = state.data();

        agg_count.create(place);
        SCOPE_EXIT_MEMORY_SAFE(agg_count.destroy(place));

        agg_count.set(place, *num_rows);

        auto column = ColumnAggregateFunction::create(func);
        column->insertFrom(place);

        Block header = analysis_result.before_aggregation->getResultColumns();
        size_t arguments_size = desc.argument_names.size();
        DataTypes argument_types(arguments_size);
        for (size_t j = 0; j < arguments_size; ++j)
            argument_types[j] = header.getByName(desc.argument_names[j]).type;

        Block block_with_count{
            {std::move(column), std::make_shared<DataTypeAggregateFunction>(func, argument_types, desc.parameters), desc.column_name}};

        auto source = std::make_shared<SourceFromSingleChunk>(block_with_count);
        auto prepared_count = std::make_unique<ReadFromPreparedSource>(Pipe(std::move(source)));
        prepared_count->setStepDescription("Optimized trivial count");
        query_plan.addStep(std::move(prepared_count));
        from_stage = QueryProcessingStage::WithMergeableState;
        analysis_result.first_stage = false;
        return;
    }

    /// Limitation on the number of columns to read.
    /// It's not applied in 'only_analyze' mode, because the query could be analyzed without removal of unnecessary columns.
    if (!options.only_analyze && settings.max_columns_to_read && required_columns.size() > settings.max_columns_to_read)
        throw Exception(
            ErrorCodes::TOO_MANY_COLUMNS,
            "Limit for number of columns to read exceeded. Requested: {}, maximum: {}",
            required_columns.size(),
            settings.max_columns_to_read);

    /// General limit for the number of threads.
    size_t max_threads_execute_query = settings.max_threads;

    /**
     * To simultaneously query more remote servers when async_socket_for_remote is off
     * instead of max_threads, max_distributed_connections is used:
     * since threads there mostly spend time waiting for data from remote servers,
     * we can increase the degree of parallelism to avoid sequential querying of remote servers.
     *
     * DANGER: that can lead to insane number of threads working if there are a lot of stream and prefer_localhost_replica is used.
     *
     * That is not needed when async_socket_for_remote is on, because in that case
     * threads are not blocked waiting for data from remote servers.
     *
     */
    bool is_sync_remote = false;
    if (storage && storage->isRemote() && !settings.async_socket_for_remote)
    {
        is_sync_remote = true;
        max_threads_execute_query = max_streams = settings.max_distributed_connections;
    }

    UInt64 max_block_size = settings.max_block_size;
    auto local_limits = getStorageLimits(*context, options);

    if (UInt64 max_block_limited = maxBlockSizeByLimit())
    {
        if (max_block_limited < max_block_size)
        {
            max_block_size = std::max<UInt64>(1, max_block_limited);
            max_threads_execute_query = max_streams = 1;
        }
        if (local_limits.local_limits.size_limits.max_rows != 0)
        {
            if (max_block_limited < local_limits.local_limits.size_limits.max_rows)
                query_info.limit = max_block_limited;
        }
        else
        {
            query_info.limit = max_block_limited;
        }
    }

    if (!max_block_size)
        throw Exception(ErrorCodes::PARAMETER_OUT_OF_BOUND, "Setting 'max_block_size' cannot be zero");

    storage_limits.emplace_back(local_limits);

    /// Initialize the initial data streams to which the query transforms are superimposed. Table or subquery or prepared input?
    if (query_plan.isInitialized())
    {
        /// Prepared input.
    }
    else if (interpreter_subquery)
    {
        /// Subquery.
        ASTPtr subquery = extractTableExpression(query, 0);
        if (!subquery)
            throw Exception(ErrorCodes::LOGICAL_ERROR, "Subquery expected");

        interpreter_subquery = std::make_unique<InterpreterSelectWithUnionQuery>(
            subquery, getSubqueryContext(context),
            options.copy().subquery().noModify(), required_columns);

        interpreter_subquery->addStorageLimits(storage_limits);

        if (query_analyzer->hasAggregation())
            interpreter_subquery->ignoreWithTotals();

        interpreter_subquery->buildQueryPlan(query_plan);
        query_plan.addInterpreterContext(context);
    }
    else if (storage)
    {
        if (shouldMoveToPrewhere() && settings.query_plan_optimize_prewhere && settings.query_plan_enable_optimizations
            && typeid_cast<const StorageMerge *>(storage.get()))
            collectFiltersForAnalysis(query_ptr, context, storage_snapshot, options, query_info);

        /// Table.
        if (max_streams == 0)
            max_streams = 1;

        /// If necessary, we request more sources than the number of threads - to distribute the work evenly over the threads.
        if (max_streams > 1 && !is_sync_remote)
            max_streams = static_cast<size_t>(max_streams * settings.max_streams_to_max_threads_ratio);

        auto & prewhere_info = analysis_result.prewhere_info;

        if (prewhere_info)
            query_info.prewhere_info = prewhere_info;

        bool optimize_read_in_order = analysis_result.optimize_read_in_order;
        bool optimize_aggregation_in_order = analysis_result.optimize_aggregation_in_order && !query_analyzer->useGroupingSetKey();

        /// Create optimizer with prepared actions.
        /// Maybe we will need to calc input_order_info later, e.g. while reading from StorageMerge.
        if (optimize_read_in_order)
        {
            query_info.order_optimizer = std::make_shared<ReadInOrderOptimizer>(
                query,
                analysis_result.order_by_elements_actions,
                getSortDescription(query, context),
                query_info.syntax_analyzer_result);

            /// If we don't have filtration, we can pushdown limit to reading stage for optimizations.
            UInt64 limit = query.hasFiltration() ? 0 : getLimitForSorting(query, context);
            query_info.input_order_info = query_info.order_optimizer->getInputOrder(metadata_snapshot, context, limit);
        }
        else if (optimize_aggregation_in_order)
        {
            query_info.order_optimizer = std::make_shared<ReadInOrderOptimizer>(
                query,
                analysis_result.group_by_elements_actions,
                getSortDescriptionFromGroupBy(query),
                query_info.syntax_analyzer_result);

            query_info.input_order_info = query_info.order_optimizer->getInputOrder(metadata_snapshot, context, /*limit=*/ 0);
        }

        query_info.storage_limits = std::make_shared<StorageLimitsList>(storage_limits);
        query_info.settings_limit_offset_done = options.settings_limit_offset_done;
        /// Possible filters: row-security, additional filter, replica filter (before array join), where (after array join)
        query_info.has_filters_and_no_array_join_before_filter = row_policy_filter || additional_filter_info
            || parallel_replicas_custom_filter_info
            || (analysis_result.hasWhere() && !analysis_result.before_where->hasArrayJoin() && !analysis_result.array_join);
        storage->read(query_plan, required_columns, storage_snapshot, query_info, context, processing_stage, max_block_size, max_streams);

        if (context->hasQueryContext() && !options.is_internal)
        {
            auto local_storage_id = storage->getStorageID();
            context->getQueryContext()->addQueryAccessInfo(
                backQuoteIfNeed(local_storage_id.getDatabaseName()),
                local_storage_id.getFullTableName(),
                required_columns);
        }

        /// Create step which reads from empty source if storage has no data.
        if (!query_plan.isInitialized())
        {
            auto header = storage_snapshot->getSampleBlockForColumns(required_columns);
            addEmptySourceToQueryPlan(query_plan, header, query_info);
        }
    }
    else
        throw Exception(ErrorCodes::LOGICAL_ERROR, "Logical error in InterpreterSelectQuery: nowhere to read");

    /// Specify the number of threads only if it wasn't specified in storage.
    ///
    /// But in case of remote query and prefer_localhost_replica=1 (default)
    /// The inner local query (that is done in the same process, without
    /// network interaction), it will setMaxThreads earlier and distributed
    /// query will not update it.
    if (!query_plan.getMaxThreads() || is_sync_remote)
        query_plan.setMaxThreads(max_threads_execute_query);

    query_plan.setConcurrencyControl(settings.use_concurrency_control);

    /// Aliases in table declaration.
    if (processing_stage == QueryProcessingStage::FetchColumns && alias_actions)
    {
        auto table_aliases = std::make_unique<ExpressionStep>(query_plan.getCurrentDataStream(), alias_actions);
        table_aliases->setStepDescription("Add table aliases");
        query_plan.addStep(std::move(table_aliases));
    }
}

void InterpreterSelectQuery::executeWhere(QueryPlan & query_plan, const ActionsDAGPtr & expression, bool remove_filter)
{
    auto where_step = std::make_unique<FilterStep>(
        query_plan.getCurrentDataStream(), expression, getSelectQuery().where()->getColumnName(), remove_filter);

    where_step->setStepDescription("WHERE");
    query_plan.addStep(std::move(where_step));

    if (context->getSettingsRef().allow_experimental_query_coordination)
        addBuildSubqueriesForSetsStep(query_plan, context, *prepared_sets, {expression});
}

static Aggregator::Params getAggregatorParams(
    const ASTPtr & query_ptr,
    const SelectQueryExpressionAnalyzer & query_analyzer,
    const Context & context,
    const Names & keys,
    const AggregateDescriptions & aggregates,
    bool overflow_row,
    const Settings & settings,
    size_t group_by_two_level_threshold,
    size_t group_by_two_level_threshold_bytes)
{
    const auto stats_collecting_params = Aggregator::Params::StatsCollectingParams(
        query_ptr,
        settings.collect_hash_table_stats_during_aggregation,
        settings.max_entries_for_hash_table_stats,
        settings.max_size_to_preallocate_for_aggregation);

    return Aggregator::Params
    {
        keys,
        aggregates,
        overflow_row,
        settings.max_rows_to_group_by,
        settings.group_by_overflow_mode,
        group_by_two_level_threshold,
        group_by_two_level_threshold_bytes,
        settings.max_bytes_before_external_group_by,
        settings.empty_result_for_aggregation_by_empty_set
            || (settings.empty_result_for_aggregation_by_constant_keys_on_empty_set && keys.empty()
                && query_analyzer.hasConstAggregationKeys()),
        context.getTempDataOnDisk(),
        settings.max_threads,
        settings.min_free_disk_space_for_temporary_data,
        settings.compile_aggregate_expressions,
        settings.min_count_to_compile_aggregate_expression,
        settings.max_block_size,
        settings.enable_software_prefetch_in_aggregation,
        /* only_merge */ false,
        settings.optimize_group_by_constant_keys,
        settings.min_hit_rate_to_use_consecutive_keys_optimization,
        stats_collecting_params
    };
}

static GroupingSetsParamsList getAggregatorGroupingSetsParams(const SelectQueryExpressionAnalyzer & query_analyzer, const Names & all_keys)
{
    GroupingSetsParamsList result;
    if (query_analyzer.useGroupingSetKey())
    {
        auto const & aggregation_keys_list = query_analyzer.aggregationKeysList();

        for (const auto & aggregation_keys : aggregation_keys_list)
        {
            NameSet keys;
            for (const auto & key : aggregation_keys)
                keys.insert(key.name);

            Names missing_keys;
            for (const auto & key : all_keys)
                if (!keys.contains(key))
                    missing_keys.push_back(key);

            result.emplace_back(aggregation_keys.getNames(), std::move(missing_keys));
        }
    }
    return result;
}

void InterpreterSelectQuery::executeAggregation(QueryPlan & query_plan, const ActionsDAGPtr & expression, bool overflow_row, bool final, InputOrderInfoPtr group_by_info)
{
    auto expression_before_aggregation = std::make_unique<ExpressionStep>(query_plan.getCurrentDataStream(), expression);
    expression_before_aggregation->setStepDescription("Before GROUP BY");
    query_plan.addStep(std::move(expression_before_aggregation));

<<<<<<< HEAD
    if (context->getSettingsRef().allow_experimental_query_coordination)
        addBuildSubqueriesForSetsStep(query_plan, context, *prepared_sets, {expression});

    if (options.is_projection_query)
        return;

=======
>>>>>>> 9a99780d
    AggregateDescriptions aggregates = query_analyzer->aggregates();
    const Settings & settings = context->getSettingsRef();
    const auto & keys = query_analyzer->aggregationKeys().getNames();

    auto aggregator_params = getAggregatorParams(
        query_ptr,
        *query_analyzer,
        *context,
        keys,
        aggregates,
        overflow_row,
        settings,
        settings.group_by_two_level_threshold,
        settings.group_by_two_level_threshold_bytes);

    auto grouping_sets_params = getAggregatorGroupingSetsParams(*query_analyzer, keys);

    SortDescription group_by_sort_description;
    SortDescription sort_description_for_merging;

    if (group_by_info && settings.optimize_aggregation_in_order && !query_analyzer->useGroupingSetKey())
    {
        group_by_sort_description = getSortDescriptionFromGroupBy(getSelectQuery());
        sort_description_for_merging = group_by_info->sort_description_for_merging;
    }
    else
        group_by_info = nullptr;

    if (!group_by_info && settings.force_aggregation_in_order)
    {
        group_by_sort_description = getSortDescriptionFromGroupBy(getSelectQuery());
        sort_description_for_merging = group_by_sort_description;
    }

    auto merge_threads = max_streams;
    auto temporary_data_merge_threads = settings.aggregation_memory_efficient_merge_threads
        ? static_cast<size_t>(settings.aggregation_memory_efficient_merge_threads)
        : static_cast<size_t>(settings.max_threads);

    bool storage_has_evenly_distributed_read = storage && storage->hasEvenlyDistributedRead();

    const bool should_produce_results_in_order_of_bucket_number = options.to_stage == QueryProcessingStage::WithMergeableState
        && (settings.distributed_aggregation_memory_efficient || settings.enable_memory_bound_merging_of_aggregation_results);

    auto aggregating_step = std::make_unique<AggregatingStep>(
        query_plan.getCurrentDataStream(),
        std::move(aggregator_params),
        std::move(grouping_sets_params),
        final,
        settings.max_block_size,
        settings.aggregation_in_order_max_block_bytes,
        merge_threads,
        temporary_data_merge_threads,
        storage_has_evenly_distributed_read,
        settings.group_by_use_nulls,
        std::move(sort_description_for_merging),
        std::move(group_by_sort_description),
        should_produce_results_in_order_of_bucket_number,
        settings.enable_memory_bound_merging_of_aggregation_results,
        !group_by_info && settings.force_aggregation_in_order);
    query_plan.addStep(std::move(aggregating_step));
}

void InterpreterSelectQuery::executeMergeAggregated(QueryPlan & query_plan, bool overflow_row, bool final, bool has_grouping_sets)
{
    const Settings & settings = context->getSettingsRef();

    /// Used to determine if we should use memory bound merging strategy.
    auto group_by_sort_description
        = !query_analyzer->useGroupingSetKey() ? getSortDescriptionFromGroupBy(getSelectQuery()) : SortDescription{};

    const bool should_produce_results_in_order_of_bucket_number = options.to_stage == QueryProcessingStage::WithMergeableState
        && (settings.distributed_aggregation_memory_efficient || settings.enable_memory_bound_merging_of_aggregation_results);
    const bool parallel_replicas_from_merge_tree = storage->isMergeTree() && context->canUseParallelReplicasOnInitiator();

    executeMergeAggregatedImpl(
        query_plan,
        overflow_row,
        final,
        storage && (storage->isRemote() || parallel_replicas_from_merge_tree),
        has_grouping_sets,
        context->getSettingsRef(),
        query_analyzer->aggregationKeys(),
        query_analyzer->aggregates(),
        should_produce_results_in_order_of_bucket_number,
        std::move(group_by_sort_description));
}


void InterpreterSelectQuery::executeHaving(QueryPlan & query_plan, const ActionsDAGPtr & expression, bool remove_filter)
{
    auto having_step
        = std::make_unique<FilterStep>(query_plan.getCurrentDataStream(), expression, getSelectQuery().having()->getColumnName(), remove_filter);

    having_step->setStepDescription("HAVING");
    query_plan.addStep(std::move(having_step));

    if (context->getSettingsRef().allow_experimental_query_coordination)
        addBuildSubqueriesForSetsStep(query_plan, context, *prepared_sets, {expression});
}


void InterpreterSelectQuery::executeTotalsAndHaving(
    QueryPlan & query_plan, bool has_having, const ActionsDAGPtr & expression, bool remove_filter, bool overflow_row, bool final)
{
    const Settings & settings = context->getSettingsRef();

    auto totals_having_step = std::make_unique<TotalsHavingStep>(
        query_plan.getCurrentDataStream(),
        query_analyzer->aggregates(),
        overflow_row,
        expression,
        has_having ? getSelectQuery().having()->getColumnName() : "",
        remove_filter,
        settings.totals_mode,
        settings.totals_auto_threshold,
        final);

    query_plan.addStep(std::move(totals_having_step));

    if (context->getSettingsRef().allow_experimental_query_coordination)
        addBuildSubqueriesForSetsStep(query_plan, context, *prepared_sets, {expression});
}

void InterpreterSelectQuery::executeRollupOrCube(QueryPlan & query_plan, Modificator modificator)
{
    const Settings & settings = context->getSettingsRef();

    const auto & keys = query_analyzer->aggregationKeys().getNames();

    // Arguments will not be present in Rollup / Cube input header and they don't actually needed 'cause these steps will work with AggregateFunctionState-s anyway.
    auto aggregates = query_analyzer->aggregates();
    for (auto & aggregate : aggregates)
        aggregate.argument_names.clear();

    auto params = getAggregatorParams(query_ptr, *query_analyzer, *context, keys, aggregates, false, settings, 0, 0);
    const bool final = true;

    QueryPlanStepPtr step;
    if (modificator == Modificator::ROLLUP)
        step = std::make_unique<RollupStep>(query_plan.getCurrentDataStream(), std::move(params), final, settings.group_by_use_nulls);
    else if (modificator == Modificator::CUBE)
        step = std::make_unique<CubeStep>(query_plan.getCurrentDataStream(), std::move(params), final, settings.group_by_use_nulls);

    query_plan.addStep(std::move(step));
}

void InterpreterSelectQuery::executeExpression(QueryPlan & query_plan, const ActionsDAGPtr & expression, const std::string & description)
{
    if (!expression)
        return;

    auto expression_step = std::make_unique<ExpressionStep>(query_plan.getCurrentDataStream(), expression);

    expression_step->setStepDescription(description);
    query_plan.addStep(std::move(expression_step));
}

static bool windowDescriptionComparator(const WindowDescription * _left, const WindowDescription * _right)
{
    const auto & left = _left->full_sort_description;
    const auto & right = _right->full_sort_description;

    for (size_t i = 0; i < std::min(left.size(), right.size()); ++i)
    {
        if (left[i].column_name < right[i].column_name)
            return true;
        else if (left[i].column_name > right[i].column_name)
            return false;
        else if (left[i].direction < right[i].direction)
            return true;
        else if (left[i].direction > right[i].direction)
            return false;
        else if (left[i].nulls_direction < right[i].nulls_direction)
            return true;
        else if (left[i].nulls_direction > right[i].nulls_direction)
            return false;

        assert(left[i] == right[i]);
    }

    // Note that we check the length last, because we want to put together the
    // sort orders that have common prefix but different length.
    return left.size() > right.size();
}

static bool sortIsPrefix(const WindowDescription & _prefix,
    const WindowDescription & _full)
{
    const auto & prefix = _prefix.full_sort_description;
    const auto & full = _full.full_sort_description;

    if (prefix.size() > full.size())
        return false;

    for (size_t i = 0; i < prefix.size(); ++i)
    {
        if (full[i] != prefix[i])
            return false;
    }

    return true;
}

void InterpreterSelectQuery::executeWindow(QueryPlan & query_plan)
{
    // Try to sort windows in such an order that the window with the longest
    // sort description goes first, and all window that use its prefixes follow.
    std::vector<const WindowDescription *> windows_sorted;
    for (const auto & [_, window] : query_analyzer->windowDescriptions())
        windows_sorted.push_back(&window);

    ::sort(windows_sorted.begin(), windows_sorted.end(), windowDescriptionComparator);

    const Settings & settings = context->getSettingsRef();
    for (size_t i = 0; i < windows_sorted.size(); ++i)
    {
        const auto & window = *windows_sorted[i];

        // We don't need to sort again if the input from previous window already
        // has suitable sorting. Also don't create sort steps when there are no
        // columns to sort by, because the sort nodes are confused by this. It
        // happens in case of `over ()`.
        // Even if full_sort_description of both windows match, in case of different
        // partitioning we need to add a SortingStep to reshuffle data in the streams.
        bool need_sort = !window.full_sort_description.empty();
        if (need_sort && i != 0)
        {
            need_sort = !sortIsPrefix(window, *windows_sorted[i - 1])
                        || (settings.max_threads != 1 && window.partition_by.size() != windows_sorted[i - 1]->partition_by.size());
        }
        if (need_sort)
        {
            SortingStep::Settings sort_settings(*context);
            /// full sort
            auto sorting_step = std::make_unique<SortingStep>(
                query_plan.getCurrentDataStream(),
                window.full_sort_description,
                window.partition_by,
                0 /* LIMIT */,
                sort_settings,
                settings.optimize_sorting_by_input_stream_properties);
            sorting_step->setStepDescription("Sorting for window '" + window.window_name + "'");
            query_plan.addStep(std::move(sorting_step));
        }

        // Fan out streams only for the last window to preserve the ordering between windows,
        // and WindowTransform works on single stream anyway.
        const bool streams_fan_out = settings.query_plan_enable_multithreading_after_window_functions && ((i + 1) == windows_sorted.size());

        auto window_step = std::make_unique<WindowStep>(query_plan.getCurrentDataStream(), window, window.window_functions, streams_fan_out);
        window_step->setStepDescription("Window step for window '" + window.window_name + "'");

        query_plan.addStep(std::move(window_step));
    }
}


void InterpreterSelectQuery::executeOrderOptimized(QueryPlan & query_plan, InputOrderInfoPtr input_sorting_info, UInt64 limit, SortDescription & output_order_descr)
{
    const Settings & settings = context->getSettingsRef();
    /// finishing sort
    auto finish_sorting_step = std::make_unique<SortingStep>(
        query_plan.getCurrentDataStream(),
        input_sorting_info->sort_description_for_merging,
        output_order_descr,
        settings.max_block_size,
        limit);

    query_plan.addStep(std::move(finish_sorting_step));
}

void InterpreterSelectQuery::executeOrder(QueryPlan & query_plan, InputOrderInfoPtr input_sorting_info)
{
    auto & query = getSelectQuery();
    SortDescription output_order_descr = getSortDescription(query, context);
    UInt64 limit = getLimitForSorting(query, context);

    if (input_sorting_info)
    {
        /* Case of sorting with optimization using sorting key.
         * We have several threads, each of them reads batch of parts in direct
         *  or reverse order of sorting key using one input stream per part
         *  and then merge them into one sorted stream.
         * At this stage we merge per-thread streams into one.
         */
        executeOrderOptimized(query_plan, input_sorting_info, limit, output_order_descr);
        return;
    }

    const Settings & settings = context->getSettingsRef();

    SortingStep::Settings sort_settings(*context);

    /// Merge the sorted blocks. Full sort
    auto sorting_step = std::make_unique<SortingStep>(
        query_plan.getCurrentDataStream(),
        output_order_descr,
        limit,
        sort_settings,
        settings.optimize_sorting_by_input_stream_properties);

    sorting_step->setStepDescription("Sorting for ORDER BY");
    query_plan.addStep(std::move(sorting_step));
}


void InterpreterSelectQuery::executeMergeSorted(QueryPlan & query_plan, const std::string & description)
{
    const auto & query = getSelectQuery();
    SortDescription sort_description = getSortDescription(query, context);
    const UInt64 limit = getLimitForSorting(query, context);
    const auto max_block_size = context->getSettingsRef().max_block_size;
    const auto exact_rows_before_limit = context->getSettingsRef().exact_rows_before_limit;
    /// MergingSorted
    auto merging_sorted = std::make_unique<SortingStep>(
        query_plan.getCurrentDataStream(), std::move(sort_description), max_block_size, limit, exact_rows_before_limit);
    merging_sorted->setStepDescription("Merge sorted streams " + description);
    query_plan.addStep(std::move(merging_sorted));
}


void InterpreterSelectQuery::executeProjection(QueryPlan & query_plan, const ActionsDAGPtr & expression)
{
    auto projection_step = std::make_unique<ExpressionStep>(query_plan.getCurrentDataStream(), expression);
    projection_step->setStepDescription("Projection");
    query_plan.addStep(std::move(projection_step));
}


void InterpreterSelectQuery::executeDistinct(QueryPlan & query_plan, bool before_order, Names columns, bool pre_distinct)
{
    auto & query = getSelectQuery();
    if (query.distinct)
    {
        const Settings & settings = context->getSettingsRef();

        UInt64 limit_for_distinct = 0;

        /// If after this stage of DISTINCT,
        /// (1) ORDER BY is not executed
        /// (2) there is no LIMIT BY (todo: we can check if DISTINCT and LIMIT BY expressions are match)
        /// then you can get no more than limit_length + limit_offset of different rows.
        if ((!query.orderBy() || !before_order) && !query.limitBy())
        {
            auto [limit_length, limit_offset] = getLimitLengthAndOffset(query, context);
            if (limit_length <= std::numeric_limits<UInt64>::max() - limit_offset)
                limit_for_distinct = limit_length + limit_offset;
        }

        SizeLimits limits(settings.max_rows_in_distinct, settings.max_bytes_in_distinct, settings.distinct_overflow_mode);

        auto distinct_step = std::make_unique<DistinctStep>(
            query_plan.getCurrentDataStream(),
            limits,
            limit_for_distinct,
            columns,
            pre_distinct,
            settings.optimize_distinct_in_order);

        if (pre_distinct)
            distinct_step->setStepDescription("Preliminary DISTINCT");

        query_plan.addStep(std::move(distinct_step));
    }
}


/// Preliminary LIMIT - is used in every source, if there are several sources, before they are combined.
void InterpreterSelectQuery::executePreLimit(QueryPlan & query_plan, bool do_not_skip_offset)
{
    auto & query = getSelectQuery();
    /// If there is LIMIT
    if (query.limitLength())
    {
        auto [limit_length, limit_offset] = getLimitLengthAndOffset(query, context);

        if (do_not_skip_offset)
        {
            if (limit_length > std::numeric_limits<UInt64>::max() - limit_offset)
                return;

            limit_length += limit_offset;
            limit_offset = 0;
        }

        const Settings & settings = context->getSettingsRef();

        auto limit = std::make_unique<LimitStep>(query_plan.getCurrentDataStream(), limit_length, limit_offset, settings.exact_rows_before_limit);
        if (do_not_skip_offset)
            limit->setStepDescription("preliminary LIMIT (with OFFSET)");
        else
            limit->setStepDescription("preliminary LIMIT (without OFFSET)");

        query_plan.addStep(std::move(limit));
    }
}


void InterpreterSelectQuery::executeLimitBy(QueryPlan & query_plan)
{
    auto & query = getSelectQuery();
    if (!query.limitByLength() || !query.limitBy())
        return;

    Names columns;
    for (const auto & elem : query.limitBy()->children)
        columns.emplace_back(elem->getColumnName());

    UInt64 length = getLimitUIntValue(query.limitByLength(), context, "LIMIT");
    UInt64 offset = (query.limitByOffset() ? getLimitUIntValue(query.limitByOffset(), context, "OFFSET") : 0);

    auto limit_by = std::make_unique<LimitByStep>(query_plan.getCurrentDataStream(), length, offset, columns);
    query_plan.addStep(std::move(limit_by));
}

void InterpreterSelectQuery::executeWithFill(QueryPlan & query_plan)
{
    auto & query = getSelectQuery();
    if (query.orderBy())
    {
        SortDescription sort_description = getSortDescription(query, context);
        SortDescription fill_description;
        for (auto & desc : sort_description)
        {
            if (desc.with_fill)
                fill_description.push_back(desc);
        }

        if (fill_description.empty())
            return;

        InterpolateDescriptionPtr interpolate_descr =
            getInterpolateDescription(query, source_header, result_header, syntax_analyzer_result->aliases, context);

        const Settings & settings = context->getSettingsRef();
        auto filling_step = std::make_unique<FillingStep>(
            query_plan.getCurrentDataStream(),
            std::move(sort_description),
            std::move(fill_description),
            interpolate_descr,
            settings.use_with_fill_by_sorting_prefix);
        query_plan.addStep(std::move(filling_step));
    }
}


void InterpreterSelectQuery::executeLimit(QueryPlan & query_plan)
{
    auto & query = getSelectQuery();
    /// If there is LIMIT
    if (query.limitLength())
    {
        /** Rare case:
          *  if there is no WITH TOTALS and there is a subquery in FROM, and there is WITH TOTALS on one of the levels,
          *  then when using LIMIT, you should read the data to the end, rather than cancel the query earlier,
          *  because if you cancel the query, we will not get `totals` data from the remote server.
          *
          * Another case:
          *  if there is WITH TOTALS and there is no ORDER BY, then read the data to the end,
          *  otherwise TOTALS is counted according to incomplete data.
          */
        const Settings & settings = context->getSettingsRef();
        bool always_read_till_end = settings.exact_rows_before_limit;

        if (query.group_by_with_totals && !query.orderBy())
            always_read_till_end = true;

        if (!query.group_by_with_totals && hasWithTotalsInAnySubqueryInFromClause(query))
            always_read_till_end = true;

        UInt64 limit_length;
        UInt64 limit_offset;
        std::tie(limit_length, limit_offset) = getLimitLengthAndOffset(query, context);

        SortDescription order_descr;
        if (query.limit_with_ties)
        {
            if (!query.orderBy())
                throw Exception(ErrorCodes::LOGICAL_ERROR, "LIMIT WITH TIES without ORDER BY");
            order_descr = getSortDescription(query, context);
        }

        auto limit = std::make_unique<LimitStep>(
                query_plan.getCurrentDataStream(),
                limit_length, limit_offset, always_read_till_end, query.limit_with_ties, order_descr);

        if (query.limit_with_ties)
            limit->setStepDescription("LIMIT WITH TIES");

        query_plan.addStep(std::move(limit));
    }
}


void InterpreterSelectQuery::executeOffset(QueryPlan & query_plan)
{
    auto & query = getSelectQuery();
    /// If there is not a LIMIT but an offset
    if (!query.limitLength() && query.limitOffset())
    {
        UInt64 limit_length;
        UInt64 limit_offset;
        std::tie(limit_length, limit_offset) = getLimitLengthAndOffset(query, context);

        auto offsets_step = std::make_unique<OffsetStep>(query_plan.getCurrentDataStream(), limit_offset);
        query_plan.addStep(std::move(offsets_step));
    }
}

void InterpreterSelectQuery::executeExtremes(QueryPlan & query_plan)
{
    if (!context->getSettingsRef().extremes)
        return;

    auto extremes_step = std::make_unique<ExtremesStep>(query_plan.getCurrentDataStream());
    query_plan.addStep(std::move(extremes_step));
}

void InterpreterSelectQuery::executeSubqueriesInSetsAndJoins(QueryPlan & query_plan)
{
    auto subqueries = prepared_sets->getSubqueries();

    if (!subqueries.empty())
    {
        auto step = std::make_unique<DelayedCreatingSetsStep>(
                query_plan.getCurrentDataStream(),
                std::move(subqueries),
                context);

        query_plan.addStep(std::move(step));
    }
}


void InterpreterSelectQuery::ignoreWithTotals()
{
    getSelectQuery().group_by_with_totals = false;
}

bool InterpreterSelectQuery::autoFinalOnQuery(ASTSelectQuery & query)
{
    // query.tables() is required because not all queries have tables in it, it could be a function.
    bool is_auto_final_setting_on = context->getSettingsRef().final;
    bool is_final_supported = storage && storage->supportsFinal() && !storage->isRemote() && query.tables();
    bool is_query_already_final = query.final();

    return is_auto_final_setting_on && !is_query_already_final && is_final_supported;
}

void InterpreterSelectQuery::initSettings()
{
    auto & query = getSelectQuery();
    if (query.settings())
        InterpreterSetQuery(query.settings(), context).executeForCurrentContext(options.ignore_setting_constraints);

    const auto & client_info = context->getClientInfo();
    auto min_major = DBMS_MIN_MAJOR_VERSION_WITH_CURRENT_AGGREGATION_VARIANT_SELECTION_METHOD;
    auto min_minor = DBMS_MIN_MINOR_VERSION_WITH_CURRENT_AGGREGATION_VARIANT_SELECTION_METHOD;

    if (client_info.query_kind == ClientInfo::QueryKind::SECONDARY_QUERY &&
        std::forward_as_tuple(client_info.connection_client_version_major, client_info.connection_client_version_minor) < std::forward_as_tuple(min_major, min_minor))
    {
        /// Disable two-level aggregation due to version incompatibility.
        context->setSetting("group_by_two_level_threshold", Field(0));
        context->setSetting("group_by_two_level_threshold_bytes", Field(0));

    }
}

bool InterpreterSelectQuery::isQueryWithFinal(const SelectQueryInfo & info)
{
    bool result = info.query->as<ASTSelectQuery &>().final();
    if (info.table_expression_modifiers)
        result |= info.table_expression_modifiers->hasFinal();

    return result;
}

void registerInterpreterSelectQuery(InterpreterFactory & factory)
{
    auto create_fn = [] (const InterpreterFactory::Arguments & args)
    {
        return std::make_unique<InterpreterSelectQuery>(args.query, args.context, args.options);
    };
    factory.registerInterpreter("InterpreterSelectQuery", create_fn);
}

}<|MERGE_RESOLUTION|>--- conflicted
+++ resolved
@@ -1739,7 +1739,7 @@
                             order_descr.emplace_back(key_name);
 
                         SortingStep::Settings sort_settings(*context);
-                        /// full sort
+
                         auto sorting_step = std::make_unique<SortingStep>(
                             plan.getCurrentDataStream(),
                             std::move(order_descr),
@@ -2764,15 +2764,9 @@
     expression_before_aggregation->setStepDescription("Before GROUP BY");
     query_plan.addStep(std::move(expression_before_aggregation));
 
-<<<<<<< HEAD
     if (context->getSettingsRef().allow_experimental_query_coordination)
         addBuildSubqueriesForSetsStep(query_plan, context, *prepared_sets, {expression});
 
-    if (options.is_projection_query)
-        return;
-
-=======
->>>>>>> 9a99780d
     AggregateDescriptions aggregates = query_analyzer->aggregates();
     const Settings & settings = context->getSettingsRef();
     const auto & keys = query_analyzer->aggregationKeys().getNames();
@@ -3007,7 +3001,7 @@
         if (need_sort)
         {
             SortingStep::Settings sort_settings(*context);
-            /// full sort
+
             auto sorting_step = std::make_unique<SortingStep>(
                 query_plan.getCurrentDataStream(),
                 window.full_sort_description,
@@ -3034,7 +3028,7 @@
 void InterpreterSelectQuery::executeOrderOptimized(QueryPlan & query_plan, InputOrderInfoPtr input_sorting_info, UInt64 limit, SortDescription & output_order_descr)
 {
     const Settings & settings = context->getSettingsRef();
-    /// finishing sort
+
     auto finish_sorting_step = std::make_unique<SortingStep>(
         query_plan.getCurrentDataStream(),
         input_sorting_info->sort_description_for_merging,
@@ -3067,7 +3061,7 @@
 
     SortingStep::Settings sort_settings(*context);
 
-    /// Merge the sorted blocks. Full sort
+    /// Merge the sorted blocks.
     auto sorting_step = std::make_unique<SortingStep>(
         query_plan.getCurrentDataStream(),
         output_order_descr,
@@ -3087,7 +3081,7 @@
     const UInt64 limit = getLimitForSorting(query, context);
     const auto max_block_size = context->getSettingsRef().max_block_size;
     const auto exact_rows_before_limit = context->getSettingsRef().exact_rows_before_limit;
-    /// MergingSorted
+
     auto merging_sorted = std::make_unique<SortingStep>(
         query_plan.getCurrentDataStream(), std::move(sort_description), max_block_size, limit, exact_rows_before_limit);
     merging_sorted->setStepDescription("Merge sorted streams " + description);
