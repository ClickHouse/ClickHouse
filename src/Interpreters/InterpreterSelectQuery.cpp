--- conflicted
+++ resolved
@@ -440,12 +440,8 @@
     }
 
     /// Rewrite JOINs
-<<<<<<< HEAD
     MultiEnum<JoinAlgorithm> join_algorithm = context->getSettingsRef().join_algorithm;
     if (!join_algorithm.isSet(JoinAlgorithm::PARALLEL_MERGE) && !has_input && joined_tables.tablesCount() > 1)
-=======
-    if (settings.join_algorithm != JoinAlgorithm::PARALLEL_MERGE && !has_input && joined_tables.tablesCount() > 1)
->>>>>>> e238b68f
     {
         rewriteMultipleJoins(query_ptr, joined_tables.tablesWithColumns(), context->getCurrentDatabase(), context->getSettingsRef());
 
@@ -799,13 +795,6 @@
 
     const auto str = analysis_result.dump();
     LOG_TRACE(log, "analysis_result.dump() {}", str);
-
-
-
-    const auto str = analysis_result.dump();
-    LOG_TRACE(log, "analysis_result.dump() {}", str);
-
-
 
     if (options.to_stage == QueryProcessingStage::Enum::FetchColumns)
     {
