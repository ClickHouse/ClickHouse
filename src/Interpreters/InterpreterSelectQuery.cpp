#include <DataTypes/DataTypeAggregateFunction.h>
#include <DataTypes/DataTypeInterval.h>

#include <Parsers/ASTFunction.h>
#include <Parsers/ASTIdentifier.h>
#include <Parsers/ASTLiteral.h>
#include <Parsers/ASTOrderByElement.h>
#include <Parsers/ASTInterpolateElement.h>
#include <Parsers/ASTSelectWithUnionQuery.h>
#include <Parsers/ASTSelectIntersectExceptQuery.h>
#include <Parsers/ASTTablesInSelectQuery.h>
#include <Parsers/ExpressionListParsers.h>
#include <Parsers/parseQuery.h>

#include <Access/Common/AccessFlags.h>
#include <Access/ContextAccess.h>

#include <AggregateFunctions/AggregateFunctionCount.h>

#include <Interpreters/ApplyWithAliasVisitor.h>
#include <Interpreters/ApplyWithSubqueryVisitor.h>
#include <Interpreters/InterpreterSelectQuery.h>
#include <Interpreters/InterpreterSelectWithUnionQuery.h>
#include <Interpreters/InterpreterSetQuery.h>
#include <Interpreters/evaluateConstantExpression.h>
#include <Interpreters/convertFieldToType.h>
#include <Interpreters/addTypeConversionToAST.h>
#include <Interpreters/ExpressionAnalyzer.h>
#include <Interpreters/getTableExpressions.h>
#include <Interpreters/JoinToSubqueryTransformVisitor.h>
#include <Interpreters/CrossToInnerJoinVisitor.h>
#include <Interpreters/TableJoin.h>
#include <Interpreters/JoinedTables.h>
#include <Interpreters/OpenTelemetrySpanLog.h>
#include <Interpreters/QueryAliasesVisitor.h>
#include <Interpreters/replaceAliasColumnsInQuery.h>
#include <Interpreters/RewriteCountDistinctVisitor.h>

#include <QueryPipeline/Pipe.h>
#include <Processors/QueryPlan/AggregatingStep.h>
#include <Processors/QueryPlan/ArrayJoinStep.h>
#include <Processors/QueryPlan/CachingStep.h>
#include <Processors/QueryPlan/CreatingSetsStep.h>
#include <Processors/QueryPlan/CubeStep.h>
#include <Processors/QueryPlan/DistinctStep.h>
#include <Processors/QueryPlan/ExpressionStep.h>
#include <Processors/QueryPlan/ExtremesStep.h>
#include <Processors/QueryPlan/FillingStep.h>
#include <Processors/QueryPlan/FilterStep.h>
#include <Processors/QueryPlan/JoinStep.h>
#include <Processors/QueryPlan/LimitByStep.h>
#include <Processors/QueryPlan/LimitStep.h>
#include <Processors/QueryPlan/SortingStep.h>
#include <Processors/QueryPlan/MergingAggregatedStep.h>
#include <Processors/QueryPlan/OffsetStep.h>
#include <Processors/QueryPlan/QueryPlan.h>
#include <Processors/QueryPlan/ReadFromPreparedSource.h>
#include <Processors/QueryPlan/ReadNothingStep.h>
#include <Processors/QueryPlan/RollupStep.h>
#include <Processors/QueryPlan/TotalsHavingStep.h>
#include <Processors/QueryPlan/WindowStep.h>
#include <Processors/QueryPlan/Optimizations/QueryPlanOptimizationSettings.h>
#include <Processors/Sources/NullSource.h>
#include <Processors/Sources/SourceFromSingleChunk.h>
#include <Processors/Transforms/AggregatingTransform.h>
#include <Processors/Transforms/ExpressionTransform.h>
#include <Processors/Transforms/FilterTransform.h>

#include <QueryPipeline/QueryPipelineBuilder.h>

#include <Storages/IStorage.h>
#include <Storages/MergeTree/MergeTreeWhereOptimizer.h>
#include <Storages/StorageValues.h>
#include <Storages/StorageView.h>

#include <Functions/IFunction.h>
#include <Core/Field.h>
#include <Core/ProtocolDefines.h>
#include <base/types.h>
#include <base/sort.h>
#include <Columns/Collator.h>
#include <Common/FieldVisitorsAccurateComparison.h>
#include <Common/FieldVisitorToString.h>
#include <Common/typeid_cast.h>
#include <Common/checkStackSize.h>
#include <Core/ColumnNumbers.h>
#include <Interpreters/Aggregator.h>
#include <base/map.h>
#include <Common/scope_guard_safe.h>
#include <memory>


namespace DB
{

namespace ErrorCodes
{
    extern const int TOO_DEEP_SUBQUERIES;
    extern const int SAMPLING_NOT_SUPPORTED;
    extern const int ILLEGAL_FINAL;
    extern const int ILLEGAL_PREWHERE;
    extern const int TOO_MANY_COLUMNS;
    extern const int LOGICAL_ERROR;
    extern const int NOT_IMPLEMENTED;
    extern const int PARAMETER_OUT_OF_BOUND;
    extern const int INVALID_LIMIT_EXPRESSION;
    extern const int INVALID_WITH_FILL_EXPRESSION;
    extern const int ACCESS_DENIED;
    extern const int UNKNOWN_IDENTIFIER;
}

/// Assumes `storage` is set and the table filter (row-level security) is not empty.
String InterpreterSelectQuery::generateFilterActions(ActionsDAGPtr & actions, const Names & prerequisite_columns) const
{
    const auto & db_name = table_id.getDatabaseName();
    const auto & table_name = table_id.getTableName();

    /// TODO: implement some AST builders for this kind of stuff
    ASTPtr query_ast = std::make_shared<ASTSelectQuery>();
    auto * select_ast = query_ast->as<ASTSelectQuery>();

    select_ast->setExpression(ASTSelectQuery::Expression::SELECT, std::make_shared<ASTExpressionList>());
    auto expr_list = select_ast->select();

    /// The first column is our filter expression.
    /// the row_policy_filter should be cloned, because it may be changed by TreeRewriter.
    /// which make it possible an invalid expression, although it may be valid in whole select.
    expr_list->children.push_back(row_policy_filter->clone());

    /// Keep columns that are required after the filter actions.
    for (const auto & column_str : prerequisite_columns)
    {
        ParserExpression expr_parser;
        expr_list->children.push_back(parseQuery(expr_parser, column_str, 0, context->getSettingsRef().max_parser_depth));
    }

    select_ast->setExpression(ASTSelectQuery::Expression::TABLES, std::make_shared<ASTTablesInSelectQuery>());
    auto tables = select_ast->tables();
    auto tables_elem = std::make_shared<ASTTablesInSelectQueryElement>();
    auto table_expr = std::make_shared<ASTTableExpression>();
    tables->children.push_back(tables_elem);
    tables_elem->table_expression = table_expr;
    tables_elem->children.push_back(table_expr);
    table_expr->database_and_table_name = std::make_shared<ASTTableIdentifier>(db_name, table_name);
    table_expr->children.push_back(table_expr->database_and_table_name);

    /// Using separate expression analyzer to prevent any possible alias injection
    auto syntax_result = TreeRewriter(context).analyzeSelect(query_ast, TreeRewriterResult({}, storage, storage_snapshot));
    SelectQueryExpressionAnalyzer analyzer(query_ast, syntax_result, context, metadata_snapshot);
    actions = analyzer.simpleSelectActions();

    auto column_name = expr_list->children.at(0)->getColumnName();
    actions->removeUnusedActions(NameSet{column_name});
    actions->projectInput(false);

    for (const auto * node : actions->getInputs())
        actions->getIndex().push_back(node);

    return column_name;
}

InterpreterSelectQuery::InterpreterSelectQuery(
    const ASTPtr & query_ptr_,
    ContextPtr context_,
    const SelectQueryOptions & options_,
    const Names & required_result_column_names_)
    : InterpreterSelectQuery(query_ptr_, context_, std::nullopt, nullptr, options_, required_result_column_names_)
{}

InterpreterSelectQuery::InterpreterSelectQuery(
    const ASTPtr & query_ptr_,
    ContextMutablePtr context_,
    const SelectQueryOptions & options_,
    const Names & required_result_column_names_)
    : InterpreterSelectQuery(query_ptr_, context_, std::nullopt, nullptr, options_, required_result_column_names_)
{}

InterpreterSelectQuery::InterpreterSelectQuery(
        const ASTPtr & query_ptr_,
        ContextPtr context_,
        Pipe input_pipe_,
        const SelectQueryOptions & options_)
        : InterpreterSelectQuery(query_ptr_, context_, std::move(input_pipe_), nullptr, options_.copy().noSubquery())
{}

InterpreterSelectQuery::InterpreterSelectQuery(
    const ASTPtr & query_ptr_,
    ContextPtr context_,
    const StoragePtr & storage_,
    const StorageMetadataPtr & metadata_snapshot_,
    const SelectQueryOptions & options_)
    : InterpreterSelectQuery(query_ptr_, context_, std::nullopt, storage_, options_.copy().noSubquery(), {}, metadata_snapshot_)
{}

InterpreterSelectQuery::InterpreterSelectQuery(
    const ASTPtr & query_ptr_,
    ContextPtr context_,
    const SelectQueryOptions & options_,
    SubqueriesForSets subquery_for_sets_,
    PreparedSets prepared_sets_)
    : InterpreterSelectQuery(
        query_ptr_, context_, std::nullopt, nullptr, options_, {}, {}, std::move(subquery_for_sets_), std::move(prepared_sets_))
{}

InterpreterSelectQuery::~InterpreterSelectQuery() = default;


/** There are no limits on the maximum size of the result for the subquery.
  *  Since the result of the query is not the result of the entire query.
  */
static ContextPtr getSubqueryContext(ContextPtr context)
{
    auto subquery_context = Context::createCopy(context);
    Settings subquery_settings = context->getSettings();
    subquery_settings.max_result_rows = 0;
    subquery_settings.max_result_bytes = 0;
    /// The calculation of extremes does not make sense and is not necessary (if you do it, then the extremes of the subquery can be taken for whole query).
    subquery_settings.extremes = false;
    subquery_context->setSettings(subquery_settings);
    return subquery_context;
}

static void rewriteMultipleJoins(ASTPtr & query, const TablesWithColumns & tables, const String & database, const Settings & settings)
{
    ASTSelectQuery & select = query->as<ASTSelectQuery &>();

    Aliases aliases;
    if (ASTPtr with = select.with())
        QueryAliasesNoSubqueriesVisitor(aliases).visit(with);
    QueryAliasesNoSubqueriesVisitor(aliases).visit(select.select());

    CrossToInnerJoinVisitor::Data cross_to_inner{tables, aliases, database};
    cross_to_inner.cross_to_inner_join_rewrite = static_cast<UInt8>(std::min<UInt64>(settings.cross_to_inner_join_rewrite, 2));
    CrossToInnerJoinVisitor(cross_to_inner).visit(query);

    JoinToSubqueryTransformVisitor::Data join_to_subs_data{tables, aliases};
    join_to_subs_data.try_to_keep_original_names = settings.multiple_joins_try_to_keep_original_names;

    JoinToSubqueryTransformVisitor(join_to_subs_data).visit(query);
}

/// Checks that the current user has the SELECT privilege.
static void checkAccessRightsForSelect(
    ContextPtr context,
    const StorageID & table_id,
    const StorageMetadataPtr & table_metadata,
    const TreeRewriterResult & syntax_analyzer_result)
{
    if (!syntax_analyzer_result.has_explicit_columns && table_metadata && !table_metadata->getColumns().empty())
    {
        /// For a trivial query like "SELECT count() FROM table" access is granted if at least
        /// one column is accessible.
        /// In this case just checking access for `required_columns` doesn't work correctly
        /// because `required_columns` will contain the name of a column of minimum size (see TreeRewriterResult::collectUsedColumns())
        /// which is probably not the same column as the column the current user has access to.
        auto access = context->getAccess();
        for (const auto & column : table_metadata->getColumns())
        {
            if (access->isGranted(AccessType::SELECT, table_id.database_name, table_id.table_name, column.name))
                return;
        }
        throw Exception(
            ErrorCodes::ACCESS_DENIED,
            "{}: Not enough privileges. To execute this query it's necessary to have grant SELECT for at least one column on {}",
            context->getUserName(),
            table_id.getFullTableName());
    }

    /// General check.
    context->checkAccess(AccessType::SELECT, table_id, syntax_analyzer_result.requiredSourceColumnsForAccessCheck());
}

/// Returns true if we should ignore quotas and limits for a specified table in the system database.
static bool shouldIgnoreQuotaAndLimits(const StorageID & table_id)
{
    if (table_id.database_name == DatabaseCatalog::SYSTEM_DATABASE)
    {
        static const boost::container::flat_set<String> tables_ignoring_quota{"quotas", "quota_limits", "quota_usage", "quotas_usage", "one"};
        if (tables_ignoring_quota.count(table_id.table_name))
            return true;
    }
    return false;
}

InterpreterSelectQuery::InterpreterSelectQuery(
    const ASTPtr & query_ptr_,
    ContextPtr context_,
    std::optional<Pipe> input_pipe_,
    const StoragePtr & storage_,
    const SelectQueryOptions & options_,
    const Names & required_result_column_names,
    const StorageMetadataPtr & metadata_snapshot_,
    SubqueriesForSets subquery_for_sets_,
    PreparedSets prepared_sets_)
    : InterpreterSelectQuery(
        query_ptr_,
        Context::createCopy(context_),
        std::move(input_pipe_),
        storage_,
        options_,
        required_result_column_names,
        metadata_snapshot_,
        std::move(subquery_for_sets_),
        std::move(prepared_sets_))
{}

InterpreterSelectQuery::InterpreterSelectQuery(
    const ASTPtr & query_ptr_,
    ContextMutablePtr context_,
    std::optional<Pipe> input_pipe_,
    const StoragePtr & storage_,
    const SelectQueryOptions & options_,
    const Names & required_result_column_names,
    const StorageMetadataPtr & metadata_snapshot_,
    SubqueriesForSets subquery_for_sets_,
    PreparedSets prepared_sets_)
    /// NOTE: the query almost always should be cloned because it will be modified during analysis.
    : IInterpreterUnionOrSelectQuery(options_.modify_inplace ? query_ptr_ : query_ptr_->clone(), context_, options_)
    , storage(storage_)
    , input_pipe(std::move(input_pipe_))
    , log(&Poco::Logger::get("InterpreterSelectQuery"))
    , metadata_snapshot(metadata_snapshot_)
    , subquery_for_sets(std::move(subquery_for_sets_))
    , prepared_sets(std::move(prepared_sets_))
{
    checkStackSize();

    query_info.ignore_projections = options.ignore_projections;
    query_info.is_projection_query = options.is_projection_query;

    initSettings();
    const Settings & settings = context->getSettingsRef();

    if (settings.max_subquery_depth && options.subquery_depth > settings.max_subquery_depth)
        throw Exception("Too deep subqueries. Maximum: " + settings.max_subquery_depth.toString(),
                        ErrorCodes::TOO_DEEP_SUBQUERIES);

    bool has_input = input_pipe != std::nullopt;
    if (input_pipe)
    {
        /// Read from prepared input.
        source_header = input_pipe->getHeader();
    }

    // Only propagate WITH elements to subqueries if we're not a subquery
    if (!options.is_subquery)
    {
        if (context->getSettingsRef().enable_global_with_statement)
            ApplyWithAliasVisitor().visit(query_ptr);
        ApplyWithSubqueryVisitor().visit(query_ptr);
    }

    query_info.original_query = query_ptr->clone();

    if (settings.count_distinct_optimization)
    {
        RewriteCountDistinctFunctionMatcher::Data data_rewrite_countdistinct;
        RewriteCountDistinctFunctionVisitor(data_rewrite_countdistinct).visit(query_ptr);
    }

    JoinedTables joined_tables(getSubqueryContext(context), getSelectQuery(), options.with_all_cols);

    bool got_storage_from_query = false;
    if (!has_input && !storage)
    {
        storage = joined_tables.getLeftTableStorage();
        // Mark uses_view_source if the returned storage is the same as the one saved in viewSource
        uses_view_source |= storage && storage == context->getViewSource();
        got_storage_from_query = true;
    }

    if (storage)
    {
        table_lock = storage->lockForShare(context->getInitialQueryId(), context->getSettingsRef().lock_acquire_timeout);
        table_id = storage->getStorageID();
        if (!metadata_snapshot)
            metadata_snapshot = storage->getInMemoryMetadataPtr();

        storage_snapshot = storage->getStorageSnapshotForQuery(metadata_snapshot, query_ptr, context);
    }

    if (has_input || !joined_tables.resolveTables())
        joined_tables.makeFakeTable(storage, metadata_snapshot, source_header);


    if (context->getCurrentTransaction() && context->getSettingsRef().throw_on_unsupported_query_inside_transaction)
    {
        if (storage)
            checkStorageSupportsTransactionsIfNeeded(storage, context);
        for (const auto & table : joined_tables.tablesWithColumns())
        {
            if (table.table.table.empty())
                continue;
            auto maybe_storage = DatabaseCatalog::instance().tryGetTable({table.table.database, table.table.table}, context);
            if (!maybe_storage)
                continue;
            checkStorageSupportsTransactionsIfNeeded(storage, context);
        }
    }

    /// Rewrite JOINs
    if (!has_input && joined_tables.tablesCount() > 1)
    {
        rewriteMultipleJoins(query_ptr, joined_tables.tablesWithColumns(), context->getCurrentDatabase(), context->getSettingsRef());

        joined_tables.reset(getSelectQuery());
        joined_tables.resolveTables();
        if (auto view_source = context->getViewSource())
        {
            // If we are using a virtual block view to replace a table and that table is used
            // inside the JOIN then we need to update uses_view_source accordingly so we avoid propagating scalars that we can't cache
            const auto & storage_values = static_cast<const StorageValues &>(*view_source);
            auto tmp_table_id = storage_values.getStorageID();
            for (const auto & t : joined_tables.tablesWithColumns())
                uses_view_source |= (t.table.database == tmp_table_id.database_name && t.table.table == tmp_table_id.table_name);
        }

        if (storage && joined_tables.isLeftTableSubquery())
        {
            /// Rewritten with subquery. Free storage locks here.
            storage = nullptr;
            table_lock.reset();
            table_id = StorageID::createEmpty();
            metadata_snapshot = nullptr;
            storage_snapshot = nullptr;
        }
    }

    if (!has_input)
    {
        interpreter_subquery = joined_tables.makeLeftTableSubquery(options.subquery());
        if (interpreter_subquery)
        {
            source_header = interpreter_subquery->getSampleBlock();
            uses_view_source |= interpreter_subquery->usesViewSource();
        }
    }

    joined_tables.rewriteDistributedInAndJoins(query_ptr);

    max_streams = settings.max_threads;
    ASTSelectQuery & query = getSelectQuery();
    std::shared_ptr<TableJoin> table_join = joined_tables.makeTableJoin(query);

    if (storage)
        row_policy_filter = context->getRowPolicyFilter(table_id.getDatabaseName(), table_id.getTableName(), RowPolicyFilterType::SELECT_FILTER);

    StorageView * view = nullptr;
    if (storage)
        view = dynamic_cast<StorageView *>(storage.get());

    auto analyze = [&] (bool try_move_to_prewhere)
    {
        /// Allow push down and other optimizations for VIEW: replace with subquery and rewrite it.
        ASTPtr view_table;
        if (view)
            view->replaceWithSubquery(getSelectQuery(), view_table, metadata_snapshot);

        syntax_analyzer_result = TreeRewriter(context).analyzeSelect(
            query_ptr,
            TreeRewriterResult(source_header.getNamesAndTypesList(), storage, storage_snapshot),
            options, joined_tables.tablesWithColumns(), required_result_column_names, table_join);

        query_info.syntax_analyzer_result = syntax_analyzer_result;
        context->setDistributed(syntax_analyzer_result->is_remote_storage);

        if (storage && !query.final() && storage->needRewriteQueryWithFinal(syntax_analyzer_result->requiredSourceColumns()))
            query.setFinal();

        /// Save scalar sub queries's results in the query context
        /// Note that we are only saving scalars and not local_scalars since the latter can't be safely shared across contexts
        if (!options.only_analyze && context->hasQueryContext())
            for (const auto & it : syntax_analyzer_result->getScalars())
                context->getQueryContext()->addScalar(it.first, it.second);

        if (view)
        {
            /// Restore original view name. Save rewritten subquery for future usage in StorageView.
            query_info.view_query = view->restoreViewName(getSelectQuery(), view_table);
            view = nullptr;
        }

        if (try_move_to_prewhere && storage && storage->canMoveConditionsToPrewhere() && query.where() && !query.prewhere())
        {
            /// PREWHERE optimization: transfer some condition from WHERE to PREWHERE if enabled and viable
            if (const auto & column_sizes = storage->getColumnSizes(); !column_sizes.empty())
            {
                /// Extract column compressed sizes.
                std::unordered_map<std::string, UInt64> column_compressed_sizes;
                for (const auto & [name, sizes] : column_sizes)
                    column_compressed_sizes[name] = sizes.data_compressed;

                SelectQueryInfo current_info;
                current_info.query = query_ptr;
                current_info.syntax_analyzer_result = syntax_analyzer_result;

                MergeTreeWhereOptimizer{
                    current_info,
                    context,
                    std::move(column_compressed_sizes),
                    metadata_snapshot,
                    syntax_analyzer_result->requiredSourceColumns(),
                    log};
            }
        }

        if (query.prewhere() && query.where())
        {
            /// Filter block in WHERE instead to get better performance
            query.setExpression(
                ASTSelectQuery::Expression::WHERE, makeASTFunction("and", query.prewhere()->clone(), query.where()->clone()));
        }

        query_analyzer = std::make_unique<SelectQueryExpressionAnalyzer>(
            query_ptr,
            syntax_analyzer_result,
            context,
            metadata_snapshot,
            NameSet(required_result_column_names.begin(), required_result_column_names.end()),
            !options.only_analyze,
            options,
            std::move(subquery_for_sets),
            std::move(prepared_sets));

        if (!options.only_analyze)
        {
            if (query.sampleSize() && (input_pipe || !storage || !storage->supportsSampling()))
                throw Exception("Illegal SAMPLE: table doesn't support sampling", ErrorCodes::SAMPLING_NOT_SUPPORTED);

            if (query.final() && (input_pipe || !storage || !storage->supportsFinal()))
                throw Exception(
                    (!input_pipe && storage) ? "Storage " + storage->getName() + " doesn't support FINAL" : "Illegal FINAL",
                    ErrorCodes::ILLEGAL_FINAL);

            if (query.prewhere() && (input_pipe || !storage || !storage->supportsPrewhere()))
                throw Exception(
                    (!input_pipe && storage) ? "Storage " + storage->getName() + " doesn't support PREWHERE" : "Illegal PREWHERE",
                    ErrorCodes::ILLEGAL_PREWHERE);

            /// Save the new temporary tables in the query context
            for (const auto & it : query_analyzer->getExternalTables())
                if (!context->tryResolveStorageID({"", it.first}, Context::ResolveExternal))
                    context->addExternalTable(it.first, std::move(*it.second));
        }

        if (!options.only_analyze || options.modify_inplace)
        {
            if (syntax_analyzer_result->rewrite_subqueries)
            {
                /// remake interpreter_subquery when PredicateOptimizer rewrites subqueries and main table is subquery
                interpreter_subquery = joined_tables.makeLeftTableSubquery(options.subquery());
            }
        }

        if (interpreter_subquery)
        {
            /// If there is an aggregation in the outer query, WITH TOTALS is ignored in the subquery.
            if (query_analyzer->hasAggregation())
                interpreter_subquery->ignoreWithTotals();
            uses_view_source |= interpreter_subquery->usesViewSource();
        }

        required_columns = syntax_analyzer_result->requiredSourceColumns();

        if (storage)
        {
            /// Fix source_header for filter actions.
            if (row_policy_filter)
            {
                filter_info = std::make_shared<FilterDAGInfo>();
                filter_info->column_name = generateFilterActions(filter_info->actions, required_columns);

                auto required_columns_from_filter = filter_info->actions->getRequiredColumns();

                for (const auto & column : required_columns_from_filter)
                {
                    if (required_columns.end() == std::find(required_columns.begin(), required_columns.end(), column.name))
                        required_columns.push_back(column.name);
                }
            }

            source_header = storage_snapshot->getSampleBlockForColumns(required_columns);
        }

        /// Calculate structure of the result.
        result_header = getSampleBlockImpl();
    };

    analyze(shouldMoveToPrewhere());

    bool need_analyze_again = false;
    if (analysis_result.prewhere_constant_filter_description.always_false || analysis_result.prewhere_constant_filter_description.always_true)
    {
        if (analysis_result.prewhere_constant_filter_description.always_true)
            query.setExpression(ASTSelectQuery::Expression::PREWHERE, {});
        else
            query.setExpression(ASTSelectQuery::Expression::PREWHERE, std::make_shared<ASTLiteral>(0u));
        need_analyze_again = true;
    }
    if (analysis_result.where_constant_filter_description.always_false || analysis_result.where_constant_filter_description.always_true)
    {
        if (analysis_result.where_constant_filter_description.always_true)
            query.setExpression(ASTSelectQuery::Expression::WHERE, {});
        else
            query.setExpression(ASTSelectQuery::Expression::WHERE, std::make_shared<ASTLiteral>(0u));
        need_analyze_again = true;
    }

    if (need_analyze_again)
    {
        LOG_TRACE(log, "Running 'analyze' second time");

        /// Reuse already built sets for multiple passes of analysis
        subquery_for_sets = std::move(query_analyzer->getSubqueriesForSets());
        prepared_sets = std::move(query_analyzer->getPreparedSets());

        /// Do not try move conditions to PREWHERE for the second time.
        /// Otherwise, we won't be able to fallback from inefficient PREWHERE to WHERE later.
        analyze(/* try_move_to_prewhere = */ false);
    }

    /// If there is no WHERE, filter blocks as usual
    if (query.prewhere() && !query.where())
        analysis_result.prewhere_info->need_filter = true;

    if (table_id && got_storage_from_query && !joined_tables.isLeftTableFunction())
    {
        /// The current user should have the SELECT privilege. If this table_id is for a table
        /// function we don't check access rights here because in this case they have been already
        /// checked in ITableFunction::execute().
        checkAccessRightsForSelect(context, table_id, metadata_snapshot, *syntax_analyzer_result);

        /// Remove limits for some tables in the `system` database.
        if (shouldIgnoreQuotaAndLimits(table_id) && (joined_tables.tablesCount() <= 1))
        {
            options.ignore_quota = true;
            options.ignore_limits = true;
        }
    }

    /// Add prewhere actions with alias columns and record needed columns from storage.
    if (storage)
    {
        addPrewhereAliasActions();
        analysis_result.required_columns = required_columns;
    }

    if (query_info.projection)
        storage_snapshot->addProjection(query_info.projection->desc);

    /// Blocks used in expression analysis contains size 1 const columns for constant folding and
    ///  null non-const columns to avoid useless memory allocations. However, a valid block sample
    ///  requires all columns to be of size 0, thus we need to sanitize the block here.
    sanitizeBlock(result_header, true);
}

void InterpreterSelectQuery::executePutInCache(QueryPlan & query_plan)
{
    auto settings = context->getSettingsRef();
    QueryCachePtr query_cache = context->getQueryCache();
    if (!settings.query_cache_active_usage || query_cache == nullptr)
    {
        return;
    }

    auto query_cache_key = CacheKey{query_ptr, result_header, settings,
                                    settings.share_query_cache
                                    ? std::optional<String>()
                                    : std::make_optional<String>(context->getUserName())
                                    };
    size_t num_query_runs = query_cache->recordQueryRun(query_cache_key);
    if (query_cache->containsResult(query_cache_key) || num_query_runs < settings.min_query_runs_before_caching)
    {
        return;
    }

    auto caching_step = std::make_unique<CachingStep>(query_plan.getCurrentDataStream(), context->getQueryCache(), query_cache_key);
    caching_step->setStepDescription("Put query result in cache");
    query_plan.addStep(std::move(caching_step));
}

bool InterpreterSelectQuery::executeReadFromCache(QueryPlan & query_plan)
{
    auto settings = context->getSettingsRef();
    QueryCachePtr query_cache = context->getQueryCache();
    if (!settings.query_cache_passive_usage || query_cache == nullptr)
    {
        return false;
    }

    auto query_cache_key = CacheKey{query_ptr, result_header, settings,
                                    settings.share_query_cache
                                    ? std::optional<String>()
                                    : std::make_optional<String>(context->getUserName())
                                    };
    if (auto cache_holder = query_cache->tryReadFromCache(query_cache_key);
        cache_holder.containsResult())
    {
        auto read_from_cache_step = std::make_unique<ReadFromPreparedSource>(cache_holder.getPipe());
        read_from_cache_step->setStepDescription("Read query result from cache");
        query_plan.addStep(std::move(read_from_cache_step));
        return true;
    }
    return false;
}

void InterpreterSelectQuery::buildQueryPlan(QueryPlan & query_plan)
{
    if (executeReadFromCache(query_plan))
    {
        return;
    }
    executeImpl(query_plan, std::move(input_pipe));
    executePutInCache(query_plan);
    /// We must guarantee that result structure is the same as in getSampleBlock()
    ///
    /// But if it's a projection query, plan header does not match result_header.
    /// TODO: add special stage for InterpreterSelectQuery?
    if (!options.is_projection_query && !blocksHaveEqualStructure(query_plan.getCurrentDataStream().header, result_header))
    {
        auto convert_actions_dag = ActionsDAG::makeConvertingActions(
            query_plan.getCurrentDataStream().header.getColumnsWithTypeAndName(),
            result_header.getColumnsWithTypeAndName(),
            ActionsDAG::MatchColumnsMode::Name,
            true);

        auto converting = std::make_unique<ExpressionStep>(query_plan.getCurrentDataStream(), convert_actions_dag);
        query_plan.addStep(std::move(converting));
    }

    /// Extend lifetime of context, table lock, storage.
    query_plan.addInterpreterContext(context);
    if (table_lock)
        query_plan.addTableLock(std::move(table_lock));
    if (storage)
        query_plan.addStorageHolder(storage);
}

BlockIO InterpreterSelectQuery::execute()
{
    BlockIO res;
    QueryPlan query_plan;

    buildQueryPlan(query_plan);

    auto builder = query_plan.buildQueryPipeline(
        QueryPlanOptimizationSettings::fromContext(context), BuildQueryPipelineSettings::fromContext(context));

    res.pipeline = QueryPipelineBuilder::getPipeline(std::move(*builder));

    setQuota(res.pipeline);

    return res;
}

Block InterpreterSelectQuery::getSampleBlockImpl()
{
    query_info.query = query_ptr;
    query_info.has_window = query_analyzer->hasWindow();
    if (storage && !options.only_analyze)
    {
        auto & query = getSelectQuery();
        query_analyzer->makeSetsForIndex(query.where());
        query_analyzer->makeSetsForIndex(query.prewhere());
        query_info.sets = std::move(query_analyzer->getPreparedSets());
        query_info.subquery_for_sets = std::move(query_analyzer->getSubqueriesForSets());

        from_stage = storage->getQueryProcessingStage(context, options.to_stage, storage_snapshot, query_info);

        /// query_info.sets is used for further set index analysis. Use copy instead of move.
        query_analyzer->getPreparedSets() = query_info.sets;
        query_analyzer->getSubqueriesForSets() = std::move(query_info.subquery_for_sets);
    }

    /// Do I need to perform the first part of the pipeline?
    /// Running on remote servers during distributed processing or if query is not distributed.
    ///
    /// Also note that with distributed_group_by_no_merge=1 or when there is
    /// only one remote server, it is equal to local query in terms of query
    /// stages (or when due to optimize_distributed_group_by_sharding_key the query was processed up to Complete stage).
    bool first_stage = from_stage < QueryProcessingStage::WithMergeableState
        && options.to_stage >= QueryProcessingStage::WithMergeableState;
    /// Do I need to execute the second part of the pipeline?
    /// Running on the initiating server during distributed processing or if query is not distributed.
    ///
    /// Also note that with distributed_group_by_no_merge=2 (i.e. when optimize_distributed_group_by_sharding_key takes place)
    /// the query on the remote server will be processed up to WithMergeableStateAfterAggregationAndLimit,
    /// So it will do partial second stage (second_stage=true), and initiator will do the final part.
    bool second_stage = from_stage <= QueryProcessingStage::WithMergeableState
        && options.to_stage > QueryProcessingStage::WithMergeableState;

    analysis_result = ExpressionAnalysisResult(
        *query_analyzer, metadata_snapshot, first_stage, second_stage, options.only_analyze, filter_info, source_header);

    if (options.to_stage == QueryProcessingStage::Enum::FetchColumns)
    {
        auto header = source_header;

        if (analysis_result.prewhere_info)
        {
            header = analysis_result.prewhere_info->prewhere_actions->updateHeader(header);
            if (analysis_result.prewhere_info->remove_prewhere_column)
                header.erase(analysis_result.prewhere_info->prewhere_column_name);
        }
        return header;
    }

    if (options.to_stage == QueryProcessingStage::Enum::WithMergeableState)
    {
        if (!analysis_result.need_aggregate)
        {
            // What's the difference with selected_columns?
            // Here we calculate the header we want from remote server after it
            // executes query up to WithMergeableState. When there is an ORDER BY,
            // it is executed on remote server firstly, then we execute merge
            // sort on initiator. To execute ORDER BY, we need to calculate the
            // ORDER BY keys. These keys might be not present among the final
            // SELECT columns given by the `selected_column`. This is why we have
            // to use proper keys given by the result columns of the
            // `before_order_by` expression actions.
            // Another complication is window functions -- if we have them, they
            // are calculated on initiator, before ORDER BY columns. In this case,
            // the shard has to return columns required for window function
            // calculation and further steps, given by the `before_window`
            // expression actions.
            // As of 21.6 this is broken: the actions in `before_window` might
            // not contain everything required for the ORDER BY step, but this
            // is a responsibility of ExpressionAnalyzer and is not a problem
            // with this code. See
            // https://github.com/ClickHouse/ClickHouse/issues/19857 for details.
            if (analysis_result.before_window)
                return analysis_result.before_window->getResultColumns();

            return analysis_result.before_order_by->getResultColumns();
        }

        Block header = analysis_result.before_aggregation->getResultColumns();

        Block res;

        if (analysis_result.use_grouping_set_key)
            res.insert({ nullptr, std::make_shared<DataTypeUInt64>(), "__grouping_set" });

        for (const auto & key : query_analyzer->aggregationKeys())
            res.insert({nullptr, header.getByName(key.name).type, key.name});

        for (const auto & aggregate : query_analyzer->aggregates())
        {
            size_t arguments_size = aggregate.argument_names.size();
            DataTypes argument_types(arguments_size);
            for (size_t j = 0; j < arguments_size; ++j)
                argument_types[j] = header.getByName(aggregate.argument_names[j]).type;

            DataTypePtr type = std::make_shared<DataTypeAggregateFunction>(aggregate.function, argument_types, aggregate.parameters);

            res.insert({nullptr, type, aggregate.column_name});
        }

        return res;
    }

    if (options.to_stage >= QueryProcessingStage::Enum::WithMergeableStateAfterAggregation)
    {
        // It's different from selected_columns, see the comment above for
        // WithMergeableState stage.
        if (analysis_result.before_window)
            return analysis_result.before_window->getResultColumns();

        return analysis_result.before_order_by->getResultColumns();
    }

    return analysis_result.final_projection->getResultColumns();
}

static Field getWithFillFieldValue(const ASTPtr & node, ContextPtr context)
{
    auto [field, type] = evaluateConstantExpression(node, context);

    if (!isColumnedAsNumber(type))
        throw Exception("Illegal type " + type->getName() + " of WITH FILL expression, must be numeric type", ErrorCodes::INVALID_WITH_FILL_EXPRESSION);

    return field;
}

static std::pair<Field, std::optional<IntervalKind>> getWithFillStep(const ASTPtr & node, ContextPtr context)
{
    auto [field, type] = evaluateConstantExpression(node, context);

    if (const auto * type_interval = typeid_cast<const DataTypeInterval *>(type.get()))
        return std::make_pair(std::move(field), type_interval->getKind());

    if (isColumnedAsNumber(type))
        return std::make_pair(std::move(field), std::nullopt);

    throw Exception("Illegal type " + type->getName() + " of WITH FILL expression, must be numeric type", ErrorCodes::INVALID_WITH_FILL_EXPRESSION);
}

static FillColumnDescription getWithFillDescription(const ASTOrderByElement & order_by_elem, ContextPtr context)
{
    FillColumnDescription descr;

    if (order_by_elem.fill_from)
        descr.fill_from = getWithFillFieldValue(order_by_elem.fill_from, context);
    if (order_by_elem.fill_to)
        descr.fill_to = getWithFillFieldValue(order_by_elem.fill_to, context);

    if (order_by_elem.fill_step)
        std::tie(descr.fill_step, descr.step_kind) = getWithFillStep(order_by_elem.fill_step, context);
    else
        descr.fill_step = order_by_elem.direction;

    if (applyVisitor(FieldVisitorAccurateEquals(), descr.fill_step, Field{0}))
        throw Exception("WITH FILL STEP value cannot be zero", ErrorCodes::INVALID_WITH_FILL_EXPRESSION);

    if (order_by_elem.direction == 1)
    {
        if (applyVisitor(FieldVisitorAccurateLess(), descr.fill_step, Field{0}))
            throw Exception("WITH FILL STEP value cannot be negative for sorting in ascending direction",
                            ErrorCodes::INVALID_WITH_FILL_EXPRESSION);

        if (!descr.fill_from.isNull() && !descr.fill_to.isNull() &&
            applyVisitor(FieldVisitorAccurateLess(), descr.fill_to, descr.fill_from))
        {
            throw Exception("WITH FILL TO value cannot be less than FROM value for sorting in ascending direction",
                            ErrorCodes::INVALID_WITH_FILL_EXPRESSION);
        }
    }
    else
    {
        if (applyVisitor(FieldVisitorAccurateLess(), Field{0}, descr.fill_step))
            throw Exception("WITH FILL STEP value cannot be positive for sorting in descending direction",
                            ErrorCodes::INVALID_WITH_FILL_EXPRESSION);

        if (!descr.fill_from.isNull() && !descr.fill_to.isNull() &&
            applyVisitor(FieldVisitorAccurateLess(), descr.fill_from, descr.fill_to))
        {
            throw Exception("WITH FILL FROM value cannot be less than TO value for sorting in descending direction",
                            ErrorCodes::INVALID_WITH_FILL_EXPRESSION);
        }
    }

    return descr;
}

SortDescription InterpreterSelectQuery::getSortDescription(const ASTSelectQuery & query, ContextPtr context_)
{
    SortDescription order_descr;
    order_descr.reserve(query.orderBy()->children.size());
    for (const auto & elem : query.orderBy()->children)
    {
        String name = elem->children.front()->getColumnName();
        const auto & order_by_elem = elem->as<ASTOrderByElement &>();

        std::shared_ptr<Collator> collator;
        if (order_by_elem.collation)
            collator = std::make_shared<Collator>(order_by_elem.collation->as<ASTLiteral &>().value.get<String>());
        if (order_by_elem.with_fill)
        {
            FillColumnDescription fill_desc = getWithFillDescription(order_by_elem, context_);
            order_descr.emplace_back(name, order_by_elem.direction, order_by_elem.nulls_direction, collator, true, fill_desc);
        }
        else
            order_descr.emplace_back(name, order_by_elem.direction, order_by_elem.nulls_direction, collator);
    }

    order_descr.compile_sort_description = context_->getSettingsRef().compile_sort_description;
    order_descr.min_count_to_compile_sort_description = context_->getSettingsRef().min_count_to_compile_sort_description;

    return order_descr;
}

static InterpolateDescriptionPtr getInterpolateDescription(
    const ASTSelectQuery & query, const Block & source_block, const Block & result_block, const Aliases & aliases, ContextPtr context)
{
    InterpolateDescriptionPtr interpolate_descr;
    if (query.interpolate())
    {
        NamesAndTypesList source_columns;
        ColumnsWithTypeAndName result_columns;
        ASTPtr exprs = std::make_shared<ASTExpressionList>();

        if (query.interpolate()->children.empty())
        {
            std::unordered_map<String, DataTypePtr> column_names;
            for (const auto & column : result_block.getColumnsWithTypeAndName())
                column_names[column.name] = column.type;
            for (const auto & elem : query.orderBy()->children)
                if (elem->as<ASTOrderByElement>()->with_fill)
                    column_names.erase(elem->as<ASTOrderByElement>()->children.front()->getColumnName());
            for (const auto & [name, type] : column_names)
            {
                source_columns.emplace_back(name, type);
                result_columns.emplace_back(type, name);
                exprs->children.emplace_back(std::make_shared<ASTIdentifier>(name));
            }
        }
        else
        {
            NameSet col_set;
            for (const auto & elem : query.interpolate()->children)
            {
                const auto & interpolate = elem->as<ASTInterpolateElement &>();

                if (const ColumnWithTypeAndName *result_block_column = result_block.findByName(interpolate.column))
                {
                    if (!col_set.insert(result_block_column->name).second)
                        throw Exception(ErrorCodes::INVALID_WITH_FILL_EXPRESSION,
                                        "Duplicate INTERPOLATE column '{}'", interpolate.column);

                    result_columns.emplace_back(result_block_column->type, result_block_column->name);
                }
                else
                    throw Exception(ErrorCodes::UNKNOWN_IDENTIFIER,
                                    "Missing column '{}' as an INTERPOLATE expression target", interpolate.column);

                exprs->children.emplace_back(interpolate.expr->clone());
            }

            col_set.clear();
            for (const auto & column : source_block)
            {
                source_columns.emplace_back(column.name, column.type);
                col_set.insert(column.name);
            }
            for (const auto & column : result_block)
                if (!col_set.contains(column.name))
                    source_columns.emplace_back(column.name, column.type);
        }

        auto syntax_result = TreeRewriter(context).analyze(exprs, source_columns);
        ExpressionAnalyzer analyzer(exprs, syntax_result, context);
        ActionsDAGPtr actions = analyzer.getActionsDAG(true);
        ActionsDAGPtr conv_dag = ActionsDAG::makeConvertingActions(actions->getResultColumns(),
                                                                   result_columns, ActionsDAG::MatchColumnsMode::Position, true);
        ActionsDAGPtr merge_dag = ActionsDAG::merge(std::move(*actions->clone()), std::move(*conv_dag));

        interpolate_descr = std::make_shared<InterpolateDescription>(merge_dag, aliases);
    }

    return interpolate_descr;
}

static SortDescription getSortDescriptionFromGroupBy(const ASTSelectQuery & query)
{
    SortDescription order_descr;
    order_descr.reserve(query.groupBy()->children.size());

    for (const auto & elem : query.groupBy()->children)
    {
        String name = elem->getColumnName();
        order_descr.emplace_back(name, 1, 1);
    }

    return order_descr;
}

static UInt64 getLimitUIntValue(const ASTPtr & node, ContextPtr context, const std::string & expr)
{
    const auto & [field, type] = evaluateConstantExpression(node, context);

    if (!isNativeNumber(type))
        throw Exception(
            "Illegal type " + type->getName() + " of " + expr + " expression, must be numeric type", ErrorCodes::INVALID_LIMIT_EXPRESSION);

    Field converted = convertFieldToType(field, DataTypeUInt64());
    if (converted.isNull())
        throw Exception(
            "The value " + applyVisitor(FieldVisitorToString(), field) + " of " + expr + " expression is not representable as UInt64",
            ErrorCodes::INVALID_LIMIT_EXPRESSION);

    return converted.safeGet<UInt64>();
}


static std::pair<UInt64, UInt64> getLimitLengthAndOffset(const ASTSelectQuery & query, ContextPtr context)
{
    UInt64 length = 0;
    UInt64 offset = 0;

    if (query.limitLength())
    {
        length = getLimitUIntValue(query.limitLength(), context, "LIMIT");
        if (query.limitOffset() && length)
            offset = getLimitUIntValue(query.limitOffset(), context, "OFFSET");
    }
    else if (query.limitOffset())
        offset = getLimitUIntValue(query.limitOffset(), context, "OFFSET");
    return {length, offset};
}


UInt64 InterpreterSelectQuery::getLimitForSorting(const ASTSelectQuery & query, ContextPtr context_)
{
    /// Partial sort can be done if there is LIMIT but no DISTINCT or LIMIT BY, neither ARRAY JOIN.
    if (!query.distinct && !query.limitBy() && !query.limit_with_ties && !query.arrayJoinExpressionList().first && query.limitLength())
    {
        auto [limit_length, limit_offset] = getLimitLengthAndOffset(query, context_);
        if (limit_length > std::numeric_limits<UInt64>::max() - limit_offset)
            return 0;

        return limit_length + limit_offset;
    }
    return 0;
}


static bool hasWithTotalsInAnySubqueryInFromClause(const ASTSelectQuery & query)
{
    if (query.group_by_with_totals)
        return true;

    /** NOTE You can also check that the table in the subquery is distributed, and that it only looks at one shard.
     * In other cases, totals will be computed on the initiating server of the query, and it is not necessary to read the data to the end.
     */
    if (auto query_table = extractTableExpression(query, 0))
    {
        if (const auto * ast_union = query_table->as<ASTSelectWithUnionQuery>())
        {
            /** NOTE
            * 1. For ASTSelectWithUnionQuery after normalization for union child node the height of the AST tree is at most 2.
            * 2. For ASTSelectIntersectExceptQuery after normalization in case there are intersect or except nodes,
            * the height of the AST tree can have any depth (each intersect/except adds a level), but the
            * number of children in those nodes is always 2.
            */
            std::function<bool(ASTPtr)> traverse_recursively = [&](ASTPtr child_ast) -> bool
            {
                if (const auto * select_child = child_ast->as <ASTSelectQuery>())
                {
                    if (hasWithTotalsInAnySubqueryInFromClause(select_child->as<ASTSelectQuery &>()))
                        return true;
                }
                else if (const auto * union_child = child_ast->as<ASTSelectWithUnionQuery>())
                {
                    for (const auto & subchild : union_child->list_of_selects->children)
                        if (traverse_recursively(subchild))
                            return true;
                }
                else if (const auto * intersect_child = child_ast->as<ASTSelectIntersectExceptQuery>())
                {
                    auto selects = intersect_child->getListOfSelects();
                    for (const auto & subchild : selects)
                        if (traverse_recursively(subchild))
                            return true;
                }
                return false;
            };

            for (const auto & elem : ast_union->list_of_selects->children)
                if (traverse_recursively(elem))
                    return true;
        }
    }

    return false;
}


void InterpreterSelectQuery::executeImpl(QueryPlan & query_plan, std::optional<Pipe> prepared_pipe)
{
    /** Streams of data. When the query is executed in parallel, we have several data streams.
     *  If there is no GROUP BY, then perform all operations before ORDER BY and LIMIT in parallel, then
     *  if there is an ORDER BY, then glue the streams using ResizeProcessor, and then MergeSorting transforms,
     *  if not, then glue it using ResizeProcessor,
     *  then apply LIMIT.
     *  If there is GROUP BY, then we will perform all operations up to GROUP BY, inclusive, in parallel;
     *  a parallel GROUP BY will glue streams into one,
     *  then perform the remaining operations with one resulting stream.
     */

    /// Now we will compose block streams that perform the necessary actions.
    auto & query = getSelectQuery();
    const Settings & settings = context->getSettingsRef();
    auto & expressions = analysis_result;
    auto & subqueries_for_sets = query_analyzer->getSubqueriesForSets();
    bool intermediate_stage = false;
    bool to_aggregation_stage = false;
    bool from_aggregation_stage = false;

    /// Do I need to aggregate in a separate row rows that have not passed max_rows_to_group_by.
    bool aggregate_overflow_row =
        expressions.need_aggregate &&
        query.group_by_with_totals &&
        settings.max_rows_to_group_by &&
        settings.group_by_overflow_mode == OverflowMode::ANY &&
        settings.totals_mode != TotalsMode::AFTER_HAVING_EXCLUSIVE;

    /// Do I need to immediately finalize the aggregate functions after the aggregation?
    bool aggregate_final =
        expressions.need_aggregate &&
        options.to_stage > QueryProcessingStage::WithMergeableState &&
        !query.group_by_with_totals && !query.group_by_with_rollup && !query.group_by_with_cube;

    bool use_grouping_set_key = expressions.use_grouping_set_key;

    if (query.group_by_with_grouping_sets && query.group_by_with_totals)
        throw Exception(ErrorCodes::NOT_IMPLEMENTED, "WITH TOTALS and GROUPING SETS are not supported together");

    if (query.group_by_with_grouping_sets && (query.group_by_with_rollup || query.group_by_with_cube))
        throw Exception(ErrorCodes::NOT_IMPLEMENTED, "GROUPING SETS are not supported together with ROLLUP and CUBE");

    if (expressions.hasHaving() && query.group_by_with_totals && (query.group_by_with_rollup || query.group_by_with_cube))
        throw Exception(ErrorCodes::NOT_IMPLEMENTED, "WITH TOTALS and WITH ROLLUP or CUBE are not supported together in presence of HAVING");

    if (query_info.projection && query_info.projection->desc->type == ProjectionDescription::Type::Aggregate)
    {
        query_info.projection->aggregate_overflow_row = aggregate_overflow_row;
        query_info.projection->aggregate_final = aggregate_final;
    }

    if (options.only_analyze)
    {
        auto read_nothing = std::make_unique<ReadNothingStep>(source_header);
        query_plan.addStep(std::move(read_nothing));

        if (expressions.filter_info)
        {
            auto row_level_security_step = std::make_unique<FilterStep>(
                query_plan.getCurrentDataStream(),
                expressions.filter_info->actions,
                expressions.filter_info->column_name,
                expressions.filter_info->do_remove_column);

            row_level_security_step->setStepDescription("Row-level security filter");
            query_plan.addStep(std::move(row_level_security_step));
        }

        if (expressions.prewhere_info)
        {
            if (expressions.prewhere_info->row_level_filter)
            {
                auto row_level_filter_step = std::make_unique<FilterStep>(
                    query_plan.getCurrentDataStream(),
                    expressions.prewhere_info->row_level_filter,
                    expressions.prewhere_info->row_level_column_name,
                    true);

                row_level_filter_step->setStepDescription("Row-level security filter (PREWHERE)");
                query_plan.addStep(std::move(row_level_filter_step));
            }

            auto prewhere_step = std::make_unique<FilterStep>(
                query_plan.getCurrentDataStream(),
                expressions.prewhere_info->prewhere_actions,
                expressions.prewhere_info->prewhere_column_name,
                expressions.prewhere_info->remove_prewhere_column);

            prewhere_step->setStepDescription("PREWHERE");
            query_plan.addStep(std::move(prewhere_step));
        }
    }
    else
    {
        if (prepared_pipe)
        {
            auto prepared_source_step = std::make_unique<ReadFromPreparedSource>(std::move(*prepared_pipe));
            query_plan.addStep(std::move(prepared_source_step));
            query_plan.addInterpreterContext(context);
        }

        if (from_stage == QueryProcessingStage::WithMergeableState &&
            options.to_stage == QueryProcessingStage::WithMergeableState)
            intermediate_stage = true;

        /// Support optimize_distributed_group_by_sharding_key
        /// Is running on the initiating server during distributed processing?
        if (from_stage >= QueryProcessingStage::WithMergeableStateAfterAggregation)
            from_aggregation_stage = true;
        /// Is running on remote servers during distributed processing?
        if (options.to_stage >= QueryProcessingStage::WithMergeableStateAfterAggregation)
            to_aggregation_stage = true;

        /// Read the data from Storage. from_stage - to what stage the request was completed in Storage.
        executeFetchColumns(from_stage, query_plan);

        LOG_TRACE(log, "{} -> {}", QueryProcessingStage::toString(from_stage), QueryProcessingStage::toString(options.to_stage));
    }

    if (query_info.projection && query_info.projection->input_order_info && query_info.input_order_info)
        throw Exception("InputOrderInfo is set for projection and for query", ErrorCodes::LOGICAL_ERROR);
    InputOrderInfoPtr input_order_info_for_order;
    if (!expressions.need_aggregate)
        input_order_info_for_order = query_info.projection ? query_info.projection->input_order_info : query_info.input_order_info;

    if (options.to_stage > QueryProcessingStage::FetchColumns)
    {
        auto preliminary_sort = [&]()
        {
            /** For distributed query processing,
              *  if no GROUP, HAVING set,
              *  but there is an ORDER or LIMIT,
              *  then we will perform the preliminary sorting and LIMIT on the remote server.
              */
            if (!expressions.second_stage
                && !expressions.need_aggregate
                && !expressions.hasHaving()
                && !expressions.has_window)
            {
                if (expressions.has_order_by)
                    executeOrder(query_plan, input_order_info_for_order);

                if (expressions.has_order_by && query.limitLength())
                    executeDistinct(query_plan, false, expressions.selected_columns, true);

                if (expressions.hasLimitBy())
                {
                    executeExpression(query_plan, expressions.before_limit_by, "Before LIMIT BY");
                    executeLimitBy(query_plan);
                }

                if (query.limitLength())
                    executePreLimit(query_plan, true);
            }
        };

        if (intermediate_stage)
        {
            if (expressions.first_stage || expressions.second_stage)
                throw Exception("Query with intermediate stage cannot have any other stages", ErrorCodes::LOGICAL_ERROR);

            preliminary_sort();
            if (expressions.need_aggregate)
                executeMergeAggregated(query_plan, aggregate_overflow_row, aggregate_final, use_grouping_set_key);
        }
        if (from_aggregation_stage)
        {
            if (intermediate_stage || expressions.first_stage || expressions.second_stage)
                throw Exception("Query with after aggregation stage cannot have any other stages", ErrorCodes::LOGICAL_ERROR);
        }


        if (expressions.first_stage)
        {
            // If there is a storage that supports prewhere, this will always be nullptr
            // Thus, we don't actually need to check if projection is active.
            if (!query_info.projection && expressions.filter_info)
            {
                auto row_level_security_step = std::make_unique<FilterStep>(
                    query_plan.getCurrentDataStream(),
                    expressions.filter_info->actions,
                    expressions.filter_info->column_name,
                    expressions.filter_info->do_remove_column);

                row_level_security_step->setStepDescription("Row-level security filter");
                query_plan.addStep(std::move(row_level_security_step));
            }

            if (expressions.before_array_join)
            {
                QueryPlanStepPtr before_array_join_step
                    = std::make_unique<ExpressionStep>(query_plan.getCurrentDataStream(), expressions.before_array_join);
                before_array_join_step->setStepDescription("Before ARRAY JOIN");
                query_plan.addStep(std::move(before_array_join_step));
            }

            if (expressions.array_join)
            {
                QueryPlanStepPtr array_join_step
                    = std::make_unique<ArrayJoinStep>(query_plan.getCurrentDataStream(), expressions.array_join);

                array_join_step->setStepDescription("ARRAY JOIN");
                query_plan.addStep(std::move(array_join_step));
            }

            if (expressions.before_join)
            {
                QueryPlanStepPtr before_join_step = std::make_unique<ExpressionStep>(
                    query_plan.getCurrentDataStream(),
                    expressions.before_join);
                before_join_step->setStepDescription("Before JOIN");
                query_plan.addStep(std::move(before_join_step));
            }

            /// Optional step to convert key columns to common supertype.
            if (expressions.converting_join_columns)
            {
                QueryPlanStepPtr convert_join_step = std::make_unique<ExpressionStep>(
                    query_plan.getCurrentDataStream(),
                    expressions.converting_join_columns);
                convert_join_step->setStepDescription("Convert JOIN columns");
                query_plan.addStep(std::move(convert_join_step));
            }

            if (expressions.hasJoin())
            {
                if (expressions.join->isFilled())
                {
                    QueryPlanStepPtr filled_join_step = std::make_unique<FilledJoinStep>(
                        query_plan.getCurrentDataStream(),
                        expressions.join,
                        settings.max_block_size);

                    filled_join_step->setStepDescription("JOIN");
                    query_plan.addStep(std::move(filled_join_step));
                }
                else
                {
                    auto joined_plan = query_analyzer->getJoinedPlan();

                    if (!joined_plan)
                        throw Exception(ErrorCodes::LOGICAL_ERROR, "There is no joined plan for query");

                    QueryPlanStepPtr join_step = std::make_unique<JoinStep>(
                        query_plan.getCurrentDataStream(),
                        joined_plan->getCurrentDataStream(),
                        expressions.join,
                        settings.max_block_size,
                        max_streams,
                        analysis_result.optimize_read_in_order);

                    join_step->setStepDescription("JOIN");
                    std::vector<QueryPlanPtr> plans;
                    plans.emplace_back(std::make_unique<QueryPlan>(std::move(query_plan)));
                    plans.emplace_back(std::move(joined_plan));

                    query_plan = QueryPlan();
                    query_plan.unitePlans(std::move(join_step), {std::move(plans)});
                }
            }

            if (!query_info.projection && expressions.hasWhere())
                executeWhere(query_plan, expressions.before_where, expressions.remove_where_filter);

            if (expressions.need_aggregate)
                executeAggregation(
                    query_plan, expressions.before_aggregation, aggregate_overflow_row, aggregate_final, query_info.input_order_info);

            // Now we must execute:
            // 1) expressions before window functions,
            // 2) window functions,
            // 3) expressions after window functions,
            // 4) preliminary distinct.
            // This code decides which part we execute on shard (first_stage)
            // and which part on initiator (second_stage). See also the counterpart
            // code for "second_stage" that has to execute the rest.
            if (expressions.need_aggregate)
            {
                // We have aggregation, so we can't execute any later-stage
                // expressions on shards, neither "before window functions" nor
                // "before ORDER BY".
            }
            else
            {
                // We don't have aggregation.
                // Window functions must be executed on initiator (second_stage).
                // ORDER BY and DISTINCT might depend on them, so if we have
                // window functions, we can't execute ORDER BY and DISTINCT
                // now, on shard (first_stage).
                if (query_analyzer->hasWindow())
                {
                    executeExpression(query_plan, expressions.before_window, "Before window functions");
                }
                else
                {
                    // We don't have window functions, so we can execute the
                    // expressions before ORDER BY and the preliminary DISTINCT
                    // now, on shards (first_stage).
                    assert(!expressions.before_window);
                    executeExpression(query_plan, expressions.before_order_by, "Before ORDER BY");
                    executeDistinct(query_plan, true, expressions.selected_columns, true);
                }
            }

            preliminary_sort();
        }

        if (expressions.second_stage || from_aggregation_stage)
        {
            if (from_aggregation_stage)
            {
                /// No need to aggregate anything, since this was done on remote shards.
            }
            else if (expressions.need_aggregate)
            {
                /// If you need to combine aggregated results from multiple servers
                if (!expressions.first_stage)
                    executeMergeAggregated(query_plan, aggregate_overflow_row, aggregate_final, use_grouping_set_key);

                if (!aggregate_final)
                {
                    if (query.group_by_with_totals)
                    {
                        bool final = !query.group_by_with_rollup && !query.group_by_with_cube;
                        executeTotalsAndHaving(
                            query_plan, expressions.hasHaving(), expressions.before_having, expressions.remove_having_filter, aggregate_overflow_row, final);
                    }

                    if (query.group_by_with_rollup)
                        executeRollupOrCube(query_plan, Modificator::ROLLUP);
                    else if (query.group_by_with_cube)
                        executeRollupOrCube(query_plan, Modificator::CUBE);

                    if ((query.group_by_with_rollup || query.group_by_with_cube || query.group_by_with_grouping_sets) && expressions.hasHaving())
                        executeHaving(query_plan, expressions.before_having, expressions.remove_having_filter);
                }
                else if (expressions.hasHaving())
                    executeHaving(query_plan, expressions.before_having, expressions.remove_having_filter);
            }
            else if (query.group_by_with_totals || query.group_by_with_rollup || query.group_by_with_cube || query.group_by_with_grouping_sets)
                throw Exception("WITH TOTALS, ROLLUP, CUBE or GROUPING SETS are not supported without aggregation", ErrorCodes::NOT_IMPLEMENTED);

            // Now we must execute:
            // 1) expressions before window functions,
            // 2) window functions,
            // 3) expressions after window functions,
            // 4) preliminary distinct.
            // Some of these were already executed at the shards (first_stage),
            // see the counterpart code and comments there.
            if (from_aggregation_stage)
            {
                if (query_analyzer->hasWindow())
                    throw Exception(
                        "Window functions does not support processing from WithMergeableStateAfterAggregation",
                        ErrorCodes::NOT_IMPLEMENTED);
            }
            else if (expressions.need_aggregate)
            {
                executeExpression(query_plan, expressions.before_window,
                                  "Before window functions");
                executeWindow(query_plan);
                executeExpression(query_plan, expressions.before_order_by, "Before ORDER BY");
                executeDistinct(query_plan, true, expressions.selected_columns, true);
            }
            else
            {
                if (query_analyzer->hasWindow())
                {
                    executeWindow(query_plan);
                    executeExpression(query_plan, expressions.before_order_by, "Before ORDER BY");
                    executeDistinct(query_plan, true, expressions.selected_columns, true);
                }
                else
                {
                    // Neither aggregation nor windows, all expressions before
                    // ORDER BY executed on shards.
                }
            }

            if (expressions.has_order_by)
            {
                /** If there is an ORDER BY for distributed query processing,
                  *  but there is no aggregation, then on the remote servers ORDER BY was made
                  *  - therefore, we merge the sorted streams from remote servers.
                  *
                  * Also in case of remote servers was process the query up to WithMergeableStateAfterAggregationAndLimit
                  * (distributed_group_by_no_merge=2 or optimize_distributed_group_by_sharding_key=1 takes place),
                  * then merge the sorted streams is enough, since remote servers already did full ORDER BY.
                  */

                if (from_aggregation_stage)
                    executeMergeSorted(query_plan, "after aggregation stage for ORDER BY");
                else if (!expressions.first_stage
                         && !expressions.need_aggregate
                         && !expressions.has_window
                         && !(query.group_by_with_totals && !aggregate_final))
                    executeMergeSorted(query_plan, "for ORDER BY, without aggregation");
                else    /// Otherwise, just sort.
                    executeOrder(query_plan, input_order_info_for_order);
            }

            /** Optimization - if there are several sources and there is LIMIT, then first apply the preliminary LIMIT,
              * limiting the number of rows in each up to `offset + limit`.
              */
            bool has_withfill = false;
            if (query.orderBy())
            {
                SortDescription order_descr = getSortDescription(query, context);
                for (auto & desc : order_descr)
                    if (desc.with_fill)
                    {
                        has_withfill = true;
                        break;
                    }
            }

            bool apply_limit = options.to_stage != QueryProcessingStage::WithMergeableStateAfterAggregation;
            bool apply_prelimit = apply_limit &&
                query.limitLength() && !query.limit_with_ties &&
                !hasWithTotalsInAnySubqueryInFromClause(query) &&
                !query.arrayJoinExpressionList().first &&
                !query.distinct &&
                !expressions.hasLimitBy() &&
                !settings.extremes &&
                !has_withfill;
            bool apply_offset = options.to_stage != QueryProcessingStage::WithMergeableStateAfterAggregationAndLimit;
            if (apply_prelimit)
            {
                executePreLimit(query_plan, /* do_not_skip_offset= */!apply_offset);
            }

            /** If there was more than one stream,
              * then DISTINCT needs to be performed once again after merging all streams.
              */
            if (!from_aggregation_stage && query.distinct)
                executeDistinct(query_plan, false, expressions.selected_columns, false);

            if (!from_aggregation_stage && expressions.hasLimitBy())
            {
                executeExpression(query_plan, expressions.before_limit_by, "Before LIMIT BY");
                executeLimitBy(query_plan);
            }

            executeWithFill(query_plan);

            /// If we have 'WITH TIES', we need execute limit before projection,
            /// because in that case columns from 'ORDER BY' are used.
            if (query.limit_with_ties && apply_offset)
            {
                executeLimit(query_plan);
            }

            /// Projection not be done on the shards, since then initiator will not find column in blocks.
            /// (significant only for WithMergeableStateAfterAggregation/WithMergeableStateAfterAggregationAndLimit).
            if (!to_aggregation_stage)
            {
                /// We must do projection after DISTINCT because projection may remove some columns.
                executeProjection(query_plan, expressions.final_projection);
            }

            /// Extremes are calculated before LIMIT, but after LIMIT BY. This is Ok.
            executeExtremes(query_plan);

            bool limit_applied = apply_prelimit || (query.limit_with_ties && apply_offset);
            /// Limit is no longer needed if there is prelimit.
            ///
            /// NOTE: that LIMIT cannot be applied if OFFSET should not be applied,
            /// since LIMIT will apply OFFSET too.
            /// This is the case for various optimizations for distributed queries,
            /// and when LIMIT cannot be applied it will be applied on the initiator anyway.
            if (apply_limit && !limit_applied && apply_offset)
                executeLimit(query_plan);

            if (apply_offset)
                executeOffset(query_plan);
        }
    }

    if (!subqueries_for_sets.empty())
        executeSubqueriesInSetsAndJoins(query_plan, subqueries_for_sets);
}

static void executeMergeAggregatedImpl(
    QueryPlan & query_plan,
    bool overflow_row,
    bool final,
    bool is_remote_storage,
    bool has_grouping_sets,
    const Settings & settings,
    const NamesAndTypesList & aggregation_keys,
    const AggregateDescriptions & aggregates)
{
    auto keys = aggregation_keys.getNames();
    if (has_grouping_sets)
        keys.insert(keys.begin(), "__grouping_set");

    /** There are two modes of distributed aggregation.
      *
      * 1. In different threads read from the remote servers blocks.
      * Save all the blocks in the RAM. Merge blocks.
      * If the aggregation is two-level - parallelize to the number of buckets.
      *
      * 2. In one thread, read blocks from different servers in order.
      * RAM stores only one block from each server.
      * If the aggregation is a two-level aggregation, we consistently merge the blocks of each next level.
      *
      * The second option consumes less memory (up to 256 times less)
      *  in the case of two-level aggregation, which is used for large results after GROUP BY,
      *  but it can work more slowly.
      */

    Aggregator::Params params(keys, aggregates, overflow_row, settings.max_threads);

    auto merging_aggregated = std::make_unique<MergingAggregatedStep>(
        query_plan.getCurrentDataStream(),
        params,
        final,
        settings.distributed_aggregation_memory_efficient && is_remote_storage,
        settings.max_threads,
        settings.aggregation_memory_efficient_merge_threads);

    query_plan.addStep(std::move(merging_aggregated));
}

void InterpreterSelectQuery::addEmptySourceToQueryPlan(
    QueryPlan & query_plan, const Block & source_header, const SelectQueryInfo & query_info, ContextPtr context_)
{
    Pipe pipe(std::make_shared<NullSource>(source_header));

    PrewhereInfoPtr prewhere_info_ptr = query_info.projection ? query_info.projection->prewhere_info : query_info.prewhere_info;
    if (prewhere_info_ptr)
    {
        auto & prewhere_info = *prewhere_info_ptr;

        if (prewhere_info.row_level_filter)
        {
            pipe.addSimpleTransform([&](const Block & header)
                                    {
                                        return std::make_shared<FilterTransform>(header,
                                                                                 std::make_shared<ExpressionActions>(prewhere_info.row_level_filter),
                                                                                 prewhere_info.row_level_column_name, true);
                                    });
        }

        pipe.addSimpleTransform([&](const Block & header)
                                {
                                    return std::make_shared<FilterTransform>(
                                        header, std::make_shared<ExpressionActions>(prewhere_info.prewhere_actions),
                                        prewhere_info.prewhere_column_name, prewhere_info.remove_prewhere_column);
                                });
    }

    auto read_from_pipe = std::make_unique<ReadFromPreparedSource>(std::move(pipe));
    read_from_pipe->setStepDescription("Read from NullSource");
    query_plan.addStep(std::move(read_from_pipe));

    if (query_info.projection)
    {
        if (query_info.projection->before_where)
        {
            auto where_step = std::make_unique<FilterStep>(
                query_plan.getCurrentDataStream(),
                query_info.projection->before_where,
                query_info.projection->where_column_name,
                query_info.projection->remove_where_filter);

            where_step->setStepDescription("WHERE");
            query_plan.addStep(std::move(where_step));
        }

        if (query_info.projection->desc->type == ProjectionDescription::Type::Aggregate)
        {
            if (query_info.projection->before_aggregation)
            {
                auto expression_before_aggregation
                    = std::make_unique<ExpressionStep>(query_plan.getCurrentDataStream(), query_info.projection->before_aggregation);
                expression_before_aggregation->setStepDescription("Before GROUP BY");
                query_plan.addStep(std::move(expression_before_aggregation));
            }

            executeMergeAggregatedImpl(
                query_plan,
                query_info.projection->aggregate_overflow_row,
                query_info.projection->aggregate_final,
                false,
                false,
                context_->getSettingsRef(),
                query_info.projection->aggregation_keys,
                query_info.projection->aggregate_descriptions);
        }
    }
}

void InterpreterSelectQuery::setMergeTreeReadTaskCallbackAndClientInfo(MergeTreeReadTaskCallback && callback)
{
    context->getClientInfo().collaborate_with_initiator = true;
    context->setMergeTreeReadTaskCallback(std::move(callback));
}

void InterpreterSelectQuery::setProperClientInfo(size_t replica_num, size_t replica_count)
{
    context->getClientInfo().query_kind = ClientInfo::QueryKind::SECONDARY_QUERY;
    context->getClientInfo().count_participating_replicas = replica_count;
    context->getClientInfo().number_of_current_replica = replica_num;
}

bool InterpreterSelectQuery::shouldMoveToPrewhere()
{
    const Settings & settings = context->getSettingsRef();
    const ASTSelectQuery & query = getSelectQuery();
    return settings.optimize_move_to_prewhere && (!query.final() || settings.optimize_move_to_prewhere_if_final);
}

void InterpreterSelectQuery::addPrewhereAliasActions()
{
    auto & expressions = analysis_result;
    if (expressions.filter_info)
    {
        if (!expressions.prewhere_info)
        {
            const bool does_storage_support_prewhere = !input_pipe && storage && storage->supportsPrewhere();
            if (does_storage_support_prewhere && shouldMoveToPrewhere())
            {
                /// Execute row level filter in prewhere as a part of "move to prewhere" optimization.
                expressions.prewhere_info = std::make_shared<PrewhereInfo>(
                    std::move(expressions.filter_info->actions),
                    std::move(expressions.filter_info->column_name));
                expressions.prewhere_info->prewhere_actions->projectInput(false);
                expressions.prewhere_info->remove_prewhere_column = expressions.filter_info->do_remove_column;
                expressions.prewhere_info->need_filter = true;
                expressions.filter_info = nullptr;
            }
        }
        else
        {
            /// Add row level security actions to prewhere.
            expressions.prewhere_info->row_level_filter = std::move(expressions.filter_info->actions);
            expressions.prewhere_info->row_level_column_name = std::move(expressions.filter_info->column_name);
            expressions.prewhere_info->row_level_filter->projectInput(false);
            expressions.filter_info = nullptr;
        }
    }

    auto & prewhere_info = analysis_result.prewhere_info;
    auto & columns_to_remove_after_prewhere = analysis_result.columns_to_remove_after_prewhere;

    /// Detect, if ALIAS columns are required for query execution
    auto alias_columns_required = false;
    const ColumnsDescription & storage_columns = metadata_snapshot->getColumns();
    for (const auto & column_name : required_columns)
    {
        auto column_default = storage_columns.getDefault(column_name);
        if (column_default && column_default->kind == ColumnDefaultKind::Alias)
        {
            alias_columns_required = true;
            break;
        }
    }

    /// There are multiple sources of required columns:
    ///  - raw required columns,
    ///  - columns deduced from ALIAS columns,
    ///  - raw required columns from PREWHERE,
    ///  - columns deduced from ALIAS columns from PREWHERE.
    /// PREWHERE is a special case, since we need to resolve it and pass directly to `IStorage::read()`
    /// before any other executions.
    if (alias_columns_required)
    {
        NameSet required_columns_from_prewhere; /// Set of all (including ALIAS) required columns for PREWHERE
        NameSet required_aliases_from_prewhere; /// Set of ALIAS required columns for PREWHERE

        if (prewhere_info)
        {
            /// Get some columns directly from PREWHERE expression actions
            auto prewhere_required_columns = prewhere_info->prewhere_actions->getRequiredColumns().getNames();
            required_columns_from_prewhere.insert(prewhere_required_columns.begin(), prewhere_required_columns.end());

            if (prewhere_info->row_level_filter)
            {
                auto row_level_required_columns = prewhere_info->row_level_filter->getRequiredColumns().getNames();
                required_columns_from_prewhere.insert(row_level_required_columns.begin(), row_level_required_columns.end());
            }
        }

        /// Expression, that contains all raw required columns
        ASTPtr required_columns_all_expr = std::make_shared<ASTExpressionList>();

        /// Expression, that contains raw required columns for PREWHERE
        ASTPtr required_columns_from_prewhere_expr = std::make_shared<ASTExpressionList>();

        /// Sort out already known required columns between expressions,
        /// also populate `required_aliases_from_prewhere`.
        for (const auto & column : required_columns)
        {
            ASTPtr column_expr;
            const auto column_default = storage_columns.getDefault(column);
            bool is_alias = column_default && column_default->kind == ColumnDefaultKind::Alias;
            if (is_alias)
            {
                auto column_decl = storage_columns.get(column);
                column_expr = column_default->expression->clone();
                // recursive visit for alias to alias
                replaceAliasColumnsInQuery(
                    column_expr, metadata_snapshot->getColumns(), syntax_analyzer_result->array_join_result_to_source, context);

                column_expr = addTypeConversionToAST(
                    std::move(column_expr), column_decl.type->getName(), metadata_snapshot->getColumns().getAll(), context);
                column_expr = setAlias(column_expr, column);
            }
            else
                column_expr = std::make_shared<ASTIdentifier>(column);

            if (required_columns_from_prewhere.contains(column))
            {
                required_columns_from_prewhere_expr->children.emplace_back(std::move(column_expr));

                if (is_alias)
                    required_aliases_from_prewhere.insert(column);
            }
            else
                required_columns_all_expr->children.emplace_back(std::move(column_expr));
        }

        /// Columns, which we will get after prewhere and filter executions.
        NamesAndTypesList required_columns_after_prewhere;
        NameSet required_columns_after_prewhere_set;

        /// Collect required columns from prewhere expression actions.
        if (prewhere_info)
        {
            NameSet columns_to_remove(columns_to_remove_after_prewhere.begin(), columns_to_remove_after_prewhere.end());
            Block prewhere_actions_result = prewhere_info->prewhere_actions->getResultColumns();

            /// Populate required columns with the columns, added by PREWHERE actions and not removed afterwards.
            /// XXX: looks hacky that we already know which columns after PREWHERE we won't need for sure.
            for (const auto & column : prewhere_actions_result)
            {
                if (prewhere_info->remove_prewhere_column && column.name == prewhere_info->prewhere_column_name)
                    continue;

                if (columns_to_remove.contains(column.name))
                    continue;

                required_columns_all_expr->children.emplace_back(std::make_shared<ASTIdentifier>(column.name));
                required_columns_after_prewhere.emplace_back(column.name, column.type);
            }

            required_columns_after_prewhere_set
                = collections::map<NameSet>(required_columns_after_prewhere, [](const auto & it) { return it.name; });
        }

        auto syntax_result
            = TreeRewriter(context).analyze(required_columns_all_expr, required_columns_after_prewhere, storage, storage_snapshot);
        alias_actions = ExpressionAnalyzer(required_columns_all_expr, syntax_result, context).getActionsDAG(true);

        /// The set of required columns could be added as a result of adding an action to calculate ALIAS.
        required_columns = alias_actions->getRequiredColumns().getNames();

        /// Do not remove prewhere filter if it is a column which is used as alias.
        if (prewhere_info && prewhere_info->remove_prewhere_column)
            if (required_columns.end() != std::find(required_columns.begin(), required_columns.end(), prewhere_info->prewhere_column_name))
                prewhere_info->remove_prewhere_column = false;

        /// Remove columns which will be added by prewhere.
        std::erase_if(required_columns, [&](const String & name) { return required_columns_after_prewhere_set.contains(name); });

        if (prewhere_info)
        {
            /// Don't remove columns which are needed to be aliased.
            for (const auto & name : required_columns)
                prewhere_info->prewhere_actions->tryRestoreColumn(name);

            /// Add physical columns required by prewhere actions.
            for (const auto & column : required_columns_from_prewhere)
                if (!required_aliases_from_prewhere.contains(column))
                    if (required_columns.end() == std::find(required_columns.begin(), required_columns.end(), column))
                        required_columns.push_back(column);
        }
    }
}

void InterpreterSelectQuery::executeFetchColumns(QueryProcessingStage::Enum processing_stage, QueryPlan & query_plan)
{
    auto & query = getSelectQuery();
    const Settings & settings = context->getSettingsRef();

    /// Optimization for trivial query like SELECT count() FROM table.
    bool optimize_trivial_count =
        syntax_analyzer_result->optimize_trivial_count
        && (settings.max_parallel_replicas <= 1)
        && !settings.allow_experimental_query_deduplication
        && storage
        && storage->getName() != "MaterializedMySQL"
        && !row_policy_filter
        && processing_stage == QueryProcessingStage::FetchColumns
        && query_analyzer->hasAggregation()
        && (query_analyzer->aggregates().size() == 1)
        && typeid_cast<const AggregateFunctionCount *>(query_analyzer->aggregates()[0].function.get());

    if (optimize_trivial_count)
    {
        const auto & desc = query_analyzer->aggregates()[0];
        const auto & func = desc.function;
        std::optional<UInt64> num_rows{};

        if (!query.prewhere() && !query.where() && !context->getCurrentTransaction())
        {
            num_rows = storage->totalRows(settings);
        }
        else // It's possible to optimize count() given only partition predicates
        {
            SelectQueryInfo temp_query_info;
            temp_query_info.query = query_ptr;
            temp_query_info.syntax_analyzer_result = syntax_analyzer_result;
            temp_query_info.sets = query_analyzer->getPreparedSets();

            num_rows = storage->totalRowsByPartitionPredicate(temp_query_info, context);
        }

        if (num_rows)
        {
            const AggregateFunctionCount & agg_count = static_cast<const AggregateFunctionCount &>(*func);

            /// We will process it up to "WithMergeableState".
            std::vector<char> state(agg_count.sizeOfData());
            AggregateDataPtr place = state.data();

            agg_count.create(place);
            SCOPE_EXIT_MEMORY_SAFE(agg_count.destroy(place));

            agg_count.set(place, *num_rows);

            auto column = ColumnAggregateFunction::create(func);
            column->insertFrom(place);

            Block header = analysis_result.before_aggregation->getResultColumns();
            size_t arguments_size = desc.argument_names.size();
            DataTypes argument_types(arguments_size);
            for (size_t j = 0; j < arguments_size; ++j)
                argument_types[j] = header.getByName(desc.argument_names[j]).type;

            Block block_with_count{
                {std::move(column), std::make_shared<DataTypeAggregateFunction>(func, argument_types, desc.parameters), desc.column_name}};

            auto source = std::make_shared<SourceFromSingleChunk>(block_with_count);
            auto prepared_count = std::make_unique<ReadFromPreparedSource>(Pipe(std::move(source)));
            prepared_count->setStepDescription("Optimized trivial count");
            query_plan.addStep(std::move(prepared_count));
            from_stage = QueryProcessingStage::WithMergeableState;
            analysis_result.first_stage = false;
            return;
        }
    }

    /// Limitation on the number of columns to read.
    /// It's not applied in 'only_analyze' mode, because the query could be analyzed without removal of unnecessary columns.
    if (!options.only_analyze && settings.max_columns_to_read && required_columns.size() > settings.max_columns_to_read)
        throw Exception(
            ErrorCodes::TOO_MANY_COLUMNS,
            "Limit for number of columns to read exceeded. Requested: {}, maximum: {}",
            required_columns.size(),
            settings.max_columns_to_read);

    /// General limit for the number of threads.
    size_t max_threads_execute_query = settings.max_threads;

    /** With distributed query processing, almost no computations are done in the threads,
     *  but wait and receive data from remote servers.
     *  If we have 20 remote servers, and max_threads = 8, then it would not be very good
     *  connect and ask only 8 servers at a time.
     *  To simultaneously query more remote servers,
     *  instead of max_threads, max_distributed_connections is used.
     */
    bool is_remote = false;
    if (storage && storage->isRemote())
    {
        is_remote = true;
        max_threads_execute_query = max_streams = settings.max_distributed_connections;
    }

    UInt64 max_block_size = settings.max_block_size;

    auto [limit_length, limit_offset] = getLimitLengthAndOffset(query, context);

    /** Optimization - if not specified DISTINCT, WHERE, GROUP, HAVING, ORDER, LIMIT BY, WITH TIES but LIMIT is specified, and limit + offset < max_block_size,
     *  then as the block size we will use limit + offset (not to read more from the table than requested),
     *  and also set the number of threads to 1.
     */
    if (!query.distinct
        && !query.limit_with_ties
        && !query.prewhere()
        && !query.where()
        && !query.groupBy()
        && !query.having()
        && !query.orderBy()
        && !query.limitBy()
        && query.limitLength()
        && !query_analyzer->hasAggregation()
        && !query_analyzer->hasWindow()
        && limit_length <= std::numeric_limits<UInt64>::max() - limit_offset
        && limit_length + limit_offset < max_block_size)
    {
        max_block_size = std::max(UInt64{1}, limit_length + limit_offset);
        max_threads_execute_query = max_streams = 1;
    }

    if (!max_block_size)
        throw Exception("Setting 'max_block_size' cannot be zero", ErrorCodes::PARAMETER_OUT_OF_BOUND);

    auto local_limits = getStorageLimits(*context, options);
    storage_limits.emplace_back(local_limits);

    /// Initialize the initial data streams to which the query transforms are superimposed. Table or subquery or prepared input?
    if (query_plan.isInitialized())
    {
        /// Prepared input.
    }
    else if (interpreter_subquery)
    {
        /// Subquery.
        ASTPtr subquery = extractTableExpression(query, 0);
        if (!subquery)
            throw Exception("Subquery expected", ErrorCodes::LOGICAL_ERROR);

        interpreter_subquery = std::make_unique<InterpreterSelectWithUnionQuery>(
            subquery, getSubqueryContext(context),
            options.copy().subquery().noModify(), required_columns);

        interpreter_subquery->addStorageLimits(storage_limits);

        if (query_analyzer->hasAggregation())
            interpreter_subquery->ignoreWithTotals();

        interpreter_subquery->buildQueryPlan(query_plan);
        query_plan.addInterpreterContext(context);
    }
    else if (storage)
    {
        /// Table.
        if (max_streams == 0)
            max_streams = 1;

        /// If necessary, we request more sources than the number of threads - to distribute the work evenly over the threads.
        if (max_streams > 1 && !is_remote)
            max_streams *= settings.max_streams_to_max_threads_ratio;

        auto & prewhere_info = analysis_result.prewhere_info;

        if (prewhere_info)
            query_info.prewhere_info = prewhere_info;

        bool optimize_read_in_order = analysis_result.optimize_read_in_order;
        bool optimize_aggregation_in_order = analysis_result.optimize_aggregation_in_order && !query_analyzer->useGroupingSetKey();

        /// Create optimizer with prepared actions.
        /// Maybe we will need to calc input_order_info later, e.g. while reading from StorageMerge.
        if ((optimize_read_in_order || optimize_aggregation_in_order)
            && (!query_info.projection || query_info.projection->complete))
        {
            if (optimize_read_in_order)
            {
                if (query_info.projection)
                {
                    query_info.projection->order_optimizer = std::make_shared<ReadInOrderOptimizer>(
                        // TODO Do we need a projection variant for this field?
                        query,
                        analysis_result.order_by_elements_actions,
                        getSortDescription(query, context),
                        query_info.syntax_analyzer_result);
                }
                else
                {
                    query_info.order_optimizer = std::make_shared<ReadInOrderOptimizer>(
                        query,
                        analysis_result.order_by_elements_actions,
                        getSortDescription(query, context),
                        query_info.syntax_analyzer_result);
                }
            }
            else
            {
                if (query_info.projection)
                {
                    query_info.projection->order_optimizer = std::make_shared<ReadInOrderOptimizer>(
                        query,
                        query_info.projection->group_by_elements_actions,
                        query_info.projection->group_by_elements_order_descr,
                        query_info.syntax_analyzer_result);
                }
                else
                {
                    query_info.order_optimizer = std::make_shared<ReadInOrderOptimizer>(
                        query,
                        analysis_result.group_by_elements_actions,
                        getSortDescriptionFromGroupBy(query),
                        query_info.syntax_analyzer_result);
                }
            }

            /// If we don't have filtration, we can pushdown limit to reading stage for optimizations.
            UInt64 limit = (query.hasFiltration() || query.groupBy()) ? 0 : getLimitForSorting(query, context);
            if (query_info.projection)
                query_info.projection->input_order_info
                    = query_info.projection->order_optimizer->getInputOrder(query_info.projection->desc->metadata, context, limit);
            else
                query_info.input_order_info = query_info.order_optimizer->getInputOrder(metadata_snapshot, context, limit);
        }

        query_info.storage_limits = std::make_shared<StorageLimitsList>(storage_limits);

        query_info.settings_limit_offset_done = options.settings_limit_offset_done;
        storage->read(query_plan, required_columns, storage_snapshot, query_info, context, processing_stage, max_block_size, max_streams);

        if (context->hasQueryContext() && !options.is_internal)
        {
            const String view_name{};
            auto local_storage_id = storage->getStorageID();
            context->getQueryContext()->addQueryAccessInfo(
                backQuoteIfNeed(local_storage_id.getDatabaseName()),
                local_storage_id.getFullTableName(),
                required_columns,
                query_info.projection ? query_info.projection->desc->name : "",
                view_name);
        }

        /// Create step which reads from empty source if storage has no data.
        if (!query_plan.isInitialized())
        {
            auto header = storage_snapshot->getSampleBlockForColumns(required_columns);
            addEmptySourceToQueryPlan(query_plan, header, query_info, context);
        }
    }
    else
        throw Exception("Logical error in InterpreterSelectQuery: nowhere to read", ErrorCodes::LOGICAL_ERROR);

    /// Specify the number of threads only if it wasn't specified in storage.
    ///
    /// But in case of remote query and prefer_localhost_replica=1 (default)
    /// The inner local query (that is done in the same process, without
    /// network interaction), it will setMaxThreads earlier and distributed
    /// query will not update it.
    if (!query_plan.getMaxThreads() || is_remote)
        query_plan.setMaxThreads(max_threads_execute_query);

    /// Aliases in table declaration.
    if (processing_stage == QueryProcessingStage::FetchColumns && alias_actions)
    {
        auto table_aliases = std::make_unique<ExpressionStep>(query_plan.getCurrentDataStream(), alias_actions);
        table_aliases->setStepDescription("Add table aliases");
        query_plan.addStep(std::move(table_aliases));
    }
}

void InterpreterSelectQuery::executeWhere(QueryPlan & query_plan, const ActionsDAGPtr & expression, bool remove_filter)
{
    auto where_step = std::make_unique<FilterStep>(
        query_plan.getCurrentDataStream(), expression, getSelectQuery().where()->getColumnName(), remove_filter);

    where_step->setStepDescription("WHERE");
    query_plan.addStep(std::move(where_step));
}

static Aggregator::Params getAggregatorParams(
    const ASTPtr & query_ptr,
    const SelectQueryExpressionAnalyzer & query_analyzer,
    const Context & context,
    const Names & keys,
    const AggregateDescriptions & aggregates,
    bool overflow_row,
    const Settings & settings,
    size_t group_by_two_level_threshold,
    size_t group_by_two_level_threshold_bytes)
{
    const auto stats_collecting_params = Aggregator::Params::StatsCollectingParams(
        query_ptr,
        settings.collect_hash_table_stats_during_aggregation,
        settings.max_entries_for_hash_table_stats,
        settings.max_size_to_preallocate_for_aggregation);

    return Aggregator::Params
    {
        keys,
        aggregates,
        overflow_row,
        settings.max_rows_to_group_by,
        settings.group_by_overflow_mode,
        group_by_two_level_threshold,
        group_by_two_level_threshold_bytes,
        settings.max_bytes_before_external_group_by,
        settings.empty_result_for_aggregation_by_empty_set
            || (settings.empty_result_for_aggregation_by_constant_keys_on_empty_set && keys.empty()
                && query_analyzer.hasConstAggregationKeys()),
        context.getTemporaryVolume(),
        settings.max_threads,
        settings.min_free_disk_space_for_temporary_data,
        settings.compile_aggregate_expressions,
        settings.min_count_to_compile_aggregate_expression,
        /* only_merge */ false,
        stats_collecting_params
    };
}

static GroupingSetsParamsList getAggregatorGroupingSetsParams(const SelectQueryExpressionAnalyzer & query_analyzer, const Names & all_keys)
{
    GroupingSetsParamsList result;
    if (query_analyzer.useGroupingSetKey())
    {
        auto const & aggregation_keys_list = query_analyzer.aggregationKeysList();

        for (const auto & aggregation_keys : aggregation_keys_list)
        {
            NameSet keys;
            for (const auto & key : aggregation_keys)
                keys.insert(key.name);

            Names missing_keys;
            for (const auto & key : all_keys)
                if (!keys.contains(key))
                    missing_keys.push_back(key);

            result.emplace_back(aggregation_keys.getNames(), std::move(missing_keys));
        }
    }
    return result;
}

void InterpreterSelectQuery::executeAggregation(QueryPlan & query_plan, const ActionsDAGPtr & expression, bool overflow_row, bool final, InputOrderInfoPtr group_by_info)
{
    auto expression_before_aggregation = std::make_unique<ExpressionStep>(query_plan.getCurrentDataStream(), expression);
    expression_before_aggregation->setStepDescription("Before GROUP BY");
    query_plan.addStep(std::move(expression_before_aggregation));

    if (options.is_projection_query)
        return;

    AggregateDescriptions aggregates = query_analyzer->aggregates();

    const Settings & settings = context->getSettingsRef();

    const auto & keys = query_analyzer->aggregationKeys().getNames();

<<<<<<< HEAD
    auto aggregator_params = getAggregatorParams(query_ptr, *query_analyzer, *context, header_before_aggregation, keys, aggregates, overflow_row, settings,
                                                 settings.group_by_two_level_threshold, settings.group_by_two_level_threshold_bytes);
=======
    auto aggregator_params = getAggregatorParams(
        query_ptr,
        *query_analyzer,
        *context,
        keys,
        aggregates,
        overflow_row,
        settings,
        settings.group_by_two_level_threshold,
        settings.group_by_two_level_threshold_bytes);
>>>>>>> ccdeaea2

    auto grouping_sets_params = getAggregatorGroupingSetsParams(*query_analyzer, keys);

    SortDescription group_by_sort_description;

    if (group_by_info && settings.optimize_aggregation_in_order && !query_analyzer->useGroupingSetKey())
        group_by_sort_description = getSortDescriptionFromGroupBy(getSelectQuery());
    else
        group_by_info = nullptr;

    auto merge_threads = max_streams;
    auto temporary_data_merge_threads = settings.aggregation_memory_efficient_merge_threads
        ? static_cast<size_t>(settings.aggregation_memory_efficient_merge_threads)
        : static_cast<size_t>(settings.max_threads);

    bool storage_has_evenly_distributed_read = storage && storage->hasEvenlyDistributedRead();

    auto aggregating_step = std::make_unique<AggregatingStep>(
        query_plan.getCurrentDataStream(),
        std::move(aggregator_params),
        std::move(grouping_sets_params),
        final,
        settings.max_block_size,
        settings.aggregation_in_order_max_block_bytes,
        merge_threads,
        temporary_data_merge_threads,
        storage_has_evenly_distributed_read,
        std::move(group_by_info),
        std::move(group_by_sort_description));
    query_plan.addStep(std::move(aggregating_step));
}

void InterpreterSelectQuery::executeMergeAggregated(QueryPlan & query_plan, bool overflow_row, bool final, bool has_grouping_sets)
{
    /// If aggregate projection was chosen for table, avoid adding MergeAggregated.
    /// It is already added by storage (because of performance issues).
    /// TODO: We should probably add another one processing stage for storage?
    ///       WithMergeableStateAfterAggregation is not ok because, e.g., it skips sorting after aggregation.
    if (query_info.projection && query_info.projection->desc->type == ProjectionDescription::Type::Aggregate)
        return;

    executeMergeAggregatedImpl(
        query_plan,
        overflow_row,
        final,
        storage && storage->isRemote(),
        has_grouping_sets,
        context->getSettingsRef(),
        query_analyzer->aggregationKeys(),
        query_analyzer->aggregates());
}


void InterpreterSelectQuery::executeHaving(QueryPlan & query_plan, const ActionsDAGPtr & expression, bool remove_filter)
{
    auto having_step
        = std::make_unique<FilterStep>(query_plan.getCurrentDataStream(), expression, getSelectQuery().having()->getColumnName(), remove_filter);

    having_step->setStepDescription("HAVING");
    query_plan.addStep(std::move(having_step));
}


void InterpreterSelectQuery::executeTotalsAndHaving(
    QueryPlan & query_plan, bool has_having, const ActionsDAGPtr & expression, bool remove_filter, bool overflow_row, bool final)
{
    const Settings & settings = context->getSettingsRef();

    auto totals_having_step = std::make_unique<TotalsHavingStep>(
        query_plan.getCurrentDataStream(),
        query_analyzer->aggregates(),
        overflow_row,
        expression,
        has_having ? getSelectQuery().having()->getColumnName() : "",
        remove_filter,
        settings.totals_mode,
        settings.totals_auto_threshold,
        final);

    query_plan.addStep(std::move(totals_having_step));
}

void InterpreterSelectQuery::executeRollupOrCube(QueryPlan & query_plan, Modificator modificator)
{
    const Settings & settings = context->getSettingsRef();

    const auto & keys = query_analyzer->aggregationKeys().getNames();

    // Arguments will not be present in Rollup / Cube input header and they don't actually needed 'cause these steps will work with AggregateFunctionState-s anyway.
    auto aggregates = query_analyzer->aggregates();
    for (auto & aggregate : aggregates)
        aggregate.argument_names.clear();

    auto params = getAggregatorParams(query_ptr, *query_analyzer, *context, keys, aggregates, false, settings, 0, 0);
    const bool final = true;

    QueryPlanStepPtr step;
    if (modificator == Modificator::ROLLUP)
        step = std::make_unique<RollupStep>(query_plan.getCurrentDataStream(), std::move(params), final);
    else if (modificator == Modificator::CUBE)
        step = std::make_unique<CubeStep>(query_plan.getCurrentDataStream(), std::move(params), final);

    query_plan.addStep(std::move(step));
}

void InterpreterSelectQuery::executeExpression(QueryPlan & query_plan, const ActionsDAGPtr & expression, const std::string & description)
{
    if (!expression)
        return;

    auto expression_step = std::make_unique<ExpressionStep>(query_plan.getCurrentDataStream(), expression);

    expression_step->setStepDescription(description);
    query_plan.addStep(std::move(expression_step));
}

static bool windowDescriptionComparator(const WindowDescription * _left, const WindowDescription * _right)
{
    const auto & left = _left->full_sort_description;
    const auto & right = _right->full_sort_description;

    for (size_t i = 0; i < std::min(left.size(), right.size()); ++i)
    {
        if (left[i].column_name < right[i].column_name)
            return true;
        else if (left[i].column_name > right[i].column_name)
            return false;
        else if (left[i].direction < right[i].direction)
            return true;
        else if (left[i].direction > right[i].direction)
            return false;
        else if (left[i].nulls_direction < right[i].nulls_direction)
            return true;
        else if (left[i].nulls_direction > right[i].nulls_direction)
            return false;

        assert(left[i] == right[i]);
    }

    // Note that we check the length last, because we want to put together the
    // sort orders that have common prefix but different length.
    return left.size() > right.size();
}

static bool sortIsPrefix(const WindowDescription & _prefix,
                         const WindowDescription & _full)
{
    const auto & prefix = _prefix.full_sort_description;
    const auto & full = _full.full_sort_description;

    if (prefix.size() > full.size())
        return false;

    for (size_t i = 0; i < prefix.size(); ++i)
    {
        if (full[i] != prefix[i])
            return false;
    }

    return true;
}

void InterpreterSelectQuery::executeWindow(QueryPlan & query_plan)
{
    // Try to sort windows in such an order that the window with the longest
    // sort description goes first, and all window that use its prefixes follow.
    std::vector<const WindowDescription *> windows_sorted;
    for (const auto & [_, window] : query_analyzer->windowDescriptions())
        windows_sorted.push_back(&window);

    ::sort(windows_sorted.begin(), windows_sorted.end(), windowDescriptionComparator);

    const Settings & settings = context->getSettingsRef();
    for (size_t i = 0; i < windows_sorted.size(); ++i)
    {
        const auto & window = *windows_sorted[i];

        // We don't need to sort again if the input from previous window already
        // has suitable sorting. Also don't create sort steps when there are no
        // columns to sort by, because the sort nodes are confused by this. It
        // happens in case of `over ()`.
        if (!window.full_sort_description.empty() && (i == 0 || !sortIsPrefix(window, *windows_sorted[i - 1])))
        {
            auto sorting_step = std::make_unique<SortingStep>(
                query_plan.getCurrentDataStream(),
                window.full_sort_description,
                settings.max_block_size,
                0 /* LIMIT */,
                SizeLimits(settings.max_rows_to_sort, settings.max_bytes_to_sort, settings.sort_overflow_mode),
                settings.max_bytes_before_remerge_sort,
                settings.remerge_sort_lowered_memory_bytes_ratio,
                settings.max_bytes_before_external_sort,
                context->getTemporaryVolume(),
                settings.min_free_disk_space_for_temporary_data);
            sorting_step->setStepDescription("Sorting for window '" + window.window_name + "'");
            query_plan.addStep(std::move(sorting_step));
        }

        auto window_step = std::make_unique<WindowStep>(query_plan.getCurrentDataStream(), window, window.window_functions);
        window_step->setStepDescription("Window step for window '" + window.window_name + "'");

        query_plan.addStep(std::move(window_step));
    }
}


void InterpreterSelectQuery::executeOrderOptimized(QueryPlan & query_plan, InputOrderInfoPtr input_sorting_info, UInt64 limit, SortDescription & output_order_descr)
{
    const Settings & settings = context->getSettingsRef();

    auto finish_sorting_step = std::make_unique<SortingStep>(
        query_plan.getCurrentDataStream(),
        input_sorting_info->order_key_prefix_descr,
        output_order_descr,
        settings.max_block_size,
        limit);

    query_plan.addStep(std::move(finish_sorting_step));
}

void InterpreterSelectQuery::executeOrder(QueryPlan & query_plan, InputOrderInfoPtr input_sorting_info)
{
    auto & query = getSelectQuery();
    SortDescription output_order_descr = getSortDescription(query, context);
    UInt64 limit = getLimitForSorting(query, context);

    if (input_sorting_info)
    {
        /* Case of sorting with optimization using sorting key.
         * We have several threads, each of them reads batch of parts in direct
         *  or reverse order of sorting key using one input stream per part
         *  and then merge them into one sorted stream.
         * At this stage we merge per-thread streams into one.
         */
        executeOrderOptimized(query_plan, input_sorting_info, limit, output_order_descr);
        return;
    }

    const Settings & settings = context->getSettingsRef();

    /// Merge the sorted blocks.
    auto sorting_step = std::make_unique<SortingStep>(
        query_plan.getCurrentDataStream(),
        output_order_descr,
        settings.max_block_size,
        limit,
        SizeLimits(settings.max_rows_to_sort, settings.max_bytes_to_sort, settings.sort_overflow_mode),
        settings.max_bytes_before_remerge_sort,
        settings.remerge_sort_lowered_memory_bytes_ratio,
        settings.max_bytes_before_external_sort,
        context->getTemporaryVolume(),
        settings.min_free_disk_space_for_temporary_data);

    sorting_step->setStepDescription("Sorting for ORDER BY");
    query_plan.addStep(std::move(sorting_step));
}


void InterpreterSelectQuery::executeMergeSorted(QueryPlan & query_plan, const std::string & description)
{
    auto & query = getSelectQuery();
    SortDescription order_descr = getSortDescription(query, context);
    UInt64 limit = getLimitForSorting(query, context);

    executeMergeSorted(query_plan, order_descr, limit, description);
}

void InterpreterSelectQuery::executeMergeSorted(QueryPlan & query_plan, const SortDescription & sort_description, UInt64 limit, const std::string & description)
{
    const Settings & settings = context->getSettingsRef();

    auto merging_sorted = std::make_unique<SortingStep>(query_plan.getCurrentDataStream(), sort_description, settings.max_block_size, limit);

    merging_sorted->setStepDescription("Merge sorted streams " + description);
    query_plan.addStep(std::move(merging_sorted));
}


void InterpreterSelectQuery::executeProjection(QueryPlan & query_plan, const ActionsDAGPtr & expression)
{
    auto projection_step = std::make_unique<ExpressionStep>(query_plan.getCurrentDataStream(), expression);
    projection_step->setStepDescription("Projection");
    query_plan.addStep(std::move(projection_step));
}


void InterpreterSelectQuery::executeDistinct(QueryPlan & query_plan, bool before_order, Names columns, bool pre_distinct)
{
    auto & query = getSelectQuery();
    if (query.distinct)
    {
        const Settings & settings = context->getSettingsRef();

        auto [limit_length, limit_offset] = getLimitLengthAndOffset(query, context);
        UInt64 limit_for_distinct = 0;

        /// If after this stage of DISTINCT ORDER BY is not executed,
        /// then you can get no more than limit_length + limit_offset of different rows.
        if ((!query.orderBy() || !before_order) && limit_length <= std::numeric_limits<UInt64>::max() - limit_offset)
            limit_for_distinct = limit_length + limit_offset;

        SizeLimits limits(settings.max_rows_in_distinct, settings.max_bytes_in_distinct, settings.distinct_overflow_mode);

        auto distinct_step
            = std::make_unique<DistinctStep>(query_plan.getCurrentDataStream(), limits, limit_for_distinct, columns, pre_distinct);

        if (pre_distinct)
            distinct_step->setStepDescription("Preliminary DISTINCT");

        query_plan.addStep(std::move(distinct_step));
    }
}


/// Preliminary LIMIT - is used in every source, if there are several sources, before they are combined.
void InterpreterSelectQuery::executePreLimit(QueryPlan & query_plan, bool do_not_skip_offset)
{
    auto & query = getSelectQuery();
    /// If there is LIMIT
    if (query.limitLength())
    {
        auto [limit_length, limit_offset] = getLimitLengthAndOffset(query, context);

        if (do_not_skip_offset)
        {
            if (limit_length > std::numeric_limits<UInt64>::max() - limit_offset)
                return;

            limit_length += limit_offset;
            limit_offset = 0;
        }

        auto limit = std::make_unique<LimitStep>(query_plan.getCurrentDataStream(), limit_length, limit_offset);
        if (do_not_skip_offset)
            limit->setStepDescription("preliminary LIMIT (with OFFSET)");
        else
            limit->setStepDescription("preliminary LIMIT (without OFFSET)");
        query_plan.addStep(std::move(limit));
    }
}


void InterpreterSelectQuery::executeLimitBy(QueryPlan & query_plan)
{
    auto & query = getSelectQuery();
    if (!query.limitByLength() || !query.limitBy())
        return;

    Names columns;
    for (const auto & elem : query.limitBy()->children)
        columns.emplace_back(elem->getColumnName());

    UInt64 length = getLimitUIntValue(query.limitByLength(), context, "LIMIT");
    UInt64 offset = (query.limitByOffset() ? getLimitUIntValue(query.limitByOffset(), context, "OFFSET") : 0);

    auto limit_by = std::make_unique<LimitByStep>(query_plan.getCurrentDataStream(), length, offset, columns);
    query_plan.addStep(std::move(limit_by));
}

void InterpreterSelectQuery::executeWithFill(QueryPlan & query_plan)
{
    auto & query = getSelectQuery();
    if (query.orderBy())
    {
        SortDescription order_descr = getSortDescription(query, context);
        SortDescription fill_descr;
        for (auto & desc : order_descr)
        {
            if (desc.with_fill)
                fill_descr.push_back(desc);
        }

        if (fill_descr.empty())
            return;

        InterpolateDescriptionPtr interpolate_descr =
            getInterpolateDescription(query, source_header, result_header, syntax_analyzer_result->aliases, context);
        auto filling_step = std::make_unique<FillingStep>(query_plan.getCurrentDataStream(), std::move(fill_descr), interpolate_descr);
        query_plan.addStep(std::move(filling_step));
    }
}


void InterpreterSelectQuery::executeLimit(QueryPlan & query_plan)
{
    auto & query = getSelectQuery();
    /// If there is LIMIT
    if (query.limitLength())
    {
        /** Rare case:
          *  if there is no WITH TOTALS and there is a subquery in FROM, and there is WITH TOTALS on one of the levels,
          *  then when using LIMIT, you should read the data to the end, rather than cancel the query earlier,
          *  because if you cancel the query, we will not get `totals` data from the remote server.
          *
          * Another case:
          *  if there is WITH TOTALS and there is no ORDER BY, then read the data to the end,
          *  otherwise TOTALS is counted according to incomplete data.
          */
        bool always_read_till_end = false;

        if (query.group_by_with_totals && !query.orderBy())
            always_read_till_end = true;

        if (!query.group_by_with_totals && hasWithTotalsInAnySubqueryInFromClause(query))
            always_read_till_end = true;

        UInt64 limit_length;
        UInt64 limit_offset;
        std::tie(limit_length, limit_offset) = getLimitLengthAndOffset(query, context);

        SortDescription order_descr;
        if (query.limit_with_ties)
        {
            if (!query.orderBy())
                throw Exception("LIMIT WITH TIES without ORDER BY", ErrorCodes::LOGICAL_ERROR);
            order_descr = getSortDescription(query, context);
        }

        auto limit = std::make_unique<LimitStep>(
            query_plan.getCurrentDataStream(),
            limit_length, limit_offset, always_read_till_end, query.limit_with_ties, order_descr);

        if (query.limit_with_ties)
            limit->setStepDescription("LIMIT WITH TIES");

        query_plan.addStep(std::move(limit));
    }
}


void InterpreterSelectQuery::executeOffset(QueryPlan & query_plan)
{
    auto & query = getSelectQuery();
    /// If there is not a LIMIT but an offset
    if (!query.limitLength() && query.limitOffset())
    {
        UInt64 limit_length;
        UInt64 limit_offset;
        std::tie(limit_length, limit_offset) = getLimitLengthAndOffset(query, context);

        auto offsets_step = std::make_unique<OffsetStep>(query_plan.getCurrentDataStream(), limit_offset);
        query_plan.addStep(std::move(offsets_step));
    }
}

void InterpreterSelectQuery::executeExtremes(QueryPlan & query_plan)
{
    if (!context->getSettingsRef().extremes)
        return;

    auto extremes_step = std::make_unique<ExtremesStep>(query_plan.getCurrentDataStream());
    query_plan.addStep(std::move(extremes_step));
}

void InterpreterSelectQuery::executeSubqueriesInSetsAndJoins(QueryPlan & query_plan, SubqueriesForSets & subqueries_for_sets)
{
    const Settings & settings = context->getSettingsRef();

    SizeLimits limits(settings.max_rows_to_transfer, settings.max_bytes_to_transfer, settings.transfer_overflow_mode);
    addCreatingSetsStep(query_plan, std::move(subqueries_for_sets), limits, context);
}


void InterpreterSelectQuery::ignoreWithTotals()
{
    getSelectQuery().group_by_with_totals = false;
}


void InterpreterSelectQuery::initSettings()
{
    auto & query = getSelectQuery();
    if (query.settings())
        InterpreterSetQuery(query.settings(), context).executeForCurrentContext();

    auto & client_info = context->getClientInfo();
    auto min_major = DBMS_MIN_MAJOR_VERSION_WITH_CURRENT_AGGREGATION_VARIANT_SELECTION_METHOD;
    auto min_minor = DBMS_MIN_MINOR_VERSION_WITH_CURRENT_AGGREGATION_VARIANT_SELECTION_METHOD;

    if (client_info.query_kind == ClientInfo::QueryKind::SECONDARY_QUERY &&
        std::forward_as_tuple(client_info.connection_client_version_major, client_info.connection_client_version_minor) < std::forward_as_tuple(min_major, min_minor))
    {
        /// Disable two-level aggregation due to version incompatibility.
        context->setSetting("group_by_two_level_threshold", Field(0));
        context->setSetting("group_by_two_level_threshold_bytes", Field(0));

    }
}

}<|MERGE_RESOLUTION|>--- conflicted
+++ resolved
@@ -2297,10 +2297,6 @@
 
     const auto & keys = query_analyzer->aggregationKeys().getNames();
 
-<<<<<<< HEAD
-    auto aggregator_params = getAggregatorParams(query_ptr, *query_analyzer, *context, header_before_aggregation, keys, aggregates, overflow_row, settings,
-                                                 settings.group_by_two_level_threshold, settings.group_by_two_level_threshold_bytes);
-=======
     auto aggregator_params = getAggregatorParams(
         query_ptr,
         *query_analyzer,
@@ -2311,7 +2307,6 @@
         settings,
         settings.group_by_two_level_threshold,
         settings.group_by_two_level_threshold_bytes);
->>>>>>> ccdeaea2
 
     auto grouping_sets_params = getAggregatorGroupingSetsParams(*query_analyzer, keys);
 
