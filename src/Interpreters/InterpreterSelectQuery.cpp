--- conflicted
+++ resolved
@@ -1137,14 +1137,8 @@
 
     Field converted = convertFieldToType(field, DataTypeInt128());
     if (converted.isNull())
-<<<<<<< HEAD
-        throw Exception(
-            "The absolute value " + applyVisitor(FieldVisitorToString(), field) + " of " + expr + " expression is not representable as UInt64",
-            ErrorCodes::INVALID_LIMIT_EXPRESSION);
-=======
         throw Exception(ErrorCodes::INVALID_LIMIT_EXPRESSION, "The value {} of {} expression is not representable as UInt64",
-            applyVisitor(FieldVisitorToString(), field), expr);
->>>>>>> 9c1ca242
+                        applyVisitor(FieldVisitorToString(), field), expr);
 
     Int128 val = converted.safeGet<Int128>();
     bool is_negative = val < 0;
@@ -1152,9 +1146,8 @@
 
     if (val > Int128(UINT64_MAX))
     {
-        throw Exception(
-            "The absolute value " + applyVisitor(FieldVisitorToString(), field) + " of " + expr + " expression is not representable as UInt64",
-            ErrorCodes::INVALID_LIMIT_EXPRESSION);
+        throw Exception(ErrorCodes::INVALID_LIMIT_EXPRESSION, "The value {} of {} expression is not representable as UInt64",
+                        applyVisitor(FieldVisitorToString(), field), expr);
     }
 
     res = UInt64(val);
@@ -1176,9 +1169,7 @@
             is_offset_negative = getLimitUIntValue(query.limitOffset(), context, "OFFSET", offset);
             if (is_length_negative != is_offset_negative)
             {
-                throw Exception(
-                    "The sign of limit and offset must be the same",
-                    ErrorCodes::INVALID_LIMIT_EXPRESSION);
+                throw Exception(ErrorCodes::INVALID_LIMIT_EXPRESSION, "The sign of limit and offset must be the same");
             }
         }
     }
@@ -2992,15 +2983,11 @@
         if (query.limit_with_ties)
         {
             if (is_negative)
-                throw Exception("Negative LIMIT WITH TIES", ErrorCodes::INVALID_LIMIT_EXPRESSION);
+                throw Exception(ErrorCodes::INVALID_LIMIT_EXPRESSION, "Negative LIMIT WITH TIES");
 
             if (!query.orderBy())
-<<<<<<< HEAD
-                throw Exception("LIMIT WITH TIES without ORDER BY", ErrorCodes::LOGICAL_ERROR);
-
-=======
                 throw Exception(ErrorCodes::LOGICAL_ERROR, "LIMIT WITH TIES without ORDER BY");
->>>>>>> 9c1ca242
+
             order_descr = getSortDescription(query, context);
         }
 
