#include <DataStreams/OneBlockInputStream.h>
#include <DataStreams/materializeBlock.h>

#include <DataTypes/DataTypeAggregateFunction.h>

#include <Parsers/ASTFunction.h>
#include <Parsers/ASTIdentifier.h>
#include <Parsers/ASTLiteral.h>
#include <Parsers/ASTOrderByElement.h>
#include <Parsers/ASTSelectWithUnionQuery.h>
#include <Parsers/ASTTablesInSelectQuery.h>
#include <Parsers/ExpressionListParsers.h>
#include <Parsers/parseQuery.h>

#include <Access/AccessFlags.h>
#include <Access/ContextAccess.h>

#include <AggregateFunctions/AggregateFunctionCount.h>

#include <Interpreters/ApplyWithAliasVisitor.h>
#include <Interpreters/ApplyWithSubqueryVisitor.h>
#include <Interpreters/InterpreterSelectQuery.h>
#include <Interpreters/InterpreterSelectWithUnionQuery.h>
#include <Interpreters/InterpreterSetQuery.h>
#include <Interpreters/evaluateConstantExpression.h>
#include <Interpreters/convertFieldToType.h>
#include <Interpreters/addTypeConversionToAST.h>
#include <Interpreters/ExpressionAnalyzer.h>
#include <Interpreters/getTableExpressions.h>
#include <Interpreters/JoinToSubqueryTransformVisitor.h>
#include <Interpreters/CrossToInnerJoinVisitor.h>
#include <Interpreters/TableJoin.h>
#include <Interpreters/JoinSwitcher.h>
#include <Interpreters/JoinedTables.h>
#include <Interpreters/OpenTelemetrySpanLog.h>
#include <Interpreters/QueryAliasesVisitor.h>
#include <Interpreters/replaceAliasColumnsInQuery.h>

#include <Processors/Pipe.h>
#include <Processors/QueryPlan/AddingDelayedSourceStep.h>
#include <Processors/QueryPlan/AggregatingStep.h>
#include <Processors/QueryPlan/ArrayJoinStep.h>
#include <Processors/QueryPlan/CreatingSetsStep.h>
#include <Processors/QueryPlan/CubeStep.h>
#include <Processors/QueryPlan/DistinctStep.h>
#include <Processors/QueryPlan/ExpressionStep.h>
#include <Processors/QueryPlan/ExtremesStep.h>
#include <Processors/QueryPlan/FillingStep.h>
#include <Processors/QueryPlan/FilterStep.h>
#include <Processors/QueryPlan/FinishSortingStep.h>
#include <Processors/QueryPlan/LimitByStep.h>
#include <Processors/QueryPlan/LimitStep.h>
#include <Processors/QueryPlan/MergeSortingStep.h>
#include <Processors/QueryPlan/MergingAggregatedStep.h>
#include <Processors/QueryPlan/MergingSortedStep.h>
#include <Processors/QueryPlan/OffsetStep.h>
#include <Processors/QueryPlan/PartialSortingStep.h>
#include <Processors/QueryPlan/QueryPlan.h>
#include <Processors/QueryPlan/ReadFromPreparedSource.h>
#include <Processors/QueryPlan/ReadNothingStep.h>
#include <Processors/QueryPlan/RollupStep.h>
#include <Processors/QueryPlan/SettingQuotaAndLimitsStep.h>
#include <Processors/QueryPlan/TotalsHavingStep.h>
#include <Processors/QueryPlan/WindowStep.h>
#include <Processors/Sources/NullSource.h>
#include <Processors/Sources/SourceFromInputStream.h>
#include <Processors/Transforms/AggregatingTransform.h>
#include <Processors/Transforms/ExpressionTransform.h>
#include <Processors/Transforms/FilterTransform.h>
#include <Processors/Transforms/JoiningTransform.h>

#include <Storages/MergeTree/MergeTreeData.h>
#include <Storages/MergeTree/MergeTreeWhereOptimizer.h>
#include <Storages/IStorage.h>
#include <Storages/StorageView.h>

#include <Functions/IFunction.h>
#include <Core/Field.h>
#include <common/types.h>
#include <Columns/Collator.h>
#include <Common/FieldVisitorsAccurateComparison.h>
#include <Common/typeid_cast.h>
#include <Common/checkStackSize.h>
#include <ext/map.h>
#include <ext/scope_guard.h>
#include <memory>


namespace DB
{

namespace ErrorCodes
{
    extern const int TOO_DEEP_SUBQUERIES;
    extern const int SAMPLING_NOT_SUPPORTED;
    extern const int ILLEGAL_FINAL;
    extern const int ILLEGAL_PREWHERE;
    extern const int TOO_MANY_COLUMNS;
    extern const int LOGICAL_ERROR;
    extern const int NOT_IMPLEMENTED;
    extern const int PARAMETER_OUT_OF_BOUND;
    extern const int INVALID_LIMIT_EXPRESSION;
<<<<<<< HEAD
=======
    extern const int INVALID_WITH_FILL_EXPRESSION;
    extern const int ACCESS_DENIED;
>>>>>>> 4e11e7cf
}

/// Assumes `storage` is set and the table filter (row-level security) is not empty.
String InterpreterSelectQuery::generateFilterActions(
    ActionsDAGPtr & actions, const ASTPtr & row_policy_filter, const Names & prerequisite_columns) const
{
    const auto & db_name = table_id.getDatabaseName();
    const auto & table_name = table_id.getTableName();

    /// TODO: implement some AST builders for this kind of stuff
    ASTPtr query_ast = std::make_shared<ASTSelectQuery>();
    auto * select_ast = query_ast->as<ASTSelectQuery>();

    select_ast->setExpression(ASTSelectQuery::Expression::SELECT, std::make_shared<ASTExpressionList>());
    auto expr_list = select_ast->select();

    // The first column is our filter expression.
    expr_list->children.push_back(row_policy_filter);

    /// Keep columns that are required after the filter actions.
    for (const auto & column_str : prerequisite_columns)
    {
        ParserExpression expr_parser;
        expr_list->children.push_back(parseQuery(expr_parser, column_str, 0, context->getSettingsRef().max_parser_depth));
    }

    select_ast->setExpression(ASTSelectQuery::Expression::TABLES, std::make_shared<ASTTablesInSelectQuery>());
    auto tables = select_ast->tables();
    auto tables_elem = std::make_shared<ASTTablesInSelectQueryElement>();
    auto table_expr = std::make_shared<ASTTableExpression>();
    tables->children.push_back(tables_elem);
    tables_elem->table_expression = table_expr;
    tables_elem->children.push_back(table_expr);
    table_expr->database_and_table_name = createTableIdentifier(db_name, table_name);
    table_expr->children.push_back(table_expr->database_and_table_name);

    /// Using separate expression analyzer to prevent any possible alias injection
    auto syntax_result = TreeRewriter(*context).analyzeSelect(query_ast, TreeRewriterResult({}, storage, metadata_snapshot));
    SelectQueryExpressionAnalyzer analyzer(query_ast, syntax_result, *context, metadata_snapshot);
    actions = analyzer.simpleSelectActions();

    return expr_list->children.at(0)->getColumnName();
}

InterpreterSelectQuery::InterpreterSelectQuery(
    const ASTPtr & query_ptr_,
    const Context & context_,
    const SelectQueryOptions & options_,
    const Names & required_result_column_names_)
    : InterpreterSelectQuery(query_ptr_, context_, nullptr, std::nullopt, nullptr, options_, required_result_column_names_)
{
}

InterpreterSelectQuery::InterpreterSelectQuery(
    const ASTPtr & query_ptr_,
    const Context & context_,
    const BlockInputStreamPtr & input_,
    const SelectQueryOptions & options_)
    : InterpreterSelectQuery(query_ptr_, context_, input_, std::nullopt, nullptr, options_.copy().noSubquery())
{}

InterpreterSelectQuery::InterpreterSelectQuery(
        const ASTPtr & query_ptr_,
        const Context & context_,
        Pipe input_pipe_,
        const SelectQueryOptions & options_)
        : InterpreterSelectQuery(query_ptr_, context_, nullptr, std::move(input_pipe_), nullptr, options_.copy().noSubquery())
{}

InterpreterSelectQuery::InterpreterSelectQuery(
    const ASTPtr & query_ptr_,
    const Context & context_,
    const StoragePtr & storage_,
    const StorageMetadataPtr & metadata_snapshot_,
    const SelectQueryOptions & options_)
    : InterpreterSelectQuery(query_ptr_, context_, nullptr, std::nullopt, storage_, options_.copy().noSubquery(), {}, metadata_snapshot_)
{}

InterpreterSelectQuery::~InterpreterSelectQuery() = default;


/** There are no limits on the maximum size of the result for the subquery.
  *  Since the result of the query is not the result of the entire query.
  */
static Context getSubqueryContext(const Context & context)
{
    Context subquery_context = context;
    Settings subquery_settings = context.getSettings();
    subquery_settings.max_result_rows = 0;
    subquery_settings.max_result_bytes = 0;
    /// The calculation of extremes does not make sense and is not necessary (if you do it, then the extremes of the subquery can be taken for whole query).
    subquery_settings.extremes = false;
    subquery_context.setSettings(subquery_settings);
    return subquery_context;
}

static void rewriteMultipleJoins(ASTPtr & query, const TablesWithColumns & tables, const String & database)
{
    ASTSelectQuery & select = query->as<ASTSelectQuery &>();

    Aliases aliases;
    if (ASTPtr with = select.with())
        QueryAliasesNoSubqueriesVisitor(aliases).visit(with);
    QueryAliasesNoSubqueriesVisitor(aliases).visit(select.select());

    CrossToInnerJoinVisitor::Data cross_to_inner{tables, aliases, database};
    CrossToInnerJoinVisitor(cross_to_inner).visit(query);

    JoinToSubqueryTransformVisitor::Data join_to_subs_data{tables, aliases};
    JoinToSubqueryTransformVisitor(join_to_subs_data).visit(query);
}

/// Checks that the current user has the SELECT privilege.
static void checkAccessRightsForSelect(
    const Context & context,
    const StorageID & table_id,
    const StorageMetadataPtr & table_metadata,
    const Strings & required_columns,
    const TreeRewriterResult & syntax_analyzer_result)
{
    if (!syntax_analyzer_result.has_explicit_columns && table_metadata && !table_metadata->getColumns().empty())
    {
        /// For a trivial query like "SELECT count() FROM table" access is granted if at least
        /// one column is accessible.
        /// In this case just checking access for `required_columns` doesn't work correctly
        /// because `required_columns` will contain the name of a column of minimum size (see TreeRewriterResult::collectUsedColumns())
        /// which is probably not the same column as the column the current user has access to.
        auto access = context.getAccess();
        for (const auto & column : table_metadata->getColumns())
        {
            if (access->isGranted(AccessType::SELECT, table_id.database_name, table_id.table_name, column.name))
                return;
        }
        throw Exception(context.getUserName() + ": Not enough privileges. "
                        "To execute this query it's necessary to have grant SELECT for at least one column on " + table_id.getFullTableName(),
                        ErrorCodes::ACCESS_DENIED);
    }

    /// General check.
    context.checkAccess(AccessType::SELECT, table_id, required_columns);
}

/// Returns true if we should ignore quotas and limits for a specified table in the system database.
static bool shouldIgnoreQuotaAndLimits(const StorageID & table_id)
{
    if (table_id.database_name == DatabaseCatalog::SYSTEM_DATABASE)
    {
        static const boost::container::flat_set<String> tables_ignoring_quota{"quotas", "quota_limits", "quota_usage", "quotas_usage", "one"};
        if (tables_ignoring_quota.count(table_id.table_name))
            return true;
    }
    return false;
}

InterpreterSelectQuery::InterpreterSelectQuery(
    const ASTPtr & query_ptr_,
    const Context & context_,
    const BlockInputStreamPtr & input_,
    std::optional<Pipe> input_pipe_,
    const StoragePtr & storage_,
    const SelectQueryOptions & options_,
    const Names & required_result_column_names,
    const StorageMetadataPtr & metadata_snapshot_)
    /// NOTE: the query almost always should be cloned because it will be modified during analysis.
    : IInterpreterUnionOrSelectQuery(options_.modify_inplace ? query_ptr_ : query_ptr_->clone(), context_, options_)
    , storage(storage_)
    , input(input_)
    , input_pipe(std::move(input_pipe_))
    , log(&Poco::Logger::get("InterpreterSelectQuery"))
    , metadata_snapshot(metadata_snapshot_)
{
    checkStackSize();

    initSettings();
    const Settings & settings = context->getSettingsRef();

    if (settings.max_subquery_depth && options.subquery_depth > settings.max_subquery_depth)
        throw Exception("Too deep subqueries. Maximum: " + settings.max_subquery_depth.toString(),
            ErrorCodes::TOO_DEEP_SUBQUERIES);

    bool has_input = input || input_pipe;
    if (input)
    {
        /// Read from prepared input.
        source_header = input->getHeader();
    }
    else if (input_pipe)
    {
        /// Read from prepared input.
        source_header = input_pipe->getHeader();
    }

    if (context->getSettingsRef().enable_global_with_statement)
        ApplyWithAliasVisitor().visit(query_ptr);
    ApplyWithSubqueryVisitor().visit(query_ptr);

    JoinedTables joined_tables(getSubqueryContext(*context), getSelectQuery());

    bool got_storage_from_query = false;
    if (!has_input && !storage)
    {
        storage = joined_tables.getLeftTableStorage();
        got_storage_from_query = true;
    }

    if (storage)
    {
        table_lock = storage->lockForShare(context->getInitialQueryId(), context->getSettingsRef().lock_acquire_timeout);
        table_id = storage->getStorageID();
        if (!metadata_snapshot)
            metadata_snapshot = storage->getInMemoryMetadataPtr();
    }

    if (has_input || !joined_tables.resolveTables())
        joined_tables.makeFakeTable(storage, metadata_snapshot, source_header);

    /// Rewrite JOINs
    if (!has_input && joined_tables.tablesCount() > 1)
    {
        rewriteMultipleJoins(query_ptr, joined_tables.tablesWithColumns(), context->getCurrentDatabase());

        joined_tables.reset(getSelectQuery());
        joined_tables.resolveTables();

        if (storage && joined_tables.isLeftTableSubquery())
        {
            /// Rewritten with subquery. Free storage locks here.
            storage = nullptr;
            table_lock.reset();
            table_id = StorageID::createEmpty();
            metadata_snapshot = nullptr;
        }
    }

    if (!has_input)
    {
        interpreter_subquery = joined_tables.makeLeftTableSubquery(options.subquery());
        if (interpreter_subquery)
            source_header = interpreter_subquery->getSampleBlock();
    }

    joined_tables.rewriteDistributedInAndJoins(query_ptr);

    max_streams = settings.max_threads;
    ASTSelectQuery & query = getSelectQuery();
    std::shared_ptr<TableJoin> table_join = joined_tables.makeTableJoin(query);

    ASTPtr row_policy_filter;
    if (storage)
        row_policy_filter = context->getRowPolicyCondition(table_id.getDatabaseName(), table_id.getTableName(), RowPolicy::SELECT_FILTER);

    StorageView * view = nullptr;
    if (storage)
        view = dynamic_cast<StorageView *>(storage.get());

    SubqueriesForSets subquery_for_sets;

    auto analyze = [&] (bool try_move_to_prewhere)
    {
        /// Allow push down and other optimizations for VIEW: replace with subquery and rewrite it.
        ASTPtr view_table;
        if (view)
            view->replaceWithSubquery(getSelectQuery(), view_table, metadata_snapshot);

        syntax_analyzer_result = TreeRewriter(*context).analyzeSelect(
            query_ptr,
            TreeRewriterResult(source_header.getNamesAndTypesList(), storage, metadata_snapshot),
            options, joined_tables.tablesWithColumns(), required_result_column_names, table_join);

        /// Save scalar sub queries's results in the query context
        if (!options.only_analyze && context->hasQueryContext())
            for (const auto & it : syntax_analyzer_result->getScalars())
                context->getQueryContext().addScalar(it.first, it.second);

        if (view)
        {
            /// Restore original view name. Save rewritten subquery for future usage in StorageView.
            query_info.view_query = view->restoreViewName(getSelectQuery(), view_table);
            view = nullptr;
        }

        if (try_move_to_prewhere && storage && !row_policy_filter && query.where() && !query.prewhere() && !query.final())
        {
            /// PREWHERE optimization: transfer some condition from WHERE to PREWHERE if enabled and viable
            if (const auto * merge_tree = dynamic_cast<const MergeTreeData *>(storage.get()))
            {
                SelectQueryInfo current_info;
                current_info.query = query_ptr;
                current_info.syntax_analyzer_result = syntax_analyzer_result;

                MergeTreeWhereOptimizer{current_info, *context, *merge_tree, metadata_snapshot, syntax_analyzer_result->requiredSourceColumns(), log};
            }
        }

        query_analyzer = std::make_unique<SelectQueryExpressionAnalyzer>(
                query_ptr, syntax_analyzer_result, *context, metadata_snapshot,
                NameSet(required_result_column_names.begin(), required_result_column_names.end()),
                !options.only_analyze, options, std::move(subquery_for_sets));

        if (!options.only_analyze)
        {
            if (query.sampleSize() && (input || input_pipe || !storage || !storage->supportsSampling()))
                throw Exception("Illegal SAMPLE: table doesn't support sampling", ErrorCodes::SAMPLING_NOT_SUPPORTED);

            if (query.final() && (input || input_pipe || !storage || !storage->supportsFinal()))
                throw Exception((!input && !input_pipe && storage) ? "Storage " + storage->getName() + " doesn't support FINAL" : "Illegal FINAL", ErrorCodes::ILLEGAL_FINAL);

            if (query.prewhere() && (input || input_pipe || !storage || !storage->supportsPrewhere()))
                throw Exception((!input && !input_pipe && storage) ? "Storage " + storage->getName() + " doesn't support PREWHERE" : "Illegal PREWHERE", ErrorCodes::ILLEGAL_PREWHERE);

            /// Save the new temporary tables in the query context
            for (const auto & it : query_analyzer->getExternalTables())
                if (!context->tryResolveStorageID({"", it.first}, Context::ResolveExternal))
                    context->addExternalTable(it.first, std::move(*it.second));
        }

        if (!options.only_analyze || options.modify_inplace)
        {
            if (syntax_analyzer_result->rewrite_subqueries)
            {
                /// remake interpreter_subquery when PredicateOptimizer rewrites subqueries and main table is subquery
                interpreter_subquery = joined_tables.makeLeftTableSubquery(options.subquery());
            }
        }

        if (interpreter_subquery)
        {
            /// If there is an aggregation in the outer query, WITH TOTALS is ignored in the subquery.
            if (query_analyzer->hasAggregation())
                interpreter_subquery->ignoreWithTotals();
        }

        required_columns = syntax_analyzer_result->requiredSourceColumns();

        if (storage)
        {
            source_header = metadata_snapshot->getSampleBlockForColumns(required_columns, storage->getVirtuals(), storage->getStorageID());

            /// Fix source_header for filter actions.
            if (row_policy_filter)
            {
                filter_info = std::make_shared<FilterInfo>();
                filter_info->column_name = generateFilterActions(filter_info->actions_dag, row_policy_filter, required_columns);
                source_header = metadata_snapshot->getSampleBlockForColumns(
                        filter_info->actions_dag->getRequiredColumns().getNames(), storage->getVirtuals(), storage->getStorageID());
            }
        }

        if (!options.only_analyze && storage && filter_info && query.prewhere())
            throw Exception("PREWHERE is not supported if the table is filtered by row-level security expression", ErrorCodes::ILLEGAL_PREWHERE);

        /// Calculate structure of the result.
        result_header = getSampleBlockImpl();
    };

    analyze(settings.optimize_move_to_prewhere);

    bool need_analyze_again = false;
    if (analysis_result.prewhere_constant_filter_description.always_false || analysis_result.prewhere_constant_filter_description.always_true)
    {
        if (analysis_result.prewhere_constant_filter_description.always_true)
            query.setExpression(ASTSelectQuery::Expression::PREWHERE, {});
        else
            query.setExpression(ASTSelectQuery::Expression::PREWHERE, std::make_shared<ASTLiteral>(0u));
        need_analyze_again = true;
    }
    if (analysis_result.where_constant_filter_description.always_false || analysis_result.where_constant_filter_description.always_true)
    {
        if (analysis_result.where_constant_filter_description.always_true)
            query.setExpression(ASTSelectQuery::Expression::WHERE, {});
        else
            query.setExpression(ASTSelectQuery::Expression::WHERE, std::make_shared<ASTLiteral>(0u));
        need_analyze_again = true;
    }
    if (query.prewhere() && query.where())
    {
        /// Filter block in WHERE instead to get better performance
        query.setExpression(ASTSelectQuery::Expression::WHERE, makeASTFunction("and", query.prewhere()->clone(), query.where()->clone()));
        need_analyze_again = true;
    }

    if (need_analyze_again)
    {
        subquery_for_sets = std::move(query_analyzer->getSubqueriesForSets());
        /// Do not try move conditions to PREWHERE for the second time.
        /// Otherwise, we won't be able to fallback from inefficient PREWHERE to WHERE later.
        analyze(/* try_move_to_prewhere = */ false);
    }

    /// If there is no WHERE, filter blocks as usual
    if (query.prewhere() && !query.where())
        analysis_result.prewhere_info->need_filter = true;

    if (table_id && got_storage_from_query && !joined_tables.isLeftTableFunction())
    {
        /// The current user should have the SELECT privilege.
        /// If this table_id is for a table function we don't check access rights here because in this case they have been already checked in ITableFunction::execute().
        checkAccessRightsForSelect(*context, table_id, metadata_snapshot, required_columns, *syntax_analyzer_result);

        /// Remove limits for some tables in the `system` database.
        if (shouldIgnoreQuotaAndLimits(table_id) && (joined_tables.tablesCount() <= 1))
        {
            options.ignore_quota = true;
            options.ignore_limits = true;
        }
    }

    /// Blocks used in expression analysis contains size 1 const columns for constant folding and
    ///  null non-const columns to avoid useless memory allocations. However, a valid block sample
    ///  requires all columns to be of size 0, thus we need to sanitize the block here.
    sanitizeBlock(result_header, true);

    pushdown_limit_to_shards = context->getSettingsRef().enable_pushdown_limit_to_shards &&
        analysis_result.need_aggregate &&
        options.to_stage <= QueryProcessingStage::WithMergeableState &&
        !query.group_by_with_totals && !query.group_by_with_rollup && !query.group_by_with_cube;
}

void InterpreterSelectQuery::buildQueryPlan(QueryPlan & query_plan)
{
    executeImpl(query_plan, input, std::move(input_pipe));

    /// We must guarantee that result structure is the same as in getSampleBlock()
    if (!blocksHaveEqualStructure(query_plan.getCurrentDataStream().header, result_header))
    {
        auto convert_actions_dag = ActionsDAG::makeConvertingActions(
                query_plan.getCurrentDataStream().header.getColumnsWithTypeAndName(),
                result_header.getColumnsWithTypeAndName(),
                ActionsDAG::MatchColumnsMode::Name,
                true);

        auto converting = std::make_unique<ExpressionStep>(query_plan.getCurrentDataStream(), convert_actions_dag);
        query_plan.addStep(std::move(converting));
    }
}

BlockIO InterpreterSelectQuery::execute()
{
    BlockIO res;
    QueryPlan query_plan;

    buildQueryPlan(query_plan);

    res.pipeline = std::move(*query_plan.buildQueryPipeline());
    return res;
}

Block InterpreterSelectQuery::getSampleBlockImpl()
{
    OpenTelemetrySpanHolder span(__PRETTY_FUNCTION__);

    query_info.query = query_ptr;

    if (storage && !options.only_analyze)
        from_stage = storage->getQueryProcessingStage(*context, options.to_stage, query_info);

    /// Do I need to perform the first part of the pipeline - running on remote servers during distributed processing.
    bool first_stage = from_stage < QueryProcessingStage::WithMergeableState
        && options.to_stage >= QueryProcessingStage::WithMergeableState;
    /// Do I need to execute the second part of the pipeline - running on the initiating server during distributed processing.
    bool second_stage = from_stage <= QueryProcessingStage::WithMergeableState
        && options.to_stage > QueryProcessingStage::WithMergeableState;

    analysis_result = ExpressionAnalysisResult(
            *query_analyzer,
            metadata_snapshot,
            first_stage,
            second_stage,
            options.only_analyze,
            filter_info,
            source_header);

    if (options.to_stage == QueryProcessingStage::Enum::FetchColumns)
    {
        auto header = source_header;

        if (analysis_result.prewhere_info)
        {
            ExpressionActions(analysis_result.prewhere_info->prewhere_actions).execute(header);
            if (analysis_result.prewhere_info->remove_prewhere_column)
                header.erase(analysis_result.prewhere_info->prewhere_column_name);
        }
        return header;
    }

    if (options.to_stage == QueryProcessingStage::Enum::WithMergeableState)
    {
        if (!analysis_result.need_aggregate)
        {
            // What's the difference with selected_columns?
            return analysis_result.before_order_by->getResultColumns();
        }

        Block header = analysis_result.before_aggregation->getResultColumns();

        Block res;

        for (const auto & key : query_analyzer->aggregationKeys())
            res.insert({nullptr, header.getByName(key.name).type, key.name});

        for (const auto & aggregate : query_analyzer->aggregates())
        {
            size_t arguments_size = aggregate.argument_names.size();
            DataTypes argument_types(arguments_size);
            for (size_t j = 0; j < arguments_size; ++j)
                argument_types[j] = header.getByName(aggregate.argument_names[j]).type;

            DataTypePtr type = std::make_shared<DataTypeAggregateFunction>(aggregate.function, argument_types, aggregate.parameters);

            res.insert({nullptr, type, aggregate.column_name});
        }

        return res;
    }

    if (options.to_stage == QueryProcessingStage::Enum::WithMergeableStateAfterAggregation)
    {
        // What's the difference with selected_columns?
        return analysis_result.before_order_by->getResultColumns();
    }

    return analysis_result.final_projection->getResultColumns();
}


static UInt64 getLimitUIntValue(const ASTPtr & node, const Context & context, const std::string & expr)
{
    const auto & [field, type] = evaluateConstantExpression(node, context);

    if (!isNativeNumber(type))
        throw Exception("Illegal type " + type->getName() + " of " + expr + " expression, must be numeric type", ErrorCodes::INVALID_LIMIT_EXPRESSION);

    Field converted = convertFieldToType(field, DataTypeUInt64());
    if (converted.isNull())
        throw Exception("The value " + applyVisitor(FieldVisitorToString(), field) + " of " + expr + " expression is not representable as UInt64", ErrorCodes::INVALID_LIMIT_EXPRESSION);

    return converted.safeGet<UInt64>();
}


static std::pair<UInt64, UInt64> getLimitLengthAndOffset(const ASTSelectQuery & query, const Context & context)
{
    UInt64 length = 0;
    UInt64 offset = 0;

    if (query.limitLength())
    {
        length = getLimitUIntValue(query.limitLength(), context, "LIMIT");
        if (query.limitOffset() && length)
            offset = getLimitUIntValue(query.limitOffset(), context, "OFFSET");
    }
    else if (query.limitOffset())
        offset = getLimitUIntValue(query.limitOffset(), context, "OFFSET");
    return {length, offset};
}


static UInt64 getLimitForSorting(const ASTSelectQuery & query, const Context & context)
{
    /// Partial sort can be done if there is LIMIT but no DISTINCT or LIMIT BY, neither ARRAY JOIN.
    if (!query.distinct && !query.limitBy() && !query.limit_with_ties && !query.arrayJoinExpressionList() && query.limitLength())
    {
        auto [limit_length, limit_offset] = getLimitLengthAndOffset(query, context);
        if (limit_length > std::numeric_limits<UInt64>::max() - limit_offset)
            return 0;

        return limit_length + limit_offset;
    }
    return 0;
}


static bool hasWithTotalsInAnySubqueryInFromClause(const ASTSelectQuery & query)
{
    if (query.group_by_with_totals)
        return true;

    /** NOTE You can also check that the table in the subquery is distributed, and that it only looks at one shard.
      * In other cases, totals will be computed on the initiating server of the query, and it is not necessary to read the data to the end.
      */

    if (auto query_table = extractTableExpression(query, 0))
    {
        if (const auto * ast_union = query_table->as<ASTSelectWithUnionQuery>())
        {
            for (const auto & elem : ast_union->list_of_selects->children)
                if (hasWithTotalsInAnySubqueryInFromClause(elem->as<ASTSelectQuery &>()))
                    return true;
        }
    }

    return false;
}

void InterpreterSelectQuery::executeImpl(QueryPlan & query_plan, const BlockInputStreamPtr & prepared_input, std::optional<Pipe> prepared_pipe)
{
    /** Streams of data. When the query is executed in parallel, we have several data streams.
     *  If there is no GROUP BY, then perform all operations before ORDER BY and LIMIT in parallel, then
     *  if there is an ORDER BY, then glue the streams using ResizeProcessor, and then MergeSorting transforms,
     *  if not, then glue it using ResizeProcessor,
     *  then apply LIMIT.
     *  If there is GROUP BY, then we will perform all operations up to GROUP BY, inclusive, in parallel;
     *  a parallel GROUP BY will glue streams into one,
     *  then perform the remaining operations with one resulting stream.
     */

    /// Now we will compose block streams that perform the necessary actions.
    auto & query = getSelectQuery();
    const Settings & settings = context->getSettingsRef();
    auto & expressions = analysis_result;
    auto & subqueries_for_sets = query_analyzer->getSubqueriesForSets();
    bool intermediate_stage = false;
    bool to_aggregation_stage = false;
    bool from_aggregation_stage = false;

    if (options.only_analyze)
    {
        auto read_nothing = std::make_unique<ReadNothingStep>(source_header);
        query_plan.addStep(std::move(read_nothing));

        if (expressions.prewhere_info)
        {
            auto prewhere_step = std::make_unique<FilterStep>(
                    query_plan.getCurrentDataStream(),
                    expressions.prewhere_info->prewhere_actions,
                    expressions.prewhere_info->prewhere_column_name,
                    expressions.prewhere_info->remove_prewhere_column);

            prewhere_step->setStepDescription("PREWHERE");
            query_plan.addStep(std::move(prewhere_step));

            // To remove additional columns in dry run
            // For example, sample column which can be removed in this stage
            if (expressions.prewhere_info->remove_columns_actions)
            {
                auto remove_columns = std::make_unique<ExpressionStep>(
                        query_plan.getCurrentDataStream(),
                        expressions.prewhere_info->remove_columns_actions);

                remove_columns->setStepDescription("Remove unnecessary columns after PREWHERE");
                query_plan.addStep(std::move(remove_columns));
            }
        }
    }
    else
    {
        if (prepared_input)
        {
            auto prepared_source_step = std::make_unique<ReadFromPreparedSource>(
                    Pipe(std::make_shared<SourceFromInputStream>(prepared_input)), context);
            query_plan.addStep(std::move(prepared_source_step));
        }
        else if (prepared_pipe)
        {
            auto prepared_source_step = std::make_unique<ReadFromPreparedSource>(std::move(*prepared_pipe), context);
            query_plan.addStep(std::move(prepared_source_step));
        }

        if (from_stage == QueryProcessingStage::WithMergeableState &&
            options.to_stage == QueryProcessingStage::WithMergeableState)
            intermediate_stage = true;

        /// Support optimize_distributed_group_by_sharding_key
        /// Is running on the initiating server during distributed processing?
        if (from_stage == QueryProcessingStage::WithMergeableStateAfterAggregation)
            from_aggregation_stage = true;
        /// Is running on remote servers during distributed processing?
        if (options.to_stage == QueryProcessingStage::WithMergeableStateAfterAggregation)
            to_aggregation_stage = true;

        if (storage && expressions.filter_info && expressions.prewhere_info)
            throw Exception("PREWHERE is not supported if the table is filtered by row-level security expression", ErrorCodes::ILLEGAL_PREWHERE);

        /** Read the data from Storage. from_stage - to what stage the request was completed in Storage. */
        executeFetchColumns(from_stage, query_plan, expressions.prewhere_info, expressions.columns_to_remove_after_prewhere);

        LOG_TRACE(log, "{} -> {}", QueryProcessingStage::toString(from_stage), QueryProcessingStage::toString(options.to_stage));
    }

    if (options.to_stage > QueryProcessingStage::FetchColumns)
    {
        /// Do I need to aggregate in a separate row rows that have not passed max_rows_to_group_by.
        bool aggregate_overflow_row =
            expressions.need_aggregate &&
            query.group_by_with_totals &&
            settings.max_rows_to_group_by &&
            settings.group_by_overflow_mode == OverflowMode::ANY &&
            settings.totals_mode != TotalsMode::AFTER_HAVING_EXCLUSIVE;

        /// Do I need to immediately finalize the aggregate functions after the aggregation?
        bool aggregate_final =
            expressions.need_aggregate &&
            options.to_stage > QueryProcessingStage::WithMergeableState &&
            !query.group_by_with_totals && !query.group_by_with_rollup && !query.group_by_with_cube;

        auto preliminary_sort = [&]()
        {
            /** For distributed query processing,
              *  if no GROUP, HAVING set,
              *  but there is an ORDER or LIMIT,
              *  then we will perform the preliminary sorting and LIMIT on the remote server.
              *
              * When pushdown_limit_to_shards is set, aggregation-columns used by sorting has already been finalized.
              *  In order to achieve pushdown_limit_to_shards, the results must be sorted and limited.
              */
            if ((!expressions.second_stage && !expressions.need_aggregate && !expressions.hasHaving()) || pushdown_limit_to_shards)
            {
                if (expressions.has_order_by)
                    executeOrder(query_plan, query_info.input_order_info);

                if (expressions.has_order_by && query.limitLength())
                    executeDistinct(query_plan, false, expressions.selected_columns, true);

                if (expressions.hasLimitBy())
                {
                    executeExpression(query_plan, expressions.before_limit_by, "Before LIMIT BY");
                    executeLimitBy(query_plan);
                }

                if (query.limitLength())
                    executePreLimit(query_plan, true);
            }
        };

        if (intermediate_stage)
        {
            if (expressions.first_stage || expressions.second_stage)
                throw Exception("Query with intermediate stage cannot have any other stages", ErrorCodes::LOGICAL_ERROR);

            preliminary_sort();
            if (expressions.need_aggregate)
                executeMergeAggregated(query_plan, aggregate_overflow_row, aggregate_final);
        }
        if (from_aggregation_stage)
        {
            if (intermediate_stage || expressions.first_stage || expressions.second_stage)
                throw Exception("Query with after aggregation stage cannot have any other stages", ErrorCodes::LOGICAL_ERROR);
        }


        if (expressions.first_stage)
        {
            if (expressions.hasFilter())
            {
                auto row_level_security_step = std::make_unique<FilterStep>(
                        query_plan.getCurrentDataStream(),
                        expressions.filter_info->actions_dag,
                        expressions.filter_info->column_name,
                        expressions.filter_info->do_remove_column);

                row_level_security_step->setStepDescription("Row-level security filter");
                query_plan.addStep(std::move(row_level_security_step));
            }

            if (expressions.before_array_join)
            {
                QueryPlanStepPtr before_array_join_step = std::make_unique<ExpressionStep>(
                        query_plan.getCurrentDataStream(),
                        expressions.before_array_join);
                before_array_join_step->setStepDescription("Before ARRAY JOIN");
                query_plan.addStep(std::move(before_array_join_step));
            }

            if (expressions.array_join)
            {
                QueryPlanStepPtr array_join_step = std::make_unique<ArrayJoinStep>(
                        query_plan.getCurrentDataStream(),
                        expressions.array_join);

                array_join_step->setStepDescription("ARRAY JOIN");
                query_plan.addStep(std::move(array_join_step));
            }

            if (expressions.before_join)
            {
                QueryPlanStepPtr before_join_step = std::make_unique<ExpressionStep>(
                    query_plan.getCurrentDataStream(),
                    expressions.before_join);
                before_join_step->setStepDescription("Before JOIN");
                query_plan.addStep(std::move(before_join_step));
            }

            if (expressions.hasJoin())
            {
                Block join_result_sample;
                JoinPtr join = expressions.join;

                join_result_sample = JoiningTransform::transformHeader(
                    query_plan.getCurrentDataStream().header, expressions.join);

                QueryPlanStepPtr join_step = std::make_unique<JoinStep>(
                    query_plan.getCurrentDataStream(),
                    expressions.join);

                join_step->setStepDescription("JOIN");
                query_plan.addStep(std::move(join_step));

                if (expressions.join_has_delayed_stream)
                {
                    auto stream = std::make_shared<LazyNonJoinedBlockInputStream>(*join, join_result_sample, settings.max_block_size);
                    auto source = std::make_shared<SourceFromInputStream>(std::move(stream));
                    auto add_non_joined_rows_step = std::make_unique<AddingDelayedSourceStep>(
                            query_plan.getCurrentDataStream(), std::move(source));

                    add_non_joined_rows_step->setStepDescription("Add non-joined rows after JOIN");
                    query_plan.addStep(std::move(add_non_joined_rows_step));
                }
            }

            if (expressions.hasWhere())
                executeWhere(query_plan, expressions.before_where, expressions.remove_where_filter);

            if (expressions.need_aggregate)
            {
                executeAggregation(query_plan, expressions.before_aggregation, aggregate_overflow_row, aggregate_final, query_info.input_order_info);
                /// We need to reset input order info, so that executeOrder can't use  it
                query_info.input_order_info.reset();

                if (pushdown_limit_to_shards)
                    executeExpression(query_plan, expressions.before_limit_pushdown, "Before ORDER BY (limit_pushdown)");
            }
            else
            {
                executeExpression(query_plan, expressions.before_window, "Before window functions");
                executeWindow(query_plan);
                executeExpression(query_plan, expressions.before_order_by, "Before ORDER BY");
                executeDistinct(query_plan, true, expressions.selected_columns, true);
            }

            preliminary_sort();

            // If there is no global subqueries, we can run subqueries only when receive them on server.
            if (!query_analyzer->hasGlobalSubqueries() && !subqueries_for_sets.empty())
                executeSubqueriesInSetsAndJoins(query_plan, subqueries_for_sets);
        }

        if (expressions.second_stage || from_aggregation_stage)
        {
            if (from_aggregation_stage)
            {
                /// No need to aggregate anything, since this was done on remote shards.
            }
            else if (expressions.need_aggregate)
            {
                /// If you need to combine aggregated results from multiple servers
                if (!expressions.first_stage)
                    executeMergeAggregated(query_plan, aggregate_overflow_row, aggregate_final);

                if (!aggregate_final)
                {
                    if (query.group_by_with_totals)
                    {
                        bool final = !query.group_by_with_rollup && !query.group_by_with_cube;
                        executeTotalsAndHaving(query_plan, expressions.hasHaving(), expressions.before_having, aggregate_overflow_row, final);
                    }

                    if (query.group_by_with_rollup)
                        executeRollupOrCube(query_plan, Modificator::ROLLUP);
                    else if (query.group_by_with_cube)
                        executeRollupOrCube(query_plan, Modificator::CUBE);

                    if ((query.group_by_with_rollup || query.group_by_with_cube) && expressions.hasHaving())
                    {
                        if (query.group_by_with_totals)
                            throw Exception("WITH TOTALS and WITH ROLLUP or CUBE are not supported together in presence of HAVING", ErrorCodes::NOT_IMPLEMENTED);
                        executeHaving(query_plan, expressions.before_having);
                    }
                }
                else if (expressions.hasHaving())
                    executeHaving(query_plan, expressions.before_having);

                executeExpression(query_plan, expressions.before_window,
                    "Before window functions");
                executeWindow(query_plan);
                executeExpression(query_plan, expressions.before_order_by, "Before ORDER BY");
                executeDistinct(query_plan, true, expressions.selected_columns, true);

            }
            else if (query.group_by_with_totals || query.group_by_with_rollup || query.group_by_with_cube)
                throw Exception("WITH TOTALS, ROLLUP or CUBE are not supported without aggregation", ErrorCodes::NOT_IMPLEMENTED);

            if (expressions.has_order_by)
            {
                /** If there is an ORDER BY for distributed query processing,
                  *  but there is no aggregation, then on the remote servers ORDER BY was made
                  *  - therefore, we merge the sorted streams from remote servers.
                  */

                if (!expressions.first_stage && !expressions.need_aggregate && !(query.group_by_with_totals && !aggregate_final))
                    executeMergeSorted(query_plan, "for ORDER BY");
                else    /// Otherwise, just sort.
                    executeOrder(query_plan, query_info.input_order_info);
            }

            /** Optimization - if there are several sources and there is LIMIT, then first apply the preliminary LIMIT,
              * limiting the number of rows in each up to `offset + limit`.
              */
            bool has_withfill = false;
            if (query.orderBy())
            {
                SortDescription order_descr = getSortDescription(query, *context);
                for (auto & desc : order_descr)
                    if (desc.with_fill)
                    {
                        has_withfill = true;
                        break;
                    }
            }

            bool has_prelimit = false;
            if (!to_aggregation_stage &&
                query.limitLength() && !query.limit_with_ties && !hasWithTotalsInAnySubqueryInFromClause(query) &&
                !query.arrayJoinExpressionList() && !query.distinct && !expressions.hasLimitBy() && !settings.extremes &&
                !has_withfill)
            {
                executePreLimit(query_plan, false);
                has_prelimit = true;
            }

            /** If there was more than one stream,
              * then DISTINCT needs to be performed once again after merging all streams.
              */
            if (query.distinct)
                executeDistinct(query_plan, false, expressions.selected_columns, false);

            if (expressions.hasLimitBy())
            {
                executeExpression(query_plan, expressions.before_limit_by, "Before LIMIT BY");
                executeLimitBy(query_plan);
            }

            executeWithFill(query_plan);

            /// If we have 'WITH TIES', we need execute limit before projection,
            /// because in that case columns from 'ORDER BY' are used.
            if (query.limit_with_ties)
            {
                executeLimit(query_plan);
                has_prelimit = true;
            }

            /// Projection not be done on the shards, since then initiator will not find column in blocks.
            /// (significant only for WithMergeableStateAfterAggregation).
            if (!to_aggregation_stage)
            {
                /// We must do projection after DISTINCT because projection may remove some columns.
                executeProjection(query_plan, expressions.final_projection);
            }

            /// Extremes are calculated before LIMIT, but after LIMIT BY. This is Ok.
            executeExtremes(query_plan);

            /// Limit is no longer needed if there is prelimit.
            if (!to_aggregation_stage && !has_prelimit)
                executeLimit(query_plan);

            if (!to_aggregation_stage)
                executeOffset(query_plan);
        }
    }

    if (!subqueries_for_sets.empty() && (expressions.hasHaving() || query_analyzer->hasGlobalSubqueries()))
        executeSubqueriesInSetsAndJoins(query_plan, subqueries_for_sets);
}

static StreamLocalLimits getLimitsForStorage(const Settings & settings, const SelectQueryOptions & options)
{
    StreamLocalLimits limits;
    limits.mode = LimitsMode::LIMITS_TOTAL;
    limits.size_limits = SizeLimits(settings.max_rows_to_read, settings.max_bytes_to_read,
                                    settings.read_overflow_mode);
    limits.speed_limits.max_execution_time = settings.max_execution_time;
    limits.timeout_overflow_mode = settings.timeout_overflow_mode;

    /** Quota and minimal speed restrictions are checked on the initiating server of the request, and not on remote servers,
      *  because the initiating server has a summary of the execution of the request on all servers.
      *
      * But limits on data size to read and maximum execution time are reasonable to check both on initiator and
      *  additionally on each remote server, because these limits are checked per block of data processed,
      *  and remote servers may process way more blocks of data than are received by initiator.
      *
      * The limits to throttle maximum execution speed is also checked on all servers.
      */
    if (options.to_stage == QueryProcessingStage::Complete)
    {
        limits.speed_limits.min_execution_rps = settings.min_execution_speed;
        limits.speed_limits.min_execution_bps = settings.min_execution_speed_bytes;
    }

    limits.speed_limits.max_execution_rps = settings.max_execution_speed;
    limits.speed_limits.max_execution_bps = settings.max_execution_speed_bytes;
    limits.speed_limits.timeout_before_checking_execution_speed = settings.timeout_before_checking_execution_speed;

    return limits;
}

void InterpreterSelectQuery::addEmptySourceToQueryPlan(QueryPlan & query_plan, const Block & source_header, const SelectQueryInfo & query_info)
{
    Pipe pipe(std::make_shared<NullSource>(source_header));

    if (query_info.prewhere_info)
    {
        if (query_info.prewhere_info->alias_actions)
        {
            pipe.addSimpleTransform([&](const Block & header)
            {
                return std::make_shared<ExpressionTransform>(header, query_info.prewhere_info->alias_actions);
            });
        }

        pipe.addSimpleTransform([&](const Block & header)
        {
            return std::make_shared<FilterTransform>(
                header,
                query_info.prewhere_info->prewhere_actions,
                query_info.prewhere_info->prewhere_column_name,
                query_info.prewhere_info->remove_prewhere_column);
        });

        // To remove additional columns
        // In some cases, we did not read any marks so that the pipeline.streams is empty
        // Thus, some columns in prewhere are not removed as expected
        // This leads to mismatched header in distributed table
        if (query_info.prewhere_info->remove_columns_actions)
        {
            pipe.addSimpleTransform([&](const Block & header)
            {
                return std::make_shared<ExpressionTransform>(
                        header, query_info.prewhere_info->remove_columns_actions);
            });
        }
    }

    auto read_from_pipe = std::make_unique<ReadFromPreparedSource>(std::move(pipe));
    read_from_pipe->setStepDescription("Read from NullSource");
    query_plan.addStep(std::move(read_from_pipe));
}

void InterpreterSelectQuery::executeFetchColumns(
    QueryProcessingStage::Enum processing_stage, QueryPlan & query_plan,
    const PrewhereDAGInfoPtr & prewhere_info, const NameSet & columns_to_remove_after_prewhere)
{
    auto & query = getSelectQuery();
    const Settings & settings = context->getSettingsRef();

    /// Optimization for trivial query like SELECT count() FROM table.
    bool optimize_trivial_count =
        syntax_analyzer_result->optimize_trivial_count
        && (settings.max_parallel_replicas <= 1)
        && storage
        && storage->getName() != "MaterializeMySQL"
        && !filter_info
        && processing_stage == QueryProcessingStage::FetchColumns
        && query_analyzer->hasAggregation()
        && (query_analyzer->aggregates().size() == 1)
        && typeid_cast<AggregateFunctionCount *>(query_analyzer->aggregates()[0].function.get());

    if (optimize_trivial_count)
    {
        const auto & desc = query_analyzer->aggregates()[0];
        const auto & func = desc.function;
        std::optional<UInt64> num_rows{};
        if (!query.prewhere() && !query.where())
            num_rows = storage->totalRows(settings);
        else // It's possible to optimize count() given only partition predicates
        {
            SelectQueryInfo temp_query_info;
            temp_query_info.query = query_ptr;
            temp_query_info.syntax_analyzer_result = syntax_analyzer_result;
            temp_query_info.sets = query_analyzer->getPreparedSets();

            num_rows = storage->totalRowsByPartitionPredicate(temp_query_info, *context);
        }
        if (num_rows)
        {
            AggregateFunctionCount & agg_count = static_cast<AggregateFunctionCount &>(*func);

            /// We will process it up to "WithMergeableState".
            std::vector<char> state(agg_count.sizeOfData());
            AggregateDataPtr place = state.data();

            agg_count.create(place);
            SCOPE_EXIT(agg_count.destroy(place));

            agg_count.set(place, *num_rows);

            auto column = ColumnAggregateFunction::create(func);
            column->insertFrom(place);

            Block header = analysis_result.before_aggregation->getResultColumns();
            size_t arguments_size = desc.argument_names.size();
            DataTypes argument_types(arguments_size);
            for (size_t j = 0; j < arguments_size; ++j)
                argument_types[j] = header.getByName(desc.argument_names[j]).type;

            Block block_with_count{
                {std::move(column), std::make_shared<DataTypeAggregateFunction>(func, argument_types, desc.parameters), desc.column_name}};

            auto istream = std::make_shared<OneBlockInputStream>(block_with_count);
            auto prepared_count = std::make_unique<ReadFromPreparedSource>(Pipe(std::make_shared<SourceFromInputStream>(istream)), context);
            prepared_count->setStepDescription("Optimized trivial count");
            query_plan.addStep(std::move(prepared_count));
            from_stage = QueryProcessingStage::WithMergeableState;
            analysis_result.first_stage = false;
            return;
        }
    }

    /// Actions to calculate ALIAS if required.
    ActionsDAGPtr alias_actions;

    if (storage)
    {
        /// Append columns from the table filter to required
        auto row_policy_filter = context->getRowPolicyCondition(table_id.getDatabaseName(), table_id.getTableName(), RowPolicy::SELECT_FILTER);
        if (row_policy_filter)
        {
            auto initial_required_columns = required_columns;
            ActionsDAGPtr actions_dag;
            generateFilterActions(actions_dag, row_policy_filter, initial_required_columns);
            auto required_columns_from_filter = actions_dag->getRequiredColumns();

            for (const auto & column : required_columns_from_filter)
            {
                if (required_columns.end() == std::find(required_columns.begin(), required_columns.end(), column.name))
                    required_columns.push_back(column.name);
            }
        }

        /// Detect, if ALIAS columns are required for query execution
        auto alias_columns_required = false;
        const ColumnsDescription & storage_columns = metadata_snapshot->getColumns();
        for (const auto & column_name : required_columns)
        {
            auto column_default = storage_columns.getDefault(column_name);
            if (column_default && column_default->kind == ColumnDefaultKind::Alias)
            {
                alias_columns_required = true;
                break;
            }
        }

        /// There are multiple sources of required columns:
        ///  - raw required columns,
        ///  - columns deduced from ALIAS columns,
        ///  - raw required columns from PREWHERE,
        ///  - columns deduced from ALIAS columns from PREWHERE.
        /// PREWHERE is a special case, since we need to resolve it and pass directly to `IStorage::read()`
        /// before any other executions.
        if (alias_columns_required)
        {
            NameSet required_columns_from_prewhere; /// Set of all (including ALIAS) required columns for PREWHERE
            NameSet required_aliases_from_prewhere; /// Set of ALIAS required columns for PREWHERE

            if (prewhere_info)
            {
                /// Get some columns directly from PREWHERE expression actions
                auto prewhere_required_columns = prewhere_info->prewhere_actions->getRequiredColumns().getNames();
                required_columns_from_prewhere.insert(prewhere_required_columns.begin(), prewhere_required_columns.end());
            }

            /// Expression, that contains all raw required columns
            ASTPtr required_columns_all_expr = std::make_shared<ASTExpressionList>();

            /// Expression, that contains raw required columns for PREWHERE
            ASTPtr required_columns_from_prewhere_expr = std::make_shared<ASTExpressionList>();

            /// Sort out already known required columns between expressions,
            /// also populate `required_aliases_from_prewhere`.
            for (const auto & column : required_columns)
            {
                ASTPtr column_expr;
                const auto column_default = storage_columns.getDefault(column);
                bool is_alias = column_default && column_default->kind == ColumnDefaultKind::Alias;
                if (is_alias)
                {
                    auto column_decl = storage_columns.get(column);
                    column_expr = column_default->expression->clone();
                    // recursive visit for alias to alias
                    replaceAliasColumnsInQuery(column_expr, metadata_snapshot->getColumns(), syntax_analyzer_result->getArrayJoinSourceNameSet(), *context);

                    column_expr = addTypeConversionToAST(std::move(column_expr), column_decl.type->getName(), metadata_snapshot->getColumns().getAll(), *context);
                    column_expr = setAlias(column_expr, column);
                }
                else
                    column_expr = std::make_shared<ASTIdentifier>(column);

                if (required_columns_from_prewhere.count(column))
                {
                    required_columns_from_prewhere_expr->children.emplace_back(std::move(column_expr));

                    if (is_alias)
                        required_aliases_from_prewhere.insert(column);
                }
                else
                    required_columns_all_expr->children.emplace_back(std::move(column_expr));
            }

            /// Columns, which we will get after prewhere and filter executions.
            NamesAndTypesList required_columns_after_prewhere;
            NameSet required_columns_after_prewhere_set;

            /// Collect required columns from prewhere expression actions.
            if (prewhere_info)
            {
                NameSet columns_to_remove(columns_to_remove_after_prewhere.begin(), columns_to_remove_after_prewhere.end());
                Block prewhere_actions_result = prewhere_info->prewhere_actions->getResultColumns();

                /// Populate required columns with the columns, added by PREWHERE actions and not removed afterwards.
                /// XXX: looks hacky that we already know which columns after PREWHERE we won't need for sure.
                for (const auto & column : prewhere_actions_result)
                {
                    if (prewhere_info->remove_prewhere_column && column.name == prewhere_info->prewhere_column_name)
                        continue;

                    if (columns_to_remove.count(column.name))
                        continue;

                    required_columns_all_expr->children.emplace_back(std::make_shared<ASTIdentifier>(column.name));
                    required_columns_after_prewhere.emplace_back(column.name, column.type);
                }

                required_columns_after_prewhere_set
                    = ext::map<NameSet>(required_columns_after_prewhere, [](const auto & it) { return it.name; });
            }

            auto syntax_result = TreeRewriter(*context).analyze(required_columns_all_expr, required_columns_after_prewhere, storage, metadata_snapshot);
            alias_actions = ExpressionAnalyzer(required_columns_all_expr, syntax_result, *context).getActionsDAG(true);

            /// The set of required columns could be added as a result of adding an action to calculate ALIAS.
            required_columns = alias_actions->getRequiredColumns().getNames();

            /// Do not remove prewhere filter if it is a column which is used as alias.
            if (prewhere_info && prewhere_info->remove_prewhere_column)
                if (required_columns.end()
                    != std::find(required_columns.begin(), required_columns.end(), prewhere_info->prewhere_column_name))
                    prewhere_info->remove_prewhere_column = false;

            /// Remove columns which will be added by prewhere.
            required_columns.erase(std::remove_if(required_columns.begin(), required_columns.end(), [&](const String & name)
            {
                return required_columns_after_prewhere_set.count(name) != 0;
            }), required_columns.end());

            if (prewhere_info)
            {
                /// Don't remove columns which are needed to be aliased.
                for (const auto & name : required_columns)
                    prewhere_info->prewhere_actions->tryRestoreColumn(name);

                auto analyzed_result
                    = TreeRewriter(*context).analyze(required_columns_from_prewhere_expr, metadata_snapshot->getColumns().getAllPhysical());
                prewhere_info->alias_actions
                    = ExpressionAnalyzer(required_columns_from_prewhere_expr, analyzed_result, *context).getActionsDAG(true, false);

                /// Add (physical?) columns required by alias actions.
                auto required_columns_from_alias = prewhere_info->alias_actions->getRequiredColumns();
                Block prewhere_actions_result = prewhere_info->prewhere_actions->getResultColumns();
                for (auto & column : required_columns_from_alias)
                    if (!prewhere_actions_result.has(column.name))
                        if (required_columns.end() == std::find(required_columns.begin(), required_columns.end(), column.name))
                            required_columns.push_back(column.name);

                /// Add physical columns required by prewhere actions.
                for (const auto & column : required_columns_from_prewhere)
                    if (required_aliases_from_prewhere.count(column) == 0)
                        if (required_columns.end() == std::find(required_columns.begin(), required_columns.end(), column))
                            required_columns.push_back(column);
            }
        }
    }

    /// Limitation on the number of columns to read.
    /// It's not applied in 'only_analyze' mode, because the query could be analyzed without removal of unnecessary columns.
    if (!options.only_analyze && settings.max_columns_to_read && required_columns.size() > settings.max_columns_to_read)
        throw Exception("Limit for number of columns to read exceeded. "
            "Requested: " + toString(required_columns.size())
            + ", maximum: " + settings.max_columns_to_read.toString(),
            ErrorCodes::TOO_MANY_COLUMNS);

    /// General limit for the number of threads.
    size_t max_threads_execute_query = settings.max_threads;

    /** With distributed query processing, almost no computations are done in the threads,
     *  but wait and receive data from remote servers.
     *  If we have 20 remote servers, and max_threads = 8, then it would not be very good
     *  connect and ask only 8 servers at a time.
     *  To simultaneously query more remote servers,
     *  instead of max_threads, max_distributed_connections is used.
     */
    bool is_remote = false;
    if (storage && storage->isRemote())
    {
        is_remote = true;
        max_threads_execute_query = max_streams = settings.max_distributed_connections;
    }

    UInt64 max_block_size = settings.max_block_size;

    auto [limit_length, limit_offset] = getLimitLengthAndOffset(query, *context);

    /** Optimization - if not specified DISTINCT, WHERE, GROUP, HAVING, ORDER, LIMIT BY, WITH TIES but LIMIT is specified, and limit + offset < max_block_size,
     *  then as the block size we will use limit + offset (not to read more from the table than requested),
     *  and also set the number of threads to 1.
     */
    if (!query.distinct
        && !query.limit_with_ties
        && !query.prewhere()
        && !query.where()
        && !query.groupBy()
        && !query.having()
        && !query.orderBy()
        && !query.limitBy()
        && query.limitLength()
        && !query_analyzer->hasAggregation()
        && limit_length <= std::numeric_limits<UInt64>::max() - limit_offset
        && limit_length + limit_offset < max_block_size)
    {
        max_block_size = std::max(UInt64(1), limit_length + limit_offset);
        max_threads_execute_query = max_streams = 1;
    }

    if (!max_block_size)
        throw Exception("Setting 'max_block_size' cannot be zero", ErrorCodes::PARAMETER_OUT_OF_BOUND);

    /// Initialize the initial data streams to which the query transforms are superimposed. Table or subquery or prepared input?
    if (query_plan.isInitialized())
    {
        /// Prepared input.
    }
    else if (interpreter_subquery)
    {
        /// Subquery.
        /// If we need less number of columns that subquery have - update the interpreter.
        if (required_columns.size() < source_header.columns())
        {
            ASTPtr subquery = extractTableExpression(query, 0);
            if (!subquery)
                throw Exception("Subquery expected", ErrorCodes::LOGICAL_ERROR);

            interpreter_subquery = std::make_unique<InterpreterSelectWithUnionQuery>(
                subquery, getSubqueryContext(*context),
                options.copy().subquery().noModify(), required_columns);

            if (query_analyzer->hasAggregation())
                interpreter_subquery->ignoreWithTotals();
        }

        interpreter_subquery->buildQueryPlan(query_plan);
        query_plan.addInterpreterContext(context);
    }
    else if (storage)
    {
        /// Table.
        if (max_streams == 0)
            throw Exception("Logical error: zero number of streams requested", ErrorCodes::LOGICAL_ERROR);

        /// If necessary, we request more sources than the number of threads - to distribute the work evenly over the threads.
        if (max_streams > 1 && !is_remote)
            max_streams *= settings.max_streams_to_max_threads_ratio;

        query_info.syntax_analyzer_result = syntax_analyzer_result;
        query_info.sets = query_analyzer->getPreparedSets();

        if (prewhere_info)
        {
            query_info.prewhere_info = std::make_shared<PrewhereInfo>(
                    std::make_shared<ExpressionActions>(prewhere_info->prewhere_actions),
                    prewhere_info->prewhere_column_name);

            if (prewhere_info->alias_actions)
                query_info.prewhere_info->alias_actions = std::make_shared<ExpressionActions>(prewhere_info->alias_actions);
            if (prewhere_info->remove_columns_actions)
                query_info.prewhere_info->remove_columns_actions = std::make_shared<ExpressionActions>(prewhere_info->remove_columns_actions);

            query_info.prewhere_info->remove_prewhere_column = prewhere_info->remove_prewhere_column;
            query_info.prewhere_info->need_filter = prewhere_info->need_filter;
        }

        /// Create optimizer with prepared actions.
        /// Maybe we will need to calc input_order_info later, e.g. while reading from StorageMerge.
        if (analysis_result.optimize_read_in_order || analysis_result.optimize_aggregation_in_order)
        {
            if (analysis_result.optimize_read_in_order)
                query_info.order_optimizer = std::make_shared<ReadInOrderOptimizer>(
                    analysis_result.order_by_elements_actions,
                    getSortDescription(query, *context),
                    query_info.syntax_analyzer_result);
            else
                query_info.order_optimizer = std::make_shared<ReadInOrderOptimizer>(
                    analysis_result.group_by_elements_actions,
                    getSortDescriptionFromGroupBy(query),
                    query_info.syntax_analyzer_result);

            query_info.input_order_info = query_info.order_optimizer->getInputOrder(metadata_snapshot, *context);
        }

        StreamLocalLimits limits;
        SizeLimits leaf_limits;
        std::shared_ptr<const EnabledQuota> quota;


        /// Set the limits and quota for reading data, the speed and time of the query.
        if (!options.ignore_limits)
        {
            limits = getLimitsForStorage(settings, options);
            leaf_limits = SizeLimits(settings.max_rows_to_read_leaf, settings.max_bytes_to_read_leaf,
                                          settings.read_overflow_mode_leaf);
        }

        if (!options.ignore_quota && (options.to_stage == QueryProcessingStage::Complete))
            quota = context->getQuota();

        storage->read(query_plan, required_columns, metadata_snapshot,
                      query_info, *context, processing_stage, max_block_size, max_streams);

        if (context->hasQueryContext() && !options.is_internal)
        {
            auto local_storage_id = storage->getStorageID();
            context->getQueryContext().addQueryAccessInfo(
                backQuoteIfNeed(local_storage_id.getDatabaseName()), local_storage_id.getFullTableName(), required_columns);
        }

        /// Create step which reads from empty source if storage has no data.
        if (!query_plan.isInitialized())
        {
            auto header = metadata_snapshot->getSampleBlockForColumns(
                    required_columns, storage->getVirtuals(), storage->getStorageID());
            addEmptySourceToQueryPlan(query_plan, header, query_info);
        }

        /// Extend lifetime of context, table lock, storage. Set limits and quota.
        auto adding_limits_and_quota = std::make_unique<SettingQuotaAndLimitsStep>(
                query_plan.getCurrentDataStream(),
                storage,
                std::move(table_lock),
                limits,
                leaf_limits,
                std::move(quota),
                context);
        adding_limits_and_quota->setStepDescription("Set limits and quota after reading from storage");
        query_plan.addStep(std::move(adding_limits_and_quota));
    }
    else
        throw Exception("Logical error in InterpreterSelectQuery: nowhere to read", ErrorCodes::LOGICAL_ERROR);

    /// Specify the number of threads only if it wasn't specified in storage.
    ///
    /// But in case of remote query and prefer_localhost_replica=1 (default)
    /// The inner local query (that is done in the same process, without
    /// network interaction), it will setMaxThreads earlier and distributed
    /// query will not update it.
    if (!query_plan.getMaxThreads() || is_remote)
        query_plan.setMaxThreads(max_threads_execute_query);

    /// Aliases in table declaration.
    if (processing_stage == QueryProcessingStage::FetchColumns && alias_actions)
    {
        auto table_aliases = std::make_unique<ExpressionStep>(query_plan.getCurrentDataStream(), alias_actions);
        table_aliases->setStepDescription("Add table aliases");
        query_plan.addStep(std::move(table_aliases));
    }
}


void InterpreterSelectQuery::executeWhere(QueryPlan & query_plan, const ActionsDAGPtr & expression, bool remove_filter)
{
    auto where_step = std::make_unique<FilterStep>(
            query_plan.getCurrentDataStream(),
            expression,
            getSelectQuery().where()->getColumnName(),
            remove_filter);

    where_step->setStepDescription("WHERE");
    query_plan.addStep(std::move(where_step));
}


void InterpreterSelectQuery::executeAggregation(QueryPlan & query_plan, const ActionsDAGPtr & expression, bool overflow_row, bool final, InputOrderInfoPtr group_by_info)
{
    auto expression_before_aggregation = std::make_unique<ExpressionStep>(query_plan.getCurrentDataStream(), expression);
    expression_before_aggregation->setStepDescription("Before GROUP BY");
    query_plan.addStep(std::move(expression_before_aggregation));

    const auto & header_before_aggregation = query_plan.getCurrentDataStream().header;
    ColumnNumbers keys;
    for (const auto & key : query_analyzer->aggregationKeys())
        keys.push_back(header_before_aggregation.getPositionByName(key.name));

    AggregateDescriptions aggregates = query_analyzer->aggregates();
    for (auto & descr : aggregates)
        if (descr.arguments.empty())
            for (const auto & name : descr.argument_names)
                descr.arguments.push_back(header_before_aggregation.getPositionByName(name));

    const Settings & settings = context->getSettingsRef();

    Aggregator::Params params(header_before_aggregation, keys, aggregates,
                              overflow_row, settings.max_rows_to_group_by, settings.group_by_overflow_mode,
                              settings.group_by_two_level_threshold,
                              settings.group_by_two_level_threshold_bytes,
                              settings.max_bytes_before_external_group_by,
                              settings.empty_result_for_aggregation_by_empty_set,
                              context->getTemporaryVolume(),
                              settings.max_threads,
                              settings.min_free_disk_space_for_temporary_data,
                              pushdown_limit_to_shards);

    SortDescription group_by_sort_description;

    if (group_by_info && settings.optimize_aggregation_in_order)
        group_by_sort_description = getSortDescriptionFromGroupBy(getSelectQuery());
    else
        group_by_info = nullptr;

    auto merge_threads = max_streams;
    auto temporary_data_merge_threads = settings.aggregation_memory_efficient_merge_threads
                                        ? static_cast<size_t>(settings.aggregation_memory_efficient_merge_threads)
                                        : static_cast<size_t>(settings.max_threads);

    bool storage_has_evenly_distributed_read = storage && storage->hasEvenlyDistributedRead();

    auto aggregating_step = std::make_unique<AggregatingStep>(
            query_plan.getCurrentDataStream(),
            params, final,
            settings.max_block_size,
            merge_threads,
            temporary_data_merge_threads,
            storage_has_evenly_distributed_read,
            std::move(group_by_info),
            std::move(group_by_sort_description));

    query_plan.addStep(std::move(aggregating_step));
}


void InterpreterSelectQuery::executeMergeAggregated(QueryPlan & query_plan, bool overflow_row, bool final)
{
    const auto & header_before_merge = query_plan.getCurrentDataStream().header;

    ColumnNumbers keys;
    for (const auto & key : query_analyzer->aggregationKeys())
        keys.push_back(header_before_merge.getPositionByName(key.name));

    /** There are two modes of distributed aggregation.
      *
      * 1. In different threads read from the remote servers blocks.
      * Save all the blocks in the RAM. Merge blocks.
      * If the aggregation is two-level - parallelize to the number of buckets.
      *
      * 2. In one thread, read blocks from different servers in order.
      * RAM stores only one block from each server.
      * If the aggregation is a two-level aggregation, we consistently merge the blocks of each next level.
      *
      * The second option consumes less memory (up to 256 times less)
      *  in the case of two-level aggregation, which is used for large results after GROUP BY,
      *  but it can work more slowly.
      */

    const Settings & settings = context->getSettingsRef();

    Aggregator::Params params(header_before_merge, keys, query_analyzer->aggregates(), overflow_row, settings.max_threads);

    auto transform_params = std::make_shared<AggregatingTransformParams>(params, final);

    auto merging_aggregated = std::make_unique<MergingAggregatedStep>(
            query_plan.getCurrentDataStream(),
            std::move(transform_params),
            settings.distributed_aggregation_memory_efficient,
            settings.max_threads,
            settings.aggregation_memory_efficient_merge_threads);

    query_plan.addStep(std::move(merging_aggregated));
}


void InterpreterSelectQuery::executeHaving(QueryPlan & query_plan, const ActionsDAGPtr & expression)
{
    auto having_step = std::make_unique<FilterStep>(
            query_plan.getCurrentDataStream(),
            expression, getSelectQuery().having()->getColumnName(), false);

    having_step->setStepDescription("HAVING");
    query_plan.addStep(std::move(having_step));
}


void InterpreterSelectQuery::executeTotalsAndHaving(QueryPlan & query_plan, bool has_having, const ActionsDAGPtr & expression, bool overflow_row, bool final)
{
    const Settings & settings = context->getSettingsRef();

    auto totals_having_step = std::make_unique<TotalsHavingStep>(
            query_plan.getCurrentDataStream(),
            overflow_row, expression,
            has_having ? getSelectQuery().having()->getColumnName() : "",
            settings.totals_mode, settings.totals_auto_threshold, final);

    query_plan.addStep(std::move(totals_having_step));
}


void InterpreterSelectQuery::executeRollupOrCube(QueryPlan & query_plan, Modificator modificator)
{
    const auto & header_before_transform = query_plan.getCurrentDataStream().header;

    ColumnNumbers keys;

    for (const auto & key : query_analyzer->aggregationKeys())
        keys.push_back(header_before_transform.getPositionByName(key.name));

    const Settings & settings = context->getSettingsRef();

    Aggregator::Params params(header_before_transform, keys, query_analyzer->aggregates(),
                              false, settings.max_rows_to_group_by, settings.group_by_overflow_mode, 0, 0,
                              settings.max_bytes_before_external_group_by, settings.empty_result_for_aggregation_by_empty_set,
                              context->getTemporaryVolume(), settings.max_threads, settings.min_free_disk_space_for_temporary_data,
                              pushdown_limit_to_shards);

    auto transform_params = std::make_shared<AggregatingTransformParams>(params, true);

    QueryPlanStepPtr step;
    if (modificator == Modificator::ROLLUP)
        step = std::make_unique<RollupStep>(query_plan.getCurrentDataStream(), std::move(transform_params));
    else
        step = std::make_unique<CubeStep>(query_plan.getCurrentDataStream(), std::move(transform_params));

    query_plan.addStep(std::move(step));
}


void InterpreterSelectQuery::executeExpression(QueryPlan & query_plan, const ActionsDAGPtr & expression, const std::string & description)
{
    if (!expression)
    {
        return;
    }

    auto expression_step = std::make_unique<ExpressionStep>(query_plan.getCurrentDataStream(), expression);

    expression_step->setStepDescription(description);
    query_plan.addStep(std::move(expression_step));
}


void InterpreterSelectQuery::executeWindow(QueryPlan & query_plan)
{
    for (const auto & [_, w] : query_analyzer->windowDescriptions())
    {
        const Settings & settings = context->getSettingsRef();

        auto partial_sorting = std::make_unique<PartialSortingStep>(
            query_plan.getCurrentDataStream(),
            w.full_sort_description,
            0 /* LIMIT */,
            SizeLimits(settings.max_rows_to_sort, settings.max_bytes_to_sort,
                settings.sort_overflow_mode));
        partial_sorting->setStepDescription("Sort each block for window '"
            + w.window_name + "'");
        query_plan.addStep(std::move(partial_sorting));

        auto merge_sorting_step = std::make_unique<MergeSortingStep>(
            query_plan.getCurrentDataStream(),
            w.full_sort_description,
            settings.max_block_size,
            0 /* LIMIT */,
            settings.max_bytes_before_remerge_sort,
            settings.remerge_sort_lowered_memory_bytes_ratio,
            settings.max_bytes_before_external_sort,
            context->getTemporaryVolume(),
            settings.min_free_disk_space_for_temporary_data);
        merge_sorting_step->setStepDescription("Merge sorted blocks for window '"
            + w.window_name + "'");
        query_plan.addStep(std::move(merge_sorting_step));

        // First MergeSorted, now MergingSorted.
        auto merging_sorted = std::make_unique<MergingSortedStep>(
            query_plan.getCurrentDataStream(),
            w.full_sort_description,
            settings.max_block_size,
            0 /* LIMIT */);
        merging_sorted->setStepDescription("Merge sorted streams for window '"
            + w.window_name + "'");
        query_plan.addStep(std::move(merging_sorted));

        auto window_step = std::make_unique<WindowStep>(
            query_plan.getCurrentDataStream(),
            w,
            w.window_functions);
        window_step->setStepDescription("Window step for window '"
            + w.window_name + "'");

        query_plan.addStep(std::move(window_step));
    }
}


void InterpreterSelectQuery::executeOrderOptimized(QueryPlan & query_plan, InputOrderInfoPtr input_sorting_info, UInt64 limit, SortDescription & output_order_descr)
{
    const Settings & settings = context->getSettingsRef();

    auto finish_sorting_step = std::make_unique<FinishSortingStep>(
            query_plan.getCurrentDataStream(),
            input_sorting_info->order_key_prefix_descr,
            output_order_descr,
            settings.max_block_size,
            limit);

    query_plan.addStep(std::move(finish_sorting_step));
}

void InterpreterSelectQuery::executeOrder(QueryPlan & query_plan, InputOrderInfoPtr input_sorting_info)
{
    auto & query = getSelectQuery();
    SortDescription output_order_descr = getSortDescription(query, *context);
    UInt64 limit = getLimitForSorting(query, *context);

    /** In this step, aggregation columns hasn't been finalized.
      * In order to support pushdown_limit_to_shards, names of columns are replaced with sorting_column_names that temporarily has been finalized.
      */
    if (pushdown_limit_to_shards)
    {
        for (auto & descr : output_order_descr)
        {
            auto aggregate = std::find_if(query_analyzer->aggregates().begin(), query_analyzer->aggregates().end(),
                [&descr](auto & agg_descr) { return agg_descr.column_name == descr.column_name; });
            if (aggregate != query_analyzer->aggregates().end())
            {
                descr.column_name = aggregate->sorting_column_name;
            }
        }

        limit *= context->getSettingsRef().limit_pushdown_fetch_multiplier;
    }

    if (input_sorting_info)
    {
        /* Case of sorting with optimization using sorting key.
         * We have several threads, each of them reads batch of parts in direct
         *  or reverse order of sorting key using one input stream per part
         *  and then merge them into one sorted stream.
         * At this stage we merge per-thread streams into one.
         */
        executeOrderOptimized(query_plan, input_sorting_info, limit, output_order_descr);
        return;
    }

    const Settings & settings = context->getSettingsRef();

    auto partial_sorting = std::make_unique<PartialSortingStep>(
            query_plan.getCurrentDataStream(),
            output_order_descr,
            limit,
            SizeLimits(settings.max_rows_to_sort, settings.max_bytes_to_sort, settings.sort_overflow_mode));

    partial_sorting->setStepDescription("Sort each block for ORDER BY");
    query_plan.addStep(std::move(partial_sorting));

    /// Merge the sorted blocks.
    auto merge_sorting_step = std::make_unique<MergeSortingStep>(
            query_plan.getCurrentDataStream(),
            output_order_descr,
            settings.max_block_size,
            limit,
            settings.max_bytes_before_remerge_sort,
            settings.remerge_sort_lowered_memory_bytes_ratio,
            settings.max_bytes_before_external_sort,
            context->getTemporaryVolume(),
            settings.min_free_disk_space_for_temporary_data);

    merge_sorting_step->setStepDescription("Merge sorted blocks for ORDER BY");
    query_plan.addStep(std::move(merge_sorting_step));

    /// If there are several streams, we merge them into one
    executeMergeSorted(query_plan, output_order_descr, limit, "for ORDER BY");
}


void InterpreterSelectQuery::executeMergeSorted(QueryPlan & query_plan, const std::string & description)
{
    auto & query = getSelectQuery();
    SortDescription order_descr = getSortDescription(query, *context);
    UInt64 limit = getLimitForSorting(query, *context);

    executeMergeSorted(query_plan, order_descr, limit, description);
}

void InterpreterSelectQuery::executeMergeSorted(QueryPlan & query_plan, const SortDescription & sort_description, UInt64 limit, const std::string & description)
{
    const Settings & settings = context->getSettingsRef();

    auto merging_sorted = std::make_unique<MergingSortedStep>(
            query_plan.getCurrentDataStream(),
            sort_description,
            settings.max_block_size, limit);

    merging_sorted->setStepDescription("Merge sorted streams " + description);
    query_plan.addStep(std::move(merging_sorted));
}


void InterpreterSelectQuery::executeProjection(QueryPlan & query_plan, const ActionsDAGPtr & expression)
{
    auto projection_step = std::make_unique<ExpressionStep>(query_plan.getCurrentDataStream(), expression);
    projection_step->setStepDescription("Projection");
    query_plan.addStep(std::move(projection_step));
}


void InterpreterSelectQuery::executeDistinct(QueryPlan & query_plan, bool before_order, Names columns, bool pre_distinct)
{
    auto & query = getSelectQuery();
    if (query.distinct)
    {
        const Settings & settings = context->getSettingsRef();

        auto [limit_length, limit_offset] = getLimitLengthAndOffset(query, *context);
        UInt64 limit_for_distinct = 0;

        /// If after this stage of DISTINCT ORDER BY is not executed,
        /// then you can get no more than limit_length + limit_offset of different rows.
        if ((!query.orderBy() || !before_order) && limit_length <= std::numeric_limits<UInt64>::max() - limit_offset)
            limit_for_distinct = limit_length + limit_offset;

        SizeLimits limits(settings.max_rows_in_distinct, settings.max_bytes_in_distinct, settings.distinct_overflow_mode);

        auto distinct_step = std::make_unique<DistinctStep>(
                query_plan.getCurrentDataStream(),
                limits, limit_for_distinct, columns, pre_distinct);

        if (pre_distinct)
            distinct_step->setStepDescription("Preliminary DISTINCT");

        query_plan.addStep(std::move(distinct_step));
    }
}


/// Preliminary LIMIT - is used in every source, if there are several sources, before they are combined.
void InterpreterSelectQuery::executePreLimit(QueryPlan & query_plan, bool do_not_skip_offset)
{
    auto & query = getSelectQuery();
    /// If there is LIMIT
    if (query.limitLength())
    {
        auto [limit_length, limit_offset] = getLimitLengthAndOffset(query, *context);

        if (pushdown_limit_to_shards)
            limit_length *= context->getSettingsRef().limit_pushdown_fetch_multiplier;

        if (do_not_skip_offset)
        {
            if (limit_length > std::numeric_limits<UInt64>::max() - limit_offset)
                return;

            limit_length += limit_offset;
            limit_offset = 0;
        }

        auto limit = std::make_unique<LimitStep>(query_plan.getCurrentDataStream(), limit_length, limit_offset);
        limit->setStepDescription("preliminary LIMIT");
        query_plan.addStep(std::move(limit));
    }
}


void InterpreterSelectQuery::executeLimitBy(QueryPlan & query_plan)
{
    auto & query = getSelectQuery();
    if (!query.limitByLength() || !query.limitBy())
        return;

    Names columns;
    for (const auto & elem : query.limitBy()->children)
        columns.emplace_back(elem->getColumnName());

    UInt64 length = getLimitUIntValue(query.limitByLength(), *context, "LIMIT");
    UInt64 offset = (query.limitByOffset() ? getLimitUIntValue(query.limitByOffset(), *context, "OFFSET") : 0);

    auto limit_by = std::make_unique<LimitByStep>(query_plan.getCurrentDataStream(), length, offset, columns);
    query_plan.addStep(std::move(limit_by));
}

void InterpreterSelectQuery::executeWithFill(QueryPlan & query_plan)
{
    auto & query = getSelectQuery();
    if (query.orderBy())
    {
        SortDescription order_descr = getSortDescription(query, *context);
        SortDescription fill_descr;
        for (auto & desc : order_descr)
        {
            if (desc.with_fill)
                fill_descr.push_back(desc);
        }

        if (fill_descr.empty())
            return;

        auto filling_step = std::make_unique<FillingStep>(query_plan.getCurrentDataStream(), std::move(fill_descr));
        query_plan.addStep(std::move(filling_step));
    }
}


void InterpreterSelectQuery::executeLimit(QueryPlan & query_plan)
{
    auto & query = getSelectQuery();
    /// If there is LIMIT
    if (query.limitLength())
    {
        /** Rare case:
          *  if there is no WITH TOTALS and there is a subquery in FROM, and there is WITH TOTALS on one of the levels,
          *  then when using LIMIT, you should read the data to the end, rather than cancel the query earlier,
          *  because if you cancel the query, we will not get `totals` data from the remote server.
          *
          * Another case:
          *  if there is WITH TOTALS and there is no ORDER BY, then read the data to the end,
          *  otherwise TOTALS is counted according to incomplete data.
          */
        bool always_read_till_end = false;

        if (query.group_by_with_totals && !query.orderBy())
            always_read_till_end = true;

        if (!query.group_by_with_totals && hasWithTotalsInAnySubqueryInFromClause(query))
            always_read_till_end = true;

        UInt64 limit_length;
        UInt64 limit_offset;
        std::tie(limit_length, limit_offset) = getLimitLengthAndOffset(query, *context);

        SortDescription order_descr;
        if (query.limit_with_ties)
        {
            if (!query.orderBy())
                throw Exception("LIMIT WITH TIES without ORDER BY", ErrorCodes::LOGICAL_ERROR);
            order_descr = getSortDescription(query, *context);
        }

        auto limit = std::make_unique<LimitStep>(
                query_plan.getCurrentDataStream(),
                limit_length, limit_offset, always_read_till_end, query.limit_with_ties, order_descr);

        if (query.limit_with_ties)
            limit->setStepDescription("LIMIT WITH TIES");

        query_plan.addStep(std::move(limit));
    }
}


void InterpreterSelectQuery::executeOffset(QueryPlan & query_plan)
{
    auto & query = getSelectQuery();
    /// If there is not a LIMIT but an offset
    if (!query.limitLength() && query.limitOffset())
    {
        UInt64 limit_length;
        UInt64 limit_offset;
        std::tie(limit_length, limit_offset) = getLimitLengthAndOffset(query, *context);

        auto offsets_step = std::make_unique<OffsetStep>(query_plan.getCurrentDataStream(), limit_offset);
        query_plan.addStep(std::move(offsets_step));
    }
}

void InterpreterSelectQuery::executeExtremes(QueryPlan & query_plan)
{
    if (!context->getSettingsRef().extremes)
        return;

    auto extremes_step = std::make_unique<ExtremesStep>(query_plan.getCurrentDataStream());
    query_plan.addStep(std::move(extremes_step));
}

void InterpreterSelectQuery::executeSubqueriesInSetsAndJoins(QueryPlan & query_plan, SubqueriesForSets & subqueries_for_sets)
{
    if (query_info.input_order_info)
        executeMergeSorted(query_plan, query_info.input_order_info->order_key_prefix_descr, 0, "before creating sets for subqueries and joins");

    const Settings & settings = context->getSettingsRef();

    SizeLimits limits(settings.max_rows_to_transfer, settings.max_bytes_to_transfer, settings.transfer_overflow_mode);
    addCreatingSetsStep(query_plan, std::move(subqueries_for_sets), limits, *context);
}


void InterpreterSelectQuery::ignoreWithTotals()
{
    getSelectQuery().group_by_with_totals = false;
}


void InterpreterSelectQuery::initSettings()
{
    auto & query = getSelectQuery();
    if (query.settings())
        InterpreterSetQuery(query.settings(), *context).executeForCurrentContext();
}

}<|MERGE_RESOLUTION|>--- conflicted
+++ resolved
@@ -100,11 +100,8 @@
     extern const int NOT_IMPLEMENTED;
     extern const int PARAMETER_OUT_OF_BOUND;
     extern const int INVALID_LIMIT_EXPRESSION;
-<<<<<<< HEAD
-=======
     extern const int INVALID_WITH_FILL_EXPRESSION;
     extern const int ACCESS_DENIED;
->>>>>>> 4e11e7cf
 }
 
 /// Assumes `storage` is set and the table filter (row-level security) is not empty.
