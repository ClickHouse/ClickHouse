#include <DataTypes/DataTypeAggregateFunction.h>
#include <DataTypes/DataTypeInterval.h>

#include <Parsers/ASTFunction.h>
#include <Parsers/ASTIdentifier.h>
#include <Parsers/ASTLiteral.h>
#include <Parsers/ASTOrderByElement.h>
#include <Parsers/ASTInterpolateElement.h>
#include <Parsers/ASTSelectWithUnionQuery.h>
#include <Parsers/ASTSelectIntersectExceptQuery.h>
#include <Parsers/ASTTablesInSelectQuery.h>
#include <Parsers/ExpressionListParsers.h>
#include <Parsers/parseQuery.h>

#include <Access/Common/AccessFlags.h>
#include <Access/ContextAccess.h>

#include <AggregateFunctions/AggregateFunctionCount.h>

#include <Interpreters/ApplyWithAliasVisitor.h>
#include <Interpreters/ApplyWithSubqueryVisitor.h>
#include <Interpreters/InterpreterSelectQuery.h>
#include <Interpreters/InterpreterSelectWithUnionQuery.h>
#include <Interpreters/InterpreterSetQuery.h>
#include <Interpreters/evaluateConstantExpression.h>
#include <Interpreters/convertFieldToType.h>
#include <Interpreters/addTypeConversionToAST.h>
#include <Interpreters/ExpressionAnalyzer.h>
#include <Interpreters/getTableExpressions.h>
#include <Interpreters/JoinToSubqueryTransformVisitor.h>
#include <Interpreters/CrossToInnerJoinVisitor.h>
#include <Interpreters/TableJoin.h>
#include <Interpreters/JoinedTables.h>
#include <Interpreters/OpenTelemetrySpanLog.h>
#include <Interpreters/QueryAliasesVisitor.h>
#include <Interpreters/replaceAliasColumnsInQuery.h>

#include <QueryPipeline/Pipe.h>
#include <Processors/QueryPlan/AggregatingStep.h>
#include <Processors/QueryPlan/ArrayJoinStep.h>
#include <Processors/QueryPlan/CreatingSetsStep.h>
#include <Processors/QueryPlan/CubeStep.h>
#include <Processors/QueryPlan/DistinctStep.h>
#include <Processors/QueryPlan/ExpressionStep.h>
#include <Processors/QueryPlan/ExtremesStep.h>
#include <Processors/QueryPlan/FillingStep.h>
#include <Processors/QueryPlan/FilterStep.h>
#include <Processors/QueryPlan/JoinStep.h>
#include <Processors/QueryPlan/LimitByStep.h>
#include <Processors/QueryPlan/LimitStep.h>
#include <Processors/QueryPlan/SortingStep.h>
#include <Processors/QueryPlan/MergingAggregatedStep.h>
#include <Processors/QueryPlan/OffsetStep.h>
#include <Processors/QueryPlan/QueryPlan.h>
#include <Processors/QueryPlan/ReadFromPreparedSource.h>
#include <Processors/QueryPlan/ReadNothingStep.h>
#include <Processors/QueryPlan/RollupStep.h>
#include <Processors/QueryPlan/SettingQuotaAndLimitsStep.h>
#include <Processors/QueryPlan/TotalsHavingStep.h>
#include <Processors/QueryPlan/WindowStep.h>
#include <Processors/QueryPlan/Optimizations/QueryPlanOptimizationSettings.h>
#include <Processors/Sources/NullSource.h>
#include <Processors/Sources/SourceFromSingleChunk.h>
#include <Processors/Transforms/AggregatingTransform.h>
#include <Processors/Transforms/ExpressionTransform.h>
#include <Processors/Transforms/FilterTransform.h>

#include <Storages/IStorage.h>
#include <Storages/MergeTree/MergeTreeWhereOptimizer.h>
#include <Storages/StorageValues.h>
#include <Storages/StorageView.h>

#include <Functions/IFunction.h>
#include <Core/Field.h>
#include <Core/ProtocolDefines.h>
#include <base/types.h>
#include <base/sort.h>
#include <Columns/Collator.h>
#include <Common/FieldVisitorsAccurateComparison.h>
#include <Common/FieldVisitorToString.h>
#include <Common/typeid_cast.h>
#include <Common/checkStackSize.h>
#include <base/map.h>
#include <base/scope_guard_safe.h>
#include <memory>


namespace DB
{

namespace ErrorCodes
{
    extern const int TOO_DEEP_SUBQUERIES;
    extern const int SAMPLING_NOT_SUPPORTED;
    extern const int ILLEGAL_FINAL;
    extern const int ILLEGAL_PREWHERE;
    extern const int TOO_MANY_COLUMNS;
    extern const int LOGICAL_ERROR;
    extern const int NOT_IMPLEMENTED;
    extern const int PARAMETER_OUT_OF_BOUND;
    extern const int INVALID_LIMIT_EXPRESSION;
    extern const int INVALID_OFFSET_EXPRESSION;
    extern const int INVALID_WITH_FILL_EXPRESSION;
    extern const int ACCESS_DENIED;
    extern const int UNKNOWN_IDENTIFIER;
}

/// Assumes `storage` is set and the table filter (row-level security) is not empty.
String InterpreterSelectQuery::generateFilterActions(ActionsDAGPtr & actions, const Names & prerequisite_columns) const
{
    const auto & db_name = table_id.getDatabaseName();
    const auto & table_name = table_id.getTableName();

    /// TODO: implement some AST builders for this kind of stuff
    ASTPtr query_ast = std::make_shared<ASTSelectQuery>();
    auto * select_ast = query_ast->as<ASTSelectQuery>();

    select_ast->setExpression(ASTSelectQuery::Expression::SELECT, std::make_shared<ASTExpressionList>());
    auto expr_list = select_ast->select();

    /// The first column is our filter expression.
    /// the row_policy_filter should be cloned, because it may be changed by TreeRewriter.
    /// which make it possible an invalid expression, although it may be valid in whole select.
    expr_list->children.push_back(row_policy_filter->clone());

    /// Keep columns that are required after the filter actions.
    for (const auto & column_str : prerequisite_columns)
    {
        ParserExpression expr_parser;
        expr_list->children.push_back(parseQuery(expr_parser, column_str, 0, context->getSettingsRef().max_parser_depth));
    }

    select_ast->setExpression(ASTSelectQuery::Expression::TABLES, std::make_shared<ASTTablesInSelectQuery>());
    auto tables = select_ast->tables();
    auto tables_elem = std::make_shared<ASTTablesInSelectQueryElement>();
    auto table_expr = std::make_shared<ASTTableExpression>();
    tables->children.push_back(tables_elem);
    tables_elem->table_expression = table_expr;
    tables_elem->children.push_back(table_expr);
    table_expr->database_and_table_name = std::make_shared<ASTTableIdentifier>(db_name, table_name);
    table_expr->children.push_back(table_expr->database_and_table_name);

    /// Using separate expression analyzer to prevent any possible alias injection
    auto syntax_result = TreeRewriter(context).analyzeSelect(query_ast, TreeRewriterResult({}, storage, storage_snapshot));
    SelectQueryExpressionAnalyzer analyzer(query_ast, syntax_result, context, metadata_snapshot);
    actions = analyzer.simpleSelectActions();

    auto column_name = expr_list->children.at(0)->getColumnName();
    actions->removeUnusedActions(NameSet{column_name});
    actions->projectInput(false);

    for (const auto * node : actions->getInputs())
        actions->getIndex().push_back(node);

    return column_name;
}

InterpreterSelectQuery::InterpreterSelectQuery(
    const ASTPtr & query_ptr_,
    ContextPtr context_,
    const SelectQueryOptions & options_,
    const Names & required_result_column_names_)
    : InterpreterSelectQuery(query_ptr_, context_, std::nullopt, nullptr, options_, required_result_column_names_)
{
}

InterpreterSelectQuery::InterpreterSelectQuery(
    const ASTPtr & query_ptr_,
    ContextPtr context_,
    const SelectQueryOptions & options_,
    PreparedSets prepared_sets_)
    : InterpreterSelectQuery(query_ptr_, context_, std::nullopt, nullptr, options_, {}, {}, std::move(prepared_sets_))
{
}

InterpreterSelectQuery::InterpreterSelectQuery(
        const ASTPtr & query_ptr_,
        ContextPtr context_,
        Pipe input_pipe_,
        const SelectQueryOptions & options_)
        : InterpreterSelectQuery(query_ptr_, context_, std::move(input_pipe_), nullptr, options_.copy().noSubquery())
{}

InterpreterSelectQuery::InterpreterSelectQuery(
    const ASTPtr & query_ptr_,
    ContextPtr context_,
    const StoragePtr & storage_,
    const StorageMetadataPtr & metadata_snapshot_,
    const SelectQueryOptions & options_)
    : InterpreterSelectQuery(query_ptr_, context_, std::nullopt, storage_, options_.copy().noSubquery(), {}, metadata_snapshot_)
{}

InterpreterSelectQuery::~InterpreterSelectQuery() = default;


/** There are no limits on the maximum size of the result for the subquery.
  *  Since the result of the query is not the result of the entire query.
  */
static ContextPtr getSubqueryContext(ContextPtr context)
{
    auto subquery_context = Context::createCopy(context);
    Settings subquery_settings = context->getSettings();
    subquery_settings.max_result_rows = 0;
    subquery_settings.max_result_bytes = 0;
    /// The calculation of extremes does not make sense and is not necessary (if you do it, then the extremes of the subquery can be taken for whole query).
    subquery_settings.extremes = false;
    subquery_context->setSettings(subquery_settings);
    return subquery_context;
}

static void rewriteMultipleJoins(ASTPtr & query, const TablesWithColumns & tables, const String & database, const Settings & settings)
{
    ASTSelectQuery & select = query->as<ASTSelectQuery &>();

    Aliases aliases;
    if (ASTPtr with = select.with())
        QueryAliasesNoSubqueriesVisitor(aliases).visit(with);
    QueryAliasesNoSubqueriesVisitor(aliases).visit(select.select());

    CrossToInnerJoinVisitor::Data cross_to_inner{tables, aliases, database};
    cross_to_inner.cross_to_inner_join_rewrite = settings.cross_to_inner_join_rewrite;
    CrossToInnerJoinVisitor(cross_to_inner).visit(query);

    JoinToSubqueryTransformVisitor::Data join_to_subs_data{tables, aliases};
    JoinToSubqueryTransformVisitor(join_to_subs_data).visit(query);
}

/// Checks that the current user has the SELECT privilege.
static void checkAccessRightsForSelect(
    ContextPtr context,
    const StorageID & table_id,
    const StorageMetadataPtr & table_metadata,
    const TreeRewriterResult & syntax_analyzer_result)
{
    if (!syntax_analyzer_result.has_explicit_columns && table_metadata && !table_metadata->getColumns().empty())
    {
        /// For a trivial query like "SELECT count() FROM table" access is granted if at least
        /// one column is accessible.
        /// In this case just checking access for `required_columns` doesn't work correctly
        /// because `required_columns` will contain the name of a column of minimum size (see TreeRewriterResult::collectUsedColumns())
        /// which is probably not the same column as the column the current user has access to.
        auto access = context->getAccess();
        for (const auto & column : table_metadata->getColumns())
        {
            if (access->isGranted(AccessType::SELECT, table_id.database_name, table_id.table_name, column.name))
                return;
        }
        throw Exception(
            ErrorCodes::ACCESS_DENIED,
            "{}: Not enough privileges. To execute this query it's necessary to have grant SELECT for at least one column on {}",
            context->getUserName(),
            table_id.getFullTableName());
    }

    /// General check.
    context->checkAccess(AccessType::SELECT, table_id, syntax_analyzer_result.requiredSourceColumnsForAccessCheck());
}

/// Returns true if we should ignore quotas and limits for a specified table in the system database.
static bool shouldIgnoreQuotaAndLimits(const StorageID & table_id)
{
    if (table_id.database_name == DatabaseCatalog::SYSTEM_DATABASE)
    {
        static const boost::container::flat_set<String> tables_ignoring_quota{"quotas", "quota_limits", "quota_usage", "quotas_usage", "one"};
        if (tables_ignoring_quota.count(table_id.table_name))
            return true;
    }
    return false;
}

InterpreterSelectQuery::InterpreterSelectQuery(
    const ASTPtr & query_ptr_,
    ContextPtr context_,
    std::optional<Pipe> input_pipe_,
    const StoragePtr & storage_,
    const SelectQueryOptions & options_,
    const Names & required_result_column_names,
    const StorageMetadataPtr & metadata_snapshot_,
    PreparedSets prepared_sets_)
    /// NOTE: the query almost always should be cloned because it will be modified during analysis.
    : IInterpreterUnionOrSelectQuery(options_.modify_inplace ? query_ptr_ : query_ptr_->clone(), context_, options_)
    , storage(storage_)
    , input_pipe(std::move(input_pipe_))
    , log(&Poco::Logger::get("InterpreterSelectQuery"))
    , metadata_snapshot(metadata_snapshot_)
    , prepared_sets(std::move(prepared_sets_))
{
    checkStackSize();

    query_info.ignore_projections = options.ignore_projections;
    query_info.is_projection_query = options.is_projection_query;

    initSettings();
    const Settings & settings = context->getSettingsRef();

    if (settings.max_subquery_depth && options.subquery_depth > settings.max_subquery_depth)
        throw Exception("Too deep subqueries. Maximum: " + settings.max_subquery_depth.toString(),
            ErrorCodes::TOO_DEEP_SUBQUERIES);

    bool has_input = input_pipe != std::nullopt;
    if (input_pipe)
    {
        /// Read from prepared input.
        source_header = input_pipe->getHeader();
    }

    // Only propagate WITH elements to subqueries if we're not a subquery
    if (!options.is_subquery)
    {
        if (context->getSettingsRef().enable_global_with_statement)
            ApplyWithAliasVisitor().visit(query_ptr);
        ApplyWithSubqueryVisitor().visit(query_ptr);
    }

    query_info.original_query = query_ptr->clone();

    JoinedTables joined_tables(getSubqueryContext(context), getSelectQuery(), options.with_all_cols);

    bool got_storage_from_query = false;
    if (!has_input && !storage)
    {
        storage = joined_tables.getLeftTableStorage();
        // Mark uses_view_source if the returned storage is the same as the one saved in viewSource
        uses_view_source |= storage && storage == context->getViewSource();
        got_storage_from_query = true;
    }

    if (storage)
    {
        table_lock = storage->lockForShare(context->getInitialQueryId(), context->getSettingsRef().lock_acquire_timeout);
        table_id = storage->getStorageID();
        if (!metadata_snapshot)
            metadata_snapshot = storage->getInMemoryMetadataPtr();

        storage_snapshot = storage->getStorageSnapshotForQuery(metadata_snapshot, query_ptr, context);
    }

    if (has_input || !joined_tables.resolveTables())
        joined_tables.makeFakeTable(storage, metadata_snapshot, source_header);


    if (context->getCurrentTransaction() && context->getSettingsRef().throw_on_unsupported_query_inside_transaction)
    {
        if (storage)
            checkStorageSupportsTransactionsIfNeeded(storage, context);
        for (const auto & table : joined_tables.tablesWithColumns())
        {
            if (table.table.table.empty())
                continue;
            auto maybe_storage = DatabaseCatalog::instance().tryGetTable({table.table.database, table.table.table}, context);
            if (!maybe_storage)
                continue;
            checkStorageSupportsTransactionsIfNeeded(storage, context);
        }
    }

    /// Rewrite JOINs
    if (!has_input && joined_tables.tablesCount() > 1)
    {
        rewriteMultipleJoins(query_ptr, joined_tables.tablesWithColumns(), context->getCurrentDatabase(), context->getSettingsRef());

        joined_tables.reset(getSelectQuery());
        joined_tables.resolveTables();
        if (auto view_source = context->getViewSource())
        {
            // If we are using a virtual block view to replace a table and that table is used
            // inside the JOIN then we need to update uses_view_source accordingly so we avoid propagating scalars that we can't cache
            const auto & storage_values = static_cast<const StorageValues &>(*view_source);
            auto tmp_table_id = storage_values.getStorageID();
            for (const auto & t : joined_tables.tablesWithColumns())
                uses_view_source |= (t.table.database == tmp_table_id.database_name && t.table.table == tmp_table_id.table_name);
        }

        if (storage && joined_tables.isLeftTableSubquery())
        {
            /// Rewritten with subquery. Free storage locks here.
            storage = nullptr;
            table_lock.reset();
            table_id = StorageID::createEmpty();
            metadata_snapshot = nullptr;
            storage_snapshot = nullptr;
        }
    }

    if (!has_input)
    {
        interpreter_subquery = joined_tables.makeLeftTableSubquery(options.subquery());
        if (interpreter_subquery)
        {
            source_header = interpreter_subquery->getSampleBlock();
            uses_view_source |= interpreter_subquery->usesViewSource();
        }
    }

    joined_tables.rewriteDistributedInAndJoins(query_ptr);

    max_streams = settings.max_threads;
    ASTSelectQuery & query = getSelectQuery();
    std::shared_ptr<TableJoin> table_join = joined_tables.makeTableJoin(query);

    if (storage)
        row_policy_filter = context->getRowPolicyFilter(table_id.getDatabaseName(), table_id.getTableName(), RowPolicyFilterType::SELECT_FILTER);

    StorageView * view = nullptr;
    if (storage)
        view = dynamic_cast<StorageView *>(storage.get());

    /// Reuse already built sets for multiple passes of analysis
    SubqueriesForSets subquery_for_sets;

    auto analyze = [&] (bool try_move_to_prewhere)
    {
        /// Allow push down and other optimizations for VIEW: replace with subquery and rewrite it.
        ASTPtr view_table;
        if (view)
            view->replaceWithSubquery(getSelectQuery(), view_table, metadata_snapshot);

        syntax_analyzer_result = TreeRewriter(context).analyzeSelect(
            query_ptr,
            TreeRewriterResult(source_header.getNamesAndTypesList(), storage, storage_snapshot),
            options, joined_tables.tablesWithColumns(), required_result_column_names, table_join);

        query_info.syntax_analyzer_result = syntax_analyzer_result;
        context->setDistributed(syntax_analyzer_result->is_remote_storage);

        if (storage && !query.final() && storage->needRewriteQueryWithFinal(syntax_analyzer_result->requiredSourceColumns()))
            query.setFinal();

        /// Save scalar sub queries's results in the query context
        /// Note that we are only saving scalars and not local_scalars since the latter can't be safely shared across contexts
        if (!options.only_analyze && context->hasQueryContext())
            for (const auto & it : syntax_analyzer_result->getScalars())
                context->getQueryContext()->addScalar(it.first, it.second);

        if (view)
        {
            /// Restore original view name. Save rewritten subquery for future usage in StorageView.
            query_info.view_query = view->restoreViewName(getSelectQuery(), view_table);
            view = nullptr;
        }

        if (try_move_to_prewhere && storage && storage->canMoveConditionsToPrewhere() && query.where() && !query.prewhere())
        {
            /// PREWHERE optimization: transfer some condition from WHERE to PREWHERE if enabled and viable
            if (const auto & column_sizes = storage->getColumnSizes(); !column_sizes.empty())
            {
                /// Extract column compressed sizes.
                std::unordered_map<std::string, UInt64> column_compressed_sizes;
                for (const auto & [name, sizes] : column_sizes)
                    column_compressed_sizes[name] = sizes.data_compressed;

                SelectQueryInfo current_info;
                current_info.query = query_ptr;
                current_info.syntax_analyzer_result = syntax_analyzer_result;

                MergeTreeWhereOptimizer{
                    current_info,
                    context,
                    std::move(column_compressed_sizes),
                    metadata_snapshot,
                    syntax_analyzer_result->requiredSourceColumns(),
                    log};
            }
        }

        if (query.prewhere() && query.where())
        {
            /// Filter block in WHERE instead to get better performance
            query.setExpression(
                ASTSelectQuery::Expression::WHERE, makeASTFunction("and", query.prewhere()->clone(), query.where()->clone()));
        }

        query_analyzer = std::make_unique<SelectQueryExpressionAnalyzer>(
            query_ptr,
            syntax_analyzer_result,
            context,
            metadata_snapshot,
            NameSet(required_result_column_names.begin(), required_result_column_names.end()),
            !options.only_analyze,
            options,
            std::move(subquery_for_sets),
            std::move(prepared_sets));

        if (!options.only_analyze)
        {
            if (query.sampleSize() && (input_pipe || !storage || !storage->supportsSampling()))
                throw Exception("Illegal SAMPLE: table doesn't support sampling", ErrorCodes::SAMPLING_NOT_SUPPORTED);

            if (query.final() && (input_pipe || !storage || !storage->supportsFinal()))
                throw Exception(
                    (!input_pipe && storage) ? "Storage " + storage->getName() + " doesn't support FINAL" : "Illegal FINAL",
                    ErrorCodes::ILLEGAL_FINAL);

            if (query.prewhere() && (input_pipe || !storage || !storage->supportsPrewhere()))
                throw Exception(
                    (!input_pipe && storage) ? "Storage " + storage->getName() + " doesn't support PREWHERE" : "Illegal PREWHERE",
                    ErrorCodes::ILLEGAL_PREWHERE);

            /// Save the new temporary tables in the query context
            for (const auto & it : query_analyzer->getExternalTables())
                if (!context->tryResolveStorageID({"", it.first}, Context::ResolveExternal))
                    context->addExternalTable(it.first, std::move(*it.second));
        }

        if (!options.only_analyze || options.modify_inplace)
        {
            if (syntax_analyzer_result->rewrite_subqueries)
            {
                /// remake interpreter_subquery when PredicateOptimizer rewrites subqueries and main table is subquery
                interpreter_subquery = joined_tables.makeLeftTableSubquery(options.subquery());
            }
        }

        if (interpreter_subquery)
        {
            /// If there is an aggregation in the outer query, WITH TOTALS is ignored in the subquery.
            if (query_analyzer->hasAggregation())
                interpreter_subquery->ignoreWithTotals();
            uses_view_source |= interpreter_subquery->usesViewSource();
        }

        required_columns = syntax_analyzer_result->requiredSourceColumns();

        if (storage)
        {
            /// Fix source_header for filter actions.
            if (row_policy_filter)
            {
                filter_info = std::make_shared<FilterDAGInfo>();
                filter_info->column_name = generateFilterActions(filter_info->actions, required_columns);

                auto required_columns_from_filter = filter_info->actions->getRequiredColumns();

                for (const auto & column : required_columns_from_filter)
                {
                    if (required_columns.end() == std::find(required_columns.begin(), required_columns.end(), column.name))
                        required_columns.push_back(column.name);
                }
            }

            source_header = storage_snapshot->getSampleBlockForColumns(required_columns);
        }

        /// Calculate structure of the result.
        result_header = getSampleBlockImpl();
    };

    analyze(shouldMoveToPrewhere());

    bool need_analyze_again = false;
    if (analysis_result.prewhere_constant_filter_description.always_false || analysis_result.prewhere_constant_filter_description.always_true)
    {
        if (analysis_result.prewhere_constant_filter_description.always_true)
            query.setExpression(ASTSelectQuery::Expression::PREWHERE, {});
        else
            query.setExpression(ASTSelectQuery::Expression::PREWHERE, std::make_shared<ASTLiteral>(0u));
        need_analyze_again = true;
    }
    if (analysis_result.where_constant_filter_description.always_false || analysis_result.where_constant_filter_description.always_true)
    {
        if (analysis_result.where_constant_filter_description.always_true)
            query.setExpression(ASTSelectQuery::Expression::WHERE, {});
        else
            query.setExpression(ASTSelectQuery::Expression::WHERE, std::make_shared<ASTLiteral>(0u));
        need_analyze_again = true;
    }

    if (need_analyze_again)
    {
        LOG_TRACE(log, "Running 'analyze' second time");

        /// Reuse already built sets for multiple passes of analysis
        subquery_for_sets = std::move(query_analyzer->getSubqueriesForSets());
        prepared_sets = query_info.sets.empty() ? query_analyzer->getPreparedSets() : query_info.sets;

        /// Do not try move conditions to PREWHERE for the second time.
        /// Otherwise, we won't be able to fallback from inefficient PREWHERE to WHERE later.
        analyze(/* try_move_to_prewhere = */ false);
    }

    /// If there is no WHERE, filter blocks as usual
    if (query.prewhere() && !query.where())
        analysis_result.prewhere_info->need_filter = true;

    if (table_id && got_storage_from_query && !joined_tables.isLeftTableFunction())
    {
        /// The current user should have the SELECT privilege. If this table_id is for a table
        /// function we don't check access rights here because in this case they have been already
        /// checked in ITableFunction::execute().
        checkAccessRightsForSelect(context, table_id, metadata_snapshot, *syntax_analyzer_result);

        /// Remove limits for some tables in the `system` database.
        if (shouldIgnoreQuotaAndLimits(table_id) && (joined_tables.tablesCount() <= 1))
        {
            options.ignore_quota = true;
            options.ignore_limits = true;
        }
    }

    /// Add prewhere actions with alias columns and record needed columns from storage.
    if (storage)
    {
        addPrewhereAliasActions();
        analysis_result.required_columns = required_columns;
    }

    if (query_info.projection)
        storage_snapshot->addProjection(query_info.projection->desc);

    /// Blocks used in expression analysis contains size 1 const columns for constant folding and
    ///  null non-const columns to avoid useless memory allocations. However, a valid block sample
    ///  requires all columns to be of size 0, thus we need to sanitize the block here.
    sanitizeBlock(result_header, true);
}

void InterpreterSelectQuery::buildQueryPlan(QueryPlan & query_plan)
{
    executeImpl(query_plan, std::move(input_pipe));

    /// We must guarantee that result structure is the same as in getSampleBlock()
    ///
    /// But if it's a projection query, plan header does not match result_header.
    /// TODO: add special stage for InterpreterSelectQuery?
    if (!options.is_projection_query && !blocksHaveEqualStructure(query_plan.getCurrentDataStream().header, result_header))
    {
        auto convert_actions_dag = ActionsDAG::makeConvertingActions(
            query_plan.getCurrentDataStream().header.getColumnsWithTypeAndName(),
            result_header.getColumnsWithTypeAndName(),
            ActionsDAG::MatchColumnsMode::Name,
            true);

        auto converting = std::make_unique<ExpressionStep>(query_plan.getCurrentDataStream(), convert_actions_dag);
        query_plan.addStep(std::move(converting));
    }
}

BlockIO InterpreterSelectQuery::execute()
{
    BlockIO res;
    QueryPlan query_plan;

    buildQueryPlan(query_plan);

    res.pipeline = QueryPipelineBuilder::getPipeline(std::move(*query_plan.buildQueryPipeline(
        QueryPlanOptimizationSettings::fromContext(context), BuildQueryPipelineSettings::fromContext(context))));
    return res;
}

Block InterpreterSelectQuery::getSampleBlockImpl()
{
    query_info.query = query_ptr;
    query_info.has_window = query_analyzer->hasWindow();
    if (storage && !options.only_analyze)
    {
        auto & query = getSelectQuery();
        query_analyzer->makeSetsForIndex(query.where());
        query_analyzer->makeSetsForIndex(query.prewhere());
        query_info.sets = query_analyzer->getPreparedSets();

        from_stage = storage->getQueryProcessingStage(context, options.to_stage, storage_snapshot, query_info);
    }

    /// Do I need to perform the first part of the pipeline?
    /// Running on remote servers during distributed processing or if query is not distributed.
    ///
    /// Also note that with distributed_group_by_no_merge=1 or when there is
    /// only one remote server, it is equal to local query in terms of query
    /// stages (or when due to optimize_distributed_group_by_sharding_key the query was processed up to Complete stage).
    bool first_stage = from_stage < QueryProcessingStage::WithMergeableState
        && options.to_stage >= QueryProcessingStage::WithMergeableState;
    /// Do I need to execute the second part of the pipeline?
    /// Running on the initiating server during distributed processing or if query is not distributed.
    ///
    /// Also note that with distributed_group_by_no_merge=2 (i.e. when optimize_distributed_group_by_sharding_key takes place)
    /// the query on the remote server will be processed up to WithMergeableStateAfterAggregationAndLimit,
    /// So it will do partial second stage (second_stage=true), and initiator will do the final part.
    bool second_stage = from_stage <= QueryProcessingStage::WithMergeableState
        && options.to_stage > QueryProcessingStage::WithMergeableState;

    analysis_result = ExpressionAnalysisResult(
        *query_analyzer, metadata_snapshot, first_stage, second_stage, options.only_analyze, filter_info, source_header);

    if (options.to_stage == QueryProcessingStage::Enum::FetchColumns)
    {
        auto header = source_header;

        if (analysis_result.prewhere_info)
        {
            header = analysis_result.prewhere_info->prewhere_actions->updateHeader(header);
            if (analysis_result.prewhere_info->remove_prewhere_column)
                header.erase(analysis_result.prewhere_info->prewhere_column_name);
        }
        return header;
    }

    if (options.to_stage == QueryProcessingStage::Enum::WithMergeableState)
    {
        if (!analysis_result.need_aggregate)
        {
            // What's the difference with selected_columns?
            // Here we calculate the header we want from remote server after it
            // executes query up to WithMergeableState. When there is an ORDER BY,
            // it is executed on remote server firstly, then we execute merge
            // sort on initiator. To execute ORDER BY, we need to calculate the
            // ORDER BY keys. These keys might be not present among the final
            // SELECT columns given by the `selected_column`. This is why we have
            // to use proper keys given by the result columns of the
            // `before_order_by` expression actions.
            // Another complication is window functions -- if we have them, they
            // are calculated on initiator, before ORDER BY columns. In this case,
            // the shard has to return columns required for window function
            // calculation and further steps, given by the `before_window`
            // expression actions.
            // As of 21.6 this is broken: the actions in `before_window` might
            // not contain everything required for the ORDER BY step, but this
            // is a responsibility of ExpressionAnalyzer and is not a problem
            // with this code. See
            // https://github.com/ClickHouse/ClickHouse/issues/19857 for details.
            if (analysis_result.before_window)
                return analysis_result.before_window->getResultColumns();

            return analysis_result.before_order_by->getResultColumns();
        }

        Block header = analysis_result.before_aggregation->getResultColumns();

        Block res;

        for (const auto & key : query_analyzer->aggregationKeys())
            res.insert({nullptr, header.getByName(key.name).type, key.name});

        for (const auto & aggregate : query_analyzer->aggregates())
        {
            size_t arguments_size = aggregate.argument_names.size();
            DataTypes argument_types(arguments_size);
            for (size_t j = 0; j < arguments_size; ++j)
                argument_types[j] = header.getByName(aggregate.argument_names[j]).type;

            DataTypePtr type = std::make_shared<DataTypeAggregateFunction>(aggregate.function, argument_types, aggregate.parameters);

            res.insert({nullptr, type, aggregate.column_name});
        }

        return res;
    }

    if (options.to_stage >= QueryProcessingStage::Enum::WithMergeableStateAfterAggregation)
    {
        // It's different from selected_columns, see the comment above for
        // WithMergeableState stage.
        if (analysis_result.before_window)
            return analysis_result.before_window->getResultColumns();

        return analysis_result.before_order_by->getResultColumns();
    }

    return analysis_result.final_projection->getResultColumns();
}

static Field getWithFillFieldValue(const ASTPtr & node, ContextPtr context)
{
    auto [field, type] = evaluateConstantExpression(node, context);

    if (!isColumnedAsNumber(type))
        throw Exception("Illegal type " + type->getName() + " of WITH FILL expression, must be numeric type", ErrorCodes::INVALID_WITH_FILL_EXPRESSION);

    return field;
}

static std::pair<Field, std::optional<IntervalKind>> getWithFillStep(const ASTPtr & node, ContextPtr context)
{
    auto [field, type] = evaluateConstantExpression(node, context);

    if (const auto * type_interval = typeid_cast<const DataTypeInterval *>(type.get()))
        return std::make_pair(std::move(field), type_interval->getKind());

    if (isColumnedAsNumber(type))
        return std::make_pair(std::move(field), std::nullopt);

    throw Exception("Illegal type " + type->getName() + " of WITH FILL expression, must be numeric type", ErrorCodes::INVALID_WITH_FILL_EXPRESSION);
}

static FillColumnDescription getWithFillDescription(const ASTOrderByElement & order_by_elem, ContextPtr context)
{
    FillColumnDescription descr;

    if (order_by_elem.fill_from)
        descr.fill_from = getWithFillFieldValue(order_by_elem.fill_from, context);
    if (order_by_elem.fill_to)
        descr.fill_to = getWithFillFieldValue(order_by_elem.fill_to, context);

    if (order_by_elem.fill_step)
        std::tie(descr.fill_step, descr.step_kind) = getWithFillStep(order_by_elem.fill_step, context);
    else
        descr.fill_step = order_by_elem.direction;

    if (applyVisitor(FieldVisitorAccurateEquals(), descr.fill_step, Field{0}))
        throw Exception("WITH FILL STEP value cannot be zero", ErrorCodes::INVALID_WITH_FILL_EXPRESSION);

    if (order_by_elem.direction == 1)
    {
        if (applyVisitor(FieldVisitorAccurateLess(), descr.fill_step, Field{0}))
            throw Exception("WITH FILL STEP value cannot be negative for sorting in ascending direction",
                ErrorCodes::INVALID_WITH_FILL_EXPRESSION);

        if (!descr.fill_from.isNull() && !descr.fill_to.isNull() &&
            applyVisitor(FieldVisitorAccurateLess(), descr.fill_to, descr.fill_from))
        {
            throw Exception("WITH FILL TO value cannot be less than FROM value for sorting in ascending direction",
                ErrorCodes::INVALID_WITH_FILL_EXPRESSION);
        }
    }
    else
    {
        if (applyVisitor(FieldVisitorAccurateLess(), Field{0}, descr.fill_step))
            throw Exception("WITH FILL STEP value cannot be positive for sorting in descending direction",
                ErrorCodes::INVALID_WITH_FILL_EXPRESSION);

        if (!descr.fill_from.isNull() && !descr.fill_to.isNull() &&
            applyVisitor(FieldVisitorAccurateLess(), descr.fill_from, descr.fill_to))
        {
            throw Exception("WITH FILL FROM value cannot be less than TO value for sorting in descending direction",
                ErrorCodes::INVALID_WITH_FILL_EXPRESSION);
        }
    }

    return descr;
}

static SortDescription getSortDescription(const ASTSelectQuery & query, ContextPtr context)
{
    SortDescription order_descr;
    order_descr.reserve(query.orderBy()->children.size());
    for (const auto & elem : query.orderBy()->children)
    {
        String name = elem->children.front()->getColumnName();
        const auto & order_by_elem = elem->as<ASTOrderByElement &>();

        std::shared_ptr<Collator> collator;
        if (order_by_elem.collation)
            collator = std::make_shared<Collator>(order_by_elem.collation->as<ASTLiteral &>().value.get<String>());
        if (order_by_elem.with_fill)
        {
            FillColumnDescription fill_desc = getWithFillDescription(order_by_elem, context);
            order_descr.emplace_back(name, order_by_elem.direction, order_by_elem.nulls_direction, collator, true, fill_desc);
        }
        else
            order_descr.emplace_back(name, order_by_elem.direction, order_by_elem.nulls_direction, collator);
    }

    return order_descr;
}

static InterpolateDescriptionPtr getInterpolateDescription(
    const ASTSelectQuery & query, const Block & source_block, const Block & result_block, const Aliases & aliases, ContextPtr context)
{
    InterpolateDescriptionPtr interpolate_descr;
    if (query.interpolate())
    {
        NamesAndTypesList source_columns;
        ColumnsWithTypeAndName result_columns;
        ASTPtr exprs = std::make_shared<ASTExpressionList>();

        if (query.interpolate()->children.empty())
        {
            std::unordered_map<String, DataTypePtr> column_names;
            for (const auto & column : result_block.getColumnsWithTypeAndName())
                column_names[column.name] = column.type;
            for (const auto & elem : query.orderBy()->children)
                if (elem->as<ASTOrderByElement>()->with_fill)
                    column_names.erase(elem->as<ASTOrderByElement>()->children.front()->getColumnName());
            for (const auto & [name, type] : column_names)
            {
                source_columns.emplace_back(name, type);
                result_columns.emplace_back(type, name);
                exprs->children.emplace_back(std::make_shared<ASTIdentifier>(name));
            }
        }
        else
        {
            NameSet col_set;
            for (const auto & elem : query.interpolate()->children)
            {
                const auto & interpolate = elem->as<ASTInterpolateElement &>();

                if (const ColumnWithTypeAndName *result_block_column = result_block.findByName(interpolate.column))
                {
                    if (!col_set.insert(result_block_column->name).second)
                        throw Exception(ErrorCodes::INVALID_WITH_FILL_EXPRESSION,
                            "Duplicate INTERPOLATE column '{}'", interpolate.column);

                    result_columns.emplace_back(result_block_column->type, result_block_column->name);
                }
                else
                    throw Exception(ErrorCodes::UNKNOWN_IDENTIFIER,
                        "Missing column '{}' as an INTERPOLATE expression target", interpolate.column);

                exprs->children.emplace_back(interpolate.expr->clone());
            }

            col_set.clear();
            for (const auto & column : source_block)
            {
                source_columns.emplace_back(column.name, column.type);
                col_set.insert(column.name);
            }
            for (const auto & column : result_block)
                if (col_set.count(column.name) == 0)
                    source_columns.emplace_back(column.name, column.type);
        }

        auto syntax_result = TreeRewriter(context).analyze(exprs, source_columns);
        ExpressionAnalyzer analyzer(exprs, syntax_result, context);
        ActionsDAGPtr actions = analyzer.getActionsDAG(true);
        ActionsDAGPtr conv_dag = ActionsDAG::makeConvertingActions(actions->getResultColumns(),
            result_columns, ActionsDAG::MatchColumnsMode::Position, true);
        ActionsDAGPtr merge_dag = ActionsDAG::merge(std::move(*actions->clone()), std::move(*conv_dag));

        interpolate_descr = std::make_shared<InterpolateDescription>(merge_dag, aliases);
    }

    return interpolate_descr;
}

static SortDescription getSortDescriptionFromGroupBy(const ASTSelectQuery & query)
{
    SortDescription order_descr;
    order_descr.reserve(query.groupBy()->children.size());

    for (const auto & elem : query.groupBy()->children)
    {
        String name = elem->getColumnName();
        order_descr.emplace_back(name, 1, 1);
    }

    return order_descr;
}

static bool isLimitOrOffsetPositive(const ASTPtr & node, ContextPtr context, const std::string & expr)
{
    const auto & [field, type] = evaluateConstantExpression(node, context);

    if (!isNativeNumber(type))
        throw Exception(
            "Illegal type " + type->getName() + " of " + expr + " expression, must be numeric type", ErrorCodes::INVALID_LIMIT_EXPRESSION);

    Field converted = convertFieldToType(field, DataTypeInt128());
    if (converted.isNull())
        throw Exception(
            "The value " + applyVisitor(FieldVisitorToString(), field) + " of " + expr + " expression is not representable as Int128",
            ErrorCodes::INVALID_LIMIT_EXPRESSION);
    Int128 value = converted.safeGet<Int128>();

    return value >= 0;
}

static UInt64 getLimitUIntValue(const ASTPtr & node, ContextPtr context, const std::string & expr)
{
    const auto & [field, type] = evaluateConstantExpression(node, context);

    if (!isNativeNumber(type))
        throw Exception(
            "Illegal type " + type->getName() + " of " + expr + " expression, must be numeric type", ErrorCodes::INVALID_LIMIT_EXPRESSION);

    Field converted = convertFieldToType(field, DataTypeInt128());
    if (converted.isNull())
        throw Exception(
            "The value " + applyVisitor(FieldVisitorToString(), field) + " of " + expr + " expression is not representable as Int128",
            ErrorCodes::INVALID_LIMIT_EXPRESSION);
    Int128 res = converted.safeGet<Int128>();

    return res >= 0 ? UInt64(res) : UInt64(-res);
}


static std::pair<UInt64, UInt64> getLimitLengthAndOffset(const ASTSelectQuery & query, ContextPtr context)
{
    UInt64 length = 0;
    UInt64 offset = 0;

    if (query.limitLength())
    {
        length = getLimitUIntValue(query.limitLength(), context, "LIMIT");
        if (query.limitOffset() && length)
        {
            offset = getLimitUIntValue(query.limitOffset(), context, "OFFSET");
            if (isLimitOrOffsetPositive(query.limitLength(), context, "LIMIT") ^ isLimitOrOffsetPositive(query.limitOffset(), context, "OFFSET"))
                throw Exception(
                    "The values of LIMIT and OFFSET should be positive or negative at the same time",
                    ErrorCodes::INVALID_OFFSET_EXPRESSION);
        }
    }
    else if (query.limitOffset())
        offset = getLimitUIntValue(query.limitOffset(), context, "OFFSET");
    return {length, offset};
}


static UInt64 getLimitForSorting(const ASTSelectQuery & query, ContextPtr context)
{
    /// Partial sort can be done if there is LIMIT but no DISTINCT or LIMIT BY, neither ARRAY JOIN.
    if (!query.distinct && !query.limitBy() && !query.limit_with_ties && !query.arrayJoinExpressionList().first && query.limitLength())
    {
        auto [limit_length, limit_offset] = getLimitLengthAndOffset(query, context);
        if (limit_length > std::numeric_limits<UInt64>::max() - limit_offset)
            return 0;

        return limit_length + limit_offset;
    }
    return 0;
}


static bool hasWithTotalsInAnySubqueryInFromClause(const ASTSelectQuery & query)
{
    if (query.group_by_with_totals)
        return true;

    /** NOTE You can also check that the table in the subquery is distributed, and that it only looks at one shard.
     * In other cases, totals will be computed on the initiating server of the query, and it is not necessary to read the data to the end.
     */
    if (auto query_table = extractTableExpression(query, 0))
    {
        if (const auto * ast_union = query_table->as<ASTSelectWithUnionQuery>())
        {
            /** NOTE
            * 1. For ASTSelectWithUnionQuery after normalization for union child node the height of the AST tree is at most 2.
            * 2. For ASTSelectIntersectExceptQuery after normalization in case there are intersect or except nodes,
            * the height of the AST tree can have any depth (each intersect/except adds a level), but the
            * number of children in those nodes is always 2.
            */
            std::function<bool(ASTPtr)> traverse_recursively = [&](ASTPtr child_ast) -> bool
            {
                if (const auto * select_child = child_ast->as <ASTSelectQuery>())
                {
                    if (hasWithTotalsInAnySubqueryInFromClause(select_child->as<ASTSelectQuery &>()))
                        return true;
                }
                else if (const auto * union_child = child_ast->as<ASTSelectWithUnionQuery>())
                {
                    for (const auto & subchild : union_child->list_of_selects->children)
                        if (traverse_recursively(subchild))
                            return true;
                }
                else if (const auto * intersect_child = child_ast->as<ASTSelectIntersectExceptQuery>())
                {
                    auto selects = intersect_child->getListOfSelects();
                    for (const auto & subchild : selects)
                        if (traverse_recursively(subchild))
                            return true;
                }
                return false;
            };

            for (const auto & elem : ast_union->list_of_selects->children)
                if (traverse_recursively(elem))
                    return true;
        }
    }

    return false;
}


void InterpreterSelectQuery::executeImpl(QueryPlan & query_plan, std::optional<Pipe> prepared_pipe)
{
    /** Streams of data. When the query is executed in parallel, we have several data streams.
     *  If there is no GROUP BY, then perform all operations before ORDER BY and LIMIT in parallel, then
     *  if there is an ORDER BY, then glue the streams using ResizeProcessor, and then MergeSorting transforms,
     *  if not, then glue it using ResizeProcessor,
     *  then apply LIMIT.
     *  If there is GROUP BY, then we will perform all operations up to GROUP BY, inclusive, in parallel;
     *  a parallel GROUP BY will glue streams into one,
     *  then perform the remaining operations with one resulting stream.
     */

    /// Now we will compose block streams that perform the necessary actions.
    auto & query = getSelectQuery();
    const Settings & settings = context->getSettingsRef();
    auto & expressions = analysis_result;
    auto & subqueries_for_sets = query_analyzer->getSubqueriesForSets();
    bool intermediate_stage = false;
    bool to_aggregation_stage = false;
    bool from_aggregation_stage = false;

    /// Do I need to aggregate in a separate row rows that have not passed max_rows_to_group_by.
    bool aggregate_overflow_row =
        expressions.need_aggregate &&
        query.group_by_with_totals &&
        settings.max_rows_to_group_by &&
        settings.group_by_overflow_mode == OverflowMode::ANY &&
        settings.totals_mode != TotalsMode::AFTER_HAVING_EXCLUSIVE;

    /// Do I need to immediately finalize the aggregate functions after the aggregation?
    bool aggregate_final =
        expressions.need_aggregate &&
        options.to_stage > QueryProcessingStage::WithMergeableState &&
        !query.group_by_with_totals && !query.group_by_with_rollup && !query.group_by_with_cube;

    if (query_info.projection && query_info.projection->desc->type == ProjectionDescription::Type::Aggregate)
    {
        query_info.projection->aggregate_overflow_row = aggregate_overflow_row;
        query_info.projection->aggregate_final = aggregate_final;
    }

    if (options.only_analyze)
    {
        auto read_nothing = std::make_unique<ReadNothingStep>(source_header);
        query_plan.addStep(std::move(read_nothing));

        if (expressions.filter_info)
        {
            auto row_level_security_step = std::make_unique<FilterStep>(
                query_plan.getCurrentDataStream(),
                expressions.filter_info->actions,
                expressions.filter_info->column_name,
                expressions.filter_info->do_remove_column);

            row_level_security_step->setStepDescription("Row-level security filter");
            query_plan.addStep(std::move(row_level_security_step));
        }

        if (expressions.prewhere_info)
        {
            if (expressions.prewhere_info->row_level_filter)
            {
                auto row_level_filter_step = std::make_unique<FilterStep>(
                    query_plan.getCurrentDataStream(),
                    expressions.prewhere_info->row_level_filter,
                    expressions.prewhere_info->row_level_column_name,
                    false);

                row_level_filter_step->setStepDescription("Row-level security filter (PREWHERE)");
                query_plan.addStep(std::move(row_level_filter_step));
            }

            auto prewhere_step = std::make_unique<FilterStep>(
                query_plan.getCurrentDataStream(),
                expressions.prewhere_info->prewhere_actions,
                expressions.prewhere_info->prewhere_column_name,
                expressions.prewhere_info->remove_prewhere_column);

            prewhere_step->setStepDescription("PREWHERE");
            query_plan.addStep(std::move(prewhere_step));
        }
    }
    else
    {
        if (prepared_pipe)
        {
            auto prepared_source_step = std::make_unique<ReadFromPreparedSource>(std::move(*prepared_pipe), context);
            query_plan.addStep(std::move(prepared_source_step));
        }

        if (from_stage == QueryProcessingStage::WithMergeableState &&
            options.to_stage == QueryProcessingStage::WithMergeableState)
            intermediate_stage = true;

        /// Support optimize_distributed_group_by_sharding_key
        /// Is running on the initiating server during distributed processing?
        if (from_stage >= QueryProcessingStage::WithMergeableStateAfterAggregation)
            from_aggregation_stage = true;
        /// Is running on remote servers during distributed processing?
        if (options.to_stage >= QueryProcessingStage::WithMergeableStateAfterAggregation)
            to_aggregation_stage = true;

        /// Read the data from Storage. from_stage - to what stage the request was completed in Storage.
        executeFetchColumns(from_stage, query_plan);

        LOG_TRACE(log, "{} -> {}", QueryProcessingStage::toString(from_stage), QueryProcessingStage::toString(options.to_stage));
    }

    if (options.to_stage > QueryProcessingStage::FetchColumns)
    {
        auto preliminary_sort = [&]()
        {
            /** For distributed query processing,
              *  if no GROUP, HAVING set,
              *  but there is an ORDER or LIMIT,
              *  then we will perform the preliminary sorting and LIMIT on the remote server.
              */
            if (!expressions.second_stage
                && !expressions.need_aggregate
                && !expressions.hasHaving()
                && !expressions.has_window)
            {
                if (expressions.has_order_by)
                    executeOrder(
                        query_plan,
                        query_info.input_order_info ? query_info.input_order_info
                                                    : (query_info.projection ? query_info.projection->input_order_info : nullptr));

                if (expressions.has_order_by && query.limitLength())
                    executeDistinct(query_plan, false, expressions.selected_columns, true);

                if (expressions.hasLimitBy())
                {
                    executeExpression(query_plan, expressions.before_limit_by, "Before LIMIT BY");
                    executeLimitBy(query_plan);
                }

                if (query.limitLength())
                    executePreLimit(query_plan, true);
            }
        };

        if (intermediate_stage)
        {
            if (expressions.first_stage || expressions.second_stage)
                throw Exception("Query with intermediate stage cannot have any other stages", ErrorCodes::LOGICAL_ERROR);

            preliminary_sort();
            if (expressions.need_aggregate)
                executeMergeAggregated(query_plan, aggregate_overflow_row, aggregate_final);
        }
        if (from_aggregation_stage)
        {
            if (intermediate_stage || expressions.first_stage || expressions.second_stage)
                throw Exception("Query with after aggregation stage cannot have any other stages", ErrorCodes::LOGICAL_ERROR);
        }


        if (expressions.first_stage)
        {
            // If there is a storage that supports prewhere, this will always be nullptr
            // Thus, we don't actually need to check if projection is active.
            if (!query_info.projection && expressions.filter_info)
            {
                auto row_level_security_step = std::make_unique<FilterStep>(
                    query_plan.getCurrentDataStream(),
                    expressions.filter_info->actions,
                    expressions.filter_info->column_name,
                    expressions.filter_info->do_remove_column);

                row_level_security_step->setStepDescription("Row-level security filter");
                query_plan.addStep(std::move(row_level_security_step));
            }

            if (expressions.before_array_join)
            {
                QueryPlanStepPtr before_array_join_step
                    = std::make_unique<ExpressionStep>(query_plan.getCurrentDataStream(), expressions.before_array_join);
                before_array_join_step->setStepDescription("Before ARRAY JOIN");
                query_plan.addStep(std::move(before_array_join_step));
            }

            if (expressions.array_join)
            {
                QueryPlanStepPtr array_join_step
                    = std::make_unique<ArrayJoinStep>(query_plan.getCurrentDataStream(), expressions.array_join);

                array_join_step->setStepDescription("ARRAY JOIN");
                query_plan.addStep(std::move(array_join_step));
            }

            if (expressions.before_join)
            {
                QueryPlanStepPtr before_join_step = std::make_unique<ExpressionStep>(
                    query_plan.getCurrentDataStream(),
                    expressions.before_join);
                before_join_step->setStepDescription("Before JOIN");
                query_plan.addStep(std::move(before_join_step));
            }

            /// Optional step to convert key columns to common supertype.
            if (expressions.converting_join_columns)
            {
                QueryPlanStepPtr convert_join_step = std::make_unique<ExpressionStep>(
                    query_plan.getCurrentDataStream(),
                    expressions.converting_join_columns);
                convert_join_step->setStepDescription("Convert JOIN columns");
                query_plan.addStep(std::move(convert_join_step));
            }

            if (expressions.hasJoin())
            {
                if (expressions.join->isFilled())
                {
                    QueryPlanStepPtr filled_join_step = std::make_unique<FilledJoinStep>(
                        query_plan.getCurrentDataStream(),
                        expressions.join,
                        settings.max_block_size);

                    filled_join_step->setStepDescription("JOIN");
                    query_plan.addStep(std::move(filled_join_step));
                }
                else
                {
                    auto joined_plan = query_analyzer->getJoinedPlan();

                    if (!joined_plan)
                        throw Exception(ErrorCodes::LOGICAL_ERROR, "There is no joined plan for query");

                    QueryPlanStepPtr join_step = std::make_unique<JoinStep>(
                        query_plan.getCurrentDataStream(),
                        joined_plan->getCurrentDataStream(),
                        expressions.join,
                        settings.max_block_size);

                    join_step->setStepDescription("JOIN");
                    std::vector<QueryPlanPtr> plans;
                    plans.emplace_back(std::make_unique<QueryPlan>(std::move(query_plan)));
                    plans.emplace_back(std::move(joined_plan));

                    query_plan = QueryPlan();
                    query_plan.unitePlans(std::move(join_step), {std::move(plans)});
                }
            }

            if (!query_info.projection && expressions.hasWhere())
                executeWhere(query_plan, expressions.before_where, expressions.remove_where_filter);

            if (expressions.need_aggregate)
            {
                executeAggregation(
                    query_plan, expressions.before_aggregation, aggregate_overflow_row, aggregate_final, query_info.input_order_info);
                /// We need to reset input order info, so that executeOrder can't use it
                query_info.input_order_info.reset();
                if (query_info.projection)
                    query_info.projection->input_order_info.reset();
            }

            // Now we must execute:
            // 1) expressions before window functions,
            // 2) window functions,
            // 3) expressions after window functions,
            // 4) preliminary distinct.
            // This code decides which part we execute on shard (first_stage)
            // and which part on initiator (second_stage). See also the counterpart
            // code for "second_stage" that has to execute the rest.
            if (expressions.need_aggregate)
            {
                // We have aggregation, so we can't execute any later-stage
                // expressions on shards, neither "before window functions" nor
                // "before ORDER BY".
            }
            else
            {
                // We don't have aggregation.
                // Window functions must be executed on initiator (second_stage).
                // ORDER BY and DISTINCT might depend on them, so if we have
                // window functions, we can't execute ORDER BY and DISTINCT
                // now, on shard (first_stage).
                if (query_analyzer->hasWindow())
                {
                    executeExpression(query_plan, expressions.before_window, "Before window functions");
                }
                else
                {
                    // We don't have window functions, so we can execute the
                    // expressions before ORDER BY and the preliminary DISTINCT
                    // now, on shards (first_stage).
                    assert(!expressions.before_window);
                    executeExpression(query_plan, expressions.before_order_by, "Before ORDER BY");
                    executeDistinct(query_plan, true, expressions.selected_columns, true);
                }
            }

            preliminary_sort();
        }

        if (expressions.second_stage || from_aggregation_stage)
        {
            if (from_aggregation_stage)
            {
                /// No need to aggregate anything, since this was done on remote shards.
            }
            else if (expressions.need_aggregate)
            {
                /// If you need to combine aggregated results from multiple servers
                if (!expressions.first_stage)
                    executeMergeAggregated(query_plan, aggregate_overflow_row, aggregate_final);

                if (!aggregate_final)
                {
                    if (query.group_by_with_totals)
                    {
                        bool final = !query.group_by_with_rollup && !query.group_by_with_cube;
                        executeTotalsAndHaving(
                            query_plan, expressions.hasHaving(), expressions.before_having, expressions.remove_having_filter, aggregate_overflow_row, final);
                    }

                    if (query.group_by_with_rollup)
                        executeRollupOrCube(query_plan, Modificator::ROLLUP);
                    else if (query.group_by_with_cube)
                        executeRollupOrCube(query_plan, Modificator::CUBE);

                    if ((query.group_by_with_rollup || query.group_by_with_cube) && expressions.hasHaving())
                    {
                        if (query.group_by_with_totals)
                            throw Exception(
                                "WITH TOTALS and WITH ROLLUP or CUBE are not supported together in presence of HAVING",
                                ErrorCodes::NOT_IMPLEMENTED);
                        executeHaving(query_plan, expressions.before_having, expressions.remove_having_filter);
                    }
                }
                else if (expressions.hasHaving())
                    executeHaving(query_plan, expressions.before_having, expressions.remove_having_filter);
            }
            else if (query.group_by_with_totals || query.group_by_with_rollup || query.group_by_with_cube)
                throw Exception("WITH TOTALS, ROLLUP or CUBE are not supported without aggregation", ErrorCodes::NOT_IMPLEMENTED);

            // Now we must execute:
            // 1) expressions before window functions,
            // 2) window functions,
            // 3) expressions after window functions,
            // 4) preliminary distinct.
            // Some of these were already executed at the shards (first_stage),
            // see the counterpart code and comments there.
            if (from_aggregation_stage)
            {
                if (query_analyzer->hasWindow())
                    throw Exception(
                        "Window functions does not support processing from WithMergeableStateAfterAggregation",
                        ErrorCodes::NOT_IMPLEMENTED);
            }
            else if (expressions.need_aggregate)
            {
                executeExpression(query_plan, expressions.before_window,
                    "Before window functions");
                executeWindow(query_plan);
                executeExpression(query_plan, expressions.before_order_by, "Before ORDER BY");
                executeDistinct(query_plan, true, expressions.selected_columns, true);
            }
            else
            {
                if (query_analyzer->hasWindow())
                {
                    executeWindow(query_plan);
                    executeExpression(query_plan, expressions.before_order_by, "Before ORDER BY");
                    executeDistinct(query_plan, true, expressions.selected_columns, true);
                }
                else
                {
                    // Neither aggregation nor windows, all expressions before
                    // ORDER BY executed on shards.
                }
            }

            if (expressions.has_order_by)
            {
                /** If there is an ORDER BY for distributed query processing,
                  *  but there is no aggregation, then on the remote servers ORDER BY was made
                  *  - therefore, we merge the sorted streams from remote servers.
                  *
                  * Also in case of remote servers was process the query up to WithMergeableStateAfterAggregationAndLimit
                  * (distributed_group_by_no_merge=2 or optimize_distributed_group_by_sharding_key=1 takes place),
                  * then merge the sorted streams is enough, since remote servers already did full ORDER BY.
                  */

                if (from_aggregation_stage)
                    executeMergeSorted(query_plan, "after aggregation stage for ORDER BY");
                else if (!expressions.first_stage
                    && !expressions.need_aggregate
                    && !expressions.has_window
                    && !(query.group_by_with_totals && !aggregate_final))
                    executeMergeSorted(query_plan, "for ORDER BY, without aggregation");
                else    /// Otherwise, just sort.
                    executeOrder(
                        query_plan,
                        query_info.input_order_info ? query_info.input_order_info
                                                    : (query_info.projection ? query_info.projection->input_order_info : nullptr));
            }

            /** Optimization - if there are several sources and there is LIMIT, then first apply the preliminary LIMIT,
              * limiting the number of rows in each up to `offset + limit`.
              */
            bool has_withfill = false;
            if (query.orderBy())
            {
                SortDescription order_descr = getSortDescription(query, context);
                for (auto & desc : order_descr)
                    if (desc.with_fill)
                    {
                        has_withfill = true;
                        break;
                    }
            }

            bool apply_limit = options.to_stage != QueryProcessingStage::WithMergeableStateAfterAggregation;
            bool apply_prelimit = apply_limit &&
                                  query.limitLength() && !query.limit_with_ties &&
                                  !hasWithTotalsInAnySubqueryInFromClause(query) &&
                                  !query.arrayJoinExpressionList().first &&
                                  !query.distinct &&
                                  !expressions.hasLimitBy() &&
                                  !settings.extremes &&
                                  !has_withfill;
            bool apply_offset = options.to_stage != QueryProcessingStage::WithMergeableStateAfterAggregationAndLimit;
            if (apply_prelimit)
            {
                executePreLimit(query_plan, /* do_not_skip_offset= */!apply_offset);
            }

            /** If there was more than one stream,
              * then DISTINCT needs to be performed once again after merging all streams.
              */
            if (!from_aggregation_stage && query.distinct)
                executeDistinct(query_plan, false, expressions.selected_columns, false);

            if (!from_aggregation_stage && expressions.hasLimitBy())
            {
                executeExpression(query_plan, expressions.before_limit_by, "Before LIMIT BY");
                executeLimitBy(query_plan);
            }

            executeWithFill(query_plan);

            /// If we have 'WITH TIES', we need execute limit before projection,
            /// because in that case columns from 'ORDER BY' are used.
            if (query.limit_with_ties && apply_offset)
            {
                executeLimit(query_plan);
            }

            /// Projection not be done on the shards, since then initiator will not find column in blocks.
            /// (significant only for WithMergeableStateAfterAggregation/WithMergeableStateAfterAggregationAndLimit).
            if (!to_aggregation_stage)
            {
                /// We must do projection after DISTINCT because projection may remove some columns.
                executeProjection(query_plan, expressions.final_projection);
            }

            /// Extremes are calculated before LIMIT, but after LIMIT BY. This is Ok.
            executeExtremes(query_plan);

            bool limit_applied = apply_prelimit || (query.limit_with_ties && apply_offset);
            /// Limit is no longer needed if there is prelimit.
            ///
            /// NOTE: that LIMIT cannot be applied if OFFSET should not be applied,
            /// since LIMIT will apply OFFSET too.
            /// This is the case for various optimizations for distributed queries,
            /// and when LIMIT cannot be applied it will be applied on the initiator anyway.
            if (apply_limit && !limit_applied && apply_offset)
                executeLimit(query_plan);

            if (apply_offset)
                executeOffset(query_plan);
        }
    }

    if (!subqueries_for_sets.empty())
        executeSubqueriesInSetsAndJoins(query_plan, subqueries_for_sets);
}

static StreamLocalLimits getLimitsForStorage(const Settings & settings, const SelectQueryOptions & options)
{
    StreamLocalLimits limits;
    limits.mode = LimitsMode::LIMITS_TOTAL;
    limits.size_limits = SizeLimits(settings.max_rows_to_read, settings.max_bytes_to_read, settings.read_overflow_mode);
    limits.speed_limits.max_execution_time = settings.max_execution_time;
    limits.timeout_overflow_mode = settings.timeout_overflow_mode;

    /** Quota and minimal speed restrictions are checked on the initiating server of the request, and not on remote servers,
      *  because the initiating server has a summary of the execution of the request on all servers.
      *
      * But limits on data size to read and maximum execution time are reasonable to check both on initiator and
      *  additionally on each remote server, because these limits are checked per block of data processed,
      *  and remote servers may process way more blocks of data than are received by initiator.
      *
      * The limits to throttle maximum execution speed is also checked on all servers.
      */
    if (options.to_stage == QueryProcessingStage::Complete)
    {
        limits.speed_limits.min_execution_rps = settings.min_execution_speed;
        limits.speed_limits.min_execution_bps = settings.min_execution_speed_bytes;
    }

    limits.speed_limits.max_execution_rps = settings.max_execution_speed;
    limits.speed_limits.max_execution_bps = settings.max_execution_speed_bytes;
    limits.speed_limits.timeout_before_checking_execution_speed = settings.timeout_before_checking_execution_speed;

    return limits;
}

static void executeMergeAggregatedImpl(
    QueryPlan & query_plan,
    bool overflow_row,
    bool final,
    bool is_remote_storage,
    const Settings & settings,
    const NamesAndTypesList & aggregation_keys,
    const AggregateDescriptions & aggregates)
{
    const auto & header_before_merge = query_plan.getCurrentDataStream().header;

    ColumnNumbers keys;
    for (const auto & key : aggregation_keys)
        keys.push_back(header_before_merge.getPositionByName(key.name));

    /** There are two modes of distributed aggregation.
      *
      * 1. In different threads read from the remote servers blocks.
      * Save all the blocks in the RAM. Merge blocks.
      * If the aggregation is two-level - parallelize to the number of buckets.
      *
      * 2. In one thread, read blocks from different servers in order.
      * RAM stores only one block from each server.
      * If the aggregation is a two-level aggregation, we consistently merge the blocks of each next level.
      *
      * The second option consumes less memory (up to 256 times less)
      *  in the case of two-level aggregation, which is used for large results after GROUP BY,
      *  but it can work more slowly.
      */

    Aggregator::Params params(header_before_merge, keys, aggregates, overflow_row, settings.max_threads);

    auto transform_params = std::make_shared<AggregatingTransformParams>(params, final);

    auto merging_aggregated = std::make_unique<MergingAggregatedStep>(
        query_plan.getCurrentDataStream(),
        std::move(transform_params),
        settings.distributed_aggregation_memory_efficient && is_remote_storage,
        settings.max_threads,
        settings.aggregation_memory_efficient_merge_threads);

    query_plan.addStep(std::move(merging_aggregated));
}

void InterpreterSelectQuery::addEmptySourceToQueryPlan(
    QueryPlan & query_plan, const Block & source_header, const SelectQueryInfo & query_info, ContextPtr context_)
{
    Pipe pipe(std::make_shared<NullSource>(source_header));

    PrewhereInfoPtr prewhere_info_ptr = query_info.projection ? query_info.projection->prewhere_info : query_info.prewhere_info;
    if (prewhere_info_ptr)
    {
        auto & prewhere_info = *prewhere_info_ptr;

        if (prewhere_info.alias_actions)
        {
            pipe.addSimpleTransform([&](const Block & header)
            {
                return std::make_shared<ExpressionTransform>(header,
                    std::make_shared<ExpressionActions>(prewhere_info.alias_actions));
            });
        }

        if (prewhere_info.row_level_filter)
        {
            pipe.addSimpleTransform([&](const Block & header)
            {
                return std::make_shared<FilterTransform>(header,
                    std::make_shared<ExpressionActions>(prewhere_info.row_level_filter),
                    prewhere_info.row_level_column_name, true);
            });
        }

        pipe.addSimpleTransform([&](const Block & header)
        {
            return std::make_shared<FilterTransform>(
                header, std::make_shared<ExpressionActions>(prewhere_info.prewhere_actions),
                prewhere_info.prewhere_column_name, prewhere_info.remove_prewhere_column);
        });
    }

    auto read_from_pipe = std::make_unique<ReadFromPreparedSource>(std::move(pipe));
    read_from_pipe->setStepDescription("Read from NullSource");
    query_plan.addStep(std::move(read_from_pipe));

    if (query_info.projection)
    {
        if (query_info.projection->before_where)
        {
            auto where_step = std::make_unique<FilterStep>(
                query_plan.getCurrentDataStream(),
                query_info.projection->before_where,
                query_info.projection->where_column_name,
                query_info.projection->remove_where_filter);

            where_step->setStepDescription("WHERE");
            query_plan.addStep(std::move(where_step));
        }

        if (query_info.projection->desc->type == ProjectionDescription::Type::Aggregate)
        {
            if (query_info.projection->before_aggregation)
            {
                auto expression_before_aggregation
                    = std::make_unique<ExpressionStep>(query_plan.getCurrentDataStream(), query_info.projection->before_aggregation);
                expression_before_aggregation->setStepDescription("Before GROUP BY");
                query_plan.addStep(std::move(expression_before_aggregation));
            }

            executeMergeAggregatedImpl(
                query_plan,
                query_info.projection->aggregate_overflow_row,
                query_info.projection->aggregate_final,
                false,
                context_->getSettingsRef(),
                query_info.projection->aggregation_keys,
                query_info.projection->aggregate_descriptions);
        }
    }
}

bool InterpreterSelectQuery::shouldMoveToPrewhere()
{
    const Settings & settings = context->getSettingsRef();
    const ASTSelectQuery & query = getSelectQuery();
    return settings.optimize_move_to_prewhere && (!query.final() || settings.optimize_move_to_prewhere_if_final);
}

void InterpreterSelectQuery::addPrewhereAliasActions()
{
    auto & expressions = analysis_result;
    if (expressions.filter_info)
    {
        if (!expressions.prewhere_info)
        {
            const bool does_storage_support_prewhere = !input_pipe && storage && storage->supportsPrewhere();
            if (does_storage_support_prewhere && shouldMoveToPrewhere())
            {
                /// Execute row level filter in prewhere as a part of "move to prewhere" optimization.
                expressions.prewhere_info = std::make_shared<PrewhereInfo>(
                    std::move(expressions.filter_info->actions),
                    std::move(expressions.filter_info->column_name));
                expressions.prewhere_info->prewhere_actions->projectInput(false);
                expressions.prewhere_info->remove_prewhere_column = expressions.filter_info->do_remove_column;
                expressions.prewhere_info->need_filter = true;
                expressions.filter_info = nullptr;
            }
        }
        else
        {
            /// Add row level security actions to prewhere.
            expressions.prewhere_info->row_level_filter = std::move(expressions.filter_info->actions);
            expressions.prewhere_info->row_level_column_name = std::move(expressions.filter_info->column_name);
            expressions.prewhere_info->row_level_filter->projectInput(false);
            expressions.filter_info = nullptr;
        }
    }

    auto & prewhere_info = analysis_result.prewhere_info;
    auto & columns_to_remove_after_prewhere = analysis_result.columns_to_remove_after_prewhere;

    /// Detect, if ALIAS columns are required for query execution
    auto alias_columns_required = false;
    const ColumnsDescription & storage_columns = metadata_snapshot->getColumns();
    for (const auto & column_name : required_columns)
    {
        auto column_default = storage_columns.getDefault(column_name);
        if (column_default && column_default->kind == ColumnDefaultKind::Alias)
        {
            alias_columns_required = true;
            break;
        }
    }

    /// There are multiple sources of required columns:
    ///  - raw required columns,
    ///  - columns deduced from ALIAS columns,
    ///  - raw required columns from PREWHERE,
    ///  - columns deduced from ALIAS columns from PREWHERE.
    /// PREWHERE is a special case, since we need to resolve it and pass directly to `IStorage::read()`
    /// before any other executions.
    if (alias_columns_required)
    {
        NameSet required_columns_from_prewhere; /// Set of all (including ALIAS) required columns for PREWHERE
        NameSet required_aliases_from_prewhere; /// Set of ALIAS required columns for PREWHERE

        if (prewhere_info)
        {
            /// Get some columns directly from PREWHERE expression actions
            auto prewhere_required_columns = prewhere_info->prewhere_actions->getRequiredColumns().getNames();
            required_columns_from_prewhere.insert(prewhere_required_columns.begin(), prewhere_required_columns.end());

            if (prewhere_info->row_level_filter)
            {
                auto row_level_required_columns = prewhere_info->row_level_filter->getRequiredColumns().getNames();
                required_columns_from_prewhere.insert(row_level_required_columns.begin(), row_level_required_columns.end());
            }
        }

        /// Expression, that contains all raw required columns
        ASTPtr required_columns_all_expr = std::make_shared<ASTExpressionList>();

        /// Expression, that contains raw required columns for PREWHERE
        ASTPtr required_columns_from_prewhere_expr = std::make_shared<ASTExpressionList>();

        /// Sort out already known required columns between expressions,
        /// also populate `required_aliases_from_prewhere`.
        for (const auto & column : required_columns)
        {
            ASTPtr column_expr;
            const auto column_default = storage_columns.getDefault(column);
            bool is_alias = column_default && column_default->kind == ColumnDefaultKind::Alias;
            if (is_alias)
            {
                auto column_decl = storage_columns.get(column);
                column_expr = column_default->expression->clone();
                // recursive visit for alias to alias
                replaceAliasColumnsInQuery(
                    column_expr, metadata_snapshot->getColumns(), syntax_analyzer_result->array_join_result_to_source, context);

                column_expr = addTypeConversionToAST(
                    std::move(column_expr), column_decl.type->getName(), metadata_snapshot->getColumns().getAll(), context);
                column_expr = setAlias(column_expr, column);
            }
            else
                column_expr = std::make_shared<ASTIdentifier>(column);

            if (required_columns_from_prewhere.count(column))
            {
                required_columns_from_prewhere_expr->children.emplace_back(std::move(column_expr));

                if (is_alias)
                    required_aliases_from_prewhere.insert(column);
            }
            else
                required_columns_all_expr->children.emplace_back(std::move(column_expr));
        }

        /// Columns, which we will get after prewhere and filter executions.
        NamesAndTypesList required_columns_after_prewhere;
        NameSet required_columns_after_prewhere_set;

        /// Collect required columns from prewhere expression actions.
        if (prewhere_info)
        {
            NameSet columns_to_remove(columns_to_remove_after_prewhere.begin(), columns_to_remove_after_prewhere.end());
            Block prewhere_actions_result = prewhere_info->prewhere_actions->getResultColumns();

            /// Populate required columns with the columns, added by PREWHERE actions and not removed afterwards.
            /// XXX: looks hacky that we already know which columns after PREWHERE we won't need for sure.
            for (const auto & column : prewhere_actions_result)
            {
                if (prewhere_info->remove_prewhere_column && column.name == prewhere_info->prewhere_column_name)
                    continue;

                if (columns_to_remove.count(column.name))
                    continue;

                required_columns_all_expr->children.emplace_back(std::make_shared<ASTIdentifier>(column.name));
                required_columns_after_prewhere.emplace_back(column.name, column.type);
            }

            required_columns_after_prewhere_set
                = collections::map<NameSet>(required_columns_after_prewhere, [](const auto & it) { return it.name; });
        }

        auto syntax_result
            = TreeRewriter(context).analyze(required_columns_all_expr, required_columns_after_prewhere, storage, storage_snapshot);
        alias_actions = ExpressionAnalyzer(required_columns_all_expr, syntax_result, context).getActionsDAG(true);

        /// The set of required columns could be added as a result of adding an action to calculate ALIAS.
        required_columns = alias_actions->getRequiredColumns().getNames();

        /// Do not remove prewhere filter if it is a column which is used as alias.
        if (prewhere_info && prewhere_info->remove_prewhere_column)
            if (required_columns.end() != std::find(required_columns.begin(), required_columns.end(), prewhere_info->prewhere_column_name))
                prewhere_info->remove_prewhere_column = false;

        /// Remove columns which will be added by prewhere.
        std::erase_if(required_columns, [&](const String & name) { return required_columns_after_prewhere_set.count(name) != 0; });

        if (prewhere_info)
        {
            /// Don't remove columns which are needed to be aliased.
            for (const auto & name : required_columns)
                prewhere_info->prewhere_actions->tryRestoreColumn(name);

            auto analyzed_result
                = TreeRewriter(context).analyze(required_columns_from_prewhere_expr, metadata_snapshot->getColumns().getAllPhysical());
            prewhere_info->alias_actions
                = ExpressionAnalyzer(required_columns_from_prewhere_expr, analyzed_result, context).getActionsDAG(true, false);

            /// Add (physical?) columns required by alias actions.
            auto required_columns_from_alias = prewhere_info->alias_actions->getRequiredColumns();
            Block prewhere_actions_result = prewhere_info->prewhere_actions->getResultColumns();
            for (auto & column : required_columns_from_alias)
                if (!prewhere_actions_result.has(column.name))
                    if (required_columns.end() == std::find(required_columns.begin(), required_columns.end(), column.name))
                        required_columns.push_back(column.name);

            /// Add physical columns required by prewhere actions.
            for (const auto & column : required_columns_from_prewhere)
                if (required_aliases_from_prewhere.count(column) == 0)
                    if (required_columns.end() == std::find(required_columns.begin(), required_columns.end(), column))
                        required_columns.push_back(column);
        }
    }
}

void InterpreterSelectQuery::executeFetchColumns(QueryProcessingStage::Enum processing_stage, QueryPlan & query_plan)
{
    auto & query = getSelectQuery();
    const Settings & settings = context->getSettingsRef();

    /// Optimization for trivial query like SELECT count() FROM table.
    bool optimize_trivial_count =
        syntax_analyzer_result->optimize_trivial_count
        && (settings.max_parallel_replicas <= 1)
        && !settings.allow_experimental_query_deduplication
        && storage
        && storage->getName() != "MaterializedMySQL"
        && !row_policy_filter
        && processing_stage == QueryProcessingStage::FetchColumns
        && query_analyzer->hasAggregation()
        && (query_analyzer->aggregates().size() == 1)
        && typeid_cast<const AggregateFunctionCount *>(query_analyzer->aggregates()[0].function.get());

    if (optimize_trivial_count)
    {
        const auto & desc = query_analyzer->aggregates()[0];
        const auto & func = desc.function;
        std::optional<UInt64> num_rows{};

        if (!query.prewhere() && !query.where() && !context->getCurrentTransaction())
        {
            num_rows = storage->totalRows(settings);
        }
        else // It's possible to optimize count() given only partition predicates
        {
            SelectQueryInfo temp_query_info;
            temp_query_info.query = query_ptr;
            temp_query_info.syntax_analyzer_result = syntax_analyzer_result;
            temp_query_info.sets = query_analyzer->getPreparedSets();

            num_rows = storage->totalRowsByPartitionPredicate(temp_query_info, context);
        }

        if (num_rows)
        {
            const AggregateFunctionCount & agg_count = static_cast<const AggregateFunctionCount &>(*func);

            /// We will process it up to "WithMergeableState".
            std::vector<char> state(agg_count.sizeOfData());
            AggregateDataPtr place = state.data();

            agg_count.create(place);
            SCOPE_EXIT_MEMORY_SAFE(agg_count.destroy(place));

            agg_count.set(place, *num_rows);

            auto column = ColumnAggregateFunction::create(func);
            column->insertFrom(place);

            Block header = analysis_result.before_aggregation->getResultColumns();
            size_t arguments_size = desc.argument_names.size();
            DataTypes argument_types(arguments_size);
            for (size_t j = 0; j < arguments_size; ++j)
                argument_types[j] = header.getByName(desc.argument_names[j]).type;

            Block block_with_count{
                {std::move(column), std::make_shared<DataTypeAggregateFunction>(func, argument_types, desc.parameters), desc.column_name}};

            auto source = std::make_shared<SourceFromSingleChunk>(block_with_count);
            auto prepared_count = std::make_unique<ReadFromPreparedSource>(Pipe(std::move(source)), context);
            prepared_count->setStepDescription("Optimized trivial count");
            query_plan.addStep(std::move(prepared_count));
            from_stage = QueryProcessingStage::WithMergeableState;
            analysis_result.first_stage = false;
            return;
        }
    }

    /// Limitation on the number of columns to read.
    /// It's not applied in 'only_analyze' mode, because the query could be analyzed without removal of unnecessary columns.
    if (!options.only_analyze && settings.max_columns_to_read && required_columns.size() > settings.max_columns_to_read)
        throw Exception(
            ErrorCodes::TOO_MANY_COLUMNS,
            "Limit for number of columns to read exceeded. Requested: {}, maximum: {}",
            required_columns.size(),
            settings.max_columns_to_read);

    /// General limit for the number of threads.
    size_t max_threads_execute_query = settings.max_threads;

    /** With distributed query processing, almost no computations are done in the threads,
     *  but wait and receive data from remote servers.
     *  If we have 20 remote servers, and max_threads = 8, then it would not be very good
     *  connect and ask only 8 servers at a time.
     *  To simultaneously query more remote servers,
     *  instead of max_threads, max_distributed_connections is used.
     */
    bool is_remote = false;
    if (storage && storage->isRemote())
    {
        is_remote = true;
        max_threads_execute_query = max_streams = settings.max_distributed_connections;
    }

    UInt64 max_block_size = settings.max_block_size;

    auto [limit_length, limit_offset] = getLimitLengthAndOffset(query, context);

    bool is_limit_positive = true;
    if (query.limitLength())
        is_limit_positive = isLimitOrOffsetPositive(query.limitLength(), context, "LIMIT");

    /** Optimization - if not specified DISTINCT, WHERE, GROUP, HAVING, ORDER, LIMIT BY, WITH TIES but LIMIT is specified, and limit + offset < max_block_size,
     *  then as the block size we will use limit + offset (not to read more from the table than requested),
     *  and also set the number of threads to 1.
     */
    if (!query.distinct
        && !query.limit_with_ties
        && !query.prewhere()
        && !query.where()
        && !query.groupBy()
        && !query.having()
        && !query.orderBy()
        && !query.limitBy()
        && query.limitLength()
        && !query_analyzer->hasAggregation()
        && !query_analyzer->hasWindow()
        && limit_length <= std::numeric_limits<UInt64>::max() - limit_offset
        && std::abs(limit_length + limit_offset) < max_block_size)
    {
<<<<<<< HEAD
        max_block_size = std::max(UInt64(1), std::abs(limit_length + limit_offset));
=======
        max_block_size = std::max(UInt64{1}, limit_length + limit_offset);
>>>>>>> b29202ac
        max_threads_execute_query = max_streams = 1;
    }

    if (!max_block_size)
        throw Exception("Setting 'max_block_size' cannot be zero", ErrorCodes::PARAMETER_OUT_OF_BOUND);

    /// Initialize the initial data streams to which the query transforms are superimposed. Table or subquery or prepared input?
    if (query_plan.isInitialized())
    {
        /// Prepared input.
    }
    else if (interpreter_subquery)
    {
        /// Subquery.
        ASTPtr subquery = extractTableExpression(query, 0);
        if (!subquery)
            throw Exception("Subquery expected", ErrorCodes::LOGICAL_ERROR);

        interpreter_subquery = std::make_unique<InterpreterSelectWithUnionQuery>(
            subquery, getSubqueryContext(context),
            options.copy().subquery().noModify(), required_columns);

        if (query_analyzer->hasAggregation())
            interpreter_subquery->ignoreWithTotals();

        interpreter_subquery->buildQueryPlan(query_plan);
        query_plan.addInterpreterContext(context);
    }
    else if (storage)
    {
        /// Table.
        if (max_streams == 0)
            max_streams = 1;

        /// If necessary, we request more sources than the number of threads - to distribute the work evenly over the threads.
        if (max_streams > 1 && !is_remote)
            max_streams *= settings.max_streams_to_max_threads_ratio;

        auto & prewhere_info = analysis_result.prewhere_info;

        if (prewhere_info)
            query_info.prewhere_info = prewhere_info;

        /// Create optimizer with prepared actions.
        /// Maybe we will need to calc input_order_info later, e.g. while reading from StorageMerge.
        if ((analysis_result.optimize_read_in_order || analysis_result.optimize_aggregation_in_order)
            && (!query_info.projection || query_info.projection->complete))
        {
            if (analysis_result.optimize_read_in_order)
            {
                if (query_info.projection)
                {
                    query_info.projection->order_optimizer = std::make_shared<ReadInOrderOptimizer>(
                        // TODO Do we need a projection variant for this field?
                        query,
                        analysis_result.order_by_elements_actions,
                        getSortDescription(query, context),
                        query_info.syntax_analyzer_result);
                }
                else
                {
                    query_info.order_optimizer = std::make_shared<ReadInOrderOptimizer>(
                        query,
                        analysis_result.order_by_elements_actions,
                        getSortDescription(query, context),
                        query_info.syntax_analyzer_result);
                }
            }
            else
            {
                if (query_info.projection)
                {
                    query_info.projection->order_optimizer = std::make_shared<ReadInOrderOptimizer>(
                        query,
                        query_info.projection->group_by_elements_actions,
                        query_info.projection->group_by_elements_order_descr,
                        query_info.syntax_analyzer_result);
                }
                else
                {
                    query_info.order_optimizer = std::make_shared<ReadInOrderOptimizer>(
                        query,
                        analysis_result.group_by_elements_actions,
                        getSortDescriptionFromGroupBy(query),
                        query_info.syntax_analyzer_result);
                }
            }

            /// If we don't have filtration, we can pushdown limit to reading stage for optimizations.
            UInt64 limit = (query.hasFiltration() || query.groupBy()) ? 0 : getLimitForSorting(query, context);
            if (query_info.projection)
                query_info.projection->input_order_info
                    = query_info.projection->order_optimizer->getInputOrder(query_info.projection->desc->metadata, context, limit);
            else
                query_info.input_order_info = query_info.order_optimizer->getInputOrder(metadata_snapshot, context, limit);
        }

        StreamLocalLimits limits;
        SizeLimits leaf_limits;
        std::shared_ptr<const EnabledQuota> quota;

        /// Set the limits and quota for reading data, the speed and time of the query.
        if (!options.ignore_limits)
        {
            limits = getLimitsForStorage(settings, options);
            leaf_limits = SizeLimits(settings.max_rows_to_read_leaf, settings.max_bytes_to_read_leaf, settings.read_overflow_mode_leaf);
        }

        if (!options.ignore_quota && (options.to_stage == QueryProcessingStage::Complete))
            quota = context->getQuota();

        query_info.settings_limit_offset_done = options.settings_limit_offset_done;
        storage->read(query_plan, required_columns, storage_snapshot, query_info, context, processing_stage, max_block_size, max_streams);

        if (context->hasQueryContext() && !options.is_internal)
        {
            const String view_name{};
            auto local_storage_id = storage->getStorageID();
            context->getQueryContext()->addQueryAccessInfo(
                backQuoteIfNeed(local_storage_id.getDatabaseName()),
                local_storage_id.getFullTableName(),
                required_columns,
                query_info.projection ? query_info.projection->desc->name : "",
                view_name);
        }

        /// Create step which reads from empty source if storage has no data.
        if (!query_plan.isInitialized())
        {
            auto header = storage_snapshot->getSampleBlockForColumns(required_columns);
            addEmptySourceToQueryPlan(query_plan, header, query_info, context);
        }

        /// Extend lifetime of context, table lock, storage. Set limits and quota.
        auto adding_limits_and_quota = std::make_unique<SettingQuotaAndLimitsStep>(
            query_plan.getCurrentDataStream(), storage, std::move(table_lock), limits, leaf_limits, std::move(quota), context);
        adding_limits_and_quota->setStepDescription("Set limits and quota after reading from storage");
        query_plan.addStep(std::move(adding_limits_and_quota));
    }
    else
        throw Exception("Logical error in InterpreterSelectQuery: nowhere to read", ErrorCodes::LOGICAL_ERROR);

    /// Specify the number of threads only if it wasn't specified in storage.
    ///
    /// But in case of remote query and prefer_localhost_replica=1 (default)
    /// The inner local query (that is done in the same process, without
    /// network interaction), it will setMaxThreads earlier and distributed
    /// query will not update it.
    if (!query_plan.getMaxThreads() || is_remote)
        query_plan.setMaxThreads(max_threads_execute_query);

    /// Aliases in table declaration.
    if (processing_stage == QueryProcessingStage::FetchColumns && alias_actions)
    {
        auto table_aliases = std::make_unique<ExpressionStep>(query_plan.getCurrentDataStream(), alias_actions);
        table_aliases->setStepDescription("Add table aliases");
        query_plan.addStep(std::move(table_aliases));
    }
}


void InterpreterSelectQuery::executeWhere(QueryPlan & query_plan, const ActionsDAGPtr & expression, bool remove_filter)
{
    auto where_step = std::make_unique<FilterStep>(
        query_plan.getCurrentDataStream(), expression, getSelectQuery().where()->getColumnName(), remove_filter);

    where_step->setStepDescription("WHERE");
    query_plan.addStep(std::move(where_step));
}


void InterpreterSelectQuery::executeAggregation(QueryPlan & query_plan, const ActionsDAGPtr & expression, bool overflow_row, bool final, InputOrderInfoPtr group_by_info)
{
    auto expression_before_aggregation = std::make_unique<ExpressionStep>(query_plan.getCurrentDataStream(), expression);
    expression_before_aggregation->setStepDescription("Before GROUP BY");
    query_plan.addStep(std::move(expression_before_aggregation));

    if (options.is_projection_query)
        return;

    const auto & header_before_aggregation = query_plan.getCurrentDataStream().header;
    ColumnNumbers keys;
    for (const auto & key : query_analyzer->aggregationKeys())
        keys.push_back(header_before_aggregation.getPositionByName(key.name));

    AggregateDescriptions aggregates = query_analyzer->aggregates();
    for (auto & descr : aggregates)
        if (descr.arguments.empty())
            for (const auto & name : descr.argument_names)
                descr.arguments.push_back(header_before_aggregation.getPositionByName(name));

    const Settings & settings = context->getSettingsRef();

    const auto stats_collecting_params = Aggregator::Params::StatsCollectingParams(
        query_ptr,
        settings.collect_hash_table_stats_during_aggregation,
        settings.max_entries_for_hash_table_stats,
        settings.max_size_to_preallocate_for_aggregation);

    Aggregator::Params params(
        header_before_aggregation,
        keys,
        aggregates,
        overflow_row,
        settings.max_rows_to_group_by,
        settings.group_by_overflow_mode,
        settings.group_by_two_level_threshold,
        settings.group_by_two_level_threshold_bytes,
        settings.max_bytes_before_external_group_by,
        settings.empty_result_for_aggregation_by_empty_set
            || (settings.empty_result_for_aggregation_by_constant_keys_on_empty_set && keys.empty()
                && query_analyzer->hasConstAggregationKeys()),
        context->getTemporaryVolume(),
        settings.max_threads,
        settings.min_free_disk_space_for_temporary_data,
        settings.compile_aggregate_expressions,
        settings.min_count_to_compile_aggregate_expression,
        Block{},
        stats_collecting_params);

    SortDescription group_by_sort_description;

    if (group_by_info && settings.optimize_aggregation_in_order)
        group_by_sort_description = getSortDescriptionFromGroupBy(getSelectQuery());
    else
        group_by_info = nullptr;

    auto merge_threads = max_streams;
    auto temporary_data_merge_threads = settings.aggregation_memory_efficient_merge_threads
        ? static_cast<size_t>(settings.aggregation_memory_efficient_merge_threads)
        : static_cast<size_t>(settings.max_threads);

    bool storage_has_evenly_distributed_read = storage && storage->hasEvenlyDistributedRead();

    auto aggregating_step = std::make_unique<AggregatingStep>(
        query_plan.getCurrentDataStream(),
        params,
        final,
        settings.max_block_size,
        settings.aggregation_in_order_max_block_bytes,
        merge_threads,
        temporary_data_merge_threads,
        storage_has_evenly_distributed_read,
        std::move(group_by_info),
        std::move(group_by_sort_description));

    query_plan.addStep(std::move(aggregating_step));
}

void InterpreterSelectQuery::executeMergeAggregated(QueryPlan & query_plan, bool overflow_row, bool final)
{
    /// If aggregate projection was chosen for table, avoid adding MergeAggregated.
    /// It is already added by storage (because of performance issues).
    /// TODO: We should probably add another one processing stage for storage?
    ///       WithMergeableStateAfterAggregation is not ok because, e.g., it skips sorting after aggregation.
    if (query_info.projection && query_info.projection->desc->type == ProjectionDescription::Type::Aggregate)
        return;

    executeMergeAggregatedImpl(
        query_plan,
        overflow_row,
        final,
        storage && storage->isRemote(),
        context->getSettingsRef(),
        query_analyzer->aggregationKeys(),
        query_analyzer->aggregates());
}


void InterpreterSelectQuery::executeHaving(QueryPlan & query_plan, const ActionsDAGPtr & expression, bool remove_filter)
{
    auto having_step
        = std::make_unique<FilterStep>(query_plan.getCurrentDataStream(), expression, getSelectQuery().having()->getColumnName(), remove_filter);

    having_step->setStepDescription("HAVING");
    query_plan.addStep(std::move(having_step));
}


void InterpreterSelectQuery::executeTotalsAndHaving(
    QueryPlan & query_plan, bool has_having, const ActionsDAGPtr & expression, bool remove_filter, bool overflow_row, bool final)
{
    const Settings & settings = context->getSettingsRef();

    auto totals_having_step = std::make_unique<TotalsHavingStep>(
        query_plan.getCurrentDataStream(),
        overflow_row,
        expression,
        has_having ? getSelectQuery().having()->getColumnName() : "",
        remove_filter,
        settings.totals_mode,
        settings.totals_auto_threshold,
        final);

    query_plan.addStep(std::move(totals_having_step));
}


void InterpreterSelectQuery::executeRollupOrCube(QueryPlan & query_plan, Modificator modificator)
{
    const auto & header_before_transform = query_plan.getCurrentDataStream().header;

    ColumnNumbers keys;

    for (const auto & key : query_analyzer->aggregationKeys())
        keys.push_back(header_before_transform.getPositionByName(key.name));

    const Settings & settings = context->getSettingsRef();

    Aggregator::Params params(
        header_before_transform,
        keys,
        query_analyzer->aggregates(),
        false,
        settings.max_rows_to_group_by,
        settings.group_by_overflow_mode,
        0,
        0,
        settings.max_bytes_before_external_group_by,
        settings.empty_result_for_aggregation_by_empty_set,
        context->getTemporaryVolume(),
        settings.max_threads,
        settings.min_free_disk_space_for_temporary_data,
        settings.compile_aggregate_expressions,
        settings.min_count_to_compile_aggregate_expression);

    auto transform_params = std::make_shared<AggregatingTransformParams>(params, true);

    QueryPlanStepPtr step;
    if (modificator == Modificator::ROLLUP)
        step = std::make_unique<RollupStep>(query_plan.getCurrentDataStream(), std::move(transform_params));
    else
        step = std::make_unique<CubeStep>(query_plan.getCurrentDataStream(), std::move(transform_params));

    query_plan.addStep(std::move(step));
}


void InterpreterSelectQuery::executeExpression(QueryPlan & query_plan, const ActionsDAGPtr & expression, const std::string & description)
{
    if (!expression)
        return;

    auto expression_step = std::make_unique<ExpressionStep>(query_plan.getCurrentDataStream(), expression);

    expression_step->setStepDescription(description);
    query_plan.addStep(std::move(expression_step));
}

static bool windowDescriptionComparator(const WindowDescription * _left, const WindowDescription * _right)
{
    const auto & left = _left->full_sort_description;
    const auto & right = _right->full_sort_description;

    for (size_t i = 0; i < std::min(left.size(), right.size()); ++i)
    {
        if (left[i].column_name < right[i].column_name)
            return true;
        else if (left[i].column_name > right[i].column_name)
            return false;
        else if (left[i].direction < right[i].direction)
            return true;
        else if (left[i].direction > right[i].direction)
            return false;
        else if (left[i].nulls_direction < right[i].nulls_direction)
            return true;
        else if (left[i].nulls_direction > right[i].nulls_direction)
            return false;

        assert(left[i] == right[i]);
    }

    // Note that we check the length last, because we want to put together the
    // sort orders that have common prefix but different length.
    return left.size() > right.size();
}

static bool sortIsPrefix(const WindowDescription & _prefix,
    const WindowDescription & _full)
{
    const auto & prefix = _prefix.full_sort_description;
    const auto & full = _full.full_sort_description;

    if (prefix.size() > full.size())
        return false;

    for (size_t i = 0; i < prefix.size(); ++i)
    {
        if (full[i] != prefix[i])
            return false;
    }

    return true;
}

void InterpreterSelectQuery::executeWindow(QueryPlan & query_plan)
{
    // Try to sort windows in such an order that the window with the longest
    // sort description goes first, and all window that use its prefixes follow.
    std::vector<const WindowDescription *> windows_sorted;
    for (const auto & [_, w] : query_analyzer->windowDescriptions())
        windows_sorted.push_back(&w);

    ::sort(windows_sorted.begin(), windows_sorted.end(), windowDescriptionComparator);

    const Settings & settings = context->getSettingsRef();
    for (size_t i = 0; i < windows_sorted.size(); ++i)
    {
        const auto & w = *windows_sorted[i];

        // We don't need to sort again if the input from previous window already
        // has suitable sorting. Also don't create sort steps when there are no
        // columns to sort by, because the sort nodes are confused by this. It
        // happens in case of `over ()`.
        if (!w.full_sort_description.empty() && (i == 0 || !sortIsPrefix(w, *windows_sorted[i - 1])))
        {

            auto sorting_step = std::make_unique<SortingStep>(
                query_plan.getCurrentDataStream(),
                w.full_sort_description,
                settings.max_block_size,
                0 /* LIMIT */,
                SizeLimits(settings.max_rows_to_sort, settings.max_bytes_to_sort, settings.sort_overflow_mode),
                settings.max_bytes_before_remerge_sort,
                settings.remerge_sort_lowered_memory_bytes_ratio,
                settings.max_bytes_before_external_sort,
                context->getTemporaryVolume(),
                settings.min_free_disk_space_for_temporary_data);
            sorting_step->setStepDescription("Sorting for window '" + w.window_name + "'");
            query_plan.addStep(std::move(sorting_step));
        }

        auto window_step = std::make_unique<WindowStep>(query_plan.getCurrentDataStream(), w, w.window_functions);
        window_step->setStepDescription("Window step for window '" + w.window_name + "'");

        query_plan.addStep(std::move(window_step));
    }
}


void InterpreterSelectQuery::executeOrderOptimized(QueryPlan & query_plan, InputOrderInfoPtr input_sorting_info, UInt64 limit, SortDescription & output_order_descr, bool is_limit_positive)
{
    const Settings & settings = context->getSettingsRef();

    auto finish_sorting_step = std::make_unique<SortingStep>(
        query_plan.getCurrentDataStream(),
        input_sorting_info->order_key_prefix_descr,
        output_order_descr,
        settings.max_block_size,
        limit,
        is_limit_positive);

    query_plan.addStep(std::move(finish_sorting_step));
}

void InterpreterSelectQuery::executeOrder(QueryPlan & query_plan, InputOrderInfoPtr input_sorting_info)
{
    auto & query = getSelectQuery();
    SortDescription output_order_descr = getSortDescription(query, context);

    UInt64 limit = 0;
    bool is_limit_positive = true;
    if (query.limitLength())
    {
        is_limit_positive = isLimitOrOffsetPositive(query.limitLength(), context, "LIMIT");
        if (is_limit_positive)
            limit = getLimitForSorting(query, context);
    }

    if (input_sorting_info)
    {
        /* Case of sorting with optimization using sorting key.
         * We have several threads, each of them reads batch of parts in direct
         *  or reverse order of sorting key using one input stream per part
         *  and then merge them into one sorted stream.
         * At this stage we merge per-thread streams into one.
         */
        executeOrderOptimized(query_plan, input_sorting_info, limit, output_order_descr, is_limit_positive);
        return;
    }

    const Settings & settings = context->getSettingsRef();

    /// Merge the sorted blocks.
    auto sorting_step = std::make_unique<SortingStep>(
        query_plan.getCurrentDataStream(),
        output_order_descr,
        settings.max_block_size,
        limit,
        SizeLimits(settings.max_rows_to_sort, settings.max_bytes_to_sort, settings.sort_overflow_mode),
        settings.max_bytes_before_remerge_sort,
        settings.remerge_sort_lowered_memory_bytes_ratio,
        settings.max_bytes_before_external_sort,
        context->getTemporaryVolume(),
        settings.min_free_disk_space_for_temporary_data,
        is_limit_positive);

    sorting_step->setStepDescription("Sorting for ORDER BY");
    query_plan.addStep(std::move(sorting_step));
}


void InterpreterSelectQuery::executeMergeSorted(QueryPlan & query_plan, const std::string & description)
{
    auto & query = getSelectQuery();
    SortDescription order_descr = getSortDescription(query, context);
    UInt64 limit = getLimitForSorting(query, context);
    bool is_limit_positive = true;
    if (query.limitLength())
        is_limit_positive = isLimitOrOffsetPositive(query.limitLength(), context, "LIMIT");

    executeMergeSorted(query_plan, order_descr, limit, description, is_limit_positive);
}

void InterpreterSelectQuery::executeMergeSorted(QueryPlan & query_plan, const SortDescription & sort_description, UInt64 limit, const std::string & description, bool is_limit_positive)
{
    const Settings & settings = context->getSettingsRef();

    auto merging_sorted
        = std::make_unique<SortingStep>(query_plan.getCurrentDataStream(), sort_description, settings.max_block_size, limit, is_limit_positive);

    merging_sorted->setStepDescription("Merge sorted streams " + description);
    query_plan.addStep(std::move(merging_sorted));
}


void InterpreterSelectQuery::executeProjection(QueryPlan & query_plan, const ActionsDAGPtr & expression)
{
    auto projection_step = std::make_unique<ExpressionStep>(query_plan.getCurrentDataStream(), expression);
    projection_step->setStepDescription("Projection");
    query_plan.addStep(std::move(projection_step));
}


void InterpreterSelectQuery::executeDistinct(QueryPlan & query_plan, bool before_order, Names columns, bool pre_distinct)
{
    auto & query = getSelectQuery();
    if (query.distinct)
    {
        const Settings & settings = context->getSettingsRef();

        auto [limit_length, limit_offset] = getLimitLengthAndOffset(query, context);
        UInt64 limit_for_distinct = 0;

        /// If after this stage of DISTINCT ORDER BY is not executed,
        /// then you can get no more than limit_length + limit_offset of different rows.
        if ((!query.orderBy() || !before_order) && limit_length <= std::numeric_limits<UInt64>::max() - limit_offset)
            limit_for_distinct = limit_length + limit_offset;

        SizeLimits limits(settings.max_rows_in_distinct, settings.max_bytes_in_distinct, settings.distinct_overflow_mode);

        bool is_limit_positive = false;
        if (query.limitLength())
            is_limit_positive = isLimitOrOffsetPositive(query.limitLength(), context, "LIMIT");

        auto distinct_step
            = std::make_unique<DistinctStep>(query_plan.getCurrentDataStream(), limits, limit_for_distinct, columns, pre_distinct, is_limit_positive);

        if (pre_distinct)
            distinct_step->setStepDescription("Preliminary DISTINCT");

        query_plan.addStep(std::move(distinct_step));
    }
}


/// Preliminary LIMIT - is used in every source, if there are several sources, before they are combined.
void InterpreterSelectQuery::executePreLimit(QueryPlan & query_plan, bool do_not_skip_offset)
{
    auto & query = getSelectQuery();
    /// If there is LIMIT
    if (query.limitLength())
    {
        auto [limit_length, limit_offset] = getLimitLengthAndOffset(query, context);

        if (do_not_skip_offset)
        {
            if (limit_length > std::numeric_limits<UInt64>::max() - limit_offset)
                return;

            limit_length += limit_offset;
            limit_offset = 0;
        }

        bool is_limit_positive = isLimitOrOffsetPositive(query.limitLength(), context, "LIMIT");
        auto limit = std::make_unique<LimitStep>(query_plan.getCurrentDataStream(), limit_length, limit_offset, is_limit_positive);
        if (do_not_skip_offset)
            limit->setStepDescription("preliminary LIMIT (with OFFSET)");
        else
            limit->setStepDescription("preliminary LIMIT (without OFFSET)");
        query_plan.addStep(std::move(limit));
    }
}


void InterpreterSelectQuery::executeLimitBy(QueryPlan & query_plan)
{
    auto & query = getSelectQuery();
    if (!query.limitByLength() || !query.limitBy())
        return;

    Names columns;
    for (const auto & elem : query.limitBy()->children)
        columns.emplace_back(elem->getColumnName());

    UInt64 length = getLimitUIntValue(query.limitByLength(), context, "LIMIT");
    UInt64 offset = (query.limitByOffset() ? getLimitUIntValue(query.limitByOffset(), context, "OFFSET") : 0);

    auto limit_by = std::make_unique<LimitByStep>(query_plan.getCurrentDataStream(), length, offset, columns);
    query_plan.addStep(std::move(limit_by));
}

void InterpreterSelectQuery::executeWithFill(QueryPlan & query_plan)
{
    auto & query = getSelectQuery();
    if (query.orderBy())
    {
        SortDescription order_descr = getSortDescription(query, context);
        SortDescription fill_descr;
        for (auto & desc : order_descr)
        {
            if (desc.with_fill)
                fill_descr.push_back(desc);
        }

        if (fill_descr.empty())
            return;

        InterpolateDescriptionPtr interpolate_descr =
            getInterpolateDescription(query, source_header, result_header, syntax_analyzer_result->aliases, context);
        auto filling_step = std::make_unique<FillingStep>(query_plan.getCurrentDataStream(), std::move(fill_descr), interpolate_descr);
        query_plan.addStep(std::move(filling_step));
    }
}


void InterpreterSelectQuery::executeLimit(QueryPlan & query_plan)
{
    auto & query = getSelectQuery();
    /// If there is LIMIT
    if (query.limitLength())
    {
        /** Rare case:
          *  if there is no WITH TOTALS and there is a subquery in FROM, and there is WITH TOTALS on one of the levels,
          *  then when using LIMIT, you should read the data to the end, rather than cancel the query earlier,
          *  because if you cancel the query, we will not get `totals` data from the remote server.
          *
          * Another case:
          *  if there is WITH TOTALS and there is no ORDER BY, then read the data to the end,
          *  otherwise TOTALS is counted according to incomplete data.
          */
        bool always_read_till_end = false;

        if (query.group_by_with_totals && !query.orderBy())
            always_read_till_end = true;

        if (!query.group_by_with_totals && hasWithTotalsInAnySubqueryInFromClause(query))
            always_read_till_end = true;

        UInt64 limit_length;
        UInt64 limit_offset;
        std::tie(limit_length, limit_offset) = getLimitLengthAndOffset(query, context);

        SortDescription order_descr;
        if (query.limit_with_ties)
        {
            if (!query.orderBy())
                throw Exception("LIMIT WITH TIES without ORDER BY", ErrorCodes::LOGICAL_ERROR);
            order_descr = getSortDescription(query, context);
        }

        bool is_limit_positive = isLimitOrOffsetPositive(query.limitLength(), context, "LIMIT");

        auto limit = std::make_unique<LimitStep>(
                query_plan.getCurrentDataStream(),
                limit_length, limit_offset, is_limit_positive, always_read_till_end, query.limit_with_ties, order_descr);

        if (query.limit_with_ties)
            limit->setStepDescription("LIMIT WITH TIES");

        query_plan.addStep(std::move(limit));
    }
}


void InterpreterSelectQuery::executeOffset(QueryPlan & query_plan)
{
    auto & query = getSelectQuery();
    /// If there is not a LIMIT but an offset
    if (!query.limitLength() && query.limitOffset())
    {
        UInt64 limit_length;
        UInt64 limit_offset;
        std::tie(limit_length, limit_offset) = getLimitLengthAndOffset(query, context);
        bool is_offset_positive = isLimitOrOffsetPositive(query.limitOffset(), context, "OFFSET");

        auto offsets_step = std::make_unique<OffsetStep>(query_plan.getCurrentDataStream(), limit_offset, is_offset_positive);
        query_plan.addStep(std::move(offsets_step));
    }
}

void InterpreterSelectQuery::executeExtremes(QueryPlan & query_plan)
{
    if (!context->getSettingsRef().extremes)
        return;

    auto extremes_step = std::make_unique<ExtremesStep>(query_plan.getCurrentDataStream());
    query_plan.addStep(std::move(extremes_step));
}

void InterpreterSelectQuery::executeSubqueriesInSetsAndJoins(QueryPlan & query_plan, SubqueriesForSets & subqueries_for_sets)
{
    // const auto & input_order_info = query_info.input_order_info
    //     ? query_info.input_order_info
    //     : (query_info.projection ? query_info.projection->input_order_info : nullptr);
    // if (input_order_info)
    //     executeMergeSorted(query_plan, input_order_info->order_key_prefix_descr, 0, "before creating sets for subqueries and joins");

    const Settings & settings = context->getSettingsRef();

    SizeLimits limits(settings.max_rows_to_transfer, settings.max_bytes_to_transfer, settings.transfer_overflow_mode);
    addCreatingSetsStep(query_plan, std::move(subqueries_for_sets), limits, context);
}


void InterpreterSelectQuery::ignoreWithTotals()
{
    getSelectQuery().group_by_with_totals = false;
}


void InterpreterSelectQuery::initSettings()
{
    auto & query = getSelectQuery();
    if (query.settings())
        InterpreterSetQuery(query.settings(), context).executeForCurrentContext();

    auto & client_info = context->getClientInfo();
    auto min_major = DBMS_MIN_MAJOR_VERSION_WITH_CURRENT_AGGREGATION_VARIANT_SELECTION_METHOD;
    auto min_minor = DBMS_MIN_MINOR_VERSION_WITH_CURRENT_AGGREGATION_VARIANT_SELECTION_METHOD;

    if (client_info.query_kind == ClientInfo::QueryKind::SECONDARY_QUERY &&
        std::forward_as_tuple(client_info.connection_client_version_major, client_info.connection_client_version_minor) < std::forward_as_tuple(min_major, min_minor))
    {
        /// Disable two-level aggregation due to version incompatibility.
        context->setSetting("group_by_two_level_threshold", Field(0));
        context->setSetting("group_by_two_level_threshold_bytes", Field(0));

    }
}

}<|MERGE_RESOLUTION|>--- conflicted
+++ resolved
@@ -2007,11 +2007,7 @@
         && limit_length <= std::numeric_limits<UInt64>::max() - limit_offset
         && std::abs(limit_length + limit_offset) < max_block_size)
     {
-<<<<<<< HEAD
         max_block_size = std::max(UInt64(1), std::abs(limit_length + limit_offset));
-=======
-        max_block_size = std::max(UInt64{1}, limit_length + limit_offset);
->>>>>>> b29202ac
         max_threads_execute_query = max_streams = 1;
     }
 
