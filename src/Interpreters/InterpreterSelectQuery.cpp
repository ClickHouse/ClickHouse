--- conflicted
+++ resolved
@@ -1611,16 +1611,7 @@
       *  but it can work more slowly.
       */
 
-<<<<<<< HEAD
     Aggregator::Params params(keys, aggregates, overflow_row, settings.max_threads);
-=======
-    Aggregator::Params params(header_before_merge, keys, aggregates, overflow_row, settings.max_threads);
-
-    auto transform_params = std::make_shared<AggregatingTransformParams>(
-        params,
-        final,
-        /* only_merge_= */ false);
->>>>>>> 41ba0118
 
     auto merging_aggregated = std::make_unique<MergingAggregatedStep>(
         query_plan.getCurrentDataStream(),
@@ -2282,7 +2273,6 @@
         std::move(aggregator_params),
         std::move(grouping_sets_params),
         final,
-        /* only_merge_= */ false,
         settings.max_block_size,
         settings.aggregation_in_order_max_block_bytes,
         merge_threads,
@@ -2354,16 +2344,8 @@
     for (auto & aggregate : aggregates)
         aggregate.argument_names.clear();
 
-<<<<<<< HEAD
     auto params = getAggregatorParams(query_ptr, *query_analyzer, *context, keys, aggregates, false, settings, 0, 0);
     const bool final = true;
-=======
-    auto params = getAggregatorParams(query_ptr, *query_analyzer, *context, header_before_transform, keys, query_analyzer->aggregates(), false, settings, 0, 0);
-    auto transform_params = std::make_shared<AggregatingTransformParams>(
-        std::move(params),
-        /* final_= */ true,
-        /* only_merge_= */ false);
->>>>>>> 41ba0118
 
     QueryPlanStepPtr step;
     if (modificator == Modificator::ROLLUP)
