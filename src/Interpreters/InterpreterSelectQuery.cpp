#include <DataTypes/DataTypeAggregateFunction.h>
#include <DataTypes/DataTypeInterval.h>

#include <Parsers/ASTFunction.h>
#include <Parsers/ASTIdentifier.h>
#include <Parsers/ASTLiteral.h>
#include <Parsers/ASTOrderByElement.h>
#include <Parsers/ASTSelectWithUnionQuery.h>
#include <Parsers/ASTSelectIntersectExceptQuery.h>
#include <Parsers/ASTTablesInSelectQuery.h>
#include <Parsers/ExpressionListParsers.h>
#include <Parsers/parseQuery.h>

#include <Access/Common/AccessFlags.h>
#include <Access/ContextAccess.h>

#include <AggregateFunctions/AggregateFunctionCount.h>

#include <Interpreters/ApplyWithAliasVisitor.h>
#include <Interpreters/ApplyWithSubqueryVisitor.h>
#include <Interpreters/InterpreterSelectQuery.h>
#include <Interpreters/InterpreterSelectWithUnionQuery.h>
#include <Interpreters/InterpreterSetQuery.h>
#include <Interpreters/evaluateConstantExpression.h>
#include <Interpreters/convertFieldToType.h>
#include <Interpreters/addTypeConversionToAST.h>
#include <Interpreters/ExpressionAnalyzer.h>
#include <Interpreters/getTableExpressions.h>
#include <Interpreters/JoinToSubqueryTransformVisitor.h>
#include <Interpreters/CrossToInnerJoinVisitor.h>
#include <Interpreters/TableJoin.h>
#include <Interpreters/JoinedTables.h>
#include <Interpreters/OpenTelemetrySpanLog.h>
#include <Interpreters/QueryAliasesVisitor.h>
#include <Interpreters/replaceAliasColumnsInQuery.h>

#include <QueryPipeline/Pipe.h>
#include <Processors/QueryPlan/AggregatingStep.h>
#include <Processors/QueryPlan/ArrayJoinStep.h>
#include <Processors/QueryPlan/CreatingSetsStep.h>
#include <Processors/QueryPlan/CubeStep.h>
#include <Processors/QueryPlan/DistinctStep.h>
#include <Processors/QueryPlan/ExpressionStep.h>
#include <Processors/QueryPlan/ExtremesStep.h>
#include <Processors/QueryPlan/FillingStep.h>
#include <Processors/QueryPlan/FilterStep.h>
#include <Processors/QueryPlan/JoinStep.h>
#include <Processors/QueryPlan/LimitByStep.h>
#include <Processors/QueryPlan/LimitStep.h>
#include <Processors/QueryPlan/SortingStep.h>
#include <Processors/QueryPlan/MergingAggregatedStep.h>
#include <Processors/QueryPlan/OffsetStep.h>
#include <Processors/QueryPlan/QueryPlan.h>
#include <Processors/QueryPlan/ReadFromPreparedSource.h>
#include <Processors/QueryPlan/ReadNothingStep.h>
#include <Processors/QueryPlan/RollupStep.h>
#include <Processors/QueryPlan/SettingQuotaAndLimitsStep.h>
#include <Processors/QueryPlan/TotalsHavingStep.h>
#include <Processors/QueryPlan/WindowStep.h>
#include <Processors/QueryPlan/Optimizations/QueryPlanOptimizationSettings.h>
#include <Processors/Sources/NullSource.h>
#include <Processors/Sources/SourceFromSingleChunk.h>
#include <Processors/Transforms/AggregatingTransform.h>
#include <Processors/Transforms/ExpressionTransform.h>
#include <Processors/Transforms/FilterTransform.h>

#include <Storages/IStorage.h>
#include <Storages/MergeTree/MergeTreeWhereOptimizer.h>
#include <Storages/StorageValues.h>
#include <Storages/StorageView.h>

#include <Functions/IFunction.h>
#include <Core/Field.h>
#include <Core/ProtocolDefines.h>
#include <base/types.h>
#include <base/sort.h>
#include <Columns/Collator.h>
#include <Common/FieldVisitorsAccurateComparison.h>
#include <Common/FieldVisitorToString.h>
#include <Common/typeid_cast.h>
#include <Common/checkStackSize.h>
#include <base/map.h>
#include <base/scope_guard_safe.h>
#include <memory>


namespace DB
{

namespace ErrorCodes
{
    extern const int TOO_DEEP_SUBQUERIES;
    extern const int SAMPLING_NOT_SUPPORTED;
    extern const int ILLEGAL_FINAL;
    extern const int ILLEGAL_PREWHERE;
    extern const int TOO_MANY_COLUMNS;
    extern const int LOGICAL_ERROR;
    extern const int NOT_IMPLEMENTED;
    extern const int PARAMETER_OUT_OF_BOUND;
    extern const int INVALID_LIMIT_EXPRESSION;
    extern const int INVALID_WITH_FILL_EXPRESSION;
    extern const int ACCESS_DENIED;
}

/// Assumes `storage` is set and the table filter (row-level security) is not empty.
String InterpreterSelectQuery::generateFilterActions(ActionsDAGPtr & actions, const Names & prerequisite_columns) const
{
    const auto & db_name = table_id.getDatabaseName();
    const auto & table_name = table_id.getTableName();

    /// TODO: implement some AST builders for this kind of stuff
    ASTPtr query_ast = std::make_shared<ASTSelectQuery>();
    auto * select_ast = query_ast->as<ASTSelectQuery>();

    select_ast->setExpression(ASTSelectQuery::Expression::SELECT, std::make_shared<ASTExpressionList>());
    auto expr_list = select_ast->select();

    /// The first column is our filter expression.
    /// the row_policy_filter should be cloned, because it may be changed by TreeRewriter.
    /// which make it possible an invalid expression, although it may be valid in whole select.
    expr_list->children.push_back(row_policy_filter->clone());

    /// Keep columns that are required after the filter actions.
    for (const auto & column_str : prerequisite_columns)
    {
        ParserExpression expr_parser;
        expr_list->children.push_back(parseQuery(expr_parser, column_str, 0, context->getSettingsRef().max_parser_depth));
    }

    select_ast->setExpression(ASTSelectQuery::Expression::TABLES, std::make_shared<ASTTablesInSelectQuery>());
    auto tables = select_ast->tables();
    auto tables_elem = std::make_shared<ASTTablesInSelectQueryElement>();
    auto table_expr = std::make_shared<ASTTableExpression>();
    tables->children.push_back(tables_elem);
    tables_elem->table_expression = table_expr;
    tables_elem->children.push_back(table_expr);
    table_expr->database_and_table_name = std::make_shared<ASTTableIdentifier>(db_name, table_name);
    table_expr->children.push_back(table_expr->database_and_table_name);

    /// Using separate expression analyzer to prevent any possible alias injection
    auto syntax_result = TreeRewriter(context).analyzeSelect(query_ast, TreeRewriterResult({}, storage, metadata_snapshot));
    SelectQueryExpressionAnalyzer analyzer(query_ast, syntax_result, context, metadata_snapshot);
    actions = analyzer.simpleSelectActions();

    auto column_name = expr_list->children.at(0)->getColumnName();
    actions->removeUnusedActions(NameSet{column_name});
    actions->projectInput(false);

    for (const auto * node : actions->getInputs())
        actions->getIndex().push_back(node);

    return column_name;
}

InterpreterSelectQuery::InterpreterSelectQuery(
    const ASTPtr & query_ptr_,
    ContextPtr context_,
    const SelectQueryOptions & options_,
    const Names & required_result_column_names_)
    : InterpreterSelectQuery(query_ptr_, context_, std::nullopt, nullptr, options_, required_result_column_names_)
{}

InterpreterSelectQuery::InterpreterSelectQuery(
        const ASTPtr & query_ptr_,
        ContextPtr context_,
        Pipe input_pipe_,
        const SelectQueryOptions & options_)
        : InterpreterSelectQuery(query_ptr_, context_, std::move(input_pipe_), nullptr, options_.copy().noSubquery())
{}

InterpreterSelectQuery::InterpreterSelectQuery(
    const ASTPtr & query_ptr_,
    ContextPtr context_,
    const StoragePtr & storage_,
    const StorageMetadataPtr & metadata_snapshot_,
    const SelectQueryOptions & options_)
    : InterpreterSelectQuery(query_ptr_, context_, std::nullopt, storage_, options_.copy().noSubquery(), {}, metadata_snapshot_)
{}

InterpreterSelectQuery::InterpreterSelectQuery(
    const ASTPtr & query_ptr_,
    ContextPtr context_,
    const SelectQueryOptions & options_,
    SubqueriesForSets subquery_for_sets_,
    PreparedSets prepared_sets_)
    : InterpreterSelectQuery(
        query_ptr_, context_, std::nullopt, nullptr, options_, {}, {}, std::move(subquery_for_sets_), std::move(prepared_sets_))
{}

InterpreterSelectQuery::~InterpreterSelectQuery() = default;


/** There are no limits on the maximum size of the result for the subquery.
  *  Since the result of the query is not the result of the entire query.
  */
static ContextPtr getSubqueryContext(ContextPtr context)
{
    auto subquery_context = Context::createCopy(context);
    Settings subquery_settings = context->getSettings();
    subquery_settings.max_result_rows = 0;
    subquery_settings.max_result_bytes = 0;
    /// The calculation of extremes does not make sense and is not necessary (if you do it, then the extremes of the subquery can be taken for whole query).
    subquery_settings.extremes = false;
    subquery_context->setSettings(subquery_settings);
    return subquery_context;
}

static void rewriteMultipleJoins(ASTPtr & query, const TablesWithColumns & tables, const String & database, const Settings & settings)
{
    ASTSelectQuery & select = query->as<ASTSelectQuery &>();

    Aliases aliases;
    if (ASTPtr with = select.with())
        QueryAliasesNoSubqueriesVisitor(aliases).visit(with);
    QueryAliasesNoSubqueriesVisitor(aliases).visit(select.select());

    CrossToInnerJoinVisitor::Data cross_to_inner{tables, aliases, database};
    cross_to_inner.cross_to_inner_join_rewrite = settings.cross_to_inner_join_rewrite;
    CrossToInnerJoinVisitor(cross_to_inner).visit(query);

    JoinToSubqueryTransformVisitor::Data join_to_subs_data{tables, aliases};
    JoinToSubqueryTransformVisitor(join_to_subs_data).visit(query);
}

/// Checks that the current user has the SELECT privilege.
static void checkAccessRightsForSelect(
    ContextPtr context,
    const StorageID & table_id,
    const StorageMetadataPtr & table_metadata,
    const TreeRewriterResult & syntax_analyzer_result)
{
    if (!syntax_analyzer_result.has_explicit_columns && table_metadata && !table_metadata->getColumns().empty())
    {
        /// For a trivial query like "SELECT count() FROM table" access is granted if at least
        /// one column is accessible.
        /// In this case just checking access for `required_columns` doesn't work correctly
        /// because `required_columns` will contain the name of a column of minimum size (see TreeRewriterResult::collectUsedColumns())
        /// which is probably not the same column as the column the current user has access to.
        auto access = context->getAccess();
        for (const auto & column : table_metadata->getColumns())
        {
            if (access->isGranted(AccessType::SELECT, table_id.database_name, table_id.table_name, column.name))
                return;
        }
        throw Exception(
            ErrorCodes::ACCESS_DENIED,
            "{}: Not enough privileges. To execute this query it's necessary to have grant SELECT for at least one column on {}",
            context->getUserName(),
            table_id.getFullTableName());
    }

    /// General check.
    context->checkAccess(AccessType::SELECT, table_id, syntax_analyzer_result.requiredSourceColumnsForAccessCheck());
}

/// Returns true if we should ignore quotas and limits for a specified table in the system database.
static bool shouldIgnoreQuotaAndLimits(const StorageID & table_id)
{
    if (table_id.database_name == DatabaseCatalog::SYSTEM_DATABASE)
    {
        static const boost::container::flat_set<String> tables_ignoring_quota{"quotas", "quota_limits", "quota_usage", "quotas_usage", "one"};
        if (tables_ignoring_quota.count(table_id.table_name))
            return true;
    }
    return false;
}

InterpreterSelectQuery::InterpreterSelectQuery(
    const ASTPtr & query_ptr_,
    ContextPtr context_,
    std::optional<Pipe> input_pipe_,
    const StoragePtr & storage_,
    const SelectQueryOptions & options_,
    const Names & required_result_column_names,
    const StorageMetadataPtr & metadata_snapshot_,
    SubqueriesForSets subquery_for_sets_,
    PreparedSets prepared_sets_)
    /// NOTE: the query almost always should be cloned because it will be modified during analysis.
    : IInterpreterUnionOrSelectQuery(options_.modify_inplace ? query_ptr_ : query_ptr_->clone(), context_, options_)
    , storage(storage_)
    , input_pipe(std::move(input_pipe_))
    , log(&Poco::Logger::get("InterpreterSelectQuery"))
    , metadata_snapshot(metadata_snapshot_)
    , subquery_for_sets(std::move(subquery_for_sets_))
    , prepared_sets(std::move(prepared_sets_))
{
    checkStackSize();

    query_info.ignore_projections = options.ignore_projections;
    query_info.is_projection_query = options.is_projection_query;
    query_info.original_query = query_ptr->clone();

    initSettings();
    const Settings & settings = context->getSettingsRef();

    if (settings.max_subquery_depth && options.subquery_depth > settings.max_subquery_depth)
        throw Exception("Too deep subqueries. Maximum: " + settings.max_subquery_depth.toString(),
            ErrorCodes::TOO_DEEP_SUBQUERIES);

    bool has_input = input_pipe != std::nullopt;
    if (input_pipe)
    {
        /// Read from prepared input.
        source_header = input_pipe->getHeader();
    }

    // Only propagate WITH elements to subqueries if we're not a subquery
    if (!options.is_subquery)
    {
        if (context->getSettingsRef().enable_global_with_statement)
            ApplyWithAliasVisitor().visit(query_ptr);
        ApplyWithSubqueryVisitor().visit(query_ptr);
    }

    JoinedTables joined_tables(getSubqueryContext(context), getSelectQuery(), options.with_all_cols);

    bool got_storage_from_query = false;
    if (!has_input && !storage)
    {
        storage = joined_tables.getLeftTableStorage();
        // Mark uses_view_source if the returned storage is the same as the one saved in viewSource
        uses_view_source |= storage && storage == context->getViewSource();
        got_storage_from_query = true;
    }

    if (storage)
    {
        table_lock = storage->lockForShare(context->getInitialQueryId(), context->getSettingsRef().lock_acquire_timeout);
        table_id = storage->getStorageID();
        if (!metadata_snapshot)
            metadata_snapshot = storage->getInMemoryMetadataPtr();
    }

    if (has_input || !joined_tables.resolveTables())
        joined_tables.makeFakeTable(storage, metadata_snapshot, source_header);

    /// Rewrite JOINs
    if (!has_input && joined_tables.tablesCount() > 1)
    {
        rewriteMultipleJoins(query_ptr, joined_tables.tablesWithColumns(), context->getCurrentDatabase(), context->getSettingsRef());

        joined_tables.reset(getSelectQuery());
        joined_tables.resolveTables();
        if (auto view_source = context->getViewSource())
        {
            // If we are using a virtual block view to replace a table and that table is used
            // inside the JOIN then we need to update uses_view_source accordingly so we avoid propagating scalars that we can't cache
            const auto & storage_values = static_cast<const StorageValues &>(*view_source);
            auto tmp_table_id = storage_values.getStorageID();
            for (const auto & t : joined_tables.tablesWithColumns())
                uses_view_source |= (t.table.database == tmp_table_id.database_name && t.table.table == tmp_table_id.table_name);
        }

        if (storage && joined_tables.isLeftTableSubquery())
        {
            /// Rewritten with subquery. Free storage locks here.
            storage = nullptr;
            table_lock.reset();
            table_id = StorageID::createEmpty();
            metadata_snapshot = nullptr;
        }
    }

    if (!has_input)
    {
        interpreter_subquery = joined_tables.makeLeftTableSubquery(options.subquery());
        if (interpreter_subquery)
        {
            source_header = interpreter_subquery->getSampleBlock();
            uses_view_source |= interpreter_subquery->usesViewSource();
        }
    }

    joined_tables.rewriteDistributedInAndJoins(query_ptr);

    max_streams = settings.max_threads;
    ASTSelectQuery & query = getSelectQuery();
    std::shared_ptr<TableJoin> table_join = joined_tables.makeTableJoin(query);

    if (storage)
        row_policy_filter = context->getRowPolicyFilter(table_id.getDatabaseName(), table_id.getTableName(), RowPolicyFilterType::SELECT_FILTER);

    StorageView * view = nullptr;
    if (storage)
        view = dynamic_cast<StorageView *>(storage.get());

    auto analyze = [&] (bool try_move_to_prewhere)
    {
        /// Allow push down and other optimizations for VIEW: replace with subquery and rewrite it.
        ASTPtr view_table;
        if (view)
            view->replaceWithSubquery(getSelectQuery(), view_table, metadata_snapshot);

        syntax_analyzer_result = TreeRewriter(context).analyzeSelect(
            query_ptr,
            TreeRewriterResult(source_header.getNamesAndTypesList(), storage, metadata_snapshot),
            options, joined_tables.tablesWithColumns(), required_result_column_names, table_join);

        query_info.syntax_analyzer_result = syntax_analyzer_result;
        context->setDistributed(syntax_analyzer_result->is_remote_storage);

        if (storage && !query.final() && storage->needRewriteQueryWithFinal(syntax_analyzer_result->requiredSourceColumns()))
            query.setFinal();

        /// Save scalar sub queries's results in the query context
        /// Note that we are only saving scalars and not local_scalars since the latter can't be safely shared across contexts
        if (!options.only_analyze && context->hasQueryContext())
            for (const auto & it : syntax_analyzer_result->getScalars())
                context->getQueryContext()->addScalar(it.first, it.second);

        if (view)
        {
            /// Restore original view name. Save rewritten subquery for future usage in StorageView.
            query_info.view_query = view->restoreViewName(getSelectQuery(), view_table);
            view = nullptr;
        }

        if (try_move_to_prewhere && storage && storage->canMoveConditionsToPrewhere() && query.where() && !query.prewhere())
        {
            /// PREWHERE optimization: transfer some condition from WHERE to PREWHERE if enabled and viable
            if (const auto & column_sizes = storage->getColumnSizes(); !column_sizes.empty())
            {
                /// Extract column compressed sizes.
                std::unordered_map<std::string, UInt64> column_compressed_sizes;
                for (const auto & [name, sizes] : column_sizes)
                    column_compressed_sizes[name] = sizes.data_compressed;

                SelectQueryInfo current_info;
                current_info.query = query_ptr;
                current_info.syntax_analyzer_result = syntax_analyzer_result;

                MergeTreeWhereOptimizer{
                    current_info,
                    context,
                    std::move(column_compressed_sizes),
                    metadata_snapshot,
                    syntax_analyzer_result->requiredSourceColumns(),
                    log};
            }
        }

        if (query.prewhere() && query.where())
        {
            /// Filter block in WHERE instead to get better performance
            query.setExpression(
                ASTSelectQuery::Expression::WHERE, makeASTFunction("and", query.prewhere()->clone(), query.where()->clone()));
        }

        query_analyzer = std::make_unique<SelectQueryExpressionAnalyzer>(
            query_ptr,
            syntax_analyzer_result,
            context,
            metadata_snapshot,
            NameSet(required_result_column_names.begin(), required_result_column_names.end()),
            !options.only_analyze,
            options,
            std::move(subquery_for_sets),
            std::move(prepared_sets));

        if (!options.only_analyze)
        {
            if (query.sampleSize() && (input_pipe || !storage || !storage->supportsSampling()))
                throw Exception("Illegal SAMPLE: table doesn't support sampling", ErrorCodes::SAMPLING_NOT_SUPPORTED);

            if (query.final() && (input_pipe || !storage || !storage->supportsFinal()))
                throw Exception(
                    (!input_pipe && storage) ? "Storage " + storage->getName() + " doesn't support FINAL" : "Illegal FINAL",
                    ErrorCodes::ILLEGAL_FINAL);

            if (query.prewhere() && (input_pipe || !storage || !storage->supportsPrewhere()))
                throw Exception(
                    (!input_pipe && storage) ? "Storage " + storage->getName() + " doesn't support PREWHERE" : "Illegal PREWHERE",
                    ErrorCodes::ILLEGAL_PREWHERE);

            /// Save the new temporary tables in the query context
            for (const auto & it : query_analyzer->getExternalTables())
                if (!context->tryResolveStorageID({"", it.first}, Context::ResolveExternal))
                    context->addExternalTable(it.first, std::move(*it.second));
        }

        if (!options.only_analyze || options.modify_inplace)
        {
            if (syntax_analyzer_result->rewrite_subqueries)
            {
                /// remake interpreter_subquery when PredicateOptimizer rewrites subqueries and main table is subquery
                interpreter_subquery = joined_tables.makeLeftTableSubquery(options.subquery());
            }
        }

        if (interpreter_subquery)
        {
            /// If there is an aggregation in the outer query, WITH TOTALS is ignored in the subquery.
            if (query_analyzer->hasAggregation())
                interpreter_subquery->ignoreWithTotals();
            uses_view_source |= interpreter_subquery->usesViewSource();
        }

        required_columns = syntax_analyzer_result->requiredSourceColumns();

        if (storage)
        {
            /// Fix source_header for filter actions.
            if (row_policy_filter)
            {
                filter_info = std::make_shared<FilterDAGInfo>();
                filter_info->column_name = generateFilterActions(filter_info->actions, required_columns);

                auto required_columns_from_filter = filter_info->actions->getRequiredColumns();

                for (const auto & column : required_columns_from_filter)
                {
                    if (required_columns.end() == std::find(required_columns.begin(), required_columns.end(), column.name))
                        required_columns.push_back(column.name);
                }
            }

            source_header = metadata_snapshot->getSampleBlockForColumns(required_columns, storage->getVirtuals(), storage->getStorageID());
        }

        /// Calculate structure of the result.
        result_header = getSampleBlockImpl();
    };

    analyze(shouldMoveToPrewhere());

    bool need_analyze_again = false;
    if (analysis_result.prewhere_constant_filter_description.always_false || analysis_result.prewhere_constant_filter_description.always_true)
    {
        if (analysis_result.prewhere_constant_filter_description.always_true)
            query.setExpression(ASTSelectQuery::Expression::PREWHERE, {});
        else
            query.setExpression(ASTSelectQuery::Expression::PREWHERE, std::make_shared<ASTLiteral>(0u));
        need_analyze_again = true;
    }
    if (analysis_result.where_constant_filter_description.always_false || analysis_result.where_constant_filter_description.always_true)
    {
        if (analysis_result.where_constant_filter_description.always_true)
            query.setExpression(ASTSelectQuery::Expression::WHERE, {});
        else
            query.setExpression(ASTSelectQuery::Expression::WHERE, std::make_shared<ASTLiteral>(0u));
        need_analyze_again = true;
    }

    if (need_analyze_again)
    {
        LOG_TRACE(log, "Running 'analyze' second time");

        /// Reuse already built sets for multiple passes of analysis
        subquery_for_sets = std::move(query_analyzer->getSubqueriesForSets());
<<<<<<< HEAD
        prepared_sets = std::move(query_analyzer->getPreparedSets());
=======
        prepared_sets = query_info.sets.empty() ? std::move(query_analyzer->getPreparedSets()) : std::move(query_info.sets);
>>>>>>> c48d36f2

        /// Do not try move conditions to PREWHERE for the second time.
        /// Otherwise, we won't be able to fallback from inefficient PREWHERE to WHERE later.
        analyze(/* try_move_to_prewhere = */ false);
    }

    /// If there is no WHERE, filter blocks as usual
    if (query.prewhere() && !query.where())
        analysis_result.prewhere_info->need_filter = true;

    if (table_id && got_storage_from_query && !joined_tables.isLeftTableFunction())
    {
        /// The current user should have the SELECT privilege. If this table_id is for a table
        /// function we don't check access rights here because in this case they have been already
        /// checked in ITableFunction::execute().
        checkAccessRightsForSelect(context, table_id, metadata_snapshot, *syntax_analyzer_result);

        /// Remove limits for some tables in the `system` database.
        if (shouldIgnoreQuotaAndLimits(table_id) && (joined_tables.tablesCount() <= 1))
        {
            options.ignore_quota = true;
            options.ignore_limits = true;
        }
    }

    /// Add prewhere actions with alias columns and record needed columns from storage.
    if (storage)
    {
        addPrewhereAliasActions();
        analysis_result.required_columns = required_columns;
    }

    /// Blocks used in expression analysis contains size 1 const columns for constant folding and
    ///  null non-const columns to avoid useless memory allocations. However, a valid block sample
    ///  requires all columns to be of size 0, thus we need to sanitize the block here.
    sanitizeBlock(result_header, true);
}

void InterpreterSelectQuery::buildQueryPlan(QueryPlan & query_plan)
{
    executeImpl(query_plan, std::move(input_pipe));

    /// We must guarantee that result structure is the same as in getSampleBlock()
    ///
    /// But if it's a projection query, plan header does not match result_header.
    /// TODO: add special stage for InterpreterSelectQuery?
    if (!options.is_projection_query && !blocksHaveEqualStructure(query_plan.getCurrentDataStream().header, result_header))
    {
        auto convert_actions_dag = ActionsDAG::makeConvertingActions(
            query_plan.getCurrentDataStream().header.getColumnsWithTypeAndName(),
            result_header.getColumnsWithTypeAndName(),
            ActionsDAG::MatchColumnsMode::Name,
            true);

        auto converting = std::make_unique<ExpressionStep>(query_plan.getCurrentDataStream(), convert_actions_dag);
        query_plan.addStep(std::move(converting));
    }
}

BlockIO InterpreterSelectQuery::execute()
{
    BlockIO res;
    QueryPlan query_plan;

    buildQueryPlan(query_plan);

    res.pipeline = QueryPipelineBuilder::getPipeline(std::move(*query_plan.buildQueryPipeline(
        QueryPlanOptimizationSettings::fromContext(context), BuildQueryPipelineSettings::fromContext(context))));
    return res;
}

Block InterpreterSelectQuery::getSampleBlockImpl()
{
    OpenTelemetrySpanHolder span(__PRETTY_FUNCTION__);

    query_info.query = query_ptr;
    query_info.has_window = query_analyzer->hasWindow();
    if (storage && !options.only_analyze)
    {
        auto & query = getSelectQuery();
        query_analyzer->makeSetsForIndex(query.where());
        query_analyzer->makeSetsForIndex(query.prewhere());
<<<<<<< HEAD
        query_info.sets = std::move(query_analyzer->getPreparedSets());
        query_info.subquery_for_sets = std::move(query_analyzer->getSubqueriesForSets());

        from_stage = storage->getQueryProcessingStage(context, options.to_stage, storage_snapshot, query_info);

        /// query_info.sets is used for further set index analysis. Use copy instead of move.
        query_analyzer->getPreparedSets() = query_info.sets;
        query_analyzer->getSubqueriesForSets() = std::move(query_info.subquery_for_sets);
=======
        query_info.sets = query_analyzer->getPreparedSets();
>>>>>>> c48d36f2
    }

    if (storage && !options.only_analyze)
        from_stage = storage->getQueryProcessingStage(context, options.to_stage, metadata_snapshot, query_info);

    /// Do I need to perform the first part of the pipeline?
    /// Running on remote servers during distributed processing or if query is not distributed.
    ///
    /// Also note that with distributed_group_by_no_merge=1 or when there is
    /// only one remote server, it is equal to local query in terms of query
    /// stages (or when due to optimize_distributed_group_by_sharding_key the query was processed up to Complete stage).
    bool first_stage = from_stage < QueryProcessingStage::WithMergeableState
        && options.to_stage >= QueryProcessingStage::WithMergeableState;
    /// Do I need to execute the second part of the pipeline?
    /// Running on the initiating server during distributed processing or if query is not distributed.
    ///
    /// Also note that with distributed_group_by_no_merge=2 (i.e. when optimize_distributed_group_by_sharding_key takes place)
    /// the query on the remote server will be processed up to WithMergeableStateAfterAggregationAndLimit,
    /// So it will do partial second stage (second_stage=true), and initiator will do the final part.
    bool second_stage = from_stage <= QueryProcessingStage::WithMergeableState
        && options.to_stage > QueryProcessingStage::WithMergeableState;

    analysis_result = ExpressionAnalysisResult(
        *query_analyzer, metadata_snapshot, first_stage, second_stage, options.only_analyze, filter_info, source_header);

    if (options.to_stage == QueryProcessingStage::Enum::FetchColumns)
    {
        auto header = source_header;

        if (analysis_result.prewhere_info)
        {
            header = analysis_result.prewhere_info->prewhere_actions->updateHeader(header);
            if (analysis_result.prewhere_info->remove_prewhere_column)
                header.erase(analysis_result.prewhere_info->prewhere_column_name);
        }
        return header;
    }

    if (options.to_stage == QueryProcessingStage::Enum::WithMergeableState)
    {
        if (!analysis_result.need_aggregate)
        {
            // What's the difference with selected_columns?
            // Here we calculate the header we want from remote server after it
            // executes query up to WithMergeableState. When there is an ORDER BY,
            // it is executed on remote server firstly, then we execute merge
            // sort on initiator. To execute ORDER BY, we need to calculate the
            // ORDER BY keys. These keys might be not present among the final
            // SELECT columns given by the `selected_column`. This is why we have
            // to use proper keys given by the result columns of the
            // `before_order_by` expression actions.
            // Another complication is window functions -- if we have them, they
            // are calculated on initiator, before ORDER BY columns. In this case,
            // the shard has to return columns required for window function
            // calculation and further steps, given by the `before_window`
            // expression actions.
            // As of 21.6 this is broken: the actions in `before_window` might
            // not contain everything required for the ORDER BY step, but this
            // is a responsibility of ExpressionAnalyzer and is not a problem
            // with this code. See
            // https://github.com/ClickHouse/ClickHouse/issues/19857 for details.
            if (analysis_result.before_window)
                return analysis_result.before_window->getResultColumns();

            return analysis_result.before_order_by->getResultColumns();
        }

        Block header = analysis_result.before_aggregation->getResultColumns();

        Block res;

        for (const auto & key : query_analyzer->aggregationKeys())
            res.insert({nullptr, header.getByName(key.name).type, key.name});

        for (const auto & aggregate : query_analyzer->aggregates())
        {
            size_t arguments_size = aggregate.argument_names.size();
            DataTypes argument_types(arguments_size);
            for (size_t j = 0; j < arguments_size; ++j)
                argument_types[j] = header.getByName(aggregate.argument_names[j]).type;

            DataTypePtr type = std::make_shared<DataTypeAggregateFunction>(aggregate.function, argument_types, aggregate.parameters);

            res.insert({nullptr, type, aggregate.column_name});
        }

        return res;
    }

    if (options.to_stage >= QueryProcessingStage::Enum::WithMergeableStateAfterAggregation)
    {
        // It's different from selected_columns, see the comment above for
        // WithMergeableState stage.
        if (analysis_result.before_window)
            return analysis_result.before_window->getResultColumns();

        return analysis_result.before_order_by->getResultColumns();
    }

    return analysis_result.final_projection->getResultColumns();
}

static Field getWithFillFieldValue(const ASTPtr & node, ContextPtr context)
{
    auto [field, type] = evaluateConstantExpression(node, context);

    if (!isColumnedAsNumber(type))
        throw Exception("Illegal type " + type->getName() + " of WITH FILL expression, must be numeric type", ErrorCodes::INVALID_WITH_FILL_EXPRESSION);

    return field;
}

static std::pair<Field, std::optional<IntervalKind>> getWithFillStep(const ASTPtr & node, ContextPtr context)
{
    auto [field, type] = evaluateConstantExpression(node, context);

    if (const auto * type_interval = typeid_cast<const DataTypeInterval *>(type.get()))
        return std::make_pair(std::move(field), type_interval->getKind());

    if (isColumnedAsNumber(type))
        return std::make_pair(std::move(field), std::nullopt);

    throw Exception("Illegal type " + type->getName() + " of WITH FILL expression, must be numeric type", ErrorCodes::INVALID_WITH_FILL_EXPRESSION);
}

static FillColumnDescription getWithFillDescription(const ASTOrderByElement & order_by_elem, ContextPtr context)
{
    FillColumnDescription descr;
    if (order_by_elem.fill_from)
        descr.fill_from = getWithFillFieldValue(order_by_elem.fill_from, context);
    if (order_by_elem.fill_to)
        descr.fill_to = getWithFillFieldValue(order_by_elem.fill_to, context);

    if (order_by_elem.fill_step)
        std::tie(descr.fill_step, descr.step_kind) = getWithFillStep(order_by_elem.fill_step, context);
    else
        descr.fill_step = order_by_elem.direction;

    if (applyVisitor(FieldVisitorAccurateEquals(), descr.fill_step, Field{0}))
        throw Exception("WITH FILL STEP value cannot be zero", ErrorCodes::INVALID_WITH_FILL_EXPRESSION);

    if (order_by_elem.direction == 1)
    {
        if (applyVisitor(FieldVisitorAccurateLess(), descr.fill_step, Field{0}))
            throw Exception("WITH FILL STEP value cannot be negative for sorting in ascending direction",
                ErrorCodes::INVALID_WITH_FILL_EXPRESSION);

        if (!descr.fill_from.isNull() && !descr.fill_to.isNull() &&
            applyVisitor(FieldVisitorAccurateLess(), descr.fill_to, descr.fill_from))
        {
            throw Exception("WITH FILL TO value cannot be less than FROM value for sorting in ascending direction",
                ErrorCodes::INVALID_WITH_FILL_EXPRESSION);
        }
    }
    else
    {
        if (applyVisitor(FieldVisitorAccurateLess(), Field{0}, descr.fill_step))
            throw Exception("WITH FILL STEP value cannot be positive for sorting in descending direction",
                ErrorCodes::INVALID_WITH_FILL_EXPRESSION);

        if (!descr.fill_from.isNull() && !descr.fill_to.isNull() &&
            applyVisitor(FieldVisitorAccurateLess(), descr.fill_from, descr.fill_to))
        {
            throw Exception("WITH FILL FROM value cannot be less than TO value for sorting in descending direction",
                ErrorCodes::INVALID_WITH_FILL_EXPRESSION);
        }
    }

    return descr;
}

static SortDescription getSortDescription(const ASTSelectQuery & query, ContextPtr context)
{
    SortDescription order_descr;
    order_descr.reserve(query.orderBy()->children.size());
    for (const auto & elem : query.orderBy()->children)
    {
        String name = elem->children.front()->getColumnName();
        const auto & order_by_elem = elem->as<ASTOrderByElement &>();

        std::shared_ptr<Collator> collator;
        if (order_by_elem.collation)
            collator = std::make_shared<Collator>(order_by_elem.collation->as<ASTLiteral &>().value.get<String>());

        if (order_by_elem.with_fill)
        {
            FillColumnDescription fill_desc = getWithFillDescription(order_by_elem, context);
            order_descr.emplace_back(name, order_by_elem.direction, order_by_elem.nulls_direction, collator, true, fill_desc);
        }
        else
            order_descr.emplace_back(name, order_by_elem.direction, order_by_elem.nulls_direction, collator);
    }

    return order_descr;
}

static SortDescription getSortDescriptionFromGroupBy(const ASTSelectQuery & query)
{
    SortDescription order_descr;
    order_descr.reserve(query.groupBy()->children.size());

    for (const auto & elem : query.groupBy()->children)
    {
        String name = elem->getColumnName();
        order_descr.emplace_back(name, 1, 1);
    }

    return order_descr;
}

static UInt64 getLimitUIntValue(const ASTPtr & node, ContextPtr context, const std::string & expr)
{
    const auto & [field, type] = evaluateConstantExpression(node, context);

    if (!isNativeNumber(type))
        throw Exception(
            "Illegal type " + type->getName() + " of " + expr + " expression, must be numeric type", ErrorCodes::INVALID_LIMIT_EXPRESSION);

    Field converted = convertFieldToType(field, DataTypeUInt64());
    if (converted.isNull())
        throw Exception(
            "The value " + applyVisitor(FieldVisitorToString(), field) + " of " + expr + " expression is not representable as UInt64",
            ErrorCodes::INVALID_LIMIT_EXPRESSION);

    return converted.safeGet<UInt64>();
}


static std::pair<UInt64, UInt64> getLimitLengthAndOffset(const ASTSelectQuery & query, ContextPtr context)
{
    UInt64 length = 0;
    UInt64 offset = 0;

    if (query.limitLength())
    {
        length = getLimitUIntValue(query.limitLength(), context, "LIMIT");
        if (query.limitOffset() && length)
            offset = getLimitUIntValue(query.limitOffset(), context, "OFFSET");
    }
    else if (query.limitOffset())
        offset = getLimitUIntValue(query.limitOffset(), context, "OFFSET");
    return {length, offset};
}


static UInt64 getLimitForSorting(const ASTSelectQuery & query, ContextPtr context)
{
    /// Partial sort can be done if there is LIMIT but no DISTINCT or LIMIT BY, neither ARRAY JOIN.
    if (!query.distinct && !query.limitBy() && !query.limit_with_ties && !query.arrayJoinExpressionList().first && query.limitLength())
    {
        auto [limit_length, limit_offset] = getLimitLengthAndOffset(query, context);
        if (limit_length > std::numeric_limits<UInt64>::max() - limit_offset)
            return 0;

        return limit_length + limit_offset;
    }
    return 0;
}


static bool hasWithTotalsInAnySubqueryInFromClause(const ASTSelectQuery & query)
{
    if (query.group_by_with_totals)
        return true;

    /** NOTE You can also check that the table in the subquery is distributed, and that it only looks at one shard.
     * In other cases, totals will be computed on the initiating server of the query, and it is not necessary to read the data to the end.
     */
    if (auto query_table = extractTableExpression(query, 0))
    {
        if (const auto * ast_union = query_table->as<ASTSelectWithUnionQuery>())
        {
            /** NOTE
            * 1. For ASTSelectWithUnionQuery after normalization for union child node the height of the AST tree is at most 2.
            * 2. For ASTSelectIntersectExceptQuery after normalization in case there are intersect or except nodes,
            * the height of the AST tree can have any depth (each intersect/except adds a level), but the
            * number of children in those nodes is always 2.
            */
            std::function<bool(ASTPtr)> traverse_recursively = [&](ASTPtr child_ast) -> bool
            {
                if (const auto * select_child = child_ast->as <ASTSelectQuery>())
                {
                    if (hasWithTotalsInAnySubqueryInFromClause(select_child->as<ASTSelectQuery &>()))
                        return true;
                }
                else if (const auto * union_child = child_ast->as<ASTSelectWithUnionQuery>())
                {
                    for (const auto & subchild : union_child->list_of_selects->children)
                        if (traverse_recursively(subchild))
                            return true;
                }
                else if (const auto * intersect_child = child_ast->as<ASTSelectIntersectExceptQuery>())
                {
                    auto selects = intersect_child->getListOfSelects();
                    for (const auto & subchild : selects)
                        if (traverse_recursively(subchild))
                            return true;
                }
                return false;
            };

            for (const auto & elem : ast_union->list_of_selects->children)
                if (traverse_recursively(elem))
                    return true;
        }
    }

    return false;
}


void InterpreterSelectQuery::executeImpl(QueryPlan & query_plan, std::optional<Pipe> prepared_pipe)
{
    /** Streams of data. When the query is executed in parallel, we have several data streams.
     *  If there is no GROUP BY, then perform all operations before ORDER BY and LIMIT in parallel, then
     *  if there is an ORDER BY, then glue the streams using ResizeProcessor, and then MergeSorting transforms,
     *  if not, then glue it using ResizeProcessor,
     *  then apply LIMIT.
     *  If there is GROUP BY, then we will perform all operations up to GROUP BY, inclusive, in parallel;
     *  a parallel GROUP BY will glue streams into one,
     *  then perform the remaining operations with one resulting stream.
     */

    /// Now we will compose block streams that perform the necessary actions.
    auto & query = getSelectQuery();
    const Settings & settings = context->getSettingsRef();
    auto & expressions = analysis_result;
    auto & subqueries_for_sets = query_analyzer->getSubqueriesForSets();
    bool intermediate_stage = false;
    bool to_aggregation_stage = false;
    bool from_aggregation_stage = false;

    /// Do I need to aggregate in a separate row rows that have not passed max_rows_to_group_by.
    bool aggregate_overflow_row =
        expressions.need_aggregate &&
        query.group_by_with_totals &&
        settings.max_rows_to_group_by &&
        settings.group_by_overflow_mode == OverflowMode::ANY &&
        settings.totals_mode != TotalsMode::AFTER_HAVING_EXCLUSIVE;

    /// Do I need to immediately finalize the aggregate functions after the aggregation?
    bool aggregate_final =
        expressions.need_aggregate &&
        options.to_stage > QueryProcessingStage::WithMergeableState &&
        !query.group_by_with_totals && !query.group_by_with_rollup && !query.group_by_with_cube;

    if (query_info.projection && query_info.projection->desc->type == ProjectionDescription::Type::Aggregate)
    {
        query_info.projection->aggregate_overflow_row = aggregate_overflow_row;
        query_info.projection->aggregate_final = aggregate_final;
    }

    if (options.only_analyze)
    {
        auto read_nothing = std::make_unique<ReadNothingStep>(source_header);
        query_plan.addStep(std::move(read_nothing));

        if (expressions.filter_info)
        {
            auto row_level_security_step = std::make_unique<FilterStep>(
                query_plan.getCurrentDataStream(),
                expressions.filter_info->actions,
                expressions.filter_info->column_name,
                expressions.filter_info->do_remove_column);

            row_level_security_step->setStepDescription("Row-level security filter");
            query_plan.addStep(std::move(row_level_security_step));
        }

        if (expressions.prewhere_info)
        {
            if (expressions.prewhere_info->row_level_filter)
            {
                auto row_level_filter_step = std::make_unique<FilterStep>(
                    query_plan.getCurrentDataStream(),
                    expressions.prewhere_info->row_level_filter,
                    expressions.prewhere_info->row_level_column_name,
                    false);

                row_level_filter_step->setStepDescription("Row-level security filter (PREWHERE)");
                query_plan.addStep(std::move(row_level_filter_step));
            }

            auto prewhere_step = std::make_unique<FilterStep>(
                query_plan.getCurrentDataStream(),
                expressions.prewhere_info->prewhere_actions,
                expressions.prewhere_info->prewhere_column_name,
                expressions.prewhere_info->remove_prewhere_column);

            prewhere_step->setStepDescription("PREWHERE");
            query_plan.addStep(std::move(prewhere_step));
        }
    }
    else
    {
        if (prepared_pipe)
        {
            auto prepared_source_step = std::make_unique<ReadFromPreparedSource>(std::move(*prepared_pipe), context);
            query_plan.addStep(std::move(prepared_source_step));
        }

        if (from_stage == QueryProcessingStage::WithMergeableState &&
            options.to_stage == QueryProcessingStage::WithMergeableState)
            intermediate_stage = true;

        /// Support optimize_distributed_group_by_sharding_key
        /// Is running on the initiating server during distributed processing?
        if (from_stage >= QueryProcessingStage::WithMergeableStateAfterAggregation)
            from_aggregation_stage = true;
        /// Is running on remote servers during distributed processing?
        if (options.to_stage >= QueryProcessingStage::WithMergeableStateAfterAggregation)
            to_aggregation_stage = true;

        /// Read the data from Storage. from_stage - to what stage the request was completed in Storage.
        executeFetchColumns(from_stage, query_plan);

        LOG_TRACE(log, "{} -> {}", QueryProcessingStage::toString(from_stage), QueryProcessingStage::toString(options.to_stage));
    }

    if (options.to_stage > QueryProcessingStage::FetchColumns)
    {
        auto preliminary_sort = [&]()
        {
            /** For distributed query processing,
              *  if no GROUP, HAVING set,
              *  but there is an ORDER or LIMIT,
              *  then we will perform the preliminary sorting and LIMIT on the remote server.
              */
            if (!expressions.second_stage
                && !expressions.need_aggregate
                && !expressions.hasHaving()
                && !expressions.has_window)
            {
                if (expressions.has_order_by)
                    executeOrder(
                        query_plan,
                        query_info.input_order_info ? query_info.input_order_info
                                                    : (query_info.projection ? query_info.projection->input_order_info : nullptr));

                if (expressions.has_order_by && query.limitLength())
                    executeDistinct(query_plan, false, expressions.selected_columns, true);

                if (expressions.hasLimitBy())
                {
                    executeExpression(query_plan, expressions.before_limit_by, "Before LIMIT BY");
                    executeLimitBy(query_plan);
                }

                if (query.limitLength())
                    executePreLimit(query_plan, true);
            }
        };

        if (intermediate_stage)
        {
            if (expressions.first_stage || expressions.second_stage)
                throw Exception("Query with intermediate stage cannot have any other stages", ErrorCodes::LOGICAL_ERROR);

            preliminary_sort();
            if (expressions.need_aggregate)
                executeMergeAggregated(query_plan, aggregate_overflow_row, aggregate_final);
        }
        if (from_aggregation_stage)
        {
            if (intermediate_stage || expressions.first_stage || expressions.second_stage)
                throw Exception("Query with after aggregation stage cannot have any other stages", ErrorCodes::LOGICAL_ERROR);
        }


        if (expressions.first_stage)
        {
            // If there is a storage that supports prewhere, this will always be nullptr
            // Thus, we don't actually need to check if projection is active.
            if (!query_info.projection && expressions.filter_info)
            {
                auto row_level_security_step = std::make_unique<FilterStep>(
                    query_plan.getCurrentDataStream(),
                    expressions.filter_info->actions,
                    expressions.filter_info->column_name,
                    expressions.filter_info->do_remove_column);

                row_level_security_step->setStepDescription("Row-level security filter");
                query_plan.addStep(std::move(row_level_security_step));
            }

            if (expressions.before_array_join)
            {
                QueryPlanStepPtr before_array_join_step
                    = std::make_unique<ExpressionStep>(query_plan.getCurrentDataStream(), expressions.before_array_join);
                before_array_join_step->setStepDescription("Before ARRAY JOIN");
                query_plan.addStep(std::move(before_array_join_step));
            }

            if (expressions.array_join)
            {
                QueryPlanStepPtr array_join_step
                    = std::make_unique<ArrayJoinStep>(query_plan.getCurrentDataStream(), expressions.array_join);

                array_join_step->setStepDescription("ARRAY JOIN");
                query_plan.addStep(std::move(array_join_step));
            }

            if (expressions.before_join)
            {
                QueryPlanStepPtr before_join_step = std::make_unique<ExpressionStep>(
                    query_plan.getCurrentDataStream(),
                    expressions.before_join);
                before_join_step->setStepDescription("Before JOIN");
                query_plan.addStep(std::move(before_join_step));
            }

            /// Optional step to convert key columns to common supertype.
            if (expressions.converting_join_columns)
            {
                QueryPlanStepPtr convert_join_step = std::make_unique<ExpressionStep>(
                    query_plan.getCurrentDataStream(),
                    expressions.converting_join_columns);
                convert_join_step->setStepDescription("Convert JOIN columns");
                query_plan.addStep(std::move(convert_join_step));
            }

            if (expressions.hasJoin())
            {
                if (expressions.join->isFilled())
                {
                    QueryPlanStepPtr filled_join_step = std::make_unique<FilledJoinStep>(
                        query_plan.getCurrentDataStream(),
                        expressions.join,
                        settings.max_block_size);

                    filled_join_step->setStepDescription("JOIN");
                    query_plan.addStep(std::move(filled_join_step));
                }
                else
                {
                    auto joined_plan = query_analyzer->getJoinedPlan();

                    if (!joined_plan)
                        throw Exception(ErrorCodes::LOGICAL_ERROR, "There is no joined plan for query");

                    QueryPlanStepPtr join_step = std::make_unique<JoinStep>(
                        query_plan.getCurrentDataStream(),
                        joined_plan->getCurrentDataStream(),
                        expressions.join,
                        settings.max_block_size);

                    join_step->setStepDescription("JOIN");
                    std::vector<QueryPlanPtr> plans;
                    plans.emplace_back(std::make_unique<QueryPlan>(std::move(query_plan)));
                    plans.emplace_back(std::move(joined_plan));

                    query_plan = QueryPlan();
                    query_plan.unitePlans(std::move(join_step), {std::move(plans)});
                }
            }

            if (!query_info.projection && expressions.hasWhere())
                executeWhere(query_plan, expressions.before_where, expressions.remove_where_filter);

            if (expressions.need_aggregate)
            {
                executeAggregation(
                    query_plan, expressions.before_aggregation, aggregate_overflow_row, aggregate_final, query_info.input_order_info);
                /// We need to reset input order info, so that executeOrder can't use it
                query_info.input_order_info.reset();
                if (query_info.projection)
                    query_info.projection->input_order_info.reset();
            }

            // Now we must execute:
            // 1) expressions before window functions,
            // 2) window functions,
            // 3) expressions after window functions,
            // 4) preliminary distinct.
            // This code decides which part we execute on shard (first_stage)
            // and which part on initiator (second_stage). See also the counterpart
            // code for "second_stage" that has to execute the rest.
            if (expressions.need_aggregate)
            {
                // We have aggregation, so we can't execute any later-stage
                // expressions on shards, neither "before window functions" nor
                // "before ORDER BY".
            }
            else
            {
                // We don't have aggregation.
                // Window functions must be executed on initiator (second_stage).
                // ORDER BY and DISTINCT might depend on them, so if we have
                // window functions, we can't execute ORDER BY and DISTINCT
                // now, on shard (first_stage).
                if (query_analyzer->hasWindow())
                {
                    executeExpression(query_plan, expressions.before_window, "Before window functions");
                }
                else
                {
                    // We don't have window functions, so we can execute the
                    // expressions before ORDER BY and the preliminary DISTINCT
                    // now, on shards (first_stage).
                    assert(!expressions.before_window);
                    executeExpression(query_plan, expressions.before_order_by, "Before ORDER BY");
                    executeDistinct(query_plan, true, expressions.selected_columns, true);
                }
            }

            preliminary_sort();

            // If there is no global subqueries, we can run subqueries only when receive them on server.
            if (!query_analyzer->hasGlobalSubqueries() && !subqueries_for_sets.empty())
                executeSubqueriesInSetsAndJoins(query_plan, subqueries_for_sets);
        }

        if (expressions.second_stage || from_aggregation_stage)
        {
            if (from_aggregation_stage)
            {
                /// No need to aggregate anything, since this was done on remote shards.
            }
            else if (expressions.need_aggregate)
            {
                /// If you need to combine aggregated results from multiple servers
                if (!expressions.first_stage)
                    executeMergeAggregated(query_plan, aggregate_overflow_row, aggregate_final);

                if (!aggregate_final)
                {
                    if (query.group_by_with_totals)
                    {
                        bool final = !query.group_by_with_rollup && !query.group_by_with_cube;
                        executeTotalsAndHaving(
                            query_plan, expressions.hasHaving(), expressions.before_having, expressions.remove_having_filter, aggregate_overflow_row, final);
                    }

                    if (query.group_by_with_rollup)
                        executeRollupOrCube(query_plan, Modificator::ROLLUP);
                    else if (query.group_by_with_cube)
                        executeRollupOrCube(query_plan, Modificator::CUBE);

                    if ((query.group_by_with_rollup || query.group_by_with_cube) && expressions.hasHaving())
                    {
                        if (query.group_by_with_totals)
                            throw Exception(
                                "WITH TOTALS and WITH ROLLUP or CUBE are not supported together in presence of HAVING",
                                ErrorCodes::NOT_IMPLEMENTED);
                        executeHaving(query_plan, expressions.before_having, expressions.remove_having_filter);
                    }
                }
                else if (expressions.hasHaving())
                    executeHaving(query_plan, expressions.before_having, expressions.remove_having_filter);
            }
            else if (query.group_by_with_totals || query.group_by_with_rollup || query.group_by_with_cube)
                throw Exception("WITH TOTALS, ROLLUP or CUBE are not supported without aggregation", ErrorCodes::NOT_IMPLEMENTED);

            // Now we must execute:
            // 1) expressions before window functions,
            // 2) window functions,
            // 3) expressions after window functions,
            // 4) preliminary distinct.
            // Some of these were already executed at the shards (first_stage),
            // see the counterpart code and comments there.
            if (from_aggregation_stage)
            {
                if (query_analyzer->hasWindow())
                    throw Exception(
                        "Window functions does not support processing from WithMergeableStateAfterAggregation",
                        ErrorCodes::NOT_IMPLEMENTED);
            }
            else if (expressions.need_aggregate)
            {
                executeExpression(query_plan, expressions.before_window,
                    "Before window functions");
                executeWindow(query_plan);
                executeExpression(query_plan, expressions.before_order_by, "Before ORDER BY");
                executeDistinct(query_plan, true, expressions.selected_columns, true);
            }
            else
            {
                if (query_analyzer->hasWindow())
                {
                    executeWindow(query_plan);
                    executeExpression(query_plan, expressions.before_order_by, "Before ORDER BY");
                    executeDistinct(query_plan, true, expressions.selected_columns, true);
                }
                else
                {
                    // Neither aggregation nor windows, all expressions before
                    // ORDER BY executed on shards.
                }
            }

            if (expressions.has_order_by)
            {
                /** If there is an ORDER BY for distributed query processing,
                  *  but there is no aggregation, then on the remote servers ORDER BY was made
                  *  - therefore, we merge the sorted streams from remote servers.
                  *
                  * Also in case of remote servers was process the query up to WithMergeableStateAfterAggregationAndLimit
                  * (distributed_group_by_no_merge=2 or optimize_distributed_group_by_sharding_key=1 takes place),
                  * then merge the sorted streams is enough, since remote servers already did full ORDER BY.
                  */

                if (from_aggregation_stage)
                    executeMergeSorted(query_plan, "after aggregation stage for ORDER BY");
                else if (!expressions.first_stage
                    && !expressions.need_aggregate
                    && !expressions.has_window
                    && !(query.group_by_with_totals && !aggregate_final))
                    executeMergeSorted(query_plan, "for ORDER BY, without aggregation");
                else    /// Otherwise, just sort.
                    executeOrder(
                        query_plan,
                        query_info.input_order_info ? query_info.input_order_info
                                                    : (query_info.projection ? query_info.projection->input_order_info : nullptr));
            }

            /** Optimization - if there are several sources and there is LIMIT, then first apply the preliminary LIMIT,
              * limiting the number of rows in each up to `offset + limit`.
              */
            bool has_withfill = false;
            if (query.orderBy())
            {
                SortDescription order_descr = getSortDescription(query, context);
                for (auto & desc : order_descr)
                    if (desc.with_fill)
                    {
                        has_withfill = true;
                        break;
                    }
            }

            bool apply_limit = options.to_stage != QueryProcessingStage::WithMergeableStateAfterAggregation;
            bool apply_prelimit = apply_limit &&
                                  query.limitLength() && !query.limit_with_ties &&
                                  !hasWithTotalsInAnySubqueryInFromClause(query) &&
                                  !query.arrayJoinExpressionList().first &&
                                  !query.distinct &&
                                  !expressions.hasLimitBy() &&
                                  !settings.extremes &&
                                  !has_withfill;
            bool apply_offset = options.to_stage != QueryProcessingStage::WithMergeableStateAfterAggregationAndLimit;
            if (apply_prelimit)
            {
                executePreLimit(query_plan, /* do_not_skip_offset= */!apply_offset);
            }

            /** If there was more than one stream,
              * then DISTINCT needs to be performed once again after merging all streams.
              */
            if (!from_aggregation_stage && query.distinct)
                executeDistinct(query_plan, false, expressions.selected_columns, false);

            if (!from_aggregation_stage && expressions.hasLimitBy())
            {
                executeExpression(query_plan, expressions.before_limit_by, "Before LIMIT BY");
                executeLimitBy(query_plan);
            }

            executeWithFill(query_plan);

            /// If we have 'WITH TIES', we need execute limit before projection,
            /// because in that case columns from 'ORDER BY' are used.
            if (query.limit_with_ties && apply_offset)
            {
                executeLimit(query_plan);
            }

            /// Projection not be done on the shards, since then initiator will not find column in blocks.
            /// (significant only for WithMergeableStateAfterAggregation/WithMergeableStateAfterAggregationAndLimit).
            if (!to_aggregation_stage)
            {
                /// We must do projection after DISTINCT because projection may remove some columns.
                executeProjection(query_plan, expressions.final_projection);
            }

            /// Extremes are calculated before LIMIT, but after LIMIT BY. This is Ok.
            executeExtremes(query_plan);

            bool limit_applied = apply_prelimit || (query.limit_with_ties && apply_offset);
            /// Limit is no longer needed if there is prelimit.
            ///
            /// NOTE: that LIMIT cannot be applied if OFFSET should not be applied,
            /// since LIMIT will apply OFFSET too.
            /// This is the case for various optimizations for distributed queries,
            /// and when LIMIT cannot be applied it will be applied on the initiator anyway.
            if (apply_limit && !limit_applied && apply_offset)
                executeLimit(query_plan);

            if (apply_offset)
                executeOffset(query_plan);
        }
    }

    if (!subqueries_for_sets.empty() && (expressions.hasHaving() || query_analyzer->hasGlobalSubqueries()))
        executeSubqueriesInSetsAndJoins(query_plan, subqueries_for_sets);
}

static StreamLocalLimits getLimitsForStorage(const Settings & settings, const SelectQueryOptions & options)
{
    StreamLocalLimits limits;
    limits.mode = LimitsMode::LIMITS_TOTAL;
    limits.size_limits = SizeLimits(settings.max_rows_to_read, settings.max_bytes_to_read, settings.read_overflow_mode);
    limits.speed_limits.max_execution_time = settings.max_execution_time;
    limits.timeout_overflow_mode = settings.timeout_overflow_mode;

    /** Quota and minimal speed restrictions are checked on the initiating server of the request, and not on remote servers,
      *  because the initiating server has a summary of the execution of the request on all servers.
      *
      * But limits on data size to read and maximum execution time are reasonable to check both on initiator and
      *  additionally on each remote server, because these limits are checked per block of data processed,
      *  and remote servers may process way more blocks of data than are received by initiator.
      *
      * The limits to throttle maximum execution speed is also checked on all servers.
      */
    if (options.to_stage == QueryProcessingStage::Complete)
    {
        limits.speed_limits.min_execution_rps = settings.min_execution_speed;
        limits.speed_limits.min_execution_bps = settings.min_execution_speed_bytes;
    }

    limits.speed_limits.max_execution_rps = settings.max_execution_speed;
    limits.speed_limits.max_execution_bps = settings.max_execution_speed_bytes;
    limits.speed_limits.timeout_before_checking_execution_speed = settings.timeout_before_checking_execution_speed;

    return limits;
}

static void executeMergeAggregatedImpl(
    QueryPlan & query_plan,
    bool overflow_row,
    bool final,
    bool is_remote_storage,
    const Settings & settings,
    const NamesAndTypesList & aggregation_keys,
    const AggregateDescriptions & aggregates)
{
    const auto & header_before_merge = query_plan.getCurrentDataStream().header;

    ColumnNumbers keys;
    for (const auto & key : aggregation_keys)
        keys.push_back(header_before_merge.getPositionByName(key.name));

    /** There are two modes of distributed aggregation.
      *
      * 1. In different threads read from the remote servers blocks.
      * Save all the blocks in the RAM. Merge blocks.
      * If the aggregation is two-level - parallelize to the number of buckets.
      *
      * 2. In one thread, read blocks from different servers in order.
      * RAM stores only one block from each server.
      * If the aggregation is a two-level aggregation, we consistently merge the blocks of each next level.
      *
      * The second option consumes less memory (up to 256 times less)
      *  in the case of two-level aggregation, which is used for large results after GROUP BY,
      *  but it can work more slowly.
      */

    Aggregator::Params params(header_before_merge, keys, aggregates, overflow_row, settings.max_threads);

    auto transform_params = std::make_shared<AggregatingTransformParams>(params, final);

    auto merging_aggregated = std::make_unique<MergingAggregatedStep>(
        query_plan.getCurrentDataStream(),
        std::move(transform_params),
        settings.distributed_aggregation_memory_efficient && is_remote_storage,
        settings.max_threads,
        settings.aggregation_memory_efficient_merge_threads);

    query_plan.addStep(std::move(merging_aggregated));
}

void InterpreterSelectQuery::addEmptySourceToQueryPlan(
    QueryPlan & query_plan, const Block & source_header, const SelectQueryInfo & query_info, ContextPtr context_)
{
    Pipe pipe(std::make_shared<NullSource>(source_header));

    PrewhereInfoPtr prewhere_info_ptr = query_info.projection ? query_info.projection->prewhere_info : query_info.prewhere_info;
    if (prewhere_info_ptr)
    {
        auto & prewhere_info = *prewhere_info_ptr;

        if (prewhere_info.alias_actions)
        {
            pipe.addSimpleTransform([&](const Block & header)
            {
                return std::make_shared<ExpressionTransform>(header,
                    std::make_shared<ExpressionActions>(prewhere_info.alias_actions));
            });
        }

        if (prewhere_info.row_level_filter)
        {
            pipe.addSimpleTransform([&](const Block & header)
            {
                return std::make_shared<FilterTransform>(header,
                    std::make_shared<ExpressionActions>(prewhere_info.row_level_filter),
                    prewhere_info.row_level_column_name, true);
            });
        }

        pipe.addSimpleTransform([&](const Block & header)
        {
            return std::make_shared<FilterTransform>(
                header, std::make_shared<ExpressionActions>(prewhere_info.prewhere_actions),
                prewhere_info.prewhere_column_name, prewhere_info.remove_prewhere_column);
        });
    }

    auto read_from_pipe = std::make_unique<ReadFromPreparedSource>(std::move(pipe));
    read_from_pipe->setStepDescription("Read from NullSource");
    query_plan.addStep(std::move(read_from_pipe));

    if (query_info.projection)
    {
        if (query_info.projection->before_where)
        {
            auto where_step = std::make_unique<FilterStep>(
                query_plan.getCurrentDataStream(),
                query_info.projection->before_where,
                query_info.projection->where_column_name,
                query_info.projection->remove_where_filter);

            where_step->setStepDescription("WHERE");
            query_plan.addStep(std::move(where_step));
        }

        if (query_info.projection->desc->type == ProjectionDescription::Type::Aggregate)
        {
            if (query_info.projection->before_aggregation)
            {
                auto expression_before_aggregation
                    = std::make_unique<ExpressionStep>(query_plan.getCurrentDataStream(), query_info.projection->before_aggregation);
                expression_before_aggregation->setStepDescription("Before GROUP BY");
                query_plan.addStep(std::move(expression_before_aggregation));
            }

            executeMergeAggregatedImpl(
                query_plan,
                query_info.projection->aggregate_overflow_row,
                query_info.projection->aggregate_final,
                false,
                context_->getSettingsRef(),
                query_info.projection->aggregation_keys,
                query_info.projection->aggregate_descriptions);
        }
    }
}

bool InterpreterSelectQuery::shouldMoveToPrewhere()
{
    const Settings & settings = context->getSettingsRef();
    const ASTSelectQuery & query = getSelectQuery();
    return settings.optimize_move_to_prewhere && (!query.final() || settings.optimize_move_to_prewhere_if_final);
}

void InterpreterSelectQuery::addPrewhereAliasActions()
{
    auto & expressions = analysis_result;
    if (expressions.filter_info)
    {
        if (!expressions.prewhere_info)
        {
            const bool does_storage_support_prewhere = !input_pipe && storage && storage->supportsPrewhere();
            if (does_storage_support_prewhere && shouldMoveToPrewhere())
            {
                /// Execute row level filter in prewhere as a part of "move to prewhere" optimization.
                expressions.prewhere_info = std::make_shared<PrewhereInfo>(
                    std::move(expressions.filter_info->actions),
                    std::move(expressions.filter_info->column_name));
                expressions.prewhere_info->prewhere_actions->projectInput(false);
                expressions.prewhere_info->remove_prewhere_column = expressions.filter_info->do_remove_column;
                expressions.prewhere_info->need_filter = true;
                expressions.filter_info = nullptr;
            }
        }
        else
        {
            /// Add row level security actions to prewhere.
            expressions.prewhere_info->row_level_filter = std::move(expressions.filter_info->actions);
            expressions.prewhere_info->row_level_column_name = std::move(expressions.filter_info->column_name);
            expressions.prewhere_info->row_level_filter->projectInput(false);
            expressions.filter_info = nullptr;
        }
    }

    auto & prewhere_info = analysis_result.prewhere_info;
    auto & columns_to_remove_after_prewhere = analysis_result.columns_to_remove_after_prewhere;

    /// Detect, if ALIAS columns are required for query execution
    auto alias_columns_required = false;
    const ColumnsDescription & storage_columns = metadata_snapshot->getColumns();
    for (const auto & column_name : required_columns)
    {
        auto column_default = storage_columns.getDefault(column_name);
        if (column_default && column_default->kind == ColumnDefaultKind::Alias)
        {
            alias_columns_required = true;
            break;
        }
    }

    /// There are multiple sources of required columns:
    ///  - raw required columns,
    ///  - columns deduced from ALIAS columns,
    ///  - raw required columns from PREWHERE,
    ///  - columns deduced from ALIAS columns from PREWHERE.
    /// PREWHERE is a special case, since we need to resolve it and pass directly to `IStorage::read()`
    /// before any other executions.
    if (alias_columns_required)
    {
        NameSet required_columns_from_prewhere; /// Set of all (including ALIAS) required columns for PREWHERE
        NameSet required_aliases_from_prewhere; /// Set of ALIAS required columns for PREWHERE

        if (prewhere_info)
        {
            /// Get some columns directly from PREWHERE expression actions
            auto prewhere_required_columns = prewhere_info->prewhere_actions->getRequiredColumns().getNames();
            required_columns_from_prewhere.insert(prewhere_required_columns.begin(), prewhere_required_columns.end());

            if (prewhere_info->row_level_filter)
            {
                auto row_level_required_columns = prewhere_info->row_level_filter->getRequiredColumns().getNames();
                required_columns_from_prewhere.insert(row_level_required_columns.begin(), row_level_required_columns.end());
            }
        }

        /// Expression, that contains all raw required columns
        ASTPtr required_columns_all_expr = std::make_shared<ASTExpressionList>();

        /// Expression, that contains raw required columns for PREWHERE
        ASTPtr required_columns_from_prewhere_expr = std::make_shared<ASTExpressionList>();

        /// Sort out already known required columns between expressions,
        /// also populate `required_aliases_from_prewhere`.
        for (const auto & column : required_columns)
        {
            ASTPtr column_expr;
            const auto column_default = storage_columns.getDefault(column);
            bool is_alias = column_default && column_default->kind == ColumnDefaultKind::Alias;
            if (is_alias)
            {
                auto column_decl = storage_columns.get(column);
                column_expr = column_default->expression->clone();
                // recursive visit for alias to alias
                replaceAliasColumnsInQuery(
                    column_expr, metadata_snapshot->getColumns(), syntax_analyzer_result->array_join_result_to_source, context);

                column_expr = addTypeConversionToAST(
                    std::move(column_expr), column_decl.type->getName(), metadata_snapshot->getColumns().getAll(), context);
                column_expr = setAlias(column_expr, column);
            }
            else
                column_expr = std::make_shared<ASTIdentifier>(column);

            if (required_columns_from_prewhere.count(column))
            {
                required_columns_from_prewhere_expr->children.emplace_back(std::move(column_expr));

                if (is_alias)
                    required_aliases_from_prewhere.insert(column);
            }
            else
                required_columns_all_expr->children.emplace_back(std::move(column_expr));
        }

        /// Columns, which we will get after prewhere and filter executions.
        NamesAndTypesList required_columns_after_prewhere;
        NameSet required_columns_after_prewhere_set;

        /// Collect required columns from prewhere expression actions.
        if (prewhere_info)
        {
            NameSet columns_to_remove(columns_to_remove_after_prewhere.begin(), columns_to_remove_after_prewhere.end());
            Block prewhere_actions_result = prewhere_info->prewhere_actions->getResultColumns();

            /// Populate required columns with the columns, added by PREWHERE actions and not removed afterwards.
            /// XXX: looks hacky that we already know which columns after PREWHERE we won't need for sure.
            for (const auto & column : prewhere_actions_result)
            {
                if (prewhere_info->remove_prewhere_column && column.name == prewhere_info->prewhere_column_name)
                    continue;

                if (columns_to_remove.count(column.name))
                    continue;

                required_columns_all_expr->children.emplace_back(std::make_shared<ASTIdentifier>(column.name));
                required_columns_after_prewhere.emplace_back(column.name, column.type);
            }

            required_columns_after_prewhere_set
                = collections::map<NameSet>(required_columns_after_prewhere, [](const auto & it) { return it.name; });
        }

        auto syntax_result
            = TreeRewriter(context).analyze(required_columns_all_expr, required_columns_after_prewhere, storage, metadata_snapshot);
        alias_actions = ExpressionAnalyzer(required_columns_all_expr, syntax_result, context).getActionsDAG(true);

        /// The set of required columns could be added as a result of adding an action to calculate ALIAS.
        required_columns = alias_actions->getRequiredColumns().getNames();

        /// Do not remove prewhere filter if it is a column which is used as alias.
        if (prewhere_info && prewhere_info->remove_prewhere_column)
            if (required_columns.end() != std::find(required_columns.begin(), required_columns.end(), prewhere_info->prewhere_column_name))
                prewhere_info->remove_prewhere_column = false;

        /// Remove columns which will be added by prewhere.
        std::erase_if(required_columns, [&](const String & name) { return required_columns_after_prewhere_set.count(name) != 0; });

        if (prewhere_info)
        {
            /// Don't remove columns which are needed to be aliased.
            for (const auto & name : required_columns)
                prewhere_info->prewhere_actions->tryRestoreColumn(name);

            auto analyzed_result
                = TreeRewriter(context).analyze(required_columns_from_prewhere_expr, metadata_snapshot->getColumns().getAllPhysical());
            prewhere_info->alias_actions
                = ExpressionAnalyzer(required_columns_from_prewhere_expr, analyzed_result, context).getActionsDAG(true, false);

            /// Add (physical?) columns required by alias actions.
            auto required_columns_from_alias = prewhere_info->alias_actions->getRequiredColumns();
            Block prewhere_actions_result = prewhere_info->prewhere_actions->getResultColumns();
            for (auto & column : required_columns_from_alias)
                if (!prewhere_actions_result.has(column.name))
                    if (required_columns.end() == std::find(required_columns.begin(), required_columns.end(), column.name))
                        required_columns.push_back(column.name);

            /// Add physical columns required by prewhere actions.
            for (const auto & column : required_columns_from_prewhere)
                if (required_aliases_from_prewhere.count(column) == 0)
                    if (required_columns.end() == std::find(required_columns.begin(), required_columns.end(), column))
                        required_columns.push_back(column);
        }
    }
}

void InterpreterSelectQuery::executeFetchColumns(QueryProcessingStage::Enum processing_stage, QueryPlan & query_plan)
{
    auto & query = getSelectQuery();
    const Settings & settings = context->getSettingsRef();

    /// Optimization for trivial query like SELECT count() FROM table.
    bool optimize_trivial_count =
        syntax_analyzer_result->optimize_trivial_count
        && (settings.max_parallel_replicas <= 1)
        && storage
        && storage->getName() != "MaterializedMySQL"
        && !row_policy_filter
        && processing_stage == QueryProcessingStage::FetchColumns
        && query_analyzer->hasAggregation()
        && (query_analyzer->aggregates().size() == 1)
        && typeid_cast<const AggregateFunctionCount *>(query_analyzer->aggregates()[0].function.get());

    if (optimize_trivial_count)
    {
        const auto & desc = query_analyzer->aggregates()[0];
        const auto & func = desc.function;
        std::optional<UInt64> num_rows{};

        if (!query.prewhere() && !query.where())
        {
            num_rows = storage->totalRows(settings);
        }
        else // It's possible to optimize count() given only partition predicates
        {
            SelectQueryInfo temp_query_info;
            temp_query_info.query = query_ptr;
            temp_query_info.syntax_analyzer_result = syntax_analyzer_result;
            temp_query_info.sets = query_analyzer->getPreparedSets();

            num_rows = storage->totalRowsByPartitionPredicate(temp_query_info, context);
        }

        if (num_rows)
        {
            const AggregateFunctionCount & agg_count = static_cast<const AggregateFunctionCount &>(*func);

            /// We will process it up to "WithMergeableState".
            std::vector<char> state(agg_count.sizeOfData());
            AggregateDataPtr place = state.data();

            agg_count.create(place);
            SCOPE_EXIT_MEMORY_SAFE(agg_count.destroy(place));

            agg_count.set(place, *num_rows);

            auto column = ColumnAggregateFunction::create(func);
            column->insertFrom(place);

            Block header = analysis_result.before_aggregation->getResultColumns();
            size_t arguments_size = desc.argument_names.size();
            DataTypes argument_types(arguments_size);
            for (size_t j = 0; j < arguments_size; ++j)
                argument_types[j] = header.getByName(desc.argument_names[j]).type;

            Block block_with_count{
                {std::move(column), std::make_shared<DataTypeAggregateFunction>(func, argument_types, desc.parameters), desc.column_name}};

            auto source = std::make_shared<SourceFromSingleChunk>(block_with_count);
            auto prepared_count = std::make_unique<ReadFromPreparedSource>(Pipe(std::move(source)), context);
            prepared_count->setStepDescription("Optimized trivial count");
            query_plan.addStep(std::move(prepared_count));
            from_stage = QueryProcessingStage::WithMergeableState;
            analysis_result.first_stage = false;
            return;
        }
    }

    /// Limitation on the number of columns to read.
    /// It's not applied in 'only_analyze' mode, because the query could be analyzed without removal of unnecessary columns.
    if (!options.only_analyze && settings.max_columns_to_read && required_columns.size() > settings.max_columns_to_read)
        throw Exception(
            ErrorCodes::TOO_MANY_COLUMNS,
            "Limit for number of columns to read exceeded. Requested: {}, maximum: {}",
            required_columns.size(),
            settings.max_columns_to_read);

    /// General limit for the number of threads.
    size_t max_threads_execute_query = settings.max_threads;

    /** With distributed query processing, almost no computations are done in the threads,
     *  but wait and receive data from remote servers.
     *  If we have 20 remote servers, and max_threads = 8, then it would not be very good
     *  connect and ask only 8 servers at a time.
     *  To simultaneously query more remote servers,
     *  instead of max_threads, max_distributed_connections is used.
     */
    bool is_remote = false;
    if (storage && storage->isRemote())
    {
        is_remote = true;
        max_threads_execute_query = max_streams = settings.max_distributed_connections;
    }

    UInt64 max_block_size = settings.max_block_size;

    auto [limit_length, limit_offset] = getLimitLengthAndOffset(query, context);

    /** Optimization - if not specified DISTINCT, WHERE, GROUP, HAVING, ORDER, LIMIT BY, WITH TIES but LIMIT is specified, and limit + offset < max_block_size,
     *  then as the block size we will use limit + offset (not to read more from the table than requested),
     *  and also set the number of threads to 1.
     */
    if (!query.distinct
        && !query.limit_with_ties
        && !query.prewhere()
        && !query.where()
        && !query.groupBy()
        && !query.having()
        && !query.orderBy()
        && !query.limitBy()
        && query.limitLength()
        && !query_analyzer->hasAggregation()
        && !query_analyzer->hasWindow()
        && limit_length <= std::numeric_limits<UInt64>::max() - limit_offset
        && limit_length + limit_offset < max_block_size)
    {
        max_block_size = std::max(UInt64(1), limit_length + limit_offset);
        max_threads_execute_query = max_streams = 1;
    }

    if (!max_block_size)
        throw Exception("Setting 'max_block_size' cannot be zero", ErrorCodes::PARAMETER_OUT_OF_BOUND);

    /// Initialize the initial data streams to which the query transforms are superimposed. Table or subquery or prepared input?
    if (query_plan.isInitialized())
    {
        /// Prepared input.
    }
    else if (interpreter_subquery)
    {
        /// Subquery.
        /// If we need less number of columns that subquery have - update the interpreter.
        if (required_columns.size() < source_header.columns())
        {
            ASTPtr subquery = extractTableExpression(query, 0);
            if (!subquery)
                throw Exception("Subquery expected", ErrorCodes::LOGICAL_ERROR);

            interpreter_subquery = std::make_unique<InterpreterSelectWithUnionQuery>(
                subquery, getSubqueryContext(context),
                options.copy().subquery().noModify(), required_columns);

            if (query_analyzer->hasAggregation())
                interpreter_subquery->ignoreWithTotals();
        }

        interpreter_subquery->buildQueryPlan(query_plan);
        query_plan.addInterpreterContext(context);
    }
    else if (storage)
    {
        /// Table.
        if (max_streams == 0)
            max_streams = 1;

        /// If necessary, we request more sources than the number of threads - to distribute the work evenly over the threads.
        if (max_streams > 1 && !is_remote)
            max_streams *= settings.max_streams_to_max_threads_ratio;

        auto & prewhere_info = analysis_result.prewhere_info;

        if (prewhere_info)
            query_info.prewhere_info = prewhere_info;

        /// Create optimizer with prepared actions.
        /// Maybe we will need to calc input_order_info later, e.g. while reading from StorageMerge.
        if ((analysis_result.optimize_read_in_order || analysis_result.optimize_aggregation_in_order)
            && (!query_info.projection || query_info.projection->complete))
        {
            if (analysis_result.optimize_read_in_order)
            {
                if (query_info.projection)
                {
                    query_info.projection->order_optimizer = std::make_shared<ReadInOrderOptimizer>(
                        // TODO Do we need a projection variant for this field?
                        query,
                        analysis_result.order_by_elements_actions,
                        getSortDescription(query, context),
                        query_info.syntax_analyzer_result);
                }
                else
                {
                    query_info.order_optimizer = std::make_shared<ReadInOrderOptimizer>(
                        query,
                        analysis_result.order_by_elements_actions,
                        getSortDescription(query, context),
                        query_info.syntax_analyzer_result);
                }
            }
            else
            {
                if (query_info.projection)
                {
                    query_info.projection->order_optimizer = std::make_shared<ReadInOrderOptimizer>(
                        query,
                        query_info.projection->group_by_elements_actions,
                        query_info.projection->group_by_elements_order_descr,
                        query_info.syntax_analyzer_result);
                }
                else
                {
                    query_info.order_optimizer = std::make_shared<ReadInOrderOptimizer>(
                        query,
                        analysis_result.group_by_elements_actions,
                        getSortDescriptionFromGroupBy(query),
                        query_info.syntax_analyzer_result);
                }
            }

            /// If we don't have filtration, we can pushdown limit to reading stage for optimizations.
            UInt64 limit = (query.hasFiltration() || query.groupBy()) ? 0 : getLimitForSorting(query, context);
            if (query_info.projection)
                query_info.projection->input_order_info
                    = query_info.projection->order_optimizer->getInputOrder(query_info.projection->desc->metadata, context, limit);
            else
                query_info.input_order_info = query_info.order_optimizer->getInputOrder(metadata_snapshot, context, limit);
        }

        StreamLocalLimits limits;
        SizeLimits leaf_limits;
        std::shared_ptr<const EnabledQuota> quota;

        /// Set the limits and quota for reading data, the speed and time of the query.
        if (!options.ignore_limits)
        {
            limits = getLimitsForStorage(settings, options);
            leaf_limits = SizeLimits(settings.max_rows_to_read_leaf, settings.max_bytes_to_read_leaf, settings.read_overflow_mode_leaf);
        }

        if (!options.ignore_quota && (options.to_stage == QueryProcessingStage::Complete))
            quota = context->getQuota();

        query_info.settings_limit_offset_done = options.settings_limit_offset_done;
        storage->read(query_plan, required_columns, metadata_snapshot, query_info, context, processing_stage, max_block_size, max_streams);

        if (context->hasQueryContext() && !options.is_internal)
        {
            const String view_name{};
            auto local_storage_id = storage->getStorageID();
            context->getQueryContext()->addQueryAccessInfo(
                backQuoteIfNeed(local_storage_id.getDatabaseName()),
                local_storage_id.getFullTableName(),
                required_columns,
                query_info.projection ? query_info.projection->desc->name : "",
                view_name);
        }

        /// Create step which reads from empty source if storage has no data.
        if (!query_plan.isInitialized())
        {
            auto header = query_info.projection
                ? query_info.projection->desc->metadata->getSampleBlockForColumns(
                    query_info.projection->required_columns, storage->getVirtuals(), storage->getStorageID())
                : metadata_snapshot->getSampleBlockForColumns(required_columns, storage->getVirtuals(), storage->getStorageID());

            addEmptySourceToQueryPlan(query_plan, header, query_info, context);
        }

        /// Extend lifetime of context, table lock, storage. Set limits and quota.
        auto adding_limits_and_quota = std::make_unique<SettingQuotaAndLimitsStep>(
            query_plan.getCurrentDataStream(), storage, std::move(table_lock), limits, leaf_limits, std::move(quota), context);
        adding_limits_and_quota->setStepDescription("Set limits and quota after reading from storage");
        query_plan.addStep(std::move(adding_limits_and_quota));
    }
    else
        throw Exception("Logical error in InterpreterSelectQuery: nowhere to read", ErrorCodes::LOGICAL_ERROR);

    /// Specify the number of threads only if it wasn't specified in storage.
    ///
    /// But in case of remote query and prefer_localhost_replica=1 (default)
    /// The inner local query (that is done in the same process, without
    /// network interaction), it will setMaxThreads earlier and distributed
    /// query will not update it.
    if (!query_plan.getMaxThreads() || is_remote)
        query_plan.setMaxThreads(max_threads_execute_query);

    /// Aliases in table declaration.
    if (processing_stage == QueryProcessingStage::FetchColumns && alias_actions)
    {
        auto table_aliases = std::make_unique<ExpressionStep>(query_plan.getCurrentDataStream(), alias_actions);
        table_aliases->setStepDescription("Add table aliases");
        query_plan.addStep(std::move(table_aliases));
    }
}


void InterpreterSelectQuery::executeWhere(QueryPlan & query_plan, const ActionsDAGPtr & expression, bool remove_filter)
{
    auto where_step = std::make_unique<FilterStep>(
        query_plan.getCurrentDataStream(), expression, getSelectQuery().where()->getColumnName(), remove_filter);

    where_step->setStepDescription("WHERE");
    query_plan.addStep(std::move(where_step));
}


void InterpreterSelectQuery::executeAggregation(QueryPlan & query_plan, const ActionsDAGPtr & expression, bool overflow_row, bool final, InputOrderInfoPtr group_by_info)
{
    auto expression_before_aggregation = std::make_unique<ExpressionStep>(query_plan.getCurrentDataStream(), expression);
    expression_before_aggregation->setStepDescription("Before GROUP BY");
    query_plan.addStep(std::move(expression_before_aggregation));

    if (options.is_projection_query)
        return;

    const auto & header_before_aggregation = query_plan.getCurrentDataStream().header;
    ColumnNumbers keys;
    for (const auto & key : query_analyzer->aggregationKeys())
        keys.push_back(header_before_aggregation.getPositionByName(key.name));

    AggregateDescriptions aggregates = query_analyzer->aggregates();
    for (auto & descr : aggregates)
        if (descr.arguments.empty())
            for (const auto & name : descr.argument_names)
                descr.arguments.push_back(header_before_aggregation.getPositionByName(name));

    const Settings & settings = context->getSettingsRef();

    Aggregator::Params params(
        header_before_aggregation,
        keys,
        aggregates,
        overflow_row,
        settings.max_rows_to_group_by,
        settings.group_by_overflow_mode,
        settings.group_by_two_level_threshold,
        settings.group_by_two_level_threshold_bytes,
        settings.max_bytes_before_external_group_by,
        settings.empty_result_for_aggregation_by_empty_set
            || (settings.empty_result_for_aggregation_by_constant_keys_on_empty_set && keys.empty()
                && query_analyzer->hasConstAggregationKeys()),
        context->getTemporaryVolume(),
        settings.max_threads,
        settings.min_free_disk_space_for_temporary_data,
        settings.compile_aggregate_expressions,
        settings.min_count_to_compile_aggregate_expression);

    SortDescription group_by_sort_description;

    if (group_by_info && settings.optimize_aggregation_in_order)
        group_by_sort_description = getSortDescriptionFromGroupBy(getSelectQuery());
    else
        group_by_info = nullptr;

    auto merge_threads = max_streams;
    auto temporary_data_merge_threads = settings.aggregation_memory_efficient_merge_threads
        ? static_cast<size_t>(settings.aggregation_memory_efficient_merge_threads)
        : static_cast<size_t>(settings.max_threads);

    bool storage_has_evenly_distributed_read = storage && storage->hasEvenlyDistributedRead();

    auto aggregating_step = std::make_unique<AggregatingStep>(
        query_plan.getCurrentDataStream(),
        params,
        final,
        settings.max_block_size,
        settings.aggregation_in_order_max_block_bytes,
        merge_threads,
        temporary_data_merge_threads,
        storage_has_evenly_distributed_read,
        std::move(group_by_info),
        std::move(group_by_sort_description));

    query_plan.addStep(std::move(aggregating_step));
}

void InterpreterSelectQuery::executeMergeAggregated(QueryPlan & query_plan, bool overflow_row, bool final)
{
    /// If aggregate projection was chosen for table, avoid adding MergeAggregated.
    /// It is already added by storage (because of performance issues).
    /// TODO: We should probably add another one processing stage for storage?
    ///       WithMergeableStateAfterAggregation is not ok because, e.g., it skips sorting after aggregation.
    if (query_info.projection && query_info.projection->desc->type == ProjectionDescription::Type::Aggregate)
        return;

    executeMergeAggregatedImpl(
        query_plan,
        overflow_row,
        final,
        storage && storage->isRemote(),
        context->getSettingsRef(),
        query_analyzer->aggregationKeys(),
        query_analyzer->aggregates());
}


void InterpreterSelectQuery::executeHaving(QueryPlan & query_plan, const ActionsDAGPtr & expression, bool remove_filter)
{
    auto having_step
        = std::make_unique<FilterStep>(query_plan.getCurrentDataStream(), expression, getSelectQuery().having()->getColumnName(), remove_filter);

    having_step->setStepDescription("HAVING");
    query_plan.addStep(std::move(having_step));
}


void InterpreterSelectQuery::executeTotalsAndHaving(
    QueryPlan & query_plan, bool has_having, const ActionsDAGPtr & expression, bool remove_filter, bool overflow_row, bool final)
{
    const Settings & settings = context->getSettingsRef();

    auto totals_having_step = std::make_unique<TotalsHavingStep>(
        query_plan.getCurrentDataStream(),
        overflow_row,
        expression,
        has_having ? getSelectQuery().having()->getColumnName() : "",
        remove_filter,
        settings.totals_mode,
        settings.totals_auto_threshold,
        final);

    query_plan.addStep(std::move(totals_having_step));
}


void InterpreterSelectQuery::executeRollupOrCube(QueryPlan & query_plan, Modificator modificator)
{
    const auto & header_before_transform = query_plan.getCurrentDataStream().header;

    ColumnNumbers keys;

    for (const auto & key : query_analyzer->aggregationKeys())
        keys.push_back(header_before_transform.getPositionByName(key.name));

    const Settings & settings = context->getSettingsRef();

    Aggregator::Params params(
        header_before_transform,
        keys,
        query_analyzer->aggregates(),
        false,
        settings.max_rows_to_group_by,
        settings.group_by_overflow_mode,
        0,
        0,
        settings.max_bytes_before_external_group_by,
        settings.empty_result_for_aggregation_by_empty_set,
        context->getTemporaryVolume(),
        settings.max_threads,
        settings.min_free_disk_space_for_temporary_data,
        settings.compile_aggregate_expressions,
        settings.min_count_to_compile_aggregate_expression);

    auto transform_params = std::make_shared<AggregatingTransformParams>(params, true);

    QueryPlanStepPtr step;
    if (modificator == Modificator::ROLLUP)
        step = std::make_unique<RollupStep>(query_plan.getCurrentDataStream(), std::move(transform_params));
    else
        step = std::make_unique<CubeStep>(query_plan.getCurrentDataStream(), std::move(transform_params));

    query_plan.addStep(std::move(step));
}


void InterpreterSelectQuery::executeExpression(QueryPlan & query_plan, const ActionsDAGPtr & expression, const std::string & description)
{
    if (!expression)
        return;

    auto expression_step = std::make_unique<ExpressionStep>(query_plan.getCurrentDataStream(), expression);

    expression_step->setStepDescription(description);
    query_plan.addStep(std::move(expression_step));
}

static bool windowDescriptionComparator(const WindowDescription * _left, const WindowDescription * _right)
{
    const auto & left = _left->full_sort_description;
    const auto & right = _right->full_sort_description;

    for (size_t i = 0; i < std::min(left.size(), right.size()); ++i)
    {
        if (left[i].column_name < right[i].column_name)
            return true;
        else if (left[i].column_name > right[i].column_name)
            return false;
        else if (left[i].column_number < right[i].column_number)
            return true;
        else if (left[i].column_number > right[i].column_number)
            return false;
        else if (left[i].direction < right[i].direction)
            return true;
        else if (left[i].direction > right[i].direction)
            return false;
        else if (left[i].nulls_direction < right[i].nulls_direction)
            return true;
        else if (left[i].nulls_direction > right[i].nulls_direction)
            return false;

        assert(left[i] == right[i]);
    }

    // Note that we check the length last, because we want to put together the
    // sort orders that have common prefix but different length.
    return left.size() > right.size();
}

static bool sortIsPrefix(const WindowDescription & _prefix,
    const WindowDescription & _full)
{
    const auto & prefix = _prefix.full_sort_description;
    const auto & full = _full.full_sort_description;

    if (prefix.size() > full.size())
        return false;

    for (size_t i = 0; i < prefix.size(); ++i)
    {
        if (full[i] != prefix[i])
            return false;
    }

    return true;
}

void InterpreterSelectQuery::executeWindow(QueryPlan & query_plan)
{
    // Try to sort windows in such an order that the window with the longest
    // sort description goes first, and all window that use its prefixes follow.
    std::vector<const WindowDescription *> windows_sorted;
    for (const auto & [_, w] : query_analyzer->windowDescriptions())
        windows_sorted.push_back(&w);

    ::sort(windows_sorted.begin(), windows_sorted.end(), windowDescriptionComparator);

    const Settings & settings = context->getSettingsRef();
    for (size_t i = 0; i < windows_sorted.size(); ++i)
    {
        const auto & w = *windows_sorted[i];

        // We don't need to sort again if the input from previous window already
        // has suitable sorting. Also don't create sort steps when there are no
        // columns to sort by, because the sort nodes are confused by this. It
        // happens in case of `over ()`.
        if (!w.full_sort_description.empty() && (i == 0 || !sortIsPrefix(w, *windows_sorted[i - 1])))
        {

            auto sorting_step = std::make_unique<SortingStep>(
                query_plan.getCurrentDataStream(),
                w.full_sort_description,
                settings.max_block_size,
                0 /* LIMIT */,
                SizeLimits(settings.max_rows_to_sort, settings.max_bytes_to_sort, settings.sort_overflow_mode),
                settings.max_bytes_before_remerge_sort,
                settings.remerge_sort_lowered_memory_bytes_ratio,
                settings.max_bytes_before_external_sort,
                context->getTemporaryVolume(),
                settings.min_free_disk_space_for_temporary_data);
            sorting_step->setStepDescription("Sorting for window '" + w.window_name + "'");
            query_plan.addStep(std::move(sorting_step));
        }

        auto window_step = std::make_unique<WindowStep>(query_plan.getCurrentDataStream(), w, w.window_functions);
        window_step->setStepDescription("Window step for window '" + w.window_name + "'");

        query_plan.addStep(std::move(window_step));
    }
}


void InterpreterSelectQuery::executeOrderOptimized(QueryPlan & query_plan, InputOrderInfoPtr input_sorting_info, UInt64 limit, SortDescription & output_order_descr)
{
    const Settings & settings = context->getSettingsRef();

    auto finish_sorting_step = std::make_unique<SortingStep>(
        query_plan.getCurrentDataStream(),
        input_sorting_info->order_key_prefix_descr,
        output_order_descr,
        settings.max_block_size,
        limit);

    query_plan.addStep(std::move(finish_sorting_step));
}

void InterpreterSelectQuery::executeOrder(QueryPlan & query_plan, InputOrderInfoPtr input_sorting_info)
{
    auto & query = getSelectQuery();
    SortDescription output_order_descr = getSortDescription(query, context);
    UInt64 limit = getLimitForSorting(query, context);

    if (input_sorting_info)
    {
        /* Case of sorting with optimization using sorting key.
         * We have several threads, each of them reads batch of parts in direct
         *  or reverse order of sorting key using one input stream per part
         *  and then merge them into one sorted stream.
         * At this stage we merge per-thread streams into one.
         */
        executeOrderOptimized(query_plan, input_sorting_info, limit, output_order_descr);
        return;
    }

    const Settings & settings = context->getSettingsRef();

    /// Merge the sorted blocks.
    auto sorting_step = std::make_unique<SortingStep>(
        query_plan.getCurrentDataStream(),
        output_order_descr,
        settings.max_block_size,
        limit,
        SizeLimits(settings.max_rows_to_sort, settings.max_bytes_to_sort, settings.sort_overflow_mode),
        settings.max_bytes_before_remerge_sort,
        settings.remerge_sort_lowered_memory_bytes_ratio,
        settings.max_bytes_before_external_sort,
        context->getTemporaryVolume(),
        settings.min_free_disk_space_for_temporary_data);

    sorting_step->setStepDescription("Sorting for ORDER BY");
    query_plan.addStep(std::move(sorting_step));
}


void InterpreterSelectQuery::executeMergeSorted(QueryPlan & query_plan, const std::string & description)
{
    auto & query = getSelectQuery();
    SortDescription order_descr = getSortDescription(query, context);
    UInt64 limit = getLimitForSorting(query, context);

    executeMergeSorted(query_plan, order_descr, limit, description);
}

void InterpreterSelectQuery::executeMergeSorted(QueryPlan & query_plan, const SortDescription & sort_description, UInt64 limit, const std::string & description)
{
    const Settings & settings = context->getSettingsRef();

    auto merging_sorted
        = std::make_unique<SortingStep>(query_plan.getCurrentDataStream(), sort_description, settings.max_block_size, limit);

    merging_sorted->setStepDescription("Merge sorted streams " + description);
    query_plan.addStep(std::move(merging_sorted));
}


void InterpreterSelectQuery::executeProjection(QueryPlan & query_plan, const ActionsDAGPtr & expression)
{
    auto projection_step = std::make_unique<ExpressionStep>(query_plan.getCurrentDataStream(), expression);
    projection_step->setStepDescription("Projection");
    query_plan.addStep(std::move(projection_step));
}


void InterpreterSelectQuery::executeDistinct(QueryPlan & query_plan, bool before_order, Names columns, bool pre_distinct)
{
    auto & query = getSelectQuery();
    if (query.distinct)
    {
        const Settings & settings = context->getSettingsRef();

        auto [limit_length, limit_offset] = getLimitLengthAndOffset(query, context);
        UInt64 limit_for_distinct = 0;

        /// If after this stage of DISTINCT ORDER BY is not executed,
        /// then you can get no more than limit_length + limit_offset of different rows.
        if ((!query.orderBy() || !before_order) && limit_length <= std::numeric_limits<UInt64>::max() - limit_offset)
            limit_for_distinct = limit_length + limit_offset;

        SizeLimits limits(settings.max_rows_in_distinct, settings.max_bytes_in_distinct, settings.distinct_overflow_mode);

        auto distinct_step
            = std::make_unique<DistinctStep>(query_plan.getCurrentDataStream(), limits, limit_for_distinct, columns, pre_distinct);

        if (pre_distinct)
            distinct_step->setStepDescription("Preliminary DISTINCT");

        query_plan.addStep(std::move(distinct_step));
    }
}


/// Preliminary LIMIT - is used in every source, if there are several sources, before they are combined.
void InterpreterSelectQuery::executePreLimit(QueryPlan & query_plan, bool do_not_skip_offset)
{
    auto & query = getSelectQuery();
    /// If there is LIMIT
    if (query.limitLength())
    {
        auto [limit_length, limit_offset] = getLimitLengthAndOffset(query, context);

        if (do_not_skip_offset)
        {
            if (limit_length > std::numeric_limits<UInt64>::max() - limit_offset)
                return;

            limit_length += limit_offset;
            limit_offset = 0;
        }

        auto limit = std::make_unique<LimitStep>(query_plan.getCurrentDataStream(), limit_length, limit_offset);
        if (do_not_skip_offset)
            limit->setStepDescription("preliminary LIMIT (with OFFSET)");
        else
            limit->setStepDescription("preliminary LIMIT (without OFFSET)");
        query_plan.addStep(std::move(limit));
    }
}


void InterpreterSelectQuery::executeLimitBy(QueryPlan & query_plan)
{
    auto & query = getSelectQuery();
    if (!query.limitByLength() || !query.limitBy())
        return;

    Names columns;
    for (const auto & elem : query.limitBy()->children)
        columns.emplace_back(elem->getColumnName());

    UInt64 length = getLimitUIntValue(query.limitByLength(), context, "LIMIT");
    UInt64 offset = (query.limitByOffset() ? getLimitUIntValue(query.limitByOffset(), context, "OFFSET") : 0);

    auto limit_by = std::make_unique<LimitByStep>(query_plan.getCurrentDataStream(), length, offset, columns);
    query_plan.addStep(std::move(limit_by));
}

void InterpreterSelectQuery::executeWithFill(QueryPlan & query_plan)
{
    auto & query = getSelectQuery();
    if (query.orderBy())
    {
        SortDescription order_descr = getSortDescription(query, context);
        SortDescription fill_descr;
        for (auto & desc : order_descr)
        {
            if (desc.with_fill)
                fill_descr.push_back(desc);
        }

        if (fill_descr.empty())
            return;

        auto filling_step = std::make_unique<FillingStep>(query_plan.getCurrentDataStream(), std::move(fill_descr));
        query_plan.addStep(std::move(filling_step));
    }
}


void InterpreterSelectQuery::executeLimit(QueryPlan & query_plan)
{
    auto & query = getSelectQuery();
    /// If there is LIMIT
    if (query.limitLength())
    {
        /** Rare case:
          *  if there is no WITH TOTALS and there is a subquery in FROM, and there is WITH TOTALS on one of the levels,
          *  then when using LIMIT, you should read the data to the end, rather than cancel the query earlier,
          *  because if you cancel the query, we will not get `totals` data from the remote server.
          *
          * Another case:
          *  if there is WITH TOTALS and there is no ORDER BY, then read the data to the end,
          *  otherwise TOTALS is counted according to incomplete data.
          */
        bool always_read_till_end = false;

        if (query.group_by_with_totals && !query.orderBy())
            always_read_till_end = true;

        if (!query.group_by_with_totals && hasWithTotalsInAnySubqueryInFromClause(query))
            always_read_till_end = true;

        UInt64 limit_length;
        UInt64 limit_offset;
        std::tie(limit_length, limit_offset) = getLimitLengthAndOffset(query, context);

        SortDescription order_descr;
        if (query.limit_with_ties)
        {
            if (!query.orderBy())
                throw Exception("LIMIT WITH TIES without ORDER BY", ErrorCodes::LOGICAL_ERROR);
            order_descr = getSortDescription(query, context);
        }

        auto limit = std::make_unique<LimitStep>(
                query_plan.getCurrentDataStream(),
                limit_length, limit_offset, always_read_till_end, query.limit_with_ties, order_descr);

        if (query.limit_with_ties)
            limit->setStepDescription("LIMIT WITH TIES");

        query_plan.addStep(std::move(limit));
    }
}


void InterpreterSelectQuery::executeOffset(QueryPlan & query_plan)
{
    auto & query = getSelectQuery();
    /// If there is not a LIMIT but an offset
    if (!query.limitLength() && query.limitOffset())
    {
        UInt64 limit_length;
        UInt64 limit_offset;
        std::tie(limit_length, limit_offset) = getLimitLengthAndOffset(query, context);

        auto offsets_step = std::make_unique<OffsetStep>(query_plan.getCurrentDataStream(), limit_offset);
        query_plan.addStep(std::move(offsets_step));
    }
}

void InterpreterSelectQuery::executeExtremes(QueryPlan & query_plan)
{
    if (!context->getSettingsRef().extremes)
        return;

    auto extremes_step = std::make_unique<ExtremesStep>(query_plan.getCurrentDataStream());
    query_plan.addStep(std::move(extremes_step));
}

void InterpreterSelectQuery::executeSubqueriesInSetsAndJoins(QueryPlan & query_plan, SubqueriesForSets & subqueries_for_sets)
{
    const auto & input_order_info = query_info.input_order_info
        ? query_info.input_order_info
        : (query_info.projection ? query_info.projection->input_order_info : nullptr);
    if (input_order_info)
        executeMergeSorted(query_plan, input_order_info->order_key_prefix_descr, 0, "before creating sets for subqueries and joins");

    const Settings & settings = context->getSettingsRef();

    SizeLimits limits(settings.max_rows_to_transfer, settings.max_bytes_to_transfer, settings.transfer_overflow_mode);
    addCreatingSetsStep(query_plan, std::move(subqueries_for_sets), limits, context);
}


void InterpreterSelectQuery::ignoreWithTotals()
{
    getSelectQuery().group_by_with_totals = false;
}


void InterpreterSelectQuery::initSettings()
{
    auto & query = getSelectQuery();
    if (query.settings())
        InterpreterSetQuery(query.settings(), context).executeForCurrentContext();

    auto & client_info = context->getClientInfo();
    auto min_major = DBMS_MIN_MAJOR_VERSION_WITH_CURRENT_AGGREGATION_VARIANT_SELECTION_METHOD;
    auto min_minor = DBMS_MIN_MINOR_VERSION_WITH_CURRENT_AGGREGATION_VARIANT_SELECTION_METHOD;

    if (client_info.query_kind == ClientInfo::QueryKind::SECONDARY_QUERY &&
        std::forward_as_tuple(client_info.connection_client_version_major, client_info.connection_client_version_minor) < std::forward_as_tuple(min_major, min_minor))
    {
        /// Disable two-level aggregation due to version incompatibility.
        context->setSetting("group_by_two_level_threshold", Field(0));
        context->setSetting("group_by_two_level_threshold_bytes", Field(0));

    }
}

}<|MERGE_RESOLUTION|>--- conflicted
+++ resolved
@@ -547,11 +547,7 @@
 
         /// Reuse already built sets for multiple passes of analysis
         subquery_for_sets = std::move(query_analyzer->getSubqueriesForSets());
-<<<<<<< HEAD
-        prepared_sets = std::move(query_analyzer->getPreparedSets());
-=======
         prepared_sets = query_info.sets.empty() ? std::move(query_analyzer->getPreparedSets()) : std::move(query_info.sets);
->>>>>>> c48d36f2
 
         /// Do not try move conditions to PREWHERE for the second time.
         /// Otherwise, we won't be able to fallback from inefficient PREWHERE to WHERE later.
@@ -634,7 +630,6 @@
         auto & query = getSelectQuery();
         query_analyzer->makeSetsForIndex(query.where());
         query_analyzer->makeSetsForIndex(query.prewhere());
-<<<<<<< HEAD
         query_info.sets = std::move(query_analyzer->getPreparedSets());
         query_info.subquery_for_sets = std::move(query_analyzer->getSubqueriesForSets());
 
@@ -643,9 +638,6 @@
         /// query_info.sets is used for further set index analysis. Use copy instead of move.
         query_analyzer->getPreparedSets() = query_info.sets;
         query_analyzer->getSubqueriesForSets() = std::move(query_info.subquery_for_sets);
-=======
-        query_info.sets = query_analyzer->getPreparedSets();
->>>>>>> c48d36f2
     }
 
     if (storage && !options.only_analyze)
