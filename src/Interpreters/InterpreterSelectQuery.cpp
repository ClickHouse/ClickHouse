#include <DataTypes/DataTypeAggregateFunction.h>
#include <DataTypes/DataTypeInterval.h>

#include <Parsers/ASTFunction.h>
#include <Parsers/ASTIdentifier.h>
#include <Parsers/ASTLiteral.h>
#include <Parsers/ASTOrderByElement.h>
#include <Parsers/ASTSelectWithUnionQuery.h>
#include <Parsers/ASTSelectIntersectExceptQuery.h>
#include <Parsers/ASTTablesInSelectQuery.h>
#include <Parsers/ExpressionListParsers.h>
#include <Parsers/parseQuery.h>

#include <Access/Common/AccessFlags.h>
#include <Access/ContextAccess.h>

#include <AggregateFunctions/AggregateFunctionCount.h>

#include <Interpreters/ApplyWithAliasVisitor.h>
#include <Interpreters/ApplyWithSubqueryVisitor.h>
#include <Interpreters/InterpreterSelectQuery.h>
#include <Interpreters/InterpreterSelectWithUnionQuery.h>
#include <Interpreters/InterpreterSetQuery.h>
#include <Interpreters/evaluateConstantExpression.h>
#include <Interpreters/convertFieldToType.h>
#include <Interpreters/addTypeConversionToAST.h>
#include <Interpreters/ExpressionAnalyzer.h>
#include <Interpreters/getTableExpressions.h>
#include <Interpreters/JoinToSubqueryTransformVisitor.h>
#include <Interpreters/CrossToInnerJoinVisitor.h>
#include <Interpreters/TableJoin.h>
#include <Interpreters/JoinedTables.h>
#include <Interpreters/OpenTelemetrySpanLog.h>
#include <Interpreters/QueryAliasesVisitor.h>
#include <Interpreters/replaceAliasColumnsInQuery.h>

#include <QueryPipeline/Pipe.h>
#include <Processors/QueryPlan/AggregatingStep.h>
#include <Processors/QueryPlan/ArrayJoinStep.h>
#include <Processors/QueryPlan/CreatingSetsStep.h>
#include <Processors/QueryPlan/CubeStep.h>
#include <Processors/QueryPlan/DistinctStep.h>
#include <Processors/QueryPlan/ExpressionStep.h>
#include <Processors/QueryPlan/ExtremesStep.h>
#include <Processors/QueryPlan/FillingStep.h>
#include <Processors/QueryPlan/FilterStep.h>
#include <Processors/QueryPlan/JoinStep.h>
#include <Processors/QueryPlan/LimitByStep.h>
#include <Processors/QueryPlan/LimitStep.h>
#include <Processors/QueryPlan/SortingStep.h>
#include <Processors/QueryPlan/MergingAggregatedStep.h>
#include <Processors/QueryPlan/OffsetStep.h>
#include <Processors/QueryPlan/QueryPlan.h>
#include <Processors/QueryPlan/ReadFromPreparedSource.h>
#include <Processors/QueryPlan/ReadNothingStep.h>
#include <Processors/QueryPlan/RollupStep.h>
#include <Processors/QueryPlan/SettingQuotaAndLimitsStep.h>
#include <Processors/QueryPlan/TotalsHavingStep.h>
#include <Processors/QueryPlan/WindowStep.h>
#include <Processors/QueryPlan/Optimizations/QueryPlanOptimizationSettings.h>
#include <Processors/Sources/NullSource.h>
#include <Processors/Sources/SourceFromSingleChunk.h>
#include <Processors/Transforms/AggregatingTransform.h>
#include <Processors/Transforms/ExpressionTransform.h>
#include <Processors/Transforms/FilterTransform.h>

#include <Storages/IStorage.h>
#include <Storages/MergeTree/MergeTreeWhereOptimizer.h>
#include <Storages/StorageValues.h>
#include <Storages/StorageView.h>

#include <Functions/IFunction.h>
#include <Core/Field.h>
#include <Core/ProtocolDefines.h>
#include <base/types.h>
#include <base/sort.h>
#include <Columns/Collator.h>
#include <Common/FieldVisitorsAccurateComparison.h>
#include <Common/FieldVisitorToString.h>
#include <Common/typeid_cast.h>
#include <Common/checkStackSize.h>
#include <base/map.h>
#include <base/scope_guard_safe.h>
#include <memory>


namespace DB
{

namespace ErrorCodes
{
    extern const int TOO_DEEP_SUBQUERIES;
    extern const int SAMPLING_NOT_SUPPORTED;
    extern const int ILLEGAL_FINAL;
    extern const int ILLEGAL_PREWHERE;
    extern const int TOO_MANY_COLUMNS;
    extern const int LOGICAL_ERROR;
    extern const int NOT_IMPLEMENTED;
    extern const int PARAMETER_OUT_OF_BOUND;
    extern const int INVALID_LIMIT_EXPRESSION;
    extern const int INVALID_OFFSET_EXPRESSION;
    extern const int INVALID_WITH_FILL_EXPRESSION;
    extern const int ACCESS_DENIED;
}

/// Assumes `storage` is set and the table filter (row-level security) is not empty.
String InterpreterSelectQuery::generateFilterActions(ActionsDAGPtr & actions, const Names & prerequisite_columns) const
{
    const auto & db_name = table_id.getDatabaseName();
    const auto & table_name = table_id.getTableName();

    /// TODO: implement some AST builders for this kind of stuff
    ASTPtr query_ast = std::make_shared<ASTSelectQuery>();
    auto * select_ast = query_ast->as<ASTSelectQuery>();

    select_ast->setExpression(ASTSelectQuery::Expression::SELECT, std::make_shared<ASTExpressionList>());
    auto expr_list = select_ast->select();

    /// The first column is our filter expression.
    /// the row_policy_filter should be cloned, because it may be changed by TreeRewriter.
    /// which make it possible an invalid expression, although it may be valid in whole select.
    expr_list->children.push_back(row_policy_filter->clone());

    /// Keep columns that are required after the filter actions.
    for (const auto & column_str : prerequisite_columns)
    {
        ParserExpression expr_parser;
        expr_list->children.push_back(parseQuery(expr_parser, column_str, 0, context->getSettingsRef().max_parser_depth));
    }

    select_ast->setExpression(ASTSelectQuery::Expression::TABLES, std::make_shared<ASTTablesInSelectQuery>());
    auto tables = select_ast->tables();
    auto tables_elem = std::make_shared<ASTTablesInSelectQueryElement>();
    auto table_expr = std::make_shared<ASTTableExpression>();
    tables->children.push_back(tables_elem);
    tables_elem->table_expression = table_expr;
    tables_elem->children.push_back(table_expr);
    table_expr->database_and_table_name = std::make_shared<ASTTableIdentifier>(db_name, table_name);
    table_expr->children.push_back(table_expr->database_and_table_name);

    /// Using separate expression analyzer to prevent any possible alias injection
    auto syntax_result = TreeRewriter(context).analyzeSelect(query_ast, TreeRewriterResult({}, storage, metadata_snapshot));
    SelectQueryExpressionAnalyzer analyzer(query_ast, syntax_result, context, metadata_snapshot);
    actions = analyzer.simpleSelectActions();

    auto column_name = expr_list->children.at(0)->getColumnName();
    actions->removeUnusedActions(NameSet{column_name});
    actions->projectInput(false);

    for (const auto * node : actions->getInputs())
        actions->getIndex().push_back(node);

    return column_name;
}

InterpreterSelectQuery::InterpreterSelectQuery(
    const ASTPtr & query_ptr_,
    ContextPtr context_,
    const SelectQueryOptions & options_,
    const Names & required_result_column_names_)
    : InterpreterSelectQuery(query_ptr_, context_, std::nullopt, nullptr, options_, required_result_column_names_)
{
}

InterpreterSelectQuery::InterpreterSelectQuery(
    const ASTPtr & query_ptr_,
    ContextPtr context_,
    const SelectQueryOptions & options_,
    PreparedSets prepared_sets_)
    : InterpreterSelectQuery(query_ptr_, context_, std::nullopt, nullptr, options_, {}, {}, std::move(prepared_sets_))
{
}

InterpreterSelectQuery::InterpreterSelectQuery(
        const ASTPtr & query_ptr_,
        ContextPtr context_,
        Pipe input_pipe_,
        const SelectQueryOptions & options_)
        : InterpreterSelectQuery(query_ptr_, context_, std::move(input_pipe_), nullptr, options_.copy().noSubquery())
{}

InterpreterSelectQuery::InterpreterSelectQuery(
    const ASTPtr & query_ptr_,
    ContextPtr context_,
    const StoragePtr & storage_,
    const StorageMetadataPtr & metadata_snapshot_,
    const SelectQueryOptions & options_)
    : InterpreterSelectQuery(query_ptr_, context_, std::nullopt, storage_, options_.copy().noSubquery(), {}, metadata_snapshot_)
{}

InterpreterSelectQuery::~InterpreterSelectQuery() = default;


/** There are no limits on the maximum size of the result for the subquery.
  *  Since the result of the query is not the result of the entire query.
  */
static ContextPtr getSubqueryContext(ContextPtr context)
{
    auto subquery_context = Context::createCopy(context);
    Settings subquery_settings = context->getSettings();
    subquery_settings.max_result_rows = 0;
    subquery_settings.max_result_bytes = 0;
    /// The calculation of extremes does not make sense and is not necessary (if you do it, then the extremes of the subquery can be taken for whole query).
    subquery_settings.extremes = false;
    subquery_context->setSettings(subquery_settings);
    return subquery_context;
}

static void rewriteMultipleJoins(ASTPtr & query, const TablesWithColumns & tables, const String & database, const Settings & settings)
{
    ASTSelectQuery & select = query->as<ASTSelectQuery &>();

    Aliases aliases;
    if (ASTPtr with = select.with())
        QueryAliasesNoSubqueriesVisitor(aliases).visit(with);
    QueryAliasesNoSubqueriesVisitor(aliases).visit(select.select());

    CrossToInnerJoinVisitor::Data cross_to_inner{tables, aliases, database};
    cross_to_inner.cross_to_inner_join_rewrite = settings.cross_to_inner_join_rewrite;
    CrossToInnerJoinVisitor(cross_to_inner).visit(query);

    JoinToSubqueryTransformVisitor::Data join_to_subs_data{tables, aliases};
    JoinToSubqueryTransformVisitor(join_to_subs_data).visit(query);
}

/// Checks that the current user has the SELECT privilege.
static void checkAccessRightsForSelect(
    ContextPtr context,
    const StorageID & table_id,
    const StorageMetadataPtr & table_metadata,
    const TreeRewriterResult & syntax_analyzer_result)
{
    if (!syntax_analyzer_result.has_explicit_columns && table_metadata && !table_metadata->getColumns().empty())
    {
        /// For a trivial query like "SELECT count() FROM table" access is granted if at least
        /// one column is accessible.
        /// In this case just checking access for `required_columns` doesn't work correctly
        /// because `required_columns` will contain the name of a column of minimum size (see TreeRewriterResult::collectUsedColumns())
        /// which is probably not the same column as the column the current user has access to.
        auto access = context->getAccess();
        for (const auto & column : table_metadata->getColumns())
        {
            if (access->isGranted(AccessType::SELECT, table_id.database_name, table_id.table_name, column.name))
                return;
        }
        throw Exception(
            ErrorCodes::ACCESS_DENIED,
            "{}: Not enough privileges. To execute this query it's necessary to have grant SELECT for at least one column on {}",
            context->getUserName(),
            table_id.getFullTableName());
    }

    /// General check.
    context->checkAccess(AccessType::SELECT, table_id, syntax_analyzer_result.requiredSourceColumnsForAccessCheck());
}

/// Returns true if we should ignore quotas and limits for a specified table in the system database.
static bool shouldIgnoreQuotaAndLimits(const StorageID & table_id)
{
    if (table_id.database_name == DatabaseCatalog::SYSTEM_DATABASE)
    {
        static const boost::container::flat_set<String> tables_ignoring_quota{"quotas", "quota_limits", "quota_usage", "quotas_usage", "one"};
        if (tables_ignoring_quota.count(table_id.table_name))
            return true;
    }
    return false;
}

InterpreterSelectQuery::InterpreterSelectQuery(
    const ASTPtr & query_ptr_,
    ContextPtr context_,
    std::optional<Pipe> input_pipe_,
    const StoragePtr & storage_,
    const SelectQueryOptions & options_,
    const Names & required_result_column_names,
    const StorageMetadataPtr & metadata_snapshot_,
    PreparedSets prepared_sets_)
    /// NOTE: the query almost always should be cloned because it will be modified during analysis.
    : IInterpreterUnionOrSelectQuery(options_.modify_inplace ? query_ptr_ : query_ptr_->clone(), context_, options_)
    , storage(storage_)
    , input_pipe(std::move(input_pipe_))
    , log(&Poco::Logger::get("InterpreterSelectQuery"))
    , metadata_snapshot(metadata_snapshot_)
    , prepared_sets(std::move(prepared_sets_))
{
    checkStackSize();

    query_info.ignore_projections = options.ignore_projections;
    query_info.is_projection_query = options.is_projection_query;
    query_info.original_query = query_ptr->clone();

    initSettings();
    const Settings & settings = context->getSettingsRef();

    if (settings.max_subquery_depth && options.subquery_depth > settings.max_subquery_depth)
        throw Exception("Too deep subqueries. Maximum: " + settings.max_subquery_depth.toString(),
            ErrorCodes::TOO_DEEP_SUBQUERIES);

    bool has_input = input_pipe != std::nullopt;
    if (input_pipe)
    {
        /// Read from prepared input.
        source_header = input_pipe->getHeader();
    }

    // Only propagate WITH elements to subqueries if we're not a subquery
    if (!options.is_subquery)
    {
        if (context->getSettingsRef().enable_global_with_statement)
            ApplyWithAliasVisitor().visit(query_ptr);
        ApplyWithSubqueryVisitor().visit(query_ptr);
    }

    JoinedTables joined_tables(getSubqueryContext(context), getSelectQuery(), options.with_all_cols);

    bool got_storage_from_query = false;
    if (!has_input && !storage)
    {
        storage = joined_tables.getLeftTableStorage();
        // Mark uses_view_source if the returned storage is the same as the one saved in viewSource
        uses_view_source |= storage && storage == context->getViewSource();
        got_storage_from_query = true;
    }

    if (storage)
    {
        table_lock = storage->lockForShare(context->getInitialQueryId(), context->getSettingsRef().lock_acquire_timeout);
        table_id = storage->getStorageID();
        if (!metadata_snapshot)
            metadata_snapshot = storage->getInMemoryMetadataPtr();
    }

    if (has_input || !joined_tables.resolveTables())
        joined_tables.makeFakeTable(storage, metadata_snapshot, source_header);

    /// Rewrite JOINs
    if (!has_input && joined_tables.tablesCount() > 1)
    {
        rewriteMultipleJoins(query_ptr, joined_tables.tablesWithColumns(), context->getCurrentDatabase(), context->getSettingsRef());

        joined_tables.reset(getSelectQuery());
        joined_tables.resolveTables();
        if (auto view_source = context->getViewSource())
        {
            // If we are using a virtual block view to replace a table and that table is used
            // inside the JOIN then we need to update uses_view_source accordingly so we avoid propagating scalars that we can't cache
            const auto & storage_values = static_cast<const StorageValues &>(*view_source);
            auto tmp_table_id = storage_values.getStorageID();
            for (const auto & t : joined_tables.tablesWithColumns())
                uses_view_source |= (t.table.database == tmp_table_id.database_name && t.table.table == tmp_table_id.table_name);
        }

        if (storage && joined_tables.isLeftTableSubquery())
        {
            /// Rewritten with subquery. Free storage locks here.
            storage = nullptr;
            table_lock.reset();
            table_id = StorageID::createEmpty();
            metadata_snapshot = nullptr;
        }
    }

    if (!has_input)
    {
        interpreter_subquery = joined_tables.makeLeftTableSubquery(options.subquery());
        if (interpreter_subquery)
        {
            source_header = interpreter_subquery->getSampleBlock();
            uses_view_source |= interpreter_subquery->usesViewSource();
        }
    }

    joined_tables.rewriteDistributedInAndJoins(query_ptr);

    max_streams = settings.max_threads;
    ASTSelectQuery & query = getSelectQuery();
    std::shared_ptr<TableJoin> table_join = joined_tables.makeTableJoin(query);

    if (storage)
        row_policy_filter = context->getRowPolicyFilter(table_id.getDatabaseName(), table_id.getTableName(), RowPolicyFilterType::SELECT_FILTER);

    StorageView * view = nullptr;
    if (storage)
        view = dynamic_cast<StorageView *>(storage.get());

    /// Reuse already built sets for multiple passes of analysis
    SubqueriesForSets subquery_for_sets;

    auto analyze = [&] (bool try_move_to_prewhere)
    {
        /// Allow push down and other optimizations for VIEW: replace with subquery and rewrite it.
        ASTPtr view_table;
        if (view)
            view->replaceWithSubquery(getSelectQuery(), view_table, metadata_snapshot);

        syntax_analyzer_result = TreeRewriter(context).analyzeSelect(
            query_ptr,
            TreeRewriterResult(source_header.getNamesAndTypesList(), storage, metadata_snapshot),
            options, joined_tables.tablesWithColumns(), required_result_column_names, table_join);

        query_info.syntax_analyzer_result = syntax_analyzer_result;
        context->setDistributed(syntax_analyzer_result->is_remote_storage);

        if (storage && !query.final() && storage->needRewriteQueryWithFinal(syntax_analyzer_result->requiredSourceColumns()))
            query.setFinal();

        /// Save scalar sub queries's results in the query context
        /// Note that we are only saving scalars and not local_scalars since the latter can't be safely shared across contexts
        if (!options.only_analyze && context->hasQueryContext())
            for (const auto & it : syntax_analyzer_result->getScalars())
                context->getQueryContext()->addScalar(it.first, it.second);

        if (view)
        {
            /// Restore original view name. Save rewritten subquery for future usage in StorageView.
            query_info.view_query = view->restoreViewName(getSelectQuery(), view_table);
            view = nullptr;
        }

        if (try_move_to_prewhere && storage && storage->canMoveConditionsToPrewhere() && query.where() && !query.prewhere())
        {
            /// PREWHERE optimization: transfer some condition from WHERE to PREWHERE if enabled and viable
            if (const auto & column_sizes = storage->getColumnSizes(); !column_sizes.empty())
            {
                /// Extract column compressed sizes.
                std::unordered_map<std::string, UInt64> column_compressed_sizes;
                for (const auto & [name, sizes] : column_sizes)
                    column_compressed_sizes[name] = sizes.data_compressed;

                SelectQueryInfo current_info;
                current_info.query = query_ptr;
                current_info.syntax_analyzer_result = syntax_analyzer_result;

                MergeTreeWhereOptimizer{
                    current_info,
                    context,
                    std::move(column_compressed_sizes),
                    metadata_snapshot,
                    syntax_analyzer_result->requiredSourceColumns(),
                    log};
            }
        }

        if (query.prewhere() && query.where())
        {
            /// Filter block in WHERE instead to get better performance
            query.setExpression(
                ASTSelectQuery::Expression::WHERE, makeASTFunction("and", query.prewhere()->clone(), query.where()->clone()));
        }

        query_analyzer = std::make_unique<SelectQueryExpressionAnalyzer>(
            query_ptr,
            syntax_analyzer_result,
            context,
            metadata_snapshot,
            NameSet(required_result_column_names.begin(), required_result_column_names.end()),
            !options.only_analyze,
            options,
            std::move(subquery_for_sets),
            std::move(prepared_sets));

        if (!options.only_analyze)
        {
            if (query.sampleSize() && (input_pipe || !storage || !storage->supportsSampling()))
                throw Exception("Illegal SAMPLE: table doesn't support sampling", ErrorCodes::SAMPLING_NOT_SUPPORTED);

            if (query.final() && (input_pipe || !storage || !storage->supportsFinal()))
                throw Exception(
                    (!input_pipe && storage) ? "Storage " + storage->getName() + " doesn't support FINAL" : "Illegal FINAL",
                    ErrorCodes::ILLEGAL_FINAL);

            if (query.prewhere() && (input_pipe || !storage || !storage->supportsPrewhere()))
                throw Exception(
                    (!input_pipe && storage) ? "Storage " + storage->getName() + " doesn't support PREWHERE" : "Illegal PREWHERE",
                    ErrorCodes::ILLEGAL_PREWHERE);

            /// Save the new temporary tables in the query context
            for (const auto & it : query_analyzer->getExternalTables())
                if (!context->tryResolveStorageID({"", it.first}, Context::ResolveExternal))
                    context->addExternalTable(it.first, std::move(*it.second));
        }

        if (!options.only_analyze || options.modify_inplace)
        {
            if (syntax_analyzer_result->rewrite_subqueries)
            {
                /// remake interpreter_subquery when PredicateOptimizer rewrites subqueries and main table is subquery
                interpreter_subquery = joined_tables.makeLeftTableSubquery(options.subquery());
            }
        }

        if (interpreter_subquery)
        {
            /// If there is an aggregation in the outer query, WITH TOTALS is ignored in the subquery.
            if (query_analyzer->hasAggregation())
                interpreter_subquery->ignoreWithTotals();
            uses_view_source |= interpreter_subquery->usesViewSource();
        }

        required_columns = syntax_analyzer_result->requiredSourceColumns();

        if (storage)
        {
            /// Fix source_header for filter actions.
            if (row_policy_filter)
            {
                filter_info = std::make_shared<FilterDAGInfo>();
                filter_info->column_name = generateFilterActions(filter_info->actions, required_columns);

                auto required_columns_from_filter = filter_info->actions->getRequiredColumns();

                for (const auto & column : required_columns_from_filter)
                {
                    if (required_columns.end() == std::find(required_columns.begin(), required_columns.end(), column.name))
                        required_columns.push_back(column.name);
                }
            }

            source_header = metadata_snapshot->getSampleBlockForColumns(required_columns, storage->getVirtuals(), storage->getStorageID());
        }

        /// Calculate structure of the result.
        result_header = getSampleBlockImpl();
    };

    analyze(shouldMoveToPrewhere());

    bool need_analyze_again = false;
    if (analysis_result.prewhere_constant_filter_description.always_false || analysis_result.prewhere_constant_filter_description.always_true)
    {
        if (analysis_result.prewhere_constant_filter_description.always_true)
            query.setExpression(ASTSelectQuery::Expression::PREWHERE, {});
        else
            query.setExpression(ASTSelectQuery::Expression::PREWHERE, std::make_shared<ASTLiteral>(0u));
        need_analyze_again = true;
    }
    if (analysis_result.where_constant_filter_description.always_false || analysis_result.where_constant_filter_description.always_true)
    {
        if (analysis_result.where_constant_filter_description.always_true)
            query.setExpression(ASTSelectQuery::Expression::WHERE, {});
        else
            query.setExpression(ASTSelectQuery::Expression::WHERE, std::make_shared<ASTLiteral>(0u));
        need_analyze_again = true;
    }

    if (need_analyze_again)
    {
        LOG_TRACE(log, "Running 'analyze' second time");

        /// Reuse already built sets for multiple passes of analysis
        subquery_for_sets = std::move(query_analyzer->getSubqueriesForSets());
        prepared_sets = query_info.sets.empty() ? std::move(query_analyzer->getPreparedSets()) : std::move(query_info.sets);

        /// Do not try move conditions to PREWHERE for the second time.
        /// Otherwise, we won't be able to fallback from inefficient PREWHERE to WHERE later.
        analyze(/* try_move_to_prewhere = */ false);
    }

    /// If there is no WHERE, filter blocks as usual
    if (query.prewhere() && !query.where())
        analysis_result.prewhere_info->need_filter = true;

    if (table_id && got_storage_from_query && !joined_tables.isLeftTableFunction())
    {
        /// The current user should have the SELECT privilege. If this table_id is for a table
        /// function we don't check access rights here because in this case they have been already
        /// checked in ITableFunction::execute().
        checkAccessRightsForSelect(context, table_id, metadata_snapshot, *syntax_analyzer_result);

        /// Remove limits for some tables in the `system` database.
        if (shouldIgnoreQuotaAndLimits(table_id) && (joined_tables.tablesCount() <= 1))
        {
            options.ignore_quota = true;
            options.ignore_limits = true;
        }
    }

    /// Add prewhere actions with alias columns and record needed columns from storage.
    if (storage)
    {
        addPrewhereAliasActions();
        analysis_result.required_columns = required_columns;
    }

    /// Blocks used in expression analysis contains size 1 const columns for constant folding and
    ///  null non-const columns to avoid useless memory allocations. However, a valid block sample
    ///  requires all columns to be of size 0, thus we need to sanitize the block here.
    sanitizeBlock(result_header, true);
}

void InterpreterSelectQuery::buildQueryPlan(QueryPlan & query_plan)
{
    executeImpl(query_plan, std::move(input_pipe));

    /// We must guarantee that result structure is the same as in getSampleBlock()
    ///
    /// But if it's a projection query, plan header does not match result_header.
    /// TODO: add special stage for InterpreterSelectQuery?
    if (!options.is_projection_query && !blocksHaveEqualStructure(query_plan.getCurrentDataStream().header, result_header))
    {
        auto convert_actions_dag = ActionsDAG::makeConvertingActions(
            query_plan.getCurrentDataStream().header.getColumnsWithTypeAndName(),
            result_header.getColumnsWithTypeAndName(),
            ActionsDAG::MatchColumnsMode::Name,
            true);

        auto converting = std::make_unique<ExpressionStep>(query_plan.getCurrentDataStream(), convert_actions_dag);
        query_plan.addStep(std::move(converting));
    }
}

BlockIO InterpreterSelectQuery::execute()
{
    BlockIO res;
    QueryPlan query_plan;

    buildQueryPlan(query_plan);

    res.pipeline = QueryPipelineBuilder::getPipeline(std::move(*query_plan.buildQueryPipeline(
        QueryPlanOptimizationSettings::fromContext(context), BuildQueryPipelineSettings::fromContext(context))));
    return res;
}

Block InterpreterSelectQuery::getSampleBlockImpl()
{
    OpenTelemetrySpanHolder span(__PRETTY_FUNCTION__);

    query_info.query = query_ptr;
    query_info.has_window = query_analyzer->hasWindow();
    if (storage && !options.only_analyze)
    {
        auto & query = getSelectQuery();
        query_analyzer->makeSetsForIndex(query.where());
        query_analyzer->makeSetsForIndex(query.prewhere());
        query_info.sets = query_analyzer->getPreparedSets();
    }

    if (storage && !options.only_analyze)
        from_stage = storage->getQueryProcessingStage(context, options.to_stage, metadata_snapshot, query_info);

    /// Do I need to perform the first part of the pipeline?
    /// Running on remote servers during distributed processing or if query is not distributed.
    ///
    /// Also note that with distributed_group_by_no_merge=1 or when there is
    /// only one remote server, it is equal to local query in terms of query
    /// stages (or when due to optimize_distributed_group_by_sharding_key the query was processed up to Complete stage).
    bool first_stage = from_stage < QueryProcessingStage::WithMergeableState
        && options.to_stage >= QueryProcessingStage::WithMergeableState;
    /// Do I need to execute the second part of the pipeline?
    /// Running on the initiating server during distributed processing or if query is not distributed.
    ///
    /// Also note that with distributed_group_by_no_merge=2 (i.e. when optimize_distributed_group_by_sharding_key takes place)
    /// the query on the remote server will be processed up to WithMergeableStateAfterAggregationAndLimit,
    /// So it will do partial second stage (second_stage=true), and initiator will do the final part.
    bool second_stage = from_stage <= QueryProcessingStage::WithMergeableState
        && options.to_stage > QueryProcessingStage::WithMergeableState;

    analysis_result = ExpressionAnalysisResult(
        *query_analyzer, metadata_snapshot, first_stage, second_stage, options.only_analyze, filter_info, source_header);

    if (options.to_stage == QueryProcessingStage::Enum::FetchColumns)
    {
        auto header = source_header;

        if (analysis_result.prewhere_info)
        {
            header = analysis_result.prewhere_info->prewhere_actions->updateHeader(header);
            if (analysis_result.prewhere_info->remove_prewhere_column)
                header.erase(analysis_result.prewhere_info->prewhere_column_name);
        }
        return header;
    }

    if (options.to_stage == QueryProcessingStage::Enum::WithMergeableState)
    {
        if (!analysis_result.need_aggregate)
        {
            // What's the difference with selected_columns?
            // Here we calculate the header we want from remote server after it
            // executes query up to WithMergeableState. When there is an ORDER BY,
            // it is executed on remote server firstly, then we execute merge
            // sort on initiator. To execute ORDER BY, we need to calculate the
            // ORDER BY keys. These keys might be not present among the final
            // SELECT columns given by the `selected_column`. This is why we have
            // to use proper keys given by the result columns of the
            // `before_order_by` expression actions.
            // Another complication is window functions -- if we have them, they
            // are calculated on initiator, before ORDER BY columns. In this case,
            // the shard has to return columns required for window function
            // calculation and further steps, given by the `before_window`
            // expression actions.
            // As of 21.6 this is broken: the actions in `before_window` might
            // not contain everything required for the ORDER BY step, but this
            // is a responsibility of ExpressionAnalyzer and is not a problem
            // with this code. See
            // https://github.com/ClickHouse/ClickHouse/issues/19857 for details.
            if (analysis_result.before_window)
                return analysis_result.before_window->getResultColumns();

            return analysis_result.before_order_by->getResultColumns();
        }

        Block header = analysis_result.before_aggregation->getResultColumns();

        Block res;

        for (const auto & key : query_analyzer->aggregationKeys())
            res.insert({nullptr, header.getByName(key.name).type, key.name});

        for (const auto & aggregate : query_analyzer->aggregates())
        {
            size_t arguments_size = aggregate.argument_names.size();
            DataTypes argument_types(arguments_size);
            for (size_t j = 0; j < arguments_size; ++j)
                argument_types[j] = header.getByName(aggregate.argument_names[j]).type;

            DataTypePtr type = std::make_shared<DataTypeAggregateFunction>(aggregate.function, argument_types, aggregate.parameters);

            res.insert({nullptr, type, aggregate.column_name});
        }

        return res;
    }

    if (options.to_stage >= QueryProcessingStage::Enum::WithMergeableStateAfterAggregation)
    {
        // It's different from selected_columns, see the comment above for
        // WithMergeableState stage.
        if (analysis_result.before_window)
            return analysis_result.before_window->getResultColumns();

        return analysis_result.before_order_by->getResultColumns();
    }

    return analysis_result.final_projection->getResultColumns();
}

static Field getWithFillFieldValue(const ASTPtr & node, ContextPtr context)
{
    auto [field, type] = evaluateConstantExpression(node, context);

    if (!isColumnedAsNumber(type))
        throw Exception("Illegal type " + type->getName() + " of WITH FILL expression, must be numeric type", ErrorCodes::INVALID_WITH_FILL_EXPRESSION);

    return field;
}

static std::pair<Field, std::optional<IntervalKind>> getWithFillStep(const ASTPtr & node, ContextPtr context)
{
    auto [field, type] = evaluateConstantExpression(node, context);

    if (const auto * type_interval = typeid_cast<const DataTypeInterval *>(type.get()))
        return std::make_pair(std::move(field), type_interval->getKind());

    if (isColumnedAsNumber(type))
        return std::make_pair(std::move(field), std::nullopt);

    throw Exception("Illegal type " + type->getName() + " of WITH FILL expression, must be numeric type", ErrorCodes::INVALID_WITH_FILL_EXPRESSION);
}

static FillColumnDescription getWithFillDescription(const ASTOrderByElement & order_by_elem, ContextPtr context)
{
    FillColumnDescription descr;
    if (order_by_elem.fill_from)
        descr.fill_from = getWithFillFieldValue(order_by_elem.fill_from, context);
    if (order_by_elem.fill_to)
        descr.fill_to = getWithFillFieldValue(order_by_elem.fill_to, context);

    if (order_by_elem.fill_step)
        std::tie(descr.fill_step, descr.step_kind) = getWithFillStep(order_by_elem.fill_step, context);
    else
        descr.fill_step = order_by_elem.direction;

    if (applyVisitor(FieldVisitorAccurateEquals(), descr.fill_step, Field{0}))
        throw Exception("WITH FILL STEP value cannot be zero", ErrorCodes::INVALID_WITH_FILL_EXPRESSION);

    if (order_by_elem.direction == 1)
    {
        if (applyVisitor(FieldVisitorAccurateLess(), descr.fill_step, Field{0}))
            throw Exception("WITH FILL STEP value cannot be negative for sorting in ascending direction",
                ErrorCodes::INVALID_WITH_FILL_EXPRESSION);

        if (!descr.fill_from.isNull() && !descr.fill_to.isNull() &&
            applyVisitor(FieldVisitorAccurateLess(), descr.fill_to, descr.fill_from))
        {
            throw Exception("WITH FILL TO value cannot be less than FROM value for sorting in ascending direction",
                ErrorCodes::INVALID_WITH_FILL_EXPRESSION);
        }
    }
    else
    {
        if (applyVisitor(FieldVisitorAccurateLess(), Field{0}, descr.fill_step))
            throw Exception("WITH FILL STEP value cannot be positive for sorting in descending direction",
                ErrorCodes::INVALID_WITH_FILL_EXPRESSION);

        if (!descr.fill_from.isNull() && !descr.fill_to.isNull() &&
            applyVisitor(FieldVisitorAccurateLess(), descr.fill_from, descr.fill_to))
        {
            throw Exception("WITH FILL FROM value cannot be less than TO value for sorting in descending direction",
                ErrorCodes::INVALID_WITH_FILL_EXPRESSION);
        }
    }

    return descr;
}

static SortDescription getSortDescription(const ASTSelectQuery & query, ContextPtr context)
{
    SortDescription order_descr;
    order_descr.reserve(query.orderBy()->children.size());
    for (const auto & elem : query.orderBy()->children)
    {
        String name = elem->children.front()->getColumnName();
        const auto & order_by_elem = elem->as<ASTOrderByElement &>();

        std::shared_ptr<Collator> collator;
        if (order_by_elem.collation)
            collator = std::make_shared<Collator>(order_by_elem.collation->as<ASTLiteral &>().value.get<String>());

        if (order_by_elem.with_fill)
        {
            FillColumnDescription fill_desc = getWithFillDescription(order_by_elem, context);
            order_descr.emplace_back(name, order_by_elem.direction, order_by_elem.nulls_direction, collator, true, fill_desc);
        }
        else
            order_descr.emplace_back(name, order_by_elem.direction, order_by_elem.nulls_direction, collator);
    }

    return order_descr;
}

static SortDescription getSortDescriptionFromGroupBy(const ASTSelectQuery & query)
{
    SortDescription order_descr;
    order_descr.reserve(query.groupBy()->children.size());

    for (const auto & elem : query.groupBy()->children)
    {
        String name = elem->getColumnName();
        order_descr.emplace_back(name, 1, 1);
    }

    return order_descr;
}

static bool isLimitOrOffsetPositive(const ASTPtr & node, ContextPtr context, const std::string & expr)
{
    const auto & [field, type] = evaluateConstantExpression(node, context);

    if (!isNativeNumber(type))
        throw Exception(
            "Illegal type " + type->getName() + " of " + expr + " expression, must be numeric type", ErrorCodes::INVALID_LIMIT_EXPRESSION);

    Field converted = convertFieldToType(field, DataTypeInt128());
    if (converted.isNull())
        throw Exception(
            "The value " + applyVisitor(FieldVisitorToString(), field) + " of " + expr + " expression is not representable as Int128",
            ErrorCodes::INVALID_LIMIT_EXPRESSION);
    Int128 value = converted.safeGet<Int128>();

    return value >= 0;
}

static UInt64 getLimitUIntValue(const ASTPtr & node, ContextPtr context, const std::string & expr)
{
    const auto & [field, type] = evaluateConstantExpression(node, context);

    if (!isNativeNumber(type))
        throw Exception(
            "Illegal type " + type->getName() + " of " + expr + " expression, must be numeric type", ErrorCodes::INVALID_LIMIT_EXPRESSION);

    Field converted = convertFieldToType(field, DataTypeInt128());
    if (converted.isNull())
        throw Exception(
            "The value " + applyVisitor(FieldVisitorToString(), field) + " of " + expr + " expression is not representable as Int128",
            ErrorCodes::INVALID_LIMIT_EXPRESSION);
    Int128 res = converted.safeGet<Int128>();

    return res >= 0 ? UInt64(res) : UInt64(-res);
}


static std::pair<UInt64, UInt64> getLimitLengthAndOffset(const ASTSelectQuery & query, ContextPtr context)
{
    UInt64 length = 0;
    UInt64 offset = 0;

    if (query.limitLength())
    {
        length = getLimitUIntValue(query.limitLength(), context, "LIMIT");
        if (query.limitOffset() && length)
        {
            offset = getLimitUIntValue(query.limitOffset(), context, "OFFSET");
            if (isLimitOrOffsetPositive(query.limitLength(), context, "LIMIT") ^ isLimitOrOffsetPositive(query.limitOffset(), context, "OFFSET"))
                throw Exception(
                    "The values of LIMIT and OFFSET should be positive or negative at the same time",
                    ErrorCodes::INVALID_OFFSET_EXPRESSION);
        }
    }
    else if (query.limitOffset())
        offset = getLimitUIntValue(query.limitOffset(), context, "OFFSET");
    return {length, offset};
}


static UInt64 getLimitForSorting(const ASTSelectQuery & query, ContextPtr context)
{
    /// Partial sort can be done if there is LIMIT but no DISTINCT or LIMIT BY, neither ARRAY JOIN.
    if (!query.distinct && !query.limitBy() && !query.limit_with_ties && !query.arrayJoinExpressionList().first && query.limitLength())
    {
        auto [limit_length, limit_offset] = getLimitLengthAndOffset(query, context);
        if (limit_length > std::numeric_limits<UInt64>::max() - limit_offset)
            return 0;

        return limit_length + limit_offset;
    }
    return 0;
}


static bool hasWithTotalsInAnySubqueryInFromClause(const ASTSelectQuery & query)
{
    if (query.group_by_with_totals)
        return true;

    /** NOTE You can also check that the table in the subquery is distributed, and that it only looks at one shard.
     * In other cases, totals will be computed on the initiating server of the query, and it is not necessary to read the data to the end.
     */
    if (auto query_table = extractTableExpression(query, 0))
    {
        if (const auto * ast_union = query_table->as<ASTSelectWithUnionQuery>())
        {
            /** NOTE
            * 1. For ASTSelectWithUnionQuery after normalization for union child node the height of the AST tree is at most 2.
            * 2. For ASTSelectIntersectExceptQuery after normalization in case there are intersect or except nodes,
            * the height of the AST tree can have any depth (each intersect/except adds a level), but the
            * number of children in those nodes is always 2.
            */
            std::function<bool(ASTPtr)> traverse_recursively = [&](ASTPtr child_ast) -> bool
            {
                if (const auto * select_child = child_ast->as <ASTSelectQuery>())
                {
                    if (hasWithTotalsInAnySubqueryInFromClause(select_child->as<ASTSelectQuery &>()))
                        return true;
                }
                else if (const auto * union_child = child_ast->as<ASTSelectWithUnionQuery>())
                {
                    for (const auto & subchild : union_child->list_of_selects->children)
                        if (traverse_recursively(subchild))
                            return true;
                }
                else if (const auto * intersect_child = child_ast->as<ASTSelectIntersectExceptQuery>())
                {
                    auto selects = intersect_child->getListOfSelects();
                    for (const auto & subchild : selects)
                        if (traverse_recursively(subchild))
                            return true;
                }
                return false;
            };

            for (const auto & elem : ast_union->list_of_selects->children)
                if (traverse_recursively(elem))
                    return true;
        }
    }

    return false;
}


void InterpreterSelectQuery::executeImpl(QueryPlan & query_plan, std::optional<Pipe> prepared_pipe)
{
    /** Streams of data. When the query is executed in parallel, we have several data streams.
     *  If there is no GROUP BY, then perform all operations before ORDER BY and LIMIT in parallel, then
     *  if there is an ORDER BY, then glue the streams using ResizeProcessor, and then MergeSorting transforms,
     *  if not, then glue it using ResizeProcessor,
     *  then apply LIMIT.
     *  If there is GROUP BY, then we will perform all operations up to GROUP BY, inclusive, in parallel;
     *  a parallel GROUP BY will glue streams into one,
     *  then perform the remaining operations with one resulting stream.
     */

    /// Now we will compose block streams that perform the necessary actions.
    auto & query = getSelectQuery();
    const Settings & settings = context->getSettingsRef();
    auto & expressions = analysis_result;
    auto & subqueries_for_sets = query_analyzer->getSubqueriesForSets();
    bool intermediate_stage = false;
    bool to_aggregation_stage = false;
    bool from_aggregation_stage = false;

    /// Do I need to aggregate in a separate row rows that have not passed max_rows_to_group_by.
    bool aggregate_overflow_row =
        expressions.need_aggregate &&
        query.group_by_with_totals &&
        settings.max_rows_to_group_by &&
        settings.group_by_overflow_mode == OverflowMode::ANY &&
        settings.totals_mode != TotalsMode::AFTER_HAVING_EXCLUSIVE;

    /// Do I need to immediately finalize the aggregate functions after the aggregation?
    bool aggregate_final =
        expressions.need_aggregate &&
        options.to_stage > QueryProcessingStage::WithMergeableState &&
        !query.group_by_with_totals && !query.group_by_with_rollup && !query.group_by_with_cube;

    if (query_info.projection && query_info.projection->desc->type == ProjectionDescription::Type::Aggregate)
    {
        query_info.projection->aggregate_overflow_row = aggregate_overflow_row;
        query_info.projection->aggregate_final = aggregate_final;
    }

    if (options.only_analyze)
    {
        auto read_nothing = std::make_unique<ReadNothingStep>(source_header);
        query_plan.addStep(std::move(read_nothing));

        if (expressions.filter_info)
        {
            auto row_level_security_step = std::make_unique<FilterStep>(
                query_plan.getCurrentDataStream(),
                expressions.filter_info->actions,
                expressions.filter_info->column_name,
                expressions.filter_info->do_remove_column);

            row_level_security_step->setStepDescription("Row-level security filter");
            query_plan.addStep(std::move(row_level_security_step));
        }

        if (expressions.prewhere_info)
        {
            if (expressions.prewhere_info->row_level_filter)
            {
                auto row_level_filter_step = std::make_unique<FilterStep>(
                    query_plan.getCurrentDataStream(),
                    expressions.prewhere_info->row_level_filter,
                    expressions.prewhere_info->row_level_column_name,
                    false);

                row_level_filter_step->setStepDescription("Row-level security filter (PREWHERE)");
                query_plan.addStep(std::move(row_level_filter_step));
            }

            auto prewhere_step = std::make_unique<FilterStep>(
                query_plan.getCurrentDataStream(),
                expressions.prewhere_info->prewhere_actions,
                expressions.prewhere_info->prewhere_column_name,
                expressions.prewhere_info->remove_prewhere_column);

            prewhere_step->setStepDescription("PREWHERE");
            query_plan.addStep(std::move(prewhere_step));
        }
    }
    else
    {
        if (prepared_pipe)
        {
            auto prepared_source_step = std::make_unique<ReadFromPreparedSource>(std::move(*prepared_pipe), context);
            query_plan.addStep(std::move(prepared_source_step));
        }

        if (from_stage == QueryProcessingStage::WithMergeableState &&
            options.to_stage == QueryProcessingStage::WithMergeableState)
            intermediate_stage = true;

        /// Support optimize_distributed_group_by_sharding_key
        /// Is running on the initiating server during distributed processing?
        if (from_stage >= QueryProcessingStage::WithMergeableStateAfterAggregation)
            from_aggregation_stage = true;
        /// Is running on remote servers during distributed processing?
        if (options.to_stage >= QueryProcessingStage::WithMergeableStateAfterAggregation)
            to_aggregation_stage = true;

        /// Read the data from Storage. from_stage - to what stage the request was completed in Storage.
        executeFetchColumns(from_stage, query_plan);

        LOG_TRACE(log, "{} -> {}", QueryProcessingStage::toString(from_stage), QueryProcessingStage::toString(options.to_stage));
    }

    if (options.to_stage > QueryProcessingStage::FetchColumns)
    {
        auto preliminary_sort = [&]()
        {
            /** For distributed query processing,
              *  if no GROUP, HAVING set,
              *  but there is an ORDER or LIMIT,
              *  then we will perform the preliminary sorting and LIMIT on the remote server.
              */
            if (!expressions.second_stage
                && !expressions.need_aggregate
                && !expressions.hasHaving()
                && !expressions.has_window)
            {
                if (expressions.has_order_by)
                    executeOrder(
                        query_plan,
                        query_info.input_order_info ? query_info.input_order_info
                                                    : (query_info.projection ? query_info.projection->input_order_info : nullptr));

                if (expressions.has_order_by && query.limitLength())
                    executeDistinct(query_plan, false, expressions.selected_columns, true);

                if (expressions.hasLimitBy())
                {
                    executeExpression(query_plan, expressions.before_limit_by, "Before LIMIT BY");
                    executeLimitBy(query_plan);
                }

                if (query.limitLength())
                    executePreLimit(query_plan, true);
            }
        };

        if (intermediate_stage)
        {
            if (expressions.first_stage || expressions.second_stage)
                throw Exception("Query with intermediate stage cannot have any other stages", ErrorCodes::LOGICAL_ERROR);

            preliminary_sort();
            if (expressions.need_aggregate)
                executeMergeAggregated(query_plan, aggregate_overflow_row, aggregate_final);
        }
        if (from_aggregation_stage)
        {
            if (intermediate_stage || expressions.first_stage || expressions.second_stage)
                throw Exception("Query with after aggregation stage cannot have any other stages", ErrorCodes::LOGICAL_ERROR);
        }


        if (expressions.first_stage)
        {
            // If there is a storage that supports prewhere, this will always be nullptr
            // Thus, we don't actually need to check if projection is active.
            if (!query_info.projection && expressions.filter_info)
            {
                auto row_level_security_step = std::make_unique<FilterStep>(
                    query_plan.getCurrentDataStream(),
                    expressions.filter_info->actions,
                    expressions.filter_info->column_name,
                    expressions.filter_info->do_remove_column);

                row_level_security_step->setStepDescription("Row-level security filter");
                query_plan.addStep(std::move(row_level_security_step));
            }

            if (expressions.before_array_join)
            {
                QueryPlanStepPtr before_array_join_step
                    = std::make_unique<ExpressionStep>(query_plan.getCurrentDataStream(), expressions.before_array_join);
                before_array_join_step->setStepDescription("Before ARRAY JOIN");
                query_plan.addStep(std::move(before_array_join_step));
            }

            if (expressions.array_join)
            {
                QueryPlanStepPtr array_join_step
                    = std::make_unique<ArrayJoinStep>(query_plan.getCurrentDataStream(), expressions.array_join);

                array_join_step->setStepDescription("ARRAY JOIN");
                query_plan.addStep(std::move(array_join_step));
            }

            if (expressions.before_join)
            {
                QueryPlanStepPtr before_join_step = std::make_unique<ExpressionStep>(
                    query_plan.getCurrentDataStream(),
                    expressions.before_join);
                before_join_step->setStepDescription("Before JOIN");
                query_plan.addStep(std::move(before_join_step));
            }

            /// Optional step to convert key columns to common supertype.
            if (expressions.converting_join_columns)
            {
                QueryPlanStepPtr convert_join_step = std::make_unique<ExpressionStep>(
                    query_plan.getCurrentDataStream(),
                    expressions.converting_join_columns);
                convert_join_step->setStepDescription("Convert JOIN columns");
                query_plan.addStep(std::move(convert_join_step));
            }

            if (expressions.hasJoin())
            {
                if (expressions.join->isFilled())
                {
                    QueryPlanStepPtr filled_join_step = std::make_unique<FilledJoinStep>(
                        query_plan.getCurrentDataStream(),
                        expressions.join,
                        settings.max_block_size);

                    filled_join_step->setStepDescription("JOIN");
                    query_plan.addStep(std::move(filled_join_step));
                }
                else
                {
                    auto joined_plan = query_analyzer->getJoinedPlan();

                    if (!joined_plan)
                        throw Exception(ErrorCodes::LOGICAL_ERROR, "There is no joined plan for query");

                    QueryPlanStepPtr join_step = std::make_unique<JoinStep>(
                        query_plan.getCurrentDataStream(),
                        joined_plan->getCurrentDataStream(),
                        expressions.join,
                        settings.max_block_size);

                    join_step->setStepDescription("JOIN");
                    std::vector<QueryPlanPtr> plans;
                    plans.emplace_back(std::make_unique<QueryPlan>(std::move(query_plan)));
                    plans.emplace_back(std::move(joined_plan));

                    query_plan = QueryPlan();
                    query_plan.unitePlans(std::move(join_step), {std::move(plans)});
                }
            }

            if (!query_info.projection && expressions.hasWhere())
                executeWhere(query_plan, expressions.before_where, expressions.remove_where_filter);

            if (expressions.need_aggregate)
            {
                executeAggregation(
                    query_plan, expressions.before_aggregation, aggregate_overflow_row, aggregate_final, query_info.input_order_info);
                /// We need to reset input order info, so that executeOrder can't use it
                query_info.input_order_info.reset();
                if (query_info.projection)
                    query_info.projection->input_order_info.reset();
            }

            // Now we must execute:
            // 1) expressions before window functions,
            // 2) window functions,
            // 3) expressions after window functions,
            // 4) preliminary distinct.
            // This code decides which part we execute on shard (first_stage)
            // and which part on initiator (second_stage). See also the counterpart
            // code for "second_stage" that has to execute the rest.
            if (expressions.need_aggregate)
            {
                // We have aggregation, so we can't execute any later-stage
                // expressions on shards, neither "before window functions" nor
                // "before ORDER BY".
            }
            else
            {
                // We don't have aggregation.
                // Window functions must be executed on initiator (second_stage).
                // ORDER BY and DISTINCT might depend on them, so if we have
                // window functions, we can't execute ORDER BY and DISTINCT
                // now, on shard (first_stage).
                if (query_analyzer->hasWindow())
                {
                    executeExpression(query_plan, expressions.before_window, "Before window functions");
                }
                else
                {
                    // We don't have window functions, so we can execute the
                    // expressions before ORDER BY and the preliminary DISTINCT
                    // now, on shards (first_stage).
                    assert(!expressions.before_window);
                    executeExpression(query_plan, expressions.before_order_by, "Before ORDER BY");
                    executeDistinct(query_plan, true, expressions.selected_columns, true);
                }
            }

            preliminary_sort();

            // If there is no global subqueries, we can run subqueries only when receive them on server.
            if (!query_analyzer->hasGlobalSubqueries() && !subqueries_for_sets.empty())
                executeSubqueriesInSetsAndJoins(query_plan, subqueries_for_sets);
        }

        if (expressions.second_stage || from_aggregation_stage)
        {
            if (from_aggregation_stage)
            {
                /// No need to aggregate anything, since this was done on remote shards.
            }
            else if (expressions.need_aggregate)
            {
                /// If you need to combine aggregated results from multiple servers
                if (!expressions.first_stage)
                    executeMergeAggregated(query_plan, aggregate_overflow_row, aggregate_final);

                if (!aggregate_final)
                {
                    if (query.group_by_with_totals)
                    {
                        bool final = !query.group_by_with_rollup && !query.group_by_with_cube;
                        executeTotalsAndHaving(
                            query_plan, expressions.hasHaving(), expressions.before_having, expressions.remove_having_filter, aggregate_overflow_row, final);
                    }

                    if (query.group_by_with_rollup)
                        executeRollupOrCube(query_plan, Modificator::ROLLUP);
                    else if (query.group_by_with_cube)
                        executeRollupOrCube(query_plan, Modificator::CUBE);

                    if ((query.group_by_with_rollup || query.group_by_with_cube) && expressions.hasHaving())
                    {
                        if (query.group_by_with_totals)
                            throw Exception(
                                "WITH TOTALS and WITH ROLLUP or CUBE are not supported together in presence of HAVING",
                                ErrorCodes::NOT_IMPLEMENTED);
                        executeHaving(query_plan, expressions.before_having, expressions.remove_having_filter);
                    }
                }
                else if (expressions.hasHaving())
                    executeHaving(query_plan, expressions.before_having, expressions.remove_having_filter);
            }
            else if (query.group_by_with_totals || query.group_by_with_rollup || query.group_by_with_cube)
                throw Exception("WITH TOTALS, ROLLUP or CUBE are not supported without aggregation", ErrorCodes::NOT_IMPLEMENTED);

            // Now we must execute:
            // 1) expressions before window functions,
            // 2) window functions,
            // 3) expressions after window functions,
            // 4) preliminary distinct.
            // Some of these were already executed at the shards (first_stage),
            // see the counterpart code and comments there.
            if (from_aggregation_stage)
            {
                if (query_analyzer->hasWindow())
                    throw Exception(
                        "Window functions does not support processing from WithMergeableStateAfterAggregation",
                        ErrorCodes::NOT_IMPLEMENTED);
            }
            else if (expressions.need_aggregate)
            {
                executeExpression(query_plan, expressions.before_window,
                    "Before window functions");
                executeWindow(query_plan);
                executeExpression(query_plan, expressions.before_order_by, "Before ORDER BY");
                executeDistinct(query_plan, true, expressions.selected_columns, true);
            }
            else
            {
                if (query_analyzer->hasWindow())
                {
                    executeWindow(query_plan);
                    executeExpression(query_plan, expressions.before_order_by, "Before ORDER BY");
                    executeDistinct(query_plan, true, expressions.selected_columns, true);
                }
                else
                {
                    // Neither aggregation nor windows, all expressions before
                    // ORDER BY executed on shards.
                }
            }

            if (expressions.has_order_by)
            {
                /** If there is an ORDER BY for distributed query processing,
                  *  but there is no aggregation, then on the remote servers ORDER BY was made
                  *  - therefore, we merge the sorted streams from remote servers.
                  *
                  * Also in case of remote servers was process the query up to WithMergeableStateAfterAggregationAndLimit
                  * (distributed_group_by_no_merge=2 or optimize_distributed_group_by_sharding_key=1 takes place),
                  * then merge the sorted streams is enough, since remote servers already did full ORDER BY.
                  */

                if (from_aggregation_stage)
                    executeMergeSorted(query_plan, "after aggregation stage for ORDER BY");
                else if (!expressions.first_stage
                    && !expressions.need_aggregate
                    && !expressions.has_window
                    && !(query.group_by_with_totals && !aggregate_final))
                    executeMergeSorted(query_plan, "for ORDER BY, without aggregation");
                else    /// Otherwise, just sort.
                    executeOrder(
                        query_plan,
                        query_info.input_order_info ? query_info.input_order_info
                                                    : (query_info.projection ? query_info.projection->input_order_info : nullptr));
            }

            /** Optimization - if there are several sources and there is LIMIT, then first apply the preliminary LIMIT,
              * limiting the number of rows in each up to `offset + limit`.
              */
            bool has_withfill = false;
            if (query.orderBy())
            {
                SortDescription order_descr = getSortDescription(query, context);
                for (auto & desc : order_descr)
                    if (desc.with_fill)
                    {
                        has_withfill = true;
                        break;
                    }
            }

            bool apply_limit = options.to_stage != QueryProcessingStage::WithMergeableStateAfterAggregation;
            bool apply_prelimit = apply_limit &&
                                  query.limitLength() && !query.limit_with_ties &&
                                  !hasWithTotalsInAnySubqueryInFromClause(query) &&
                                  !query.arrayJoinExpressionList().first &&
                                  !query.distinct &&
                                  !expressions.hasLimitBy() &&
                                  !settings.extremes &&
                                  !has_withfill;
            bool apply_offset = options.to_stage != QueryProcessingStage::WithMergeableStateAfterAggregationAndLimit;
            if (apply_prelimit)
            {
                executePreLimit(query_plan, /* do_not_skip_offset= */!apply_offset);
            }

            /** If there was more than one stream,
              * then DISTINCT needs to be performed once again after merging all streams.
              */
            if (!from_aggregation_stage && query.distinct)
                executeDistinct(query_plan, false, expressions.selected_columns, false);

            if (!from_aggregation_stage && expressions.hasLimitBy())
            {
                executeExpression(query_plan, expressions.before_limit_by, "Before LIMIT BY");
                executeLimitBy(query_plan);
            }

            executeWithFill(query_plan);

            /// If we have 'WITH TIES', we need execute limit before projection,
            /// because in that case columns from 'ORDER BY' are used.
            if (query.limit_with_ties && apply_offset)
            {
                executeLimit(query_plan);
            }

            /// Projection not be done on the shards, since then initiator will not find column in blocks.
            /// (significant only for WithMergeableStateAfterAggregation/WithMergeableStateAfterAggregationAndLimit).
            if (!to_aggregation_stage)
            {
                /// We must do projection after DISTINCT because projection may remove some columns.
                executeProjection(query_plan, expressions.final_projection);
            }

            /// Extremes are calculated before LIMIT, but after LIMIT BY. This is Ok.
            executeExtremes(query_plan);

            bool limit_applied = apply_prelimit || (query.limit_with_ties && apply_offset);
            /// Limit is no longer needed if there is prelimit.
            ///
            /// NOTE: that LIMIT cannot be applied if OFFSET should not be applied,
            /// since LIMIT will apply OFFSET too.
            /// This is the case for various optimizations for distributed queries,
            /// and when LIMIT cannot be applied it will be applied on the initiator anyway.
            if (apply_limit && !limit_applied && apply_offset)
                executeLimit(query_plan);

            if (apply_offset)
                executeOffset(query_plan);
        }
    }

    if (!subqueries_for_sets.empty() && (expressions.hasHaving() || query_analyzer->hasGlobalSubqueries()))
        executeSubqueriesInSetsAndJoins(query_plan, subqueries_for_sets);
}

static StreamLocalLimits getLimitsForStorage(const Settings & settings, const SelectQueryOptions & options)
{
    StreamLocalLimits limits;
    limits.mode = LimitsMode::LIMITS_TOTAL;
    limits.size_limits = SizeLimits(settings.max_rows_to_read, settings.max_bytes_to_read, settings.read_overflow_mode);
    limits.speed_limits.max_execution_time = settings.max_execution_time;
    limits.timeout_overflow_mode = settings.timeout_overflow_mode;

    /** Quota and minimal speed restrictions are checked on the initiating server of the request, and not on remote servers,
      *  because the initiating server has a summary of the execution of the request on all servers.
      *
      * But limits on data size to read and maximum execution time are reasonable to check both on initiator and
      *  additionally on each remote server, because these limits are checked per block of data processed,
      *  and remote servers may process way more blocks of data than are received by initiator.
      *
      * The limits to throttle maximum execution speed is also checked on all servers.
      */
    if (options.to_stage == QueryProcessingStage::Complete)
    {
        limits.speed_limits.min_execution_rps = settings.min_execution_speed;
        limits.speed_limits.min_execution_bps = settings.min_execution_speed_bytes;
    }

    limits.speed_limits.max_execution_rps = settings.max_execution_speed;
    limits.speed_limits.max_execution_bps = settings.max_execution_speed_bytes;
    limits.speed_limits.timeout_before_checking_execution_speed = settings.timeout_before_checking_execution_speed;

    return limits;
}

static void executeMergeAggregatedImpl(
    QueryPlan & query_plan,
    bool overflow_row,
    bool final,
    bool is_remote_storage,
    const Settings & settings,
    const NamesAndTypesList & aggregation_keys,
    const AggregateDescriptions & aggregates)
{
    const auto & header_before_merge = query_plan.getCurrentDataStream().header;

    ColumnNumbers keys;
    for (const auto & key : aggregation_keys)
        keys.push_back(header_before_merge.getPositionByName(key.name));

    /** There are two modes of distributed aggregation.
      *
      * 1. In different threads read from the remote servers blocks.
      * Save all the blocks in the RAM. Merge blocks.
      * If the aggregation is two-level - parallelize to the number of buckets.
      *
      * 2. In one thread, read blocks from different servers in order.
      * RAM stores only one block from each server.
      * If the aggregation is a two-level aggregation, we consistently merge the blocks of each next level.
      *
      * The second option consumes less memory (up to 256 times less)
      *  in the case of two-level aggregation, which is used for large results after GROUP BY,
      *  but it can work more slowly.
      */

    Aggregator::Params params(header_before_merge, keys, aggregates, overflow_row, settings.max_threads);

    auto transform_params = std::make_shared<AggregatingTransformParams>(params, final);

    auto merging_aggregated = std::make_unique<MergingAggregatedStep>(
        query_plan.getCurrentDataStream(),
        std::move(transform_params),
        settings.distributed_aggregation_memory_efficient && is_remote_storage,
        settings.max_threads,
        settings.aggregation_memory_efficient_merge_threads);

    query_plan.addStep(std::move(merging_aggregated));
}

void InterpreterSelectQuery::addEmptySourceToQueryPlan(
    QueryPlan & query_plan, const Block & source_header, const SelectQueryInfo & query_info, ContextPtr context_)
{
    Pipe pipe(std::make_shared<NullSource>(source_header));

    PrewhereInfoPtr prewhere_info_ptr = query_info.projection ? query_info.projection->prewhere_info : query_info.prewhere_info;
    if (prewhere_info_ptr)
    {
        auto & prewhere_info = *prewhere_info_ptr;

        if (prewhere_info.alias_actions)
        {
            pipe.addSimpleTransform([&](const Block & header)
            {
                return std::make_shared<ExpressionTransform>(header,
                    std::make_shared<ExpressionActions>(prewhere_info.alias_actions));
            });
        }

        if (prewhere_info.row_level_filter)
        {
            pipe.addSimpleTransform([&](const Block & header)
            {
                return std::make_shared<FilterTransform>(header,
                    std::make_shared<ExpressionActions>(prewhere_info.row_level_filter),
                    prewhere_info.row_level_column_name, true);
            });
        }

        pipe.addSimpleTransform([&](const Block & header)
        {
            return std::make_shared<FilterTransform>(
                header, std::make_shared<ExpressionActions>(prewhere_info.prewhere_actions),
                prewhere_info.prewhere_column_name, prewhere_info.remove_prewhere_column);
        });
    }

    auto read_from_pipe = std::make_unique<ReadFromPreparedSource>(std::move(pipe));
    read_from_pipe->setStepDescription("Read from NullSource");
    query_plan.addStep(std::move(read_from_pipe));

    if (query_info.projection)
    {
        if (query_info.projection->before_where)
        {
            auto where_step = std::make_unique<FilterStep>(
                query_plan.getCurrentDataStream(),
                query_info.projection->before_where,
                query_info.projection->where_column_name,
                query_info.projection->remove_where_filter);

            where_step->setStepDescription("WHERE");
            query_plan.addStep(std::move(where_step));
        }

        if (query_info.projection->desc->type == ProjectionDescription::Type::Aggregate)
        {
            if (query_info.projection->before_aggregation)
            {
                auto expression_before_aggregation
                    = std::make_unique<ExpressionStep>(query_plan.getCurrentDataStream(), query_info.projection->before_aggregation);
                expression_before_aggregation->setStepDescription("Before GROUP BY");
                query_plan.addStep(std::move(expression_before_aggregation));
            }

            executeMergeAggregatedImpl(
                query_plan,
                query_info.projection->aggregate_overflow_row,
                query_info.projection->aggregate_final,
                false,
                context_->getSettingsRef(),
                query_info.projection->aggregation_keys,
                query_info.projection->aggregate_descriptions);
        }
    }
}

bool InterpreterSelectQuery::shouldMoveToPrewhere()
{
    const Settings & settings = context->getSettingsRef();
    const ASTSelectQuery & query = getSelectQuery();
    return settings.optimize_move_to_prewhere && (!query.final() || settings.optimize_move_to_prewhere_if_final);
}

void InterpreterSelectQuery::addPrewhereAliasActions()
{
    auto & expressions = analysis_result;
    if (expressions.filter_info)
    {
        if (!expressions.prewhere_info)
        {
            const bool does_storage_support_prewhere = !input_pipe && storage && storage->supportsPrewhere();
            if (does_storage_support_prewhere && shouldMoveToPrewhere())
            {
                /// Execute row level filter in prewhere as a part of "move to prewhere" optimization.
                expressions.prewhere_info = std::make_shared<PrewhereInfo>(
                    std::move(expressions.filter_info->actions),
                    std::move(expressions.filter_info->column_name));
                expressions.prewhere_info->prewhere_actions->projectInput(false);
                expressions.prewhere_info->remove_prewhere_column = expressions.filter_info->do_remove_column;
                expressions.prewhere_info->need_filter = true;
                expressions.filter_info = nullptr;
            }
        }
        else
        {
            /// Add row level security actions to prewhere.
            expressions.prewhere_info->row_level_filter = std::move(expressions.filter_info->actions);
            expressions.prewhere_info->row_level_column_name = std::move(expressions.filter_info->column_name);
            expressions.prewhere_info->row_level_filter->projectInput(false);
            expressions.filter_info = nullptr;
        }
    }

    auto & prewhere_info = analysis_result.prewhere_info;
    auto & columns_to_remove_after_prewhere = analysis_result.columns_to_remove_after_prewhere;

    /// Detect, if ALIAS columns are required for query execution
    auto alias_columns_required = false;
    const ColumnsDescription & storage_columns = metadata_snapshot->getColumns();
    for (const auto & column_name : required_columns)
    {
        auto column_default = storage_columns.getDefault(column_name);
        if (column_default && column_default->kind == ColumnDefaultKind::Alias)
        {
            alias_columns_required = true;
            break;
        }
    }

    /// There are multiple sources of required columns:
    ///  - raw required columns,
    ///  - columns deduced from ALIAS columns,
    ///  - raw required columns from PREWHERE,
    ///  - columns deduced from ALIAS columns from PREWHERE.
    /// PREWHERE is a special case, since we need to resolve it and pass directly to `IStorage::read()`
    /// before any other executions.
    if (alias_columns_required)
    {
        NameSet required_columns_from_prewhere; /// Set of all (including ALIAS) required columns for PREWHERE
        NameSet required_aliases_from_prewhere; /// Set of ALIAS required columns for PREWHERE

        if (prewhere_info)
        {
            /// Get some columns directly from PREWHERE expression actions
            auto prewhere_required_columns = prewhere_info->prewhere_actions->getRequiredColumns().getNames();
            required_columns_from_prewhere.insert(prewhere_required_columns.begin(), prewhere_required_columns.end());

            if (prewhere_info->row_level_filter)
            {
                auto row_level_required_columns = prewhere_info->row_level_filter->getRequiredColumns().getNames();
                required_columns_from_prewhere.insert(row_level_required_columns.begin(), row_level_required_columns.end());
            }
        }

        /// Expression, that contains all raw required columns
        ASTPtr required_columns_all_expr = std::make_shared<ASTExpressionList>();

        /// Expression, that contains raw required columns for PREWHERE
        ASTPtr required_columns_from_prewhere_expr = std::make_shared<ASTExpressionList>();

        /// Sort out already known required columns between expressions,
        /// also populate `required_aliases_from_prewhere`.
        for (const auto & column : required_columns)
        {
            ASTPtr column_expr;
            const auto column_default = storage_columns.getDefault(column);
            bool is_alias = column_default && column_default->kind == ColumnDefaultKind::Alias;
            if (is_alias)
            {
                auto column_decl = storage_columns.get(column);
                column_expr = column_default->expression->clone();
                // recursive visit for alias to alias
                replaceAliasColumnsInQuery(
                    column_expr, metadata_snapshot->getColumns(), syntax_analyzer_result->array_join_result_to_source, context);

                column_expr = addTypeConversionToAST(
                    std::move(column_expr), column_decl.type->getName(), metadata_snapshot->getColumns().getAll(), context);
                column_expr = setAlias(column_expr, column);
            }
            else
                column_expr = std::make_shared<ASTIdentifier>(column);

            if (required_columns_from_prewhere.count(column))
            {
                required_columns_from_prewhere_expr->children.emplace_back(std::move(column_expr));

                if (is_alias)
                    required_aliases_from_prewhere.insert(column);
            }
            else
                required_columns_all_expr->children.emplace_back(std::move(column_expr));
        }

        /// Columns, which we will get after prewhere and filter executions.
        NamesAndTypesList required_columns_after_prewhere;
        NameSet required_columns_after_prewhere_set;

        /// Collect required columns from prewhere expression actions.
        if (prewhere_info)
        {
            NameSet columns_to_remove(columns_to_remove_after_prewhere.begin(), columns_to_remove_after_prewhere.end());
            Block prewhere_actions_result = prewhere_info->prewhere_actions->getResultColumns();

            /// Populate required columns with the columns, added by PREWHERE actions and not removed afterwards.
            /// XXX: looks hacky that we already know which columns after PREWHERE we won't need for sure.
            for (const auto & column : prewhere_actions_result)
            {
                if (prewhere_info->remove_prewhere_column && column.name == prewhere_info->prewhere_column_name)
                    continue;

                if (columns_to_remove.count(column.name))
                    continue;

                required_columns_all_expr->children.emplace_back(std::make_shared<ASTIdentifier>(column.name));
                required_columns_after_prewhere.emplace_back(column.name, column.type);
            }

            required_columns_after_prewhere_set
                = collections::map<NameSet>(required_columns_after_prewhere, [](const auto & it) { return it.name; });
        }

        auto syntax_result
            = TreeRewriter(context).analyze(required_columns_all_expr, required_columns_after_prewhere, storage, metadata_snapshot);
        alias_actions = ExpressionAnalyzer(required_columns_all_expr, syntax_result, context).getActionsDAG(true);

        /// The set of required columns could be added as a result of adding an action to calculate ALIAS.
        required_columns = alias_actions->getRequiredColumns().getNames();

        /// Do not remove prewhere filter if it is a column which is used as alias.
        if (prewhere_info && prewhere_info->remove_prewhere_column)
            if (required_columns.end() != std::find(required_columns.begin(), required_columns.end(), prewhere_info->prewhere_column_name))
                prewhere_info->remove_prewhere_column = false;

        /// Remove columns which will be added by prewhere.
        std::erase_if(required_columns, [&](const String & name) { return required_columns_after_prewhere_set.count(name) != 0; });

        if (prewhere_info)
        {
            /// Don't remove columns which are needed to be aliased.
            for (const auto & name : required_columns)
                prewhere_info->prewhere_actions->tryRestoreColumn(name);

            auto analyzed_result
                = TreeRewriter(context).analyze(required_columns_from_prewhere_expr, metadata_snapshot->getColumns().getAllPhysical());
            prewhere_info->alias_actions
                = ExpressionAnalyzer(required_columns_from_prewhere_expr, analyzed_result, context).getActionsDAG(true, false);

            /// Add (physical?) columns required by alias actions.
            auto required_columns_from_alias = prewhere_info->alias_actions->getRequiredColumns();
            Block prewhere_actions_result = prewhere_info->prewhere_actions->getResultColumns();
            for (auto & column : required_columns_from_alias)
                if (!prewhere_actions_result.has(column.name))
                    if (required_columns.end() == std::find(required_columns.begin(), required_columns.end(), column.name))
                        required_columns.push_back(column.name);

            /// Add physical columns required by prewhere actions.
            for (const auto & column : required_columns_from_prewhere)
                if (required_aliases_from_prewhere.count(column) == 0)
                    if (required_columns.end() == std::find(required_columns.begin(), required_columns.end(), column))
                        required_columns.push_back(column);
        }
    }
}

void InterpreterSelectQuery::executeFetchColumns(QueryProcessingStage::Enum processing_stage, QueryPlan & query_plan)
{
    auto & query = getSelectQuery();
    const Settings & settings = context->getSettingsRef();

    /// Optimization for trivial query like SELECT count() FROM table.
    bool optimize_trivial_count =
        syntax_analyzer_result->optimize_trivial_count
        && (settings.max_parallel_replicas <= 1)
        && storage
        && storage->getName() != "MaterializedMySQL"
        && !row_policy_filter
        && processing_stage == QueryProcessingStage::FetchColumns
        && query_analyzer->hasAggregation()
        && (query_analyzer->aggregates().size() == 1)
        && typeid_cast<const AggregateFunctionCount *>(query_analyzer->aggregates()[0].function.get());

    if (optimize_trivial_count)
    {
        const auto & desc = query_analyzer->aggregates()[0];
        const auto & func = desc.function;
        std::optional<UInt64> num_rows{};

        if (!query.prewhere() && !query.where())
        {
            num_rows = storage->totalRows(settings);
        }
        else // It's possible to optimize count() given only partition predicates
        {
            SelectQueryInfo temp_query_info;
            temp_query_info.query = query_ptr;
            temp_query_info.syntax_analyzer_result = syntax_analyzer_result;
            temp_query_info.sets = query_analyzer->getPreparedSets();

            num_rows = storage->totalRowsByPartitionPredicate(temp_query_info, context);
        }

        if (num_rows)
        {
            const AggregateFunctionCount & agg_count = static_cast<const AggregateFunctionCount &>(*func);

            /// We will process it up to "WithMergeableState".
            std::vector<char> state(agg_count.sizeOfData());
            AggregateDataPtr place = state.data();

            agg_count.create(place);
            SCOPE_EXIT_MEMORY_SAFE(agg_count.destroy(place));

            agg_count.set(place, *num_rows);

            auto column = ColumnAggregateFunction::create(func);
            column->insertFrom(place);

            Block header = analysis_result.before_aggregation->getResultColumns();
            size_t arguments_size = desc.argument_names.size();
            DataTypes argument_types(arguments_size);
            for (size_t j = 0; j < arguments_size; ++j)
                argument_types[j] = header.getByName(desc.argument_names[j]).type;

            Block block_with_count{
                {std::move(column), std::make_shared<DataTypeAggregateFunction>(func, argument_types, desc.parameters), desc.column_name}};

            auto source = std::make_shared<SourceFromSingleChunk>(block_with_count);
            auto prepared_count = std::make_unique<ReadFromPreparedSource>(Pipe(std::move(source)), context);
            prepared_count->setStepDescription("Optimized trivial count");
            query_plan.addStep(std::move(prepared_count));
            from_stage = QueryProcessingStage::WithMergeableState;
            analysis_result.first_stage = false;
            return;
        }
    }

    /// Limitation on the number of columns to read.
    /// It's not applied in 'only_analyze' mode, because the query could be analyzed without removal of unnecessary columns.
    if (!options.only_analyze && settings.max_columns_to_read && required_columns.size() > settings.max_columns_to_read)
        throw Exception(
            ErrorCodes::TOO_MANY_COLUMNS,
            "Limit for number of columns to read exceeded. Requested: {}, maximum: {}",
            required_columns.size(),
            settings.max_columns_to_read);

    /// General limit for the number of threads.
    size_t max_threads_execute_query = settings.max_threads;

    /** With distributed query processing, almost no computations are done in the threads,
     *  but wait and receive data from remote servers.
     *  If we have 20 remote servers, and max_threads = 8, then it would not be very good
     *  connect and ask only 8 servers at a time.
     *  To simultaneously query more remote servers,
     *  instead of max_threads, max_distributed_connections is used.
     */
    bool is_remote = false;
    if (storage && storage->isRemote())
    {
        is_remote = true;
        max_threads_execute_query = max_streams = settings.max_distributed_connections;
    }

    UInt64 max_block_size = settings.max_block_size;

    auto [limit_length, limit_offset] = getLimitLengthAndOffset(query, context);

    bool is_limit_positive = true;
    if (query.limitLength())
        is_limit_positive = isLimitOrOffsetPositive(query.limitLength(), context, "LIMIT");

    /** Optimization - if not specified DISTINCT, WHERE, GROUP, HAVING, ORDER, LIMIT BY, WITH TIES but LIMIT is specified, and limit + offset < max_block_size,
     *  then as the block size we will use limit + offset (not to read more from the table than requested),
     *  and also set the number of threads to 1.
     */
    if (!query.distinct
        && !query.limit_with_ties
        && !query.prewhere()
        && !query.where()
        && !query.groupBy()
        && !query.having()
        && !query.orderBy()
        && !query.limitBy()
        && query.limitLength()
        && !query_analyzer->hasAggregation()
        && !query_analyzer->hasWindow()
        && limit_length <= std::numeric_limits<UInt64>::max() - limit_offset
        && limit_length + limit_offset < max_block_size)
    {
        if (is_limit_positive)
            max_block_size = std::max(UInt64(1), limit_length + limit_offset);
        max_threads_execute_query = max_streams = 1;
    }

    if (!max_block_size)
        throw Exception("Setting 'max_block_size' cannot be zero", ErrorCodes::PARAMETER_OUT_OF_BOUND);

    /// Initialize the initial data streams to which the query transforms are superimposed. Table or subquery or prepared input?
    if (query_plan.isInitialized())
    {
        /// Prepared input.
    }
    else if (interpreter_subquery)
    {
        /// Subquery.
        /// If we need less number of columns that subquery have - update the interpreter.
        if (required_columns.size() < source_header.columns())
        {
            ASTPtr subquery = extractTableExpression(query, 0);
            if (!subquery)
                throw Exception("Subquery expected", ErrorCodes::LOGICAL_ERROR);

            interpreter_subquery = std::make_unique<InterpreterSelectWithUnionQuery>(
                subquery, getSubqueryContext(context),
                options.copy().subquery().noModify(), required_columns);

            if (query_analyzer->hasAggregation())
                interpreter_subquery->ignoreWithTotals();
        }

        interpreter_subquery->buildQueryPlan(query_plan);
        query_plan.addInterpreterContext(context);
    }
    else if (storage)
    {
        /// Table.
        if (max_streams == 0)
            max_streams = 1;

        /// If necessary, we request more sources than the number of threads - to distribute the work evenly over the threads.
        if (max_streams > 1 && !is_remote)
            max_streams *= settings.max_streams_to_max_threads_ratio;

        auto & prewhere_info = analysis_result.prewhere_info;

        if (prewhere_info)
            query_info.prewhere_info = prewhere_info;

        /// Create optimizer with prepared actions.
        /// Maybe we will need to calc input_order_info later, e.g. while reading from StorageMerge.
        if ((analysis_result.optimize_read_in_order || analysis_result.optimize_aggregation_in_order)
            && (!query_info.projection || query_info.projection->complete))
        {
            if (analysis_result.optimize_read_in_order)
            {
                if (query_info.projection)
                {
                    query_info.projection->order_optimizer = std::make_shared<ReadInOrderOptimizer>(
                        // TODO Do we need a projection variant for this field?
                        query,
                        analysis_result.order_by_elements_actions,
                        getSortDescription(query, context),
                        query_info.syntax_analyzer_result);
                }
                else
                {
                    query_info.order_optimizer = std::make_shared<ReadInOrderOptimizer>(
                        query,
                        analysis_result.order_by_elements_actions,
                        getSortDescription(query, context),
                        query_info.syntax_analyzer_result);
                }
            }
            else
            {
                if (query_info.projection)
                {
                    query_info.projection->order_optimizer = std::make_shared<ReadInOrderOptimizer>(
                        query,
                        query_info.projection->group_by_elements_actions,
                        query_info.projection->group_by_elements_order_descr,
                        query_info.syntax_analyzer_result);
                }
                else
                {
                    query_info.order_optimizer = std::make_shared<ReadInOrderOptimizer>(
                        query,
                        analysis_result.group_by_elements_actions,
                        getSortDescriptionFromGroupBy(query),
                        query_info.syntax_analyzer_result);
                }
            }

            /// If we don't have filtration, we can pushdown limit to reading stage for optimizations.
            UInt64 limit = (query.hasFiltration() || query.groupBy()) ? 0 : getLimitForSorting(query, context);
            if (query_info.projection)
                query_info.projection->input_order_info
                    = query_info.projection->order_optimizer->getInputOrder(query_info.projection->desc->metadata, context, limit);
            else
                query_info.input_order_info = query_info.order_optimizer->getInputOrder(metadata_snapshot, context, limit);
        }

        StreamLocalLimits limits;
        SizeLimits leaf_limits;
        std::shared_ptr<const EnabledQuota> quota;

        /// Set the limits and quota for reading data, the speed and time of the query.
        if (!options.ignore_limits)
        {
            limits = getLimitsForStorage(settings, options);
            leaf_limits = SizeLimits(settings.max_rows_to_read_leaf, settings.max_bytes_to_read_leaf, settings.read_overflow_mode_leaf);
        }

        if (!options.ignore_quota && (options.to_stage == QueryProcessingStage::Complete))
            quota = context->getQuota();

        query_info.settings_limit_offset_done = options.settings_limit_offset_done;
        storage->read(query_plan, required_columns, metadata_snapshot, query_info, context, processing_stage, max_block_size, max_streams);

        if (context->hasQueryContext() && !options.is_internal)
        {
            const String view_name{};
            auto local_storage_id = storage->getStorageID();
            context->getQueryContext()->addQueryAccessInfo(
                backQuoteIfNeed(local_storage_id.getDatabaseName()),
                local_storage_id.getFullTableName(),
                required_columns,
                query_info.projection ? query_info.projection->desc->name : "",
                view_name);
        }

        /// Create step which reads from empty source if storage has no data.
        if (!query_plan.isInitialized())
        {
            auto header = query_info.projection
                ? query_info.projection->desc->metadata->getSampleBlockForColumns(
                    query_info.projection->required_columns, storage->getVirtuals(), storage->getStorageID())
                : metadata_snapshot->getSampleBlockForColumns(required_columns, storage->getVirtuals(), storage->getStorageID());

            addEmptySourceToQueryPlan(query_plan, header, query_info, context);
        }

        /// Extend lifetime of context, table lock, storage. Set limits and quota.
        auto adding_limits_and_quota = std::make_unique<SettingQuotaAndLimitsStep>(
            query_plan.getCurrentDataStream(), storage, std::move(table_lock), limits, leaf_limits, std::move(quota), context);
        adding_limits_and_quota->setStepDescription("Set limits and quota after reading from storage");
        query_plan.addStep(std::move(adding_limits_and_quota));
    }
    else
        throw Exception("Logical error in InterpreterSelectQuery: nowhere to read", ErrorCodes::LOGICAL_ERROR);

    /// Specify the number of threads only if it wasn't specified in storage.
    ///
    /// But in case of remote query and prefer_localhost_replica=1 (default)
    /// The inner local query (that is done in the same process, without
    /// network interaction), it will setMaxThreads earlier and distributed
    /// query will not update it.
    if (!query_plan.getMaxThreads() || is_remote)
        query_plan.setMaxThreads(max_threads_execute_query);

    /// Aliases in table declaration.
    if (processing_stage == QueryProcessingStage::FetchColumns && alias_actions)
    {
        auto table_aliases = std::make_unique<ExpressionStep>(query_plan.getCurrentDataStream(), alias_actions);
        table_aliases->setStepDescription("Add table aliases");
        query_plan.addStep(std::move(table_aliases));
    }
}


void InterpreterSelectQuery::executeWhere(QueryPlan & query_plan, const ActionsDAGPtr & expression, bool remove_filter)
{
    auto where_step = std::make_unique<FilterStep>(
        query_plan.getCurrentDataStream(), expression, getSelectQuery().where()->getColumnName(), remove_filter);

    where_step->setStepDescription("WHERE");
    query_plan.addStep(std::move(where_step));
}


void InterpreterSelectQuery::executeAggregation(QueryPlan & query_plan, const ActionsDAGPtr & expression, bool overflow_row, bool final, InputOrderInfoPtr group_by_info)
{
    auto expression_before_aggregation = std::make_unique<ExpressionStep>(query_plan.getCurrentDataStream(), expression);
    expression_before_aggregation->setStepDescription("Before GROUP BY");
    query_plan.addStep(std::move(expression_before_aggregation));

    if (options.is_projection_query)
        return;

    const auto & header_before_aggregation = query_plan.getCurrentDataStream().header;
    ColumnNumbers keys;
    for (const auto & key : query_analyzer->aggregationKeys())
        keys.push_back(header_before_aggregation.getPositionByName(key.name));

    AggregateDescriptions aggregates = query_analyzer->aggregates();
    for (auto & descr : aggregates)
        if (descr.arguments.empty())
            for (const auto & name : descr.argument_names)
                descr.arguments.push_back(header_before_aggregation.getPositionByName(name));

    const Settings & settings = context->getSettingsRef();

    Aggregator::Params params(
        header_before_aggregation,
        keys,
        aggregates,
        overflow_row,
        settings.max_rows_to_group_by,
        settings.group_by_overflow_mode,
        settings.group_by_two_level_threshold,
        settings.group_by_two_level_threshold_bytes,
        settings.max_bytes_before_external_group_by,
        settings.empty_result_for_aggregation_by_empty_set
            || (settings.empty_result_for_aggregation_by_constant_keys_on_empty_set && keys.empty()
                && query_analyzer->hasConstAggregationKeys()),
        context->getTemporaryVolume(),
        settings.max_threads,
        settings.min_free_disk_space_for_temporary_data,
        settings.compile_aggregate_expressions,
        settings.min_count_to_compile_aggregate_expression);

    SortDescription group_by_sort_description;

    if (group_by_info && settings.optimize_aggregation_in_order)
        group_by_sort_description = getSortDescriptionFromGroupBy(getSelectQuery());
    else
        group_by_info = nullptr;

    auto merge_threads = max_streams;
    auto temporary_data_merge_threads = settings.aggregation_memory_efficient_merge_threads
        ? static_cast<size_t>(settings.aggregation_memory_efficient_merge_threads)
        : static_cast<size_t>(settings.max_threads);

    bool storage_has_evenly_distributed_read = storage && storage->hasEvenlyDistributedRead();

    auto aggregating_step = std::make_unique<AggregatingStep>(
        query_plan.getCurrentDataStream(),
        params,
        final,
        settings.max_block_size,
        settings.aggregation_in_order_max_block_bytes,
        merge_threads,
        temporary_data_merge_threads,
        storage_has_evenly_distributed_read,
        std::move(group_by_info),
        std::move(group_by_sort_description));

    query_plan.addStep(std::move(aggregating_step));
}

void InterpreterSelectQuery::executeMergeAggregated(QueryPlan & query_plan, bool overflow_row, bool final)
{
    /// If aggregate projection was chosen for table, avoid adding MergeAggregated.
    /// It is already added by storage (because of performance issues).
    /// TODO: We should probably add another one processing stage for storage?
    ///       WithMergeableStateAfterAggregation is not ok because, e.g., it skips sorting after aggregation.
    if (query_info.projection && query_info.projection->desc->type == ProjectionDescription::Type::Aggregate)
        return;

    executeMergeAggregatedImpl(
        query_plan,
        overflow_row,
        final,
        storage && storage->isRemote(),
        context->getSettingsRef(),
        query_analyzer->aggregationKeys(),
        query_analyzer->aggregates());
}


void InterpreterSelectQuery::executeHaving(QueryPlan & query_plan, const ActionsDAGPtr & expression, bool remove_filter)
{
    auto having_step
        = std::make_unique<FilterStep>(query_plan.getCurrentDataStream(), expression, getSelectQuery().having()->getColumnName(), remove_filter);

    having_step->setStepDescription("HAVING");
    query_plan.addStep(std::move(having_step));
}


void InterpreterSelectQuery::executeTotalsAndHaving(
    QueryPlan & query_plan, bool has_having, const ActionsDAGPtr & expression, bool remove_filter, bool overflow_row, bool final)
{
    const Settings & settings = context->getSettingsRef();

    auto totals_having_step = std::make_unique<TotalsHavingStep>(
        query_plan.getCurrentDataStream(),
        overflow_row,
        expression,
        has_having ? getSelectQuery().having()->getColumnName() : "",
        remove_filter,
        settings.totals_mode,
        settings.totals_auto_threshold,
        final);

    query_plan.addStep(std::move(totals_having_step));
}


void InterpreterSelectQuery::executeRollupOrCube(QueryPlan & query_plan, Modificator modificator)
{
    const auto & header_before_transform = query_plan.getCurrentDataStream().header;

    ColumnNumbers keys;

    for (const auto & key : query_analyzer->aggregationKeys())
        keys.push_back(header_before_transform.getPositionByName(key.name));

    const Settings & settings = context->getSettingsRef();

    Aggregator::Params params(
        header_before_transform,
        keys,
        query_analyzer->aggregates(),
        false,
        settings.max_rows_to_group_by,
        settings.group_by_overflow_mode,
        0,
        0,
        settings.max_bytes_before_external_group_by,
        settings.empty_result_for_aggregation_by_empty_set,
        context->getTemporaryVolume(),
        settings.max_threads,
        settings.min_free_disk_space_for_temporary_data,
        settings.compile_aggregate_expressions,
        settings.min_count_to_compile_aggregate_expression);

    auto transform_params = std::make_shared<AggregatingTransformParams>(params, true);

    QueryPlanStepPtr step;
    if (modificator == Modificator::ROLLUP)
        step = std::make_unique<RollupStep>(query_plan.getCurrentDataStream(), std::move(transform_params));
    else
        step = std::make_unique<CubeStep>(query_plan.getCurrentDataStream(), std::move(transform_params));

    query_plan.addStep(std::move(step));
}


void InterpreterSelectQuery::executeExpression(QueryPlan & query_plan, const ActionsDAGPtr & expression, const std::string & description)
{
    if (!expression)
        return;

    auto expression_step = std::make_unique<ExpressionStep>(query_plan.getCurrentDataStream(), expression);

    expression_step->setStepDescription(description);
    query_plan.addStep(std::move(expression_step));
}

static bool windowDescriptionComparator(const WindowDescription * _left, const WindowDescription * _right)
{
    const auto & left = _left->full_sort_description;
    const auto & right = _right->full_sort_description;

    for (size_t i = 0; i < std::min(left.size(), right.size()); ++i)
    {
        if (left[i].column_name < right[i].column_name)
            return true;
        else if (left[i].column_name > right[i].column_name)
            return false;
        else if (left[i].column_number < right[i].column_number)
            return true;
        else if (left[i].column_number > right[i].column_number)
            return false;
        else if (left[i].direction < right[i].direction)
            return true;
        else if (left[i].direction > right[i].direction)
            return false;
        else if (left[i].nulls_direction < right[i].nulls_direction)
            return true;
        else if (left[i].nulls_direction > right[i].nulls_direction)
            return false;

        assert(left[i] == right[i]);
    }

    // Note that we check the length last, because we want to put together the
    // sort orders that have common prefix but different length.
    return left.size() > right.size();
}

static bool sortIsPrefix(const WindowDescription & _prefix,
    const WindowDescription & _full)
{
    const auto & prefix = _prefix.full_sort_description;
    const auto & full = _full.full_sort_description;

    if (prefix.size() > full.size())
        return false;

    for (size_t i = 0; i < prefix.size(); ++i)
    {
        if (full[i] != prefix[i])
            return false;
    }

    return true;
}

void InterpreterSelectQuery::executeWindow(QueryPlan & query_plan)
{
    // Try to sort windows in such an order that the window with the longest
    // sort description goes first, and all window that use its prefixes follow.
    std::vector<const WindowDescription *> windows_sorted;
    for (const auto & [_, w] : query_analyzer->windowDescriptions())
        windows_sorted.push_back(&w);

    ::sort(windows_sorted.begin(), windows_sorted.end(), windowDescriptionComparator);

    const Settings & settings = context->getSettingsRef();
    for (size_t i = 0; i < windows_sorted.size(); ++i)
    {
        const auto & w = *windows_sorted[i];

        // We don't need to sort again if the input from previous window already
        // has suitable sorting. Also don't create sort steps when there are no
        // columns to sort by, because the sort nodes are confused by this. It
        // happens in case of `over ()`.
        if (!w.full_sort_description.empty() && (i == 0 || !sortIsPrefix(w, *windows_sorted[i - 1])))
        {

            auto sorting_step = std::make_unique<SortingStep>(
                query_plan.getCurrentDataStream(),
                w.full_sort_description,
                settings.max_block_size,
                0 /* LIMIT */,
                SizeLimits(settings.max_rows_to_sort, settings.max_bytes_to_sort, settings.sort_overflow_mode),
                settings.max_bytes_before_remerge_sort,
                settings.remerge_sort_lowered_memory_bytes_ratio,
                settings.max_bytes_before_external_sort,
                context->getTemporaryVolume(),
                settings.min_free_disk_space_for_temporary_data);
            sorting_step->setStepDescription("Sorting for window '" + w.window_name + "'");
            query_plan.addStep(std::move(sorting_step));
        }

        auto window_step = std::make_unique<WindowStep>(query_plan.getCurrentDataStream(), w, w.window_functions);
        window_step->setStepDescription("Window step for window '" + w.window_name + "'");

        query_plan.addStep(std::move(window_step));
    }
}


void InterpreterSelectQuery::executeOrderOptimized(QueryPlan & query_plan, InputOrderInfoPtr input_sorting_info, UInt64 limit, SortDescription & output_order_descr, bool is_limit_positive)
{
    const Settings & settings = context->getSettingsRef();

    auto finish_sorting_step = std::make_unique<SortingStep>(
        query_plan.getCurrentDataStream(),
        input_sorting_info->order_key_prefix_descr,
        output_order_descr,
        settings.max_block_size,
<<<<<<< HEAD
        limit,
        query.hasFiltration(),
        is_limit_positive);
=======
        limit);
>>>>>>> 2cfe8578

    query_plan.addStep(std::move(finish_sorting_step));
}

void InterpreterSelectQuery::executeOrder(QueryPlan & query_plan, InputOrderInfoPtr input_sorting_info)
{
    auto & query = getSelectQuery();
    SortDescription output_order_descr = getSortDescription(query, context);

    UInt64 limit = 0;
    bool is_limit_positive = true;
    if (query.limitLength())
    {
        is_limit_positive = isLimitOrOffsetPositive(query.limitLength(), context, "LIMIT");
        if (is_limit_positive)
            limit = getLimitForSorting(query, context);
    }

    if (input_sorting_info)
    {
        /* Case of sorting with optimization using sorting key.
         * We have several threads, each of them reads batch of parts in direct
         *  or reverse order of sorting key using one input stream per part
         *  and then merge them into one sorted stream.
         * At this stage we merge per-thread streams into one.
         */
        executeOrderOptimized(query_plan, input_sorting_info, limit, output_order_descr, is_limit_positive);
        return;
    }

    const Settings & settings = context->getSettingsRef();

<<<<<<< HEAD
    auto partial_sorting = std::make_unique<PartialSortingStep>(
        query_plan.getCurrentDataStream(),
        output_order_descr,
        limit,
        SizeLimits(settings.max_rows_to_sort, settings.max_bytes_to_sort, settings.sort_overflow_mode),
        is_limit_positive);

    partial_sorting->setStepDescription("Sort each block for ORDER BY");
    query_plan.addStep(std::move(partial_sorting));

=======
>>>>>>> 2cfe8578
    /// Merge the sorted blocks.
    auto sorting_step = std::make_unique<SortingStep>(
        query_plan.getCurrentDataStream(),
        output_order_descr,
        settings.max_block_size,
        limit,
        SizeLimits(settings.max_rows_to_sort, settings.max_bytes_to_sort, settings.sort_overflow_mode),
        settings.max_bytes_before_remerge_sort,
        settings.remerge_sort_lowered_memory_bytes_ratio,
        settings.max_bytes_before_external_sort,
        context->getTemporaryVolume(),
        settings.min_free_disk_space_for_temporary_data,
        is_limit_positive);

<<<<<<< HEAD
    merge_sorting_step->setStepDescription("Merge sorted blocks for ORDER BY");
    query_plan.addStep(std::move(merge_sorting_step));

    /// If there are several streams, we merge them into one
    executeMergeSorted(query_plan, output_order_descr, limit, "for ORDER BY", is_limit_positive);
=======
    sorting_step->setStepDescription("Sorting for ORDER BY");
    query_plan.addStep(std::move(sorting_step));
>>>>>>> 2cfe8578
}


void InterpreterSelectQuery::executeMergeSorted(QueryPlan & query_plan, const std::string & description)
{
    auto & query = getSelectQuery();
    SortDescription order_descr = getSortDescription(query, context);
    UInt64 limit = getLimitForSorting(query, context);
    bool is_limit_positive = true;
    if (query.limitLength())
        is_limit_positive = isLimitOrOffsetPositive(query.limitLength(), context, "LIMIT");

    executeMergeSorted(query_plan, order_descr, limit, description, is_limit_positive);
}

void InterpreterSelectQuery::executeMergeSorted(QueryPlan & query_plan, const SortDescription & sort_description, UInt64 limit, const std::string & description, bool is_limit_positive)
{
    const Settings & settings = context->getSettingsRef();

    auto merging_sorted
<<<<<<< HEAD
        = std::make_unique<MergingSortedStep>(query_plan.getCurrentDataStream(), sort_description, settings.max_block_size, limit, is_limit_positive);
=======
        = std::make_unique<SortingStep>(query_plan.getCurrentDataStream(), sort_description, settings.max_block_size, limit);
>>>>>>> 2cfe8578

    merging_sorted->setStepDescription("Merge sorted streams " + description);
    query_plan.addStep(std::move(merging_sorted));
}


void InterpreterSelectQuery::executeProjection(QueryPlan & query_plan, const ActionsDAGPtr & expression)
{
    auto projection_step = std::make_unique<ExpressionStep>(query_plan.getCurrentDataStream(), expression);
    projection_step->setStepDescription("Projection");
    query_plan.addStep(std::move(projection_step));
}


void InterpreterSelectQuery::executeDistinct(QueryPlan & query_plan, bool before_order, Names columns, bool pre_distinct)
{
    auto & query = getSelectQuery();
    if (query.distinct)
    {
        const Settings & settings = context->getSettingsRef();

        auto [limit_length, limit_offset] = getLimitLengthAndOffset(query, context);
        UInt64 limit_for_distinct = 0;

        /// If after this stage of DISTINCT ORDER BY is not executed,
        /// then you can get no more than limit_length + limit_offset of different rows.
        if ((!query.orderBy() || !before_order) && limit_length <= std::numeric_limits<UInt64>::max() - limit_offset)
            limit_for_distinct = limit_length + limit_offset;

        SizeLimits limits(settings.max_rows_in_distinct, settings.max_bytes_in_distinct, settings.distinct_overflow_mode);

        bool is_limit_positive = false;
        if (query.limitLength())
            is_limit_positive = isLimitOrOffsetPositive(query.limitLength(), context, "LIMIT");

        auto distinct_step
            = std::make_unique<DistinctStep>(query_plan.getCurrentDataStream(), limits, limit_for_distinct, columns, pre_distinct, is_limit_positive);

        if (pre_distinct)
            distinct_step->setStepDescription("Preliminary DISTINCT");

        query_plan.addStep(std::move(distinct_step));
    }
}


/// Preliminary LIMIT - is used in every source, if there are several sources, before they are combined.
void InterpreterSelectQuery::executePreLimit(QueryPlan & query_plan, bool do_not_skip_offset)
{
    auto & query = getSelectQuery();
    /// If there is LIMIT
    if (query.limitLength())
    {
        auto [limit_length, limit_offset] = getLimitLengthAndOffset(query, context);

        if (do_not_skip_offset)
        {
            if (limit_length > std::numeric_limits<UInt64>::max() - limit_offset)
                return;

            limit_length += limit_offset;
            limit_offset = 0;
        }

        bool is_limit_positive = isLimitOrOffsetPositive(query.limitLength(), context, "LIMIT");
        auto limit = std::make_unique<LimitStep>(query_plan.getCurrentDataStream(), limit_length, limit_offset, is_limit_positive);
        if (do_not_skip_offset)
            limit->setStepDescription("preliminary LIMIT (with OFFSET)");
        else
            limit->setStepDescription("preliminary LIMIT (without OFFSET)");
        query_plan.addStep(std::move(limit));
    }
}


void InterpreterSelectQuery::executeLimitBy(QueryPlan & query_plan)
{
    auto & query = getSelectQuery();
    if (!query.limitByLength() || !query.limitBy())
        return;

    Names columns;
    for (const auto & elem : query.limitBy()->children)
        columns.emplace_back(elem->getColumnName());

    UInt64 length = getLimitUIntValue(query.limitByLength(), context, "LIMIT");
    UInt64 offset = (query.limitByOffset() ? getLimitUIntValue(query.limitByOffset(), context, "OFFSET") : 0);

    auto limit_by = std::make_unique<LimitByStep>(query_plan.getCurrentDataStream(), length, offset, columns);
    query_plan.addStep(std::move(limit_by));
}

void InterpreterSelectQuery::executeWithFill(QueryPlan & query_plan)
{
    auto & query = getSelectQuery();
    if (query.orderBy())
    {
        SortDescription order_descr = getSortDescription(query, context);
        SortDescription fill_descr;
        for (auto & desc : order_descr)
        {
            if (desc.with_fill)
                fill_descr.push_back(desc);
        }

        if (fill_descr.empty())
            return;

        auto filling_step = std::make_unique<FillingStep>(query_plan.getCurrentDataStream(), std::move(fill_descr));
        query_plan.addStep(std::move(filling_step));
    }
}


void InterpreterSelectQuery::executeLimit(QueryPlan & query_plan)
{
    auto & query = getSelectQuery();
    /// If there is LIMIT
    if (query.limitLength())
    {
        /** Rare case:
          *  if there is no WITH TOTALS and there is a subquery in FROM, and there is WITH TOTALS on one of the levels,
          *  then when using LIMIT, you should read the data to the end, rather than cancel the query earlier,
          *  because if you cancel the query, we will not get `totals` data from the remote server.
          *
          * Another case:
          *  if there is WITH TOTALS and there is no ORDER BY, then read the data to the end,
          *  otherwise TOTALS is counted according to incomplete data.
          */
        bool always_read_till_end = false;

        if (query.group_by_with_totals && !query.orderBy())
            always_read_till_end = true;

        if (!query.group_by_with_totals && hasWithTotalsInAnySubqueryInFromClause(query))
            always_read_till_end = true;

        UInt64 limit_length;
        UInt64 limit_offset;
        std::tie(limit_length, limit_offset) = getLimitLengthAndOffset(query, context);

        SortDescription order_descr;
        if (query.limit_with_ties)
        {
            if (!query.orderBy())
                throw Exception("LIMIT WITH TIES without ORDER BY", ErrorCodes::LOGICAL_ERROR);
            order_descr = getSortDescription(query, context);
        }

        bool is_limit_positive = isLimitOrOffsetPositive(query.limitLength(), context, "LIMIT");

        auto limit = std::make_unique<LimitStep>(
                query_plan.getCurrentDataStream(),
                limit_length, limit_offset, is_limit_positive, always_read_till_end, query.limit_with_ties, order_descr);

        if (query.limit_with_ties)
            limit->setStepDescription("LIMIT WITH TIES");

        query_plan.addStep(std::move(limit));
    }
}


void InterpreterSelectQuery::executeOffset(QueryPlan & query_plan)
{
    auto & query = getSelectQuery();
    /// If there is not a LIMIT but an offset
    if (!query.limitLength() && query.limitOffset())
    {
        UInt64 limit_length;
        UInt64 limit_offset;
        std::tie(limit_length, limit_offset) = getLimitLengthAndOffset(query, context);
        bool is_offset_positive = isLimitOrOffsetPositive(query.limitOffset(), context, "OFFSET");

        auto offsets_step = std::make_unique<OffsetStep>(query_plan.getCurrentDataStream(), limit_offset, is_offset_positive);
        query_plan.addStep(std::move(offsets_step));
    }
}

void InterpreterSelectQuery::executeExtremes(QueryPlan & query_plan)
{
    if (!context->getSettingsRef().extremes)
        return;

    auto extremes_step = std::make_unique<ExtremesStep>(query_plan.getCurrentDataStream());
    query_plan.addStep(std::move(extremes_step));
}

void InterpreterSelectQuery::executeSubqueriesInSetsAndJoins(QueryPlan & query_plan, SubqueriesForSets & subqueries_for_sets)
{
    const auto & input_order_info = query_info.input_order_info
        ? query_info.input_order_info
        : (query_info.projection ? query_info.projection->input_order_info : nullptr);
    if (input_order_info)
        executeMergeSorted(query_plan, input_order_info->order_key_prefix_descr, 0, "before creating sets for subqueries and joins");

    const Settings & settings = context->getSettingsRef();

    SizeLimits limits(settings.max_rows_to_transfer, settings.max_bytes_to_transfer, settings.transfer_overflow_mode);
    addCreatingSetsStep(query_plan, std::move(subqueries_for_sets), limits, context);
}


void InterpreterSelectQuery::ignoreWithTotals()
{
    getSelectQuery().group_by_with_totals = false;
}


void InterpreterSelectQuery::initSettings()
{
    auto & query = getSelectQuery();
    if (query.settings())
        InterpreterSetQuery(query.settings(), context).executeForCurrentContext();

    auto & client_info = context->getClientInfo();
    auto min_major = DBMS_MIN_MAJOR_VERSION_WITH_CURRENT_AGGREGATION_VARIANT_SELECTION_METHOD;
    auto min_minor = DBMS_MIN_MINOR_VERSION_WITH_CURRENT_AGGREGATION_VARIANT_SELECTION_METHOD;

    if (client_info.query_kind == ClientInfo::QueryKind::SECONDARY_QUERY &&
        std::forward_as_tuple(client_info.connection_client_version_major, client_info.connection_client_version_minor) < std::forward_as_tuple(min_major, min_minor))
    {
        /// Disable two-level aggregation due to version incompatibility.
        context->setSetting("group_by_two_level_threshold", Field(0));
        context->setSetting("group_by_two_level_threshold_bytes", Field(0));

    }
}

}<|MERGE_RESOLUTION|>--- conflicted
+++ resolved
@@ -2372,13 +2372,8 @@
         input_sorting_info->order_key_prefix_descr,
         output_order_descr,
         settings.max_block_size,
-<<<<<<< HEAD
         limit,
-        query.hasFiltration(),
         is_limit_positive);
-=======
-        limit);
->>>>>>> 2cfe8578
 
     query_plan.addStep(std::move(finish_sorting_step));
 }
@@ -2411,19 +2406,6 @@
 
     const Settings & settings = context->getSettingsRef();
 
-<<<<<<< HEAD
-    auto partial_sorting = std::make_unique<PartialSortingStep>(
-        query_plan.getCurrentDataStream(),
-        output_order_descr,
-        limit,
-        SizeLimits(settings.max_rows_to_sort, settings.max_bytes_to_sort, settings.sort_overflow_mode),
-        is_limit_positive);
-
-    partial_sorting->setStepDescription("Sort each block for ORDER BY");
-    query_plan.addStep(std::move(partial_sorting));
-
-=======
->>>>>>> 2cfe8578
     /// Merge the sorted blocks.
     auto sorting_step = std::make_unique<SortingStep>(
         query_plan.getCurrentDataStream(),
@@ -2438,16 +2420,8 @@
         settings.min_free_disk_space_for_temporary_data,
         is_limit_positive);
 
-<<<<<<< HEAD
-    merge_sorting_step->setStepDescription("Merge sorted blocks for ORDER BY");
-    query_plan.addStep(std::move(merge_sorting_step));
-
-    /// If there are several streams, we merge them into one
-    executeMergeSorted(query_plan, output_order_descr, limit, "for ORDER BY", is_limit_positive);
-=======
     sorting_step->setStepDescription("Sorting for ORDER BY");
     query_plan.addStep(std::move(sorting_step));
->>>>>>> 2cfe8578
 }
 
 
@@ -2468,11 +2442,7 @@
     const Settings & settings = context->getSettingsRef();
 
     auto merging_sorted
-<<<<<<< HEAD
-        = std::make_unique<MergingSortedStep>(query_plan.getCurrentDataStream(), sort_description, settings.max_block_size, limit, is_limit_positive);
-=======
-        = std::make_unique<SortingStep>(query_plan.getCurrentDataStream(), sort_description, settings.max_block_size, limit);
->>>>>>> 2cfe8578
+        = std::make_unique<SortingStep>(query_plan.getCurrentDataStream(), sort_description, settings.max_block_size, limit, is_limit_positive);
 
     merging_sorted->setStepDescription("Merge sorted streams " + description);
     query_plan.addStep(std::move(merging_sorted));
