#pragma once

#include <Interpreters/Context_fwd.h>
#include <Interpreters/InDepthNodeVisitor.h>
#include <Parsers/ASTSelectQuery.h>
#include <Parsers/ASTSelectWithUnionQuery.h>
<<<<<<< HEAD
#include <Parsers/IAST.h>
=======
#include <Interpreters/InDepthNodeVisitor.h>
#include <Interpreters/DatabaseAndTableWithAlias.h>
>>>>>>> 6fb70cfd

namespace DB
{

class PredicateRewriteVisitorData : WithContext
{
public:
    bool is_rewrite = false;
    using TypeToVisit = ASTSelectWithUnionQuery;

    void visit(ASTSelectWithUnionQuery & union_select_query, ASTPtr &);

    static bool needChild(const ASTPtr & node, const ASTPtr &)
    {
        return !(node && node->as<TypeToVisit>());
    }

<<<<<<< HEAD
    PredicateRewriteVisitorData(
        ContextPtr context_, const ASTs & predicates_, Names && column_names_, bool optimize_final_, bool optimize_with_);
=======
    PredicateRewriteVisitorData(const Context & context_, const ASTs & predicates_,
                                const TableWithColumnNamesAndTypes & table_columns_, bool optimize_final_, bool optimize_with_);
>>>>>>> 6fb70cfd

private:
    const ASTs & predicates;
    const TableWithColumnNamesAndTypes & table_columns;
    bool optimize_final;
    bool optimize_with;

    void visitFirstInternalSelect(ASTSelectQuery & select_query, ASTPtr &);

    void visitOtherInternalSelect(ASTSelectQuery & select_query, ASTPtr &);

    bool rewriteSubquery(ASTSelectQuery & subquery, const Names & inner_columns);
};

using PredicateRewriteMatcher = OneTypeMatcher<PredicateRewriteVisitorData, PredicateRewriteVisitorData::needChild>;
using PredicateRewriteVisitor = InDepthNodeVisitor<PredicateRewriteMatcher, true>;

}<|MERGE_RESOLUTION|>--- conflicted
+++ resolved
@@ -1,15 +1,11 @@
 #pragma once
 
 #include <Interpreters/Context_fwd.h>
+#include <Interpreters/DatabaseAndTableWithAlias.h>
 #include <Interpreters/InDepthNodeVisitor.h>
 #include <Parsers/ASTSelectQuery.h>
 #include <Parsers/ASTSelectWithUnionQuery.h>
-<<<<<<< HEAD
 #include <Parsers/IAST.h>
-=======
-#include <Interpreters/InDepthNodeVisitor.h>
-#include <Interpreters/DatabaseAndTableWithAlias.h>
->>>>>>> 6fb70cfd
 
 namespace DB
 {
@@ -27,13 +23,12 @@
         return !(node && node->as<TypeToVisit>());
     }
 
-<<<<<<< HEAD
     PredicateRewriteVisitorData(
-        ContextPtr context_, const ASTs & predicates_, Names && column_names_, bool optimize_final_, bool optimize_with_);
-=======
-    PredicateRewriteVisitorData(const Context & context_, const ASTs & predicates_,
-                                const TableWithColumnNamesAndTypes & table_columns_, bool optimize_final_, bool optimize_with_);
->>>>>>> 6fb70cfd
+        ContextPtr context_,
+        const ASTs & predicates_,
+        const TableWithColumnNamesAndTypes & table_columns_,
+        bool optimize_final_,
+        bool optimize_with_);
 
 private:
     const ASTs & predicates;
