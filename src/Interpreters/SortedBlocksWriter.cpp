--- conflicted
+++ resolved
@@ -38,13 +38,8 @@
 
 TemporaryFileOnDiskHolder flushToFile(const DiskPtr & disk, const Block & header, QueryPipelineBuilder pipeline, const String & codec)
 {
-<<<<<<< HEAD
-    TemporaryBlockStreamHolder stream_holder(std::make_shared<const Block>(block.cloneEmpty()), tmp_data);
-    stream_holder->write(block);
-=======
     auto tmp_file = std::make_unique<TemporaryFileOnDisk>(disk, CurrentMetrics::TemporaryFilesForJoin);
     auto write_stat = TemporaryFileStreamLegacy::write(tmp_file->getAbsolutePath(), header, std::move(pipeline), codec);
->>>>>>> 6aaab4b2
 
     ProfileEvents::increment(ProfileEvents::ExternalProcessingCompressedBytesTotal, write_stat.compressed_bytes);
     ProfileEvents::increment(ProfileEvents::ExternalProcessingUncompressedBytesTotal, write_stat.uncompressed_bytes);
@@ -53,25 +48,7 @@
     ProfileEvents::increment(ProfileEvents::ExternalJoinUncompressedBytes, write_stat.uncompressed_bytes);
     ProfileEvents::increment(ProfileEvents::ExternalJoinWritePart);
 
-<<<<<<< HEAD
-TemporaryBlockStreamHolder flushToFile(const TemporaryDataOnDiskScopePtr & tmp_data, const Block & header, QueryPipelineBuilder pipeline)
-{
-    TemporaryBlockStreamHolder stream_holder(std::make_shared<const Block>(header), tmp_data);
-
-    auto exec_pipeline = QueryPipelineBuilder::getPipeline(std::move(pipeline));
-    PullingPipelineExecutor executor(exec_pipeline);
-
-    Block block;
-    while (executor.pull(block))
-        stream_holder->write(block);
-
-    auto stat = stream_holder.finishWriting();
-    updateProfileEvents(stat);
-
-    return stream_holder;
-=======
     return tmp_file;
->>>>>>> 6aaab4b2
 }
 
 SortedBlocksWriter::SortedFiles flushToManyFiles(const DiskPtr & disk, const Block & header, QueryPipelineBuilder builder,
