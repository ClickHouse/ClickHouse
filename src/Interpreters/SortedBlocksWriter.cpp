#include <Core/SortCursor.h>
#include <Interpreters/SortedBlocksWriter.h>
#include <QueryPipeline/QueryPipelineBuilder.h>
#include <Processors/Executors/PullingPipelineExecutor.h>
#include <Processors/Sources/SourceFromSingleChunk.h>
#include <Processors/Merges/MergingSortedTransform.h>
#include <Disks/TemporaryFileOnDisk.h>


namespace ProfileEvents
{
    extern const Event ExternalJoinWritePart;
    extern const Event ExternalJoinMerge;
    extern const Event ExternalJoinCompressedBytes;
    extern const Event ExternalJoinUncompressedBytes;
    extern const Event ExternalProcessingCompressedBytesTotal;
    extern const Event ExternalProcessingUncompressedBytesTotal;
}

namespace DB
{

namespace ErrorCodes
{
    extern const int LOGICAL_ERROR;
}

namespace
{

void updateProfileEvents(TemporaryDataBuffer::Stat stat)
{
    ProfileEvents::increment(ProfileEvents::ExternalProcessingCompressedBytesTotal, stat.compressed_size);
    ProfileEvents::increment(ProfileEvents::ExternalProcessingUncompressedBytesTotal, stat.uncompressed_size);

    ProfileEvents::increment(ProfileEvents::ExternalJoinCompressedBytes, stat.compressed_size);
    ProfileEvents::increment(ProfileEvents::ExternalJoinUncompressedBytes, stat.uncompressed_size);
    ProfileEvents::increment(ProfileEvents::ExternalJoinWritePart);
}

TemporaryBlockStreamHolder flushBlockToFile(const TemporaryDataOnDiskScopePtr & tmp_data, const Block & block)
{
<<<<<<< HEAD
    TemporaryBlockStreamHolder stream_holder(std::make_shared<const Block>(block.cloneEmpty()), tmp_data);
=======
    TemporaryBlockStreamHolder stream_holder(block.cloneEmpty(), tmp_data.get());
>>>>>>> 71df6f19
    stream_holder->write(block);

    auto stat = stream_holder.finishWriting();
    updateProfileEvents(stat);

    return stream_holder;
}


TemporaryBlockStreamHolder flushToFile(const TemporaryDataOnDiskScopePtr & tmp_data, const Block & header, QueryPipelineBuilder pipeline)
{
<<<<<<< HEAD
    TemporaryBlockStreamHolder stream_holder(std::make_shared<const Block>(header), tmp_data);
=======
    TemporaryBlockStreamHolder stream_holder(header, tmp_data.get());
>>>>>>> 71df6f19

    auto exec_pipeline = QueryPipelineBuilder::getPipeline(std::move(pipeline));
    PullingPipelineExecutor executor(exec_pipeline);

    Block block;
    while (executor.pull(block))
        stream_holder->write(block);

    auto stat = stream_holder.finishWriting();
    updateProfileEvents(stat);

    return stream_holder;
}

SortedBlocksWriter::SortedFiles flushToManyFiles(const TemporaryDataOnDiskScopePtr & tmp_data, QueryPipelineBuilder builder,
                                                 std::function<void(const Block &)> callback)
{
    SortedBlocksWriter::SortedFiles files;
    auto pipeline = QueryPipelineBuilder::getPipeline(std::move(builder));
    PullingPipelineExecutor executor(pipeline);

    Block block;
    while (executor.pull(block))
    {
        if (!block.rows())
            continue;
        callback(block);
        files.push_back(flushBlockToFile(tmp_data, block));
    }

    return files;
}

}


void SortedBlocksWriter::insert(Block && block)
{
    bool can_insert_more = false;
    bool has_data_to_flush = false;

    BlocksList current_blocks;
    size_t row_count = 0;
    size_t bytes = 0;
    size_t flush_no = 0;

    if (!block.rows())
        return;

    {
        std::lock_guard lock{insert_mutex};

        /// insert block into BlocksList under lock
        inserted_blocks.insert(std::move(block));

        size_t total_row_count = inserted_blocks.row_count + row_count_in_flush;
        size_t total_bytes = inserted_blocks.bytes + bytes_in_flush;

        can_insert_more = size_limits.softCheck(total_row_count, total_bytes);
        has_data_to_flush = !size_limits.softCheck(inserted_blocks.row_count * num_streams, inserted_blocks.bytes * num_streams);

        if (has_data_to_flush)
        {
            ++flush_inflight;
            current_blocks.swap(inserted_blocks.blocks);
            row_count_in_flush = total_row_count;
            bytes_in_flush = total_bytes;

            row_count = inserted_blocks.row_count;
            bytes = inserted_blocks.bytes;
            inserted_blocks.clear();
        }
        else if (can_insert_more)
            flush_no = flush_number;
    }

    if (has_data_to_flush)
    {
        /// flush new blocks without lock
        auto flushed = flush(current_blocks);
        current_blocks.clear();

        std::lock_guard lock{insert_mutex};

        sorted_files.emplace_back(std::move(flushed));
        row_count_in_flush -= row_count;
        bytes_in_flush -= bytes;

        /// notify another insert (flush_number) and merge (flush_inflight)
        ++flush_number;
        --flush_inflight;
        flush_condvar.notify_all();
    }
    else if (!can_insert_more)
    {
        /// wakeup insert blocked by out of limit
        std::unique_lock lock{insert_mutex};
        flush_condvar.wait(lock, [&]{ return flush_no < flush_number; });
    }
}

TemporaryBlockStreamHolder SortedBlocksWriter::flush(const BlocksList & blocks) const
{
    Pipes pipes;
    pipes.reserve(blocks.size());
    for (const auto & block : blocks)
        if (auto num_rows = block.rows())
            pipes.emplace_back(std::make_shared<SourceFromSingleChunk>(block.cloneEmpty(), Chunk(block.getColumns(), num_rows)));

    if (pipes.empty())
        throw Exception(ErrorCodes::LOGICAL_ERROR, "Empty block");

    QueryPipelineBuilder pipeline;
    pipeline.init(Pipe::unitePipes(std::move(pipes)));

    if (pipeline.getNumStreams() > 1)
    {
        auto transform = std::make_shared<MergingSortedTransform>(
            pipeline.getHeader(),
            pipeline.getNumStreams(),
            sort_description,
            rows_in_block,
            /*max_block_size_bytes=*/0,
            SortingQueueStrategy::Default);

        pipeline.addTransform(std::move(transform));
    }

    return flushToFile(tmp_data, sample_block, std::move(pipeline));
}

class TemporaryFileLazySource : public ISource
{
public:
    explicit TemporaryFileLazySource(TemporaryBlockStreamReaderHolder reader_)
        : ISource(reader_->getHeader(), true)
        , reader(std::move(reader_))
        , done(false)
    {}

    String getName() const override { return "TemporaryFileLazySource"; }

protected:
    Chunk generate() override
    {
        if (done)
            return {};

        auto block = reader->read();
        if (!block)
        {
            done = true;
            reader.reset();
        }
        return Chunk(block.getColumns(), block.rows());
    }

private:
    TemporaryBlockStreamReaderHolder reader;
    bool done;
};

Pipe streamFromFile(const TemporaryBlockStreamHolder & file)
{
    return Pipe(std::make_shared<TemporaryFileLazySource>(file.getReadStream()));
}

SortedBlocksWriter::PremergedFiles SortedBlocksWriter::premerge()
{
    SortedFiles files;
    BlocksList blocks;

    /// wait other flushes if any
    {
        std::unique_lock lock{insert_mutex};

        files.swap(sorted_files);
        blocks.swap(inserted_blocks.blocks);
        inserted_blocks.clear();

        flush_condvar.wait(lock, [&]{ return !flush_inflight; });
    }

    /// flush not flushed
    if (!blocks.empty())
        files.emplace_back(flush(blocks));

    Pipes pipes;
    pipes.reserve(num_files_for_merge);

    /// Merge by parts to save memory. It's possible to exchange disk I/O and memory by num_files_for_merge.
    {
        SortedFiles new_files;
        new_files.reserve(files.size() / num_files_for_merge + 1);

        while (files.size() > num_files_for_merge)
        {
            for (const auto & file : files)
            {
                pipes.emplace_back(streamFromFile(file));

                if (pipes.size() == num_files_for_merge || &file == &files.back())
                {
                    QueryPipelineBuilder pipeline;
                    pipeline.init(Pipe::unitePipes(std::move(pipes)));
                    pipes = Pipes();

                    if (pipeline.getNumStreams() > 1)
                    {
                        auto transform = std::make_shared<MergingSortedTransform>(
                            pipeline.getHeader(),
                            pipeline.getNumStreams(),
                            sort_description,
                            rows_in_block,
                            /*max_block_size_bytes=*/0,
                            SortingQueueStrategy::Default);

                        pipeline.addTransform(std::move(transform));
                    }

                    new_files.emplace_back(flushToFile(tmp_data, sample_block, std::move(pipeline)));
                }
            }

            files.clear();
            files.swap(new_files);
        }

        for (const auto & file : files)
            pipes.emplace_back(streamFromFile(file));
    }

    return PremergedFiles{std::move(files), Pipe::unitePipes(std::move(pipes))};
}

SortedBlocksWriter::SortedFiles SortedBlocksWriter::finishMerge(std::function<void(const Block &)> callback)
{
    PremergedFiles files = premerge();
    QueryPipelineBuilder pipeline;
    pipeline.init(std::move(files.pipe));

    if (pipeline.getNumStreams() > 1)
    {
        ProfileEvents::increment(ProfileEvents::ExternalJoinMerge);
        auto transform = std::make_shared<MergingSortedTransform>(
            pipeline.getHeader(),
            pipeline.getNumStreams(),
            sort_description,
            rows_in_block,
            /*max_block_size_bytes=*/0,
            SortingQueueStrategy::Default);

        pipeline.addTransform(std::move(transform));
    }

    return flushToManyFiles(tmp_data, std::move(pipeline), callback);
}

Block SortedBlocksBuffer::exchange(Block && block)
{
    static constexpr const double reserve_coefficient = 1.2;

    Blocks out_blocks;
    Block empty_out = block.cloneEmpty();

    {
        std::lock_guard lock(mutex);

        if (block)
        {
            current_bytes += block.bytes();
            buffer.emplace_back(std::move(block));

            /// Saved. Return empty block with same structure.
            if (current_bytes < max_bytes)
                return empty_out;
        }

        /// Not saved. Return buffered.
        out_blocks.swap(buffer);
        buffer.reserve(static_cast<size_t>(out_blocks.size() * reserve_coefficient));
        current_bytes = 0;
    }

    if (size_t size = out_blocks.size())
    {
        if (size == 1)
            return out_blocks[0];
        return mergeBlocks(std::move(out_blocks));
    }

    return {};
}

Block SortedBlocksBuffer::mergeBlocks(Blocks && blocks) const
{
    size_t num_rows = 0;

    { /// Merge sort blocks
        Pipes pipes;
        pipes.reserve(blocks.size());

        for (auto & block : blocks)
        {
            num_rows += block.rows();
            Chunk chunk(block.getColumns(), block.rows());
            pipes.emplace_back(std::make_shared<SourceFromSingleChunk>(block.cloneEmpty(), std::move(chunk)));
        }

        Blocks tmp_blocks;

        QueryPipelineBuilder builder;
        builder.init(Pipe::unitePipes(std::move(pipes)));

        if (builder.getNumStreams() > 1)
        {
            auto transform = std::make_shared<MergingSortedTransform>(
                builder.getHeader(),
                builder.getNumStreams(),
                sort_description,
                num_rows,
                /*max_block_size_bytes=*/0,
                SortingQueueStrategy::Default);

            builder.addTransform(std::move(transform));
        }

        auto pipeline = QueryPipelineBuilder::getPipeline(std::move(builder));
        PullingPipelineExecutor executor(pipeline);
        Block block;
        while (executor.pull(block))
            tmp_blocks.emplace_back(block);

        blocks.swap(tmp_blocks);
    }

    return concatenateBlocks(blocks);
}

}<|MERGE_RESOLUTION|>--- conflicted
+++ resolved
@@ -40,11 +40,7 @@
 
 TemporaryBlockStreamHolder flushBlockToFile(const TemporaryDataOnDiskScopePtr & tmp_data, const Block & block)
 {
-<<<<<<< HEAD
-    TemporaryBlockStreamHolder stream_holder(std::make_shared<const Block>(block.cloneEmpty()), tmp_data);
-=======
-    TemporaryBlockStreamHolder stream_holder(block.cloneEmpty(), tmp_data.get());
->>>>>>> 71df6f19
+    TemporaryBlockStreamHolder stream_holder(block.cloneEmpty(), tmp_data);
     stream_holder->write(block);
 
     auto stat = stream_holder.finishWriting();
@@ -56,11 +52,7 @@
 
 TemporaryBlockStreamHolder flushToFile(const TemporaryDataOnDiskScopePtr & tmp_data, const Block & header, QueryPipelineBuilder pipeline)
 {
-<<<<<<< HEAD
-    TemporaryBlockStreamHolder stream_holder(std::make_shared<const Block>(header), tmp_data);
-=======
-    TemporaryBlockStreamHolder stream_holder(header, tmp_data.get());
->>>>>>> 71df6f19
+    TemporaryBlockStreamHolder stream_holder(header, tmp_data);
 
     auto exec_pipeline = QueryPipelineBuilder::getPipeline(std::move(pipeline));
     PullingPipelineExecutor executor(exec_pipeline);
