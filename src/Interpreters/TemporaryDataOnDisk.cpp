--- conflicted
+++ resolved
@@ -336,10 +336,6 @@
 
 TemporaryBlockStreamHolder::TemporaryBlockStreamHolder(const Block & header_, TemporaryDataOnDiskScope * parent_, size_t reserve_size)
     : WrapperGuard(std::make_unique<TemporaryDataBuffer>(parent_, reserve_size), DBMS_TCP_PROTOCOL_VERSION, header_)
-<<<<<<< HEAD
-=======
-    , header(header_.cloneWithoutColumns()) /// header is copied without columns to exclude constant columns since they are not supported in (de/)serialization
->>>>>>> 82016105
 {
     /// Constant columns must be avoided since they are not supported in (de/)serialization, but we have to keep lazy columns
     /// to make sure NativeReader can deserialize them correctly. See NativeReader::read for more details about how lazy columns are handled.
