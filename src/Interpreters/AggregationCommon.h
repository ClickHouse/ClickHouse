#pragma once

#include <Common/assert_cast.h>
#include <Core/Defines.h>
#include <base/StringRef.h>
#include <Columns/IColumn.h>
#include <Columns/ColumnsNumber.h>
#include <Interpreters/KeysNullMap.h>

#if defined(__SSSE3__) && !defined(MEMORY_SANITIZER)
#include <tmmintrin.h>
#endif

namespace DB
{
namespace ErrorCodes
{
    extern const int LOGICAL_ERROR;
}

class Arena;

using Sizes = std::vector<size_t>;

/// When packing the values of nullable columns at a given row, we have to
/// store the fact that these values are nullable or not. This is achieved
/// by encoding this information as a bitmap. Let S be the size in bytes of
/// a packed values binary blob and T the number of bytes we may place into
/// this blob, the size that the bitmap shall occupy in the blob is equal to:
/// ceil(T/8). Thus we must have: S = T + ceil(T/8). Below we indicate for
/// each value of S, the corresponding value of T, and the bitmap size:
///
/// 32,28,4
/// 16,14,2
/// 8,7,1
/// 4,3,1
/// 2,1,1
///

template<typename T, size_t step>
void fillFixedBatch(size_t num_rows, const T * source, T * dest)
{
    for (size_t i = 0; i < num_rows; ++i)
    {
        *dest = *source;
        ++source;
        dest += step;
    }
}

/// Move keys of size T into binary blob, starting from offset.
/// It is assumed that offset is aligned to sizeof(T).
/// Example: sizeof(key) = 16, sizeof(T) = 4, offset = 8
/// out[0] : [--------****----]
/// out[1] : [--------****----]
/// ...
template<typename T, typename Key>
void fillFixedBatch(size_t keys_size, const ColumnRawPtrs & key_columns, const Sizes & key_sizes, PaddedPODArray<Key> & out, size_t & offset)
{
    for (size_t i = 0; i < keys_size; ++i)
    {
        if (key_sizes[i] == sizeof(T))
        {
            const auto * column = key_columns[i];
            size_t num_rows = column->size();
            out.resize_fill(num_rows);

            /// Note: here we violate strict aliasing.
            /// It should be ok as long as we do not refer to any value from `out` before filling.
            const char * source = static_cast<const ColumnFixedSizeHelper *>(column)->getRawDataBegin<sizeof(T)>();
            T * dest = reinterpret_cast<T *>(reinterpret_cast<char *>(out.data()) + offset);
            fillFixedBatch<T, sizeof(Key) / sizeof(T)>(num_rows, reinterpret_cast<const T *>(source), dest); /// NOLINT(bugprone-sizeof-expression)
            offset += sizeof(T);
        }
    }
}

/// Pack into a binary blob of type T a set of fixed-size keys. Granted that all the keys fit into the
/// binary blob. Keys are placed starting from the longest one.
template <typename T>
void packFixedBatch(size_t keys_size, const ColumnRawPtrs & key_columns, const Sizes & key_sizes, PaddedPODArray<T> & out)
{
    size_t offset = 0;
    fillFixedBatch<UInt128>(keys_size, key_columns, key_sizes, out, offset);
    fillFixedBatch<UInt64>(keys_size, key_columns, key_sizes, out, offset);
    fillFixedBatch<UInt32>(keys_size, key_columns, key_sizes, out, offset);
    fillFixedBatch<UInt16>(keys_size, key_columns, key_sizes, out, offset);
    fillFixedBatch<UInt8>(keys_size, key_columns, key_sizes, out, offset);
}

/// Pack into a binary blob of type T a set of fixed-size keys. Granted that all the keys fit into the
/// binary blob, they are disposed in it consecutively.
template <typename T, bool has_low_cardinality = false>
static inline T ALWAYS_INLINE packFixed(
    size_t i, size_t keys_size, const ColumnRawPtrs & key_columns, const Sizes & key_sizes,
    const ColumnRawPtrs * low_cardinality_positions [[maybe_unused]] = nullptr,
    const Sizes * low_cardinality_sizes [[maybe_unused]] = nullptr)
{
    T key{};
    char * bytes = reinterpret_cast<char *>(&key);
    size_t offset = 0;

    for (size_t j = 0; j < keys_size; ++j)
    {
        size_t index = i;
        const IColumn * column = key_columns[j];
        if constexpr (has_low_cardinality)
        {
            if (const IColumn * positions = (*low_cardinality_positions)[j])
            {
                switch ((*low_cardinality_sizes)[j])
                {
                    case sizeof(UInt8): index = assert_cast<const ColumnUInt8 *>(positions)->getElement(i); break;
                    case sizeof(UInt16): index = assert_cast<const ColumnUInt16 *>(positions)->getElement(i); break;
                    case sizeof(UInt32): index = assert_cast<const ColumnUInt32 *>(positions)->getElement(i); break;
                    case sizeof(UInt64): index = assert_cast<const ColumnUInt64 *>(positions)->getElement(i); break;
                    default: throw Exception(ErrorCodes::LOGICAL_ERROR, "Unexpected size of index type for low cardinality column.");
                }
            }
        }

        switch (key_sizes[j])
        {
            case 1:
                {
                    memcpy(bytes + offset, static_cast<const ColumnFixedSizeHelper *>(column)->getRawDataBegin<1>() + index, 1);
                    offset += 1;
                }
                break;
            case 2:
                if constexpr (sizeof(T) >= 2)   /// To avoid warning about memcpy exceeding object size.
                {
                    memcpy(bytes + offset, static_cast<const ColumnFixedSizeHelper *>(column)->getRawDataBegin<2>() + index * 2, 2);
                    offset += 2;
                }
                break;
            case 4:
                if constexpr (sizeof(T) >= 4)
                {
                    memcpy(bytes + offset, static_cast<const ColumnFixedSizeHelper *>(column)->getRawDataBegin<4>() + index * 4, 4);
                    offset += 4;
                }
                break;
            case 8:
                if constexpr (sizeof(T) >= 8)
                {
                    memcpy(bytes + offset, static_cast<const ColumnFixedSizeHelper *>(column)->getRawDataBegin<8>() + index * 8, 8);
                    offset += 8;
                }
                break;
            default:
                memcpy(bytes + offset, static_cast<const ColumnFixedSizeHelper *>(column)->getRawDataBegin<1>() + index * key_sizes[j], key_sizes[j]);
                offset += key_sizes[j];
        }
    }

    return key;
}

/// Similar as above but supports nullable values.
template <typename T>
static inline T ALWAYS_INLINE packFixed(
    size_t i, size_t keys_size, const ColumnRawPtrs & key_columns, const Sizes & key_sizes,
    const KeysNullMap<T> & bitmap)
{
    union
    {
        T key;
        char bytes[sizeof(key)] = {};
    };

    size_t offset = 0;

    static constexpr auto bitmap_size = std::tuple_size<KeysNullMap<T>>::value;
    static constexpr bool has_bitmap = bitmap_size > 0;

    if constexpr (has_bitmap)
    {
        memcpy(bytes + offset, bitmap.data(), bitmap_size * sizeof(UInt8));
        offset += bitmap_size;
    }

    for (size_t j = 0; j < keys_size; ++j)
    {
        bool is_null;

        if (!has_bitmap)
            is_null = false;
        else
        {
            size_t bucket = j / 8;
            size_t off = j % 8;
            is_null = ((bitmap[bucket] >> off) & 1) == 1;
        }

        if (is_null)
            continue;

        switch (key_sizes[j])
        {
            case 1:
                memcpy(bytes + offset, static_cast<const ColumnFixedSizeHelper *>(key_columns[j])->getRawDataBegin<1>() + i, 1);
                offset += 1;
                break;
            case 2:
                memcpy(bytes + offset, static_cast<const ColumnFixedSizeHelper *>(key_columns[j])->getRawDataBegin<2>() + i * 2, 2);
                offset += 2;
                break;
            case 4:
                memcpy(bytes + offset, static_cast<const ColumnFixedSizeHelper *>(key_columns[j])->getRawDataBegin<4>() + i * 4, 4);
                offset += 4;
                break;
            case 8:
                memcpy(bytes + offset, static_cast<const ColumnFixedSizeHelper *>(key_columns[j])->getRawDataBegin<8>() + i * 8, 8);
                offset += 8;
                break;
            default:
                memcpy(bytes + offset, static_cast<const ColumnFixedSizeHelper *>(key_columns[j])->getRawDataBegin<1>() + i * key_sizes[j], key_sizes[j]);
                offset += key_sizes[j];
        }
    }

    return key;
}

/** Serialize keys into a continuous chunk of memory.
  */
<<<<<<< HEAD
static inline std::string_view ALWAYS_INLINE serializeKeysToPoolContiguous( /// NOLINT
    size_t i, size_t keys_size, const ColumnRawPtrs & key_columns, Arena & pool, const IColumn::SerializationSettings * settings)
=======
static inline StringRef ALWAYS_INLINE serializeKeysToPoolContiguous( /// NOLINT
    size_t i, size_t keys_size, const ColumnRawPtrs & key_columns, Arena & pool)
>>>>>>> f794297a
{
    const char * begin = nullptr;

    size_t sum_size = 0;
    for (size_t j = 0; j < keys_size; ++j)
<<<<<<< HEAD
        sum_size += key_columns[j]->serializeValueIntoArena(i, pool, begin, settings).size();
=======
        sum_size += key_columns[j]->serializeValueIntoArena(i, pool, begin).size;
>>>>>>> f794297a

    return {begin, sum_size};
}


/** Pack elements with shuffle instruction.
  * See the explanation in ColumnsHashing.h
  */
#if defined(__SSSE3__) && !defined(MEMORY_SANITIZER)
template <typename T>
static T inline packFixedShuffle(
    const char * __restrict * __restrict srcs,
    size_t num_srcs,
    const size_t * __restrict elem_sizes,
    size_t idx,
    const uint8_t * __restrict masks)
{
    assert(num_srcs > 0);

    __m128i res = _mm_shuffle_epi8(
        _mm_loadu_si128(reinterpret_cast<const __m128i *>(srcs[0] + elem_sizes[0] * idx)),
        _mm_loadu_si128(reinterpret_cast<const __m128i *>(masks)));

    for (size_t i = 1; i < num_srcs; ++i)
    {
        res = _mm_xor_si128(res,
            _mm_shuffle_epi8(
                _mm_loadu_si128(reinterpret_cast<const __m128i *>(srcs[i] + elem_sizes[i] * idx)),
                _mm_loadu_si128(reinterpret_cast<const __m128i *>(&masks[i * sizeof(T)]))));
    }

    T out;
    __builtin_memcpy(&out, &res, sizeof(T));
    return out;
}
#endif

}<|MERGE_RESOLUTION|>--- conflicted
+++ resolved
@@ -225,23 +225,14 @@
 
 /** Serialize keys into a continuous chunk of memory.
   */
-<<<<<<< HEAD
-static inline std::string_view ALWAYS_INLINE serializeKeysToPoolContiguous( /// NOLINT
+static inline StringRef ALWAYS_INLINE serializeKeysToPoolContiguous( /// NOLINT
     size_t i, size_t keys_size, const ColumnRawPtrs & key_columns, Arena & pool, const IColumn::SerializationSettings * settings)
-=======
-static inline StringRef ALWAYS_INLINE serializeKeysToPoolContiguous( /// NOLINT
-    size_t i, size_t keys_size, const ColumnRawPtrs & key_columns, Arena & pool)
->>>>>>> f794297a
 {
     const char * begin = nullptr;
 
     size_t sum_size = 0;
     for (size_t j = 0; j < keys_size; ++j)
-<<<<<<< HEAD
-        sum_size += key_columns[j]->serializeValueIntoArena(i, pool, begin, settings).size();
-=======
-        sum_size += key_columns[j]->serializeValueIntoArena(i, pool, begin).size;
->>>>>>> f794297a
+        sum_size += key_columns[j]->serializeValueIntoArena(i, pool, begin, settings).size;
 
     return {begin, sum_size};
 }
