#pragma once

#include <Common/assert_cast.h>
#include <Core/Defines.h>
#include <Columns/IColumn.h>
#include <Columns/ColumnsNumber.h>
#include <Interpreters/KeysNullMap.h>

#if defined(__SSSE3__) && !defined(MEMORY_SANITIZER)
#include <tmmintrin.h>
#endif

namespace DB
{
namespace ErrorCodes
{
    extern const int LOGICAL_ERROR;
}

class Arena;

using Sizes = std::vector<size_t>;

/// When packing the values of nullable columns at a given row, we have to
/// store the fact that these values are nullable or not. This is achieved
/// by encoding this information as a bitmap. Let S be the size in bytes of
/// a packed values binary blob and T the number of bytes we may place into
/// this blob, the size that the bitmap shall occupy in the blob is equal to:
/// ceil(T/8). Thus we must have: S = T + ceil(T/8). Below we indicate for
/// each value of S, the corresponding value of T, and the bitmap size:
///
/// 32,28,4
/// 16,14,2
/// 8,7,1
/// 4,3,1
/// 2,1,1
///

template<typename T, size_t step>
void fillFixedBatch(size_t num_rows, const T * source, T * dest)
{
    for (size_t i = 0; i < num_rows; ++i)
    {
        *dest = *source;
        ++source;
        dest += step;
    }
}

/// Move keys of size T into binary blob, starting from offset.
/// It is assumed that offset is aligned to sizeof(T).
/// Example: sizeof(key) = 16, sizeof(T) = 4, offset = 8
/// out[0] : [--------****----]
/// out[1] : [--------****----]
/// ...
template<typename T, typename Key>
void fillFixedBatch(size_t keys_size, const ColumnRawPtrs & key_columns, const Sizes & key_sizes, PaddedPODArray<Key> & out, size_t & offset)
{
    for (size_t i = 0; i < keys_size; ++i)
    {
        if (key_sizes[i] == sizeof(T))
        {
            const auto * column = key_columns[i];
            size_t num_rows = column->size();
            out.resize_fill(num_rows);

            /// Note: here we violate strict aliasing.
            /// It should be ok as long as we do not refer to any value from `out` before filling.
            const char * source = static_cast<const ColumnFixedSizeHelper *>(column)->getRawDataBegin<sizeof(T)>();
            T * dest = reinterpret_cast<T *>(reinterpret_cast<char *>(out.data()) + offset);
            fillFixedBatch<T, sizeof(Key) / sizeof(T)>(num_rows, reinterpret_cast<const T *>(source), dest);
            offset += sizeof(T);
        }
    }
}

/// Pack into a binary blob of type T a set of fixed-size keys. Granted that all the keys fit into the
/// binary blob. Keys are placed starting from the longest one.
template <typename T>
void packFixedBatch(size_t keys_size, const ColumnRawPtrs & key_columns, const Sizes & key_sizes, PaddedPODArray<T> & out)
{
    size_t offset = 0;
    fillFixedBatch<UInt128>(keys_size, key_columns, key_sizes, out, offset);
    fillFixedBatch<UInt64>(keys_size, key_columns, key_sizes, out, offset);
    fillFixedBatch<UInt32>(keys_size, key_columns, key_sizes, out, offset);
    fillFixedBatch<UInt16>(keys_size, key_columns, key_sizes, out, offset);
    fillFixedBatch<UInt8>(keys_size, key_columns, key_sizes, out, offset);
}

/// Pack into a binary blob of type T a set of fixed-size keys. Granted that all the keys fit into the
/// binary blob, they are disposed in it consecutively.
template <typename T, bool has_low_cardinality = false>
static inline T ALWAYS_INLINE packFixed(
    size_t i, size_t keys_size, const ColumnRawPtrs & key_columns, const Sizes & key_sizes,
    const ColumnRawPtrs * low_cardinality_positions [[maybe_unused]] = nullptr,
    const Sizes * low_cardinality_sizes [[maybe_unused]] = nullptr)
{
    T key{};
    char * bytes = reinterpret_cast<char *>(&key);
    size_t offset = 0;

    for (size_t j = 0; j < keys_size; ++j)
    {
        size_t index = i;
        const IColumn * column = key_columns[j];
        if constexpr (has_low_cardinality)
        {
            if (const IColumn * positions = (*low_cardinality_positions)[j])
            {
                switch ((*low_cardinality_sizes)[j])
                {
                    case sizeof(UInt8): index = assert_cast<const ColumnUInt8 *>(positions)->getElement(i); break;
                    case sizeof(UInt16): index = assert_cast<const ColumnUInt16 *>(positions)->getElement(i); break;
                    case sizeof(UInt32): index = assert_cast<const ColumnUInt32 *>(positions)->getElement(i); break;
                    case sizeof(UInt64): index = assert_cast<const ColumnUInt64 *>(positions)->getElement(i); break;
                    default: throw Exception(ErrorCodes::LOGICAL_ERROR, "Unexpected size of index type for low cardinality column.");
                }
            }
        }

        switch (key_sizes[j])
        {
            case 1:
                {
                    memcpy(bytes + offset, static_cast<const ColumnFixedSizeHelper *>(column)->getRawDataBegin<1>() + index, 1);
                    offset += 1;
                }
                break;
            case 2:
                if constexpr (sizeof(T) >= 2)   /// To avoid warning about memcpy exceeding object size.
                {
                    memcpy(bytes + offset, static_cast<const ColumnFixedSizeHelper *>(column)->getRawDataBegin<2>() + index * 2, 2);
                    offset += 2;
                }
                break;
            case 4:
                if constexpr (sizeof(T) >= 4)
                {
                    memcpy(bytes + offset, static_cast<const ColumnFixedSizeHelper *>(column)->getRawDataBegin<4>() + index * 4, 4);
                    offset += 4;
                }
                break;
            case 8:
                if constexpr (sizeof(T) >= 8)
                {
                    memcpy(bytes + offset, static_cast<const ColumnFixedSizeHelper *>(column)->getRawDataBegin<8>() + index * 8, 8);
                    offset += 8;
                }
                break;
            default:
                memcpy(bytes + offset, static_cast<const ColumnFixedSizeHelper *>(column)->getRawDataBegin<1>() + index * key_sizes[j], key_sizes[j]);
                offset += key_sizes[j];
        }
    }

    return key;
}

/// Similar as above but supports nullable values.
template <typename T>
static inline T ALWAYS_INLINE packFixed(
    size_t i, size_t keys_size, const ColumnRawPtrs & key_columns, const Sizes & key_sizes,
    const KeysNullMap<T> & bitmap)
{
    union
    {
        T key;
        char bytes[sizeof(key)] = {};
    };

    size_t offset = 0;

    static constexpr auto bitmap_size = std::tuple_size_v<KeysNullMap<T>>;
    static constexpr bool has_bitmap = bitmap_size > 0;

    if constexpr (has_bitmap)
    {
        memcpy(bytes + offset, bitmap.data(), bitmap_size * sizeof(UInt8));
        offset += bitmap_size;
    }

    for (size_t j = 0; j < keys_size; ++j)
    {
        bool is_null;

        if (!has_bitmap)
            is_null = false;
        else
        {
            size_t bucket = j / 8;
            size_t off = j % 8;
            is_null = ((bitmap[bucket] >> off) & 1) == 1;
        }

        if (is_null)
            continue;

        switch (key_sizes[j])
        {
            case 1:
                memcpy(bytes + offset, static_cast<const ColumnFixedSizeHelper *>(key_columns[j])->getRawDataBegin<1>() + i, 1);
                offset += 1;
                break;
            case 2:
                memcpy(bytes + offset, static_cast<const ColumnFixedSizeHelper *>(key_columns[j])->getRawDataBegin<2>() + i * 2, 2);
                offset += 2;
                break;
            case 4:
                memcpy(bytes + offset, static_cast<const ColumnFixedSizeHelper *>(key_columns[j])->getRawDataBegin<4>() + i * 4, 4);
                offset += 4;
                break;
            case 8:
                memcpy(bytes + offset, static_cast<const ColumnFixedSizeHelper *>(key_columns[j])->getRawDataBegin<8>() + i * 8, 8);
                offset += 8;
                break;
            default:
                memcpy(bytes + offset, static_cast<const ColumnFixedSizeHelper *>(key_columns[j])->getRawDataBegin<1>() + i * key_sizes[j], key_sizes[j]);
                offset += key_sizes[j];
        }
    }

    return key;
}

/** Serialize keys into a continuous chunk of memory.
  */
static inline std::string_view ALWAYS_INLINE serializeKeysToPoolContiguous( /// NOLINT
    size_t i, size_t keys_size, const ColumnRawPtrs & key_columns, Arena & pool)
{
    const char * begin = nullptr;

    size_t sum_size = 0;
    for (size_t j = 0; j < keys_size; ++j)
<<<<<<< HEAD
        sum_size += key_columns[j]->serializeValueIntoArena(i, pool, begin, nullptr).size;
=======
        sum_size += key_columns[j]->serializeValueIntoArena(i, pool, begin).size();
>>>>>>> fa876593

    return {begin, sum_size};
}


/** Pack elements with shuffle instruction.
  * See the explanation in ColumnsHashing.h
  */
#if defined(__SSSE3__) && !defined(MEMORY_SANITIZER)
template <typename T>
static T inline packFixedShuffle(
    const char * __restrict * __restrict srcs,
    size_t num_srcs,
    const size_t * __restrict elem_sizes,
    size_t idx,
    const uint8_t * __restrict masks)
{
    assert(num_srcs > 0);

    __m128i res = _mm_shuffle_epi8(
        _mm_loadu_si128(reinterpret_cast<const __m128i *>(srcs[0] + elem_sizes[0] * idx)),
        _mm_loadu_si128(reinterpret_cast<const __m128i *>(masks)));

    for (size_t i = 1; i < num_srcs; ++i)
    {
        res = _mm_xor_si128(res,
            _mm_shuffle_epi8(
                _mm_loadu_si128(reinterpret_cast<const __m128i *>(srcs[i] + elem_sizes[i] * idx)),
                _mm_loadu_si128(reinterpret_cast<const __m128i *>(&masks[i * sizeof(T)]))));
    }

    T out;
    __builtin_memcpy(&out, &res, sizeof(T));
    return out;
}
#endif

}<|MERGE_RESOLUTION|>--- conflicted
+++ resolved
@@ -231,11 +231,7 @@
 
     size_t sum_size = 0;
     for (size_t j = 0; j < keys_size; ++j)
-<<<<<<< HEAD
-        sum_size += key_columns[j]->serializeValueIntoArena(i, pool, begin, nullptr).size;
-=======
-        sum_size += key_columns[j]->serializeValueIntoArena(i, pool, begin).size();
->>>>>>> fa876593
+        sum_size += key_columns[j]->serializeValueIntoArena(i, pool, begin, nullptr).size();
 
     return {begin, sum_size};
 }
