--- conflicted
+++ resolved
@@ -1646,8 +1646,16 @@
     /// so we need to check whether the query is initial through getZooKeeperMetadataTransaction()->isInitialQuery()
     bool is_initial_query = getContext()->getClientInfo().query_kind == ClientInfo::QueryKind::INITIAL_QUERY ||
                             (getContext()->getZooKeeperMetadataTransaction() && getContext()->getZooKeeperMetadataTransaction()->isInitialQuery());
-    if (!internal && is_initial_query)
-        throwIfTooManyEntities(create);
+    UInt64 table_num_limit = getContext()->getGlobalContext()->getServerSettings().max_table_num_to_throw;
+    if (table_num_limit > 0 && !internal && is_initial_query)
+    {
+        UInt64 table_count = CurrentMetrics::get(CurrentMetrics::AttachedTable);
+        if (table_count >= table_num_limit)
+            throw Exception(ErrorCodes::TOO_MANY_TABLES,
+                            "Too many tables. "
+                            "The limit (server configuration parameter `max_table_num_to_throw`) is set to {}, the current number of tables is {}",
+                            table_num_limit, table_count);
+    }
 
     StoragePtr res;
     /// NOTE: CREATE query may be rewritten by Storage creator or table function
@@ -1718,21 +1726,6 @@
         }
     }
 
-<<<<<<< HEAD
-=======
-    bool is_initial_query = getContext()->getClientInfo().query_kind == ClientInfo::QueryKind::INITIAL_QUERY;
-    UInt64 table_num_limit = getContext()->getGlobalContext()->getServerSettings().max_table_num_to_throw;
-    if (table_num_limit > 0 && !internal && is_initial_query)
-    {
-        UInt64 table_count = CurrentMetrics::get(CurrentMetrics::AttachedTable);
-        if (table_count >= table_num_limit)
-            throw Exception(ErrorCodes::TOO_MANY_TABLES,
-                            "Too many tables. "
-                            "The limit (server configuration parameter `max_table_num_to_throw`) is set to {}, the current number of tables is {}",
-                            table_num_limit, table_count);
-    }
-
->>>>>>> ef7a78fa
     database->createTable(getContext(), create.getTable(), res, query_ptr);
 
     /// Move table data to the proper place. Wo do not move data earlier to avoid situations
@@ -1758,36 +1751,6 @@
 }
 
 
-<<<<<<< HEAD
-void InterpreterCreateQuery::throwIfTooManyEntities(ASTCreateQuery & create) const
-{
-    auto check_and_throw = [&](auto setting, CurrentMetrics::Metric metric, String setting_name, String entity_name)
-        {
-            UInt64 num_limit = getContext()->getGlobalContext()->getServerSettings()[setting];
-            UInt64 attached_count = CurrentMetrics::get(metric);
-            if (num_limit > 0 && attached_count >= num_limit)
-                throw Exception(ErrorCodes::TOO_MANY_TABLES,
-                                "Too many {}. "
-                                "The limit (server configuration parameter `{}`) is set to {}, the current number is {}",
-                                entity_name, setting_name, num_limit, attached_count);
-        };
-
-    String engine_name = create.storage && create.storage->engine ? create.storage->engine->name : "";
-    bool is_replicated = engine_name.starts_with("Replicated") && engine_name.ends_with("MergeTree");
-
-    if (create.is_dictionary)
-        check_and_throw(ServerSetting::max_dictionary_num_to_throw, CurrentMetrics::AttachedDictionary, "max_dictionary_num_to_throw", "dictionaries");
-    else if (create.isView())
-        check_and_throw(ServerSetting::max_view_num_to_throw, CurrentMetrics::AttachedView, "max_view_num_to_throw", "views");
-    else if (is_replicated)
-        check_and_throw(ServerSetting::max_replicated_table_num_to_throw, CurrentMetrics::AttachedReplicatedTable, "max_replicated_table_num_to_throw", "replicated tables");
-    else
-        check_and_throw(ServerSetting::max_table_num_to_throw, CurrentMetrics::AttachedTable, "max_table_num_to_throw", "tables");
-}
-
-
-=======
->>>>>>> ef7a78fa
 BlockIO InterpreterCreateQuery::doCreateOrReplaceTable(ASTCreateQuery & create,
                                                        const InterpreterCreateQuery::TableProperties & properties, LoadingStrictnessLevel mode)
 {
