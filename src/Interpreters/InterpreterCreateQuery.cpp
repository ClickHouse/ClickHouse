#include <memory>

#include <filesystem>

#include <Common/StringUtils/StringUtils.h>
#include <Common/escapeForFileName.h>
#include <Common/typeid_cast.h>
#include <Common/Macros.h>
#include <Common/randomSeed.h>
#include <Common/renameat2.h>

#include <Core/Defines.h>
#include <Core/Settings.h>

#include <IO/WriteBufferFromFile.h>
#include <IO/WriteHelpers.h>
#include <IO/ReadHelpers.h>

#include <Parsers/ASTColumnDeclaration.h>
#include <Parsers/ASTCreateQuery.h>
#include <Parsers/ASTIdentifier.h>
#include <Parsers/ASTIndexDeclaration.h>
#include <Parsers/ASTLiteral.h>
#include <Parsers/ASTInsertQuery.h>
#include <Parsers/ParserCreateQuery.h>
#include <Parsers/formatAST.h>
#include <Parsers/parseQuery.h>

#include <Storages/StorageFactory.h>
#include <Storages/StorageInMemoryMetadata.h>

#include <Interpreters/Context.h>
#include <Interpreters/executeDDLQueryOnCluster.h>
#include <Interpreters/Cluster.h>
#include <Interpreters/ExpressionAnalyzer.h>
#include <Interpreters/InterpreterCreateQuery.h>
#include <Interpreters/InterpreterSelectWithUnionQuery.h>
#include <Interpreters/InterpreterInsertQuery.h>
#include <Interpreters/AddDefaultDatabaseVisitor.h>

#include <Access/AccessRightsElement.h>

#include <DataTypes/DataTypeFactory.h>
#include <DataTypes/NestedUtils.h>
#include <DataTypes/DataTypesNumber.h>
#include <DataTypes/DataTypeLowCardinality.h>
#include <DataTypes/DataTypeNullable.h>

#include <Databases/DatabaseFactory.h>
#include <Databases/DatabaseReplicated.h>
#include <Databases/IDatabase.h>
#include <Databases/DatabaseOnDisk.h>

#include <Dictionaries/getDictionaryConfigurationFromAST.h>

#include <Compression/CompressionFactory.h>

#include <Interpreters/InterpreterDropQuery.h>
#include <Interpreters/QueryLog.h>
#include <Interpreters/addTypeConversionToAST.h>
#include <Interpreters/FunctionNameNormalizer.h>

#include <TableFunctions/TableFunctionFactory.h>
#include <common/logger_useful.h>


namespace DB
{

namespace ErrorCodes
{
    extern const int TABLE_ALREADY_EXISTS;
    extern const int EMPTY_LIST_OF_COLUMNS_PASSED;
    extern const int INCORRECT_QUERY;
    extern const int UNKNOWN_DATABASE_ENGINE;
    extern const int DUPLICATE_COLUMN;
    extern const int DATABASE_ALREADY_EXISTS;
    extern const int BAD_ARGUMENTS;
    extern const int BAD_DATABASE_FOR_TEMPORARY_TABLE;
    extern const int SUSPICIOUS_TYPE_FOR_LOW_CARDINALITY;
    extern const int DICTIONARY_ALREADY_EXISTS;
    extern const int ILLEGAL_SYNTAX_FOR_DATA_TYPE;
    extern const int ILLEGAL_COLUMN;
    extern const int LOGICAL_ERROR;
    extern const int UNKNOWN_DATABASE;
    extern const int PATH_ACCESS_DENIED;
    extern const int NOT_IMPLEMENTED;
    extern const int UNKNOWN_TABLE;
}

namespace fs = std::filesystem;

InterpreterCreateQuery::InterpreterCreateQuery(const ASTPtr & query_ptr_, ContextPtr context_)
    : WithContext(context_), query_ptr(query_ptr_)
{
}


BlockIO InterpreterCreateQuery::createDatabase(ASTCreateQuery & create)
{
    String database_name = create.database;

    auto guard = DatabaseCatalog::instance().getDDLGuard(database_name, "");

    /// Database can be created before or it can be created concurrently in another thread, while we were waiting in DDLGuard
    if (DatabaseCatalog::instance().isDatabaseExist(database_name))
    {
        if (create.if_not_exists)
            return {};
        else
            throw Exception("Database " + database_name + " already exists.", ErrorCodes::DATABASE_ALREADY_EXISTS);
    }

    /// Will write file with database metadata, if needed.
    String database_name_escaped = escapeForFileName(database_name);
    fs::path metadata_path = fs::canonical(getContext()->getPath());
    fs::path metadata_file_tmp_path = metadata_path / "metadata" / (database_name_escaped + ".sql.tmp");
    fs::path metadata_file_path = metadata_path / "metadata" / (database_name_escaped + ".sql");

    if (!create.storage && create.attach)
    {
        if (!fs::exists(metadata_file_path))
            throw Exception("Database engine must be specified for ATTACH DATABASE query", ErrorCodes::UNKNOWN_DATABASE_ENGINE);
        /// Short syntax: try read database definition from file
        auto ast = DatabaseOnDisk::parseQueryFromMetadata(nullptr, getContext(), metadata_file_path);
        create = ast->as<ASTCreateQuery &>();
        if (!create.table.empty() || !create.storage)
            throw Exception(ErrorCodes::INCORRECT_QUERY, "Metadata file {} contains incorrect CREATE DATABASE query", metadata_file_path.string());
        create.attach = true;
        create.attach_short_syntax = true;
        create.database = database_name;
    }
    else if (!create.storage)
    {
        /// For new-style databases engine is explicitly specified in .sql
        /// When attaching old-style database during server startup, we must always use Ordinary engine
        if (create.attach)
            throw Exception("Database engine must be specified for ATTACH DATABASE query", ErrorCodes::UNKNOWN_DATABASE_ENGINE);
        bool old_style_database = getContext()->getSettingsRef().default_database_engine.value == DefaultDatabaseEngine::Ordinary;
        auto engine = std::make_shared<ASTFunction>();
        auto storage = std::make_shared<ASTStorage>();
        engine->name = old_style_database ? "Ordinary" : "Atomic";
        engine->no_empty_args = true;
        storage->set(storage->engine, engine);
        create.set(create.storage, storage);
    }
    else if ((create.columns_list && create.columns_list->indices && !create.columns_list->indices->children.empty()))
    {
        /// Currently, there are no database engines, that support any arguments.
        throw Exception(ErrorCodes::UNKNOWN_DATABASE_ENGINE, "Unknown database engine: {}", serializeAST(*create.storage));
    }

    if (create.storage->engine->name == "Atomic" || create.storage->engine->name == "Replicated")
    {
        if (create.attach && create.uuid == UUIDHelpers::Nil)
            throw Exception(ErrorCodes::INCORRECT_QUERY, "UUID must be specified for ATTACH. "
                            "If you want to attach existing database, use just ATTACH DATABASE {};", create.database);
        else if (create.uuid == UUIDHelpers::Nil)
            create.uuid = UUIDHelpers::generateV4();

        metadata_path = metadata_path / "store" / DatabaseCatalog::getPathForUUID(create.uuid);

        if (!create.attach && fs::exists(metadata_path))
            throw Exception(ErrorCodes::DATABASE_ALREADY_EXISTS, "Metadata directory {} already exists", metadata_path.string());
    }
    else if (create.storage->engine->name == "MaterializeMySQL")
    {
        /// It creates nested database with Ordinary or Atomic engine depending on UUID in query and default engine setting.
        /// Do nothing if it's an internal ATTACH on server startup or short-syntax ATTACH query from user,
        /// because we got correct query from the metadata file in this case.
        /// If we got query from user, then normalize it first.
        bool attach_from_user = create.attach && !internal && !create.attach_short_syntax;
        bool create_from_user = !create.attach;

        if (create_from_user)
        {
            const auto & default_engine = getContext()->getSettingsRef().default_database_engine.value;
            if (create.uuid == UUIDHelpers::Nil && default_engine == DefaultDatabaseEngine::Atomic)
                create.uuid = UUIDHelpers::generateV4();    /// Will enable Atomic engine for nested database
        }
        else if (attach_from_user && create.uuid == UUIDHelpers::Nil)
        {
            /// Ambiguity is possible: should we attach nested database as Ordinary
            /// or throw "UUID must be specified" for Atomic? So we suggest short syntax for Ordinary.
            throw Exception("Use short attach syntax ('ATTACH DATABASE name;' without engine) to attach existing database "
                            "or specify UUID to attach new database with Atomic engine", ErrorCodes::INCORRECT_QUERY);
        }

        /// Set metadata path according to nested engine
        if (create.uuid == UUIDHelpers::Nil)
            metadata_path = metadata_path / "metadata" / database_name_escaped;
        else
            metadata_path = metadata_path / "store" / DatabaseCatalog::getPathForUUID(create.uuid);
    }
    else
    {
        bool is_on_cluster = getContext()->getClientInfo().query_kind == ClientInfo::QueryKind::SECONDARY_QUERY;
        if (create.uuid != UUIDHelpers::Nil && !is_on_cluster)
            throw Exception("Ordinary database engine does not support UUID", ErrorCodes::INCORRECT_QUERY);

        /// Ignore UUID if it's ON CLUSTER query
        create.uuid = UUIDHelpers::Nil;
        metadata_path = metadata_path / "metadata" / database_name_escaped;
    }

    if (create.storage->engine->name == "MaterializeMySQL" && !getContext()->getSettingsRef().allow_experimental_database_materialize_mysql
        && !internal)
    {
        throw Exception("MaterializeMySQL is an experimental database engine. "
                        "Enable allow_experimental_database_materialize_mysql to use it.", ErrorCodes::UNKNOWN_DATABASE_ENGINE);
    }

    if (create.storage->engine->name == "Replicated" && !getContext()->getSettingsRef().allow_experimental_database_replicated && !internal)
    {
        throw Exception("Replicated is an experimental database engine. "
                        "Enable allow_experimental_database_replicated to use it.", ErrorCodes::UNKNOWN_DATABASE_ENGINE);
    }

    DatabasePtr database = DatabaseFactory::get(create, metadata_path / "", getContext());

    if (create.uuid != UUIDHelpers::Nil)
        create.database = TABLE_WITH_UUID_NAME_PLACEHOLDER;

    bool need_write_metadata = !create.attach || !fs::exists(metadata_file_path);

    if (need_write_metadata)
    {
        create.attach = true;
        create.if_not_exists = false;

        WriteBufferFromOwnString statement_buf;
        formatAST(create, statement_buf, false);
        writeChar('\n', statement_buf);
        String statement = statement_buf.str();

        /// Exclusive flag guarantees, that database is not created right now in another thread.
        WriteBufferFromFile out(metadata_file_tmp_path, statement.size(), O_WRONLY | O_CREAT | O_EXCL);
        writeString(statement, out);

        out.next();
        if (getContext()->getSettingsRef().fsync_metadata)
            out.sync();
        out.close();
    }

    /// We attach database before loading it's tables, so do not allow concurrent DDL queries
    auto db_guard = DatabaseCatalog::instance().getExclusiveDDLGuardForDatabase(database_name);

    bool added = false;
    bool renamed = false;
    try
    {
        /// TODO Attach db only after it was loaded. Now it's not possible because of view dependencies
        DatabaseCatalog::instance().attachDatabase(database_name, database);
        added = true;

        if (need_write_metadata)
        {
            /// Prevents from overwriting metadata of detached database
            renameNoReplace(metadata_file_tmp_path, metadata_file_path);
            renamed = true;
        }

<<<<<<< HEAD
        database->loadStoredObjects(getContext(), has_force_restore_data_flag, create.attach && force_attach);
=======
        /// We use global context here, because storages lifetime is bigger than query context lifetime
        database->loadStoredObjects(context.getGlobalContext(), has_force_restore_data_flag, create.attach && force_attach);
>>>>>>> e6c755ca
    }
    catch (...)
    {
        if (renamed)
        {
            [[maybe_unused]] bool removed = fs::remove(metadata_file_path);
            assert(removed);
        }
        if (added)
            DatabaseCatalog::instance().detachDatabase(database_name, false, false);

        throw;
    }

    return {};
}


ASTPtr InterpreterCreateQuery::formatColumns(const NamesAndTypesList & columns)
{
    auto columns_list = std::make_shared<ASTExpressionList>();

    for (const auto & column : columns)
    {
        const auto column_declaration = std::make_shared<ASTColumnDeclaration>();
        column_declaration->name = column.name;

        ParserDataType type_parser;
        String type_name = column.type->getName();
        const char * pos = type_name.data();
        const char * end = pos + type_name.size();
        column_declaration->type = parseQuery(type_parser, pos, end, "data type", 0, DBMS_DEFAULT_MAX_PARSER_DEPTH);
        columns_list->children.emplace_back(column_declaration);
    }

    return columns_list;
}

ASTPtr InterpreterCreateQuery::formatColumns(const ColumnsDescription & columns)
{
    auto columns_list = std::make_shared<ASTExpressionList>();

    for (const auto & column : columns)
    {
        const auto column_declaration = std::make_shared<ASTColumnDeclaration>();
        ASTPtr column_declaration_ptr{column_declaration};

        column_declaration->name = column.name;

        ParserDataType type_parser;
        String type_name = column.type->getName();
        const char * type_name_pos = type_name.data();
        const char * type_name_end = type_name_pos + type_name.size();
        column_declaration->type = parseQuery(type_parser, type_name_pos, type_name_end, "data type", 0, DBMS_DEFAULT_MAX_PARSER_DEPTH);

        if (column.default_desc.expression)
        {
            column_declaration->default_specifier = toString(column.default_desc.kind);
            column_declaration->default_expression = column.default_desc.expression->clone();
        }

        if (!column.comment.empty())
        {
            column_declaration->comment = std::make_shared<ASTLiteral>(Field(column.comment));
        }

        if (column.codec)
            column_declaration->codec = column.codec;

        if (column.ttl)
            column_declaration->ttl = column.ttl;

        columns_list->children.push_back(column_declaration_ptr);
    }

    return columns_list;
}

ASTPtr InterpreterCreateQuery::formatIndices(const IndicesDescription & indices)
{
    auto res = std::make_shared<ASTExpressionList>();

    for (const auto & index : indices)
        res->children.push_back(index.definition_ast->clone());

    return res;
}

ASTPtr InterpreterCreateQuery::formatConstraints(const ConstraintsDescription & constraints)
{
    auto res = std::make_shared<ASTExpressionList>();

    for (const auto & constraint : constraints.constraints)
        res->children.push_back(constraint->clone());

    return res;
}

ColumnsDescription InterpreterCreateQuery::getColumnsDescription(
    const ASTExpressionList & columns_ast, ContextPtr context_, bool sanity_check_compression_codecs)
{
    /// First, deduce implicit types.

    /** all default_expressions as a single expression list,
     *  mixed with conversion-columns for each explicitly specified type */

    ASTPtr default_expr_list = std::make_shared<ASTExpressionList>();
    NamesAndTypesList column_names_and_types;

    for (const auto & ast : columns_ast.children)
    {
        const auto & col_decl = ast->as<ASTColumnDeclaration &>();

        DataTypePtr column_type = nullptr;

        if (col_decl.type)
        {
            column_type = DataTypeFactory::instance().get(col_decl.type);

            if (col_decl.null_modifier)
            {
                if (column_type->isNullable())
                    throw Exception("Can't use [NOT] NULL modifier with Nullable type", ErrorCodes::ILLEGAL_SYNTAX_FOR_DATA_TYPE);
                if (*col_decl.null_modifier)
                    column_type = makeNullable(column_type);
            }
            /// XXX: context_ or context ?
            else if (context_->getSettingsRef().data_type_default_nullable)
            {
                column_type = makeNullable(column_type);
            }

            column_names_and_types.emplace_back(col_decl.name, column_type);
        }
        else
        {
            /// we're creating dummy DataTypeUInt8 in order to prevent the NullPointerException in ExpressionActions
            column_names_and_types.emplace_back(col_decl.name, std::make_shared<DataTypeUInt8>());
        }

        /// add column to postprocessing if there is a default_expression specified
        if (col_decl.default_expression)
        {
            /** For columns with explicitly-specified type create two expressions:
              * 1. default_expression aliased as column name with _tmp suffix
              * 2. conversion of expression (1) to explicitly-specified type alias as column name
              */
            if (col_decl.type)
            {
                const auto & final_column_name = col_decl.name;
                const auto tmp_column_name = final_column_name + "_tmp_alter" + toString(randomSeed());
                const auto * data_type_ptr = column_names_and_types.back().type.get();

                default_expr_list->children.emplace_back(
                    setAlias(addTypeConversionToAST(std::make_shared<ASTIdentifier>(tmp_column_name), data_type_ptr->getName()),
                        final_column_name));

                default_expr_list->children.emplace_back(
                    setAlias(
                        col_decl.default_expression->clone(),
                        tmp_column_name));
            }
            else
                default_expr_list->children.emplace_back(setAlias(col_decl.default_expression->clone(), col_decl.name));
        }
    }

    Block defaults_sample_block;
    /// set missing types and wrap default_expression's in a conversion-function if necessary
    if (!default_expr_list->children.empty())
        defaults_sample_block = validateColumnsDefaultsAndGetSampleBlock(default_expr_list, column_names_and_types, context_);

    ColumnsDescription res;
    auto name_type_it = column_names_and_types.begin();
    for (auto ast_it = columns_ast.children.begin(); ast_it != columns_ast.children.end(); ++ast_it, ++name_type_it)
    {
        ColumnDescription column;

        auto & col_decl = (*ast_it)->as<ASTColumnDeclaration &>();

        column.name = col_decl.name;

        if (col_decl.default_expression)
        {
            ASTPtr default_expr = col_decl.default_expression->clone();
            if (col_decl.type)
                column.type = name_type_it->type;
            else
                column.type = defaults_sample_block.getByName(column.name).type;

            column.default_desc.kind = columnDefaultKindFromString(col_decl.default_specifier);
            column.default_desc.expression = default_expr;
        }
        else if (col_decl.type)
            column.type = name_type_it->type;
        else
            throw Exception();

        if (col_decl.comment)
            column.comment = col_decl.comment->as<ASTLiteral &>().value.get<String>();

        if (col_decl.codec)
        {
            if (col_decl.default_specifier == "ALIAS")
                throw Exception{"Cannot specify codec for column type ALIAS", ErrorCodes::BAD_ARGUMENTS};
            column.codec = CompressionCodecFactory::instance().validateCodecAndGetPreprocessedAST(
                col_decl.codec, column.type, sanity_check_compression_codecs);
        }

        if (col_decl.ttl)
            column.ttl = col_decl.ttl;

        res.add(std::move(column));
    }

    if (context_->getSettingsRef().flatten_nested)
        res.flattenNested();

    if (res.getAllPhysical().empty())
        throw Exception{"Cannot CREATE table without physical columns", ErrorCodes::EMPTY_LIST_OF_COLUMNS_PASSED};

    return res;
}


ConstraintsDescription InterpreterCreateQuery::getConstraintsDescription(const ASTExpressionList * constraints)
{
    ConstraintsDescription res;
    if (constraints)
        for (const auto & constraint : constraints->children)
            res.constraints.push_back(std::dynamic_pointer_cast<ASTConstraintDeclaration>(constraint->clone()));
    return res;
}


InterpreterCreateQuery::TableProperties InterpreterCreateQuery::setProperties(ASTCreateQuery & create) const
{
    TableProperties properties;
    TableLockHolder as_storage_lock;

    if (create.columns_list)
    {
        if (create.as_table_function && (create.columns_list->indices || create.columns_list->constraints))
            throw Exception("Indexes and constraints are not supported for table functions", ErrorCodes::INCORRECT_QUERY);

        if (create.columns_list->columns)
        {
            bool sanity_check_compression_codecs = !create.attach && !getContext()->getSettingsRef().allow_suspicious_codecs;
            properties.columns = getColumnsDescription(*create.columns_list->columns, getContext(), sanity_check_compression_codecs);
        }

        if (create.columns_list->indices)
            for (const auto & index : create.columns_list->indices->children)
                properties.indices.push_back(
                    IndexDescription::getIndexFromAST(index->clone(), properties.columns, getContext()));

        properties.constraints = getConstraintsDescription(create.columns_list->constraints);
    }
    else if (!create.as_table.empty())
    {
        String as_database_name = getContext()->resolveDatabase(create.as_database);
        StoragePtr as_storage = DatabaseCatalog::instance().getTable({as_database_name, create.as_table}, getContext());

        /// as_storage->getColumns() and setEngine(...) must be called under structure lock of other_table for CREATE ... AS other_table.
        as_storage_lock = as_storage->lockForShare(getContext()->getCurrentQueryId(), getContext()->getSettingsRef().lock_acquire_timeout);
        auto as_storage_metadata = as_storage->getInMemoryMetadataPtr();
        properties.columns = as_storage_metadata->getColumns();

        /// Secondary indices make sense only for MergeTree family of storage engines.
        /// We should not copy them for other storages.
        if (create.storage && endsWith(create.storage->engine->name, "MergeTree"))
            properties.indices = as_storage_metadata->getSecondaryIndices();

        properties.constraints = as_storage_metadata->getConstraints();
    }
    else if (create.select)
    {
        Block as_select_sample = InterpreterSelectWithUnionQuery::getSampleBlock(create.select->clone(), getContext());
        properties.columns = ColumnsDescription(as_select_sample.getNamesAndTypesList());
    }
    else if (create.as_table_function)
    {
        /// Table function without columns list.
        auto table_function = TableFunctionFactory::instance().get(create.as_table_function, getContext());
        properties.columns = table_function->getActualTableStructure(getContext());
        assert(!properties.columns.empty());
    }
    else
        throw Exception("Incorrect CREATE query: required list of column descriptions or AS section or SELECT.", ErrorCodes::INCORRECT_QUERY);


    /// Even if query has list of columns, canonicalize it (unfold Nested columns).
    if (!create.columns_list)
        create.set(create.columns_list, std::make_shared<ASTColumns>());

    ASTPtr new_columns = formatColumns(properties.columns);
    ASTPtr new_indices = formatIndices(properties.indices);
    ASTPtr new_constraints = formatConstraints(properties.constraints);

    create.columns_list->setOrReplace(create.columns_list->columns, new_columns);
    create.columns_list->setOrReplace(create.columns_list->indices, new_indices);
    create.columns_list->setOrReplace(create.columns_list->constraints, new_constraints);

    validateTableStructure(create, properties);
    /// Set the table engine if it was not specified explicitly.
    setEngine(create);

    assert(as_database_saved.empty() && as_table_saved.empty());
    std::swap(create.as_database, as_database_saved);
    std::swap(create.as_table, as_table_saved);

    return properties;
}

void InterpreterCreateQuery::validateTableStructure(const ASTCreateQuery & create,
                                                    const InterpreterCreateQuery::TableProperties & properties) const
{
    /// Check for duplicates
    std::set<String> all_columns;
    for (const auto & column : properties.columns)
    {
        if (!all_columns.emplace(column.name).second)
            throw Exception("Column " + backQuoteIfNeed(column.name) + " already exists", ErrorCodes::DUPLICATE_COLUMN);
    }

    const auto & settings = getContext()->getSettingsRef();

    /// Check low cardinality types in creating table if it was not allowed in setting
    if (!create.attach && !settings.allow_suspicious_low_cardinality_types && !create.is_materialized_view)
    {
        for (const auto & name_and_type_pair : properties.columns.getAllPhysical())
        {
            if (const auto * current_type_ptr = typeid_cast<const DataTypeLowCardinality *>(name_and_type_pair.type.get()))
            {
                if (!isStringOrFixedString(*removeNullable(current_type_ptr->getDictionaryType())))
                    throw Exception("Creating columns of type " + current_type_ptr->getName() + " is prohibited by default "
                                    "due to expected negative impact on performance. "
                                    "It can be enabled with the \"allow_suspicious_low_cardinality_types\" setting.",
                                    ErrorCodes::SUSPICIOUS_TYPE_FOR_LOW_CARDINALITY);
            }
        }
    }

    if (!create.attach && !settings.allow_experimental_geo_types)
    {
        for (const auto & name_and_type_pair : properties.columns.getAllPhysical())
        {
            const auto & type = name_and_type_pair.type->getName();
            if (type == "MultiPolygon" || type == "Polygon" || type == "Ring" || type == "Point")
            {
                String message = "Cannot create table with column '" + name_and_type_pair.name + "' which type is '"
                                 + type + "' because experimental geo types are not allowed. "
                                 + "Set setting allow_experimental_geo_types = 1 in order to allow it.";
                throw Exception(message, ErrorCodes::ILLEGAL_COLUMN);
            }
        }
    }

    if (!create.attach && !settings.allow_experimental_bigint_types)
    {
        for (const auto & name_and_type_pair : properties.columns.getAllPhysical())
        {
            WhichDataType which(*name_and_type_pair.type);
            if (which.IsBigIntOrDeimal())
            {
                const auto & type_name = name_and_type_pair.type->getName();
                String message = "Cannot create table with column '" + name_and_type_pair.name + "' which type is '"
                                 + type_name + "' because experimental bigint types are not allowed. "
                                 + "Set 'allow_experimental_bigint_types' setting to enable.";
                throw Exception(message, ErrorCodes::ILLEGAL_COLUMN);
            }
        }
    }

    if (!create.attach && !settings.allow_experimental_map_type)
    {
        for (const auto & name_and_type_pair : properties.columns.getAllPhysical())
        {
            WhichDataType which(*name_and_type_pair.type);
            if (which.isMap())
            {
                const auto & type_name = name_and_type_pair.type->getName();
                String message = "Cannot create table with column '" + name_and_type_pair.name + "' which type is '"
                                 + type_name + "' because experimental Map type is not allowed. "
                                 + "Set 'allow_experimental_map_type = 1' setting to enable";
                throw Exception(message, ErrorCodes::ILLEGAL_COLUMN);
            }
        }

    }
}

void InterpreterCreateQuery::setEngine(ASTCreateQuery & create) const
{
    if (create.as_table_function)
        return;

    if (create.storage || create.is_dictionary || create.isView())
    {
        if (create.temporary && create.storage && create.storage->engine && create.storage->engine->name != "Memory")
            throw Exception(
                "Temporary tables can only be created with ENGINE = Memory, not " + create.storage->engine->name,
                ErrorCodes::INCORRECT_QUERY);

        return;
    }

    if (create.temporary)
    {
        auto engine_ast = std::make_shared<ASTFunction>();
        engine_ast->name = "Memory";
        engine_ast->no_empty_args = true;
        auto storage_ast = std::make_shared<ASTStorage>();
        storage_ast->set(storage_ast->engine, engine_ast);
        create.set(create.storage, storage_ast);
    }
    else if (!create.as_table.empty())
    {
        /// NOTE Getting the structure from the table specified in the AS is done not atomically with the creation of the table.

        String as_database_name = getContext()->resolveDatabase(create.as_database);
        String as_table_name = create.as_table;

        ASTPtr as_create_ptr = DatabaseCatalog::instance().getDatabase(as_database_name)->getCreateTableQuery(as_table_name, getContext());
        const auto & as_create = as_create_ptr->as<ASTCreateQuery &>();

        const String qualified_name = backQuoteIfNeed(as_database_name) + "." + backQuoteIfNeed(as_table_name);

        if (as_create.is_ordinary_view)
            throw Exception(
                "Cannot CREATE a table AS " + qualified_name + ", it is a View",
                ErrorCodes::INCORRECT_QUERY);

        if (as_create.is_live_view)
            throw Exception(
                "Cannot CREATE a table AS " + qualified_name + ", it is a Live View",
                ErrorCodes::INCORRECT_QUERY);

        if (as_create.is_dictionary)
            throw Exception(
                "Cannot CREATE a table AS " + qualified_name + ", it is a Dictionary",
                ErrorCodes::INCORRECT_QUERY);

        if (as_create.storage)
            create.set(create.storage, as_create.storage->ptr());
        else if (as_create.as_table_function)
            create.as_table_function = as_create.as_table_function->clone();
        else
            throw Exception(ErrorCodes::LOGICAL_ERROR, "Cannot set engine, it's a bug.");
    }
}

void InterpreterCreateQuery::assertOrSetUUID(ASTCreateQuery & create, const DatabasePtr & database) const
{
    const auto * kind = create.is_dictionary ? "Dictionary" : "Table";
    const auto * kind_upper = create.is_dictionary ? "DICTIONARY" : "TABLE";

    if (database->getEngineName() == "Replicated" && getContext()->getClientInfo().query_kind == ClientInfo::QueryKind::SECONDARY_QUERY
        && !internal)
    {
        if (create.uuid == UUIDHelpers::Nil)
            throw Exception("Table UUID is not specified in DDL log", ErrorCodes::LOGICAL_ERROR);
    }

    bool from_path = create.attach_from_path.has_value();

    if (database->getUUID() != UUIDHelpers::Nil)
    {
        if (create.attach && !from_path && create.uuid == UUIDHelpers::Nil)
        {
            throw Exception(ErrorCodes::INCORRECT_QUERY,
                            "Incorrect ATTACH {} query for Atomic database engine. "
                            "Use one of the following queries instead:\n"
                            "1. ATTACH {} {};\n"
                            "2. CREATE {} {} <table definition>;\n"
                            "3. ATTACH {} {} FROM '/path/to/data/' <table definition>;\n"
                            "4. ATTACH {} {} UUID '<uuid>' <table definition>;",
                            kind_upper,
                            kind_upper, create.table,
                            kind_upper, create.table,
                            kind_upper, create.table,
                            kind_upper, create.table);
        }

        if (create.uuid == UUIDHelpers::Nil)
            create.uuid = UUIDHelpers::generateV4();
    }
    else
    {
        bool is_on_cluster = getContext()->getClientInfo().query_kind == ClientInfo::QueryKind::SECONDARY_QUERY;
        if (create.uuid != UUIDHelpers::Nil && !is_on_cluster)
            throw Exception(ErrorCodes::INCORRECT_QUERY,
                            "{} UUID specified, but engine of database {} is not Atomic", kind, create.database);

        /// Ignore UUID if it's ON CLUSTER query
        create.uuid = UUIDHelpers::Nil;
    }

    if (create.replace_table)
    {
        if (database->getUUID() == UUIDHelpers::Nil)
            throw Exception(ErrorCodes::INCORRECT_QUERY,
                            "{} query is supported only for Atomic databases",
                            create.create_or_replace ? "CREATE OR REPLACE TABLE" : "REPLACE TABLE");

        UUID uuid_of_table_to_replace;
        if (create.create_or_replace)
        {
            uuid_of_table_to_replace = getContext()->tryResolveStorageID(StorageID(create.database, create.table)).uuid;
            if (uuid_of_table_to_replace == UUIDHelpers::Nil)
            {
                /// Convert to usual CREATE
                create.replace_table = false;
                assert(!database->isTableExist(create.table, getContext()));
            }
            else
                create.table = "_tmp_replace_" + toString(uuid_of_table_to_replace);
        }
        else
        {
            uuid_of_table_to_replace = getContext()->resolveStorageID(StorageID(create.database, create.table)).uuid;
            if (uuid_of_table_to_replace == UUIDHelpers::Nil)
                throw Exception(ErrorCodes::UNKNOWN_TABLE, "Table {}.{} doesn't exist",
                                backQuoteIfNeed(create.database), backQuoteIfNeed(create.table));
            create.table = "_tmp_replace_" + toString(uuid_of_table_to_replace);
        }
    }
}


BlockIO InterpreterCreateQuery::createTable(ASTCreateQuery & create)
{
    /// Temporary tables are created out of databases.
    if (create.temporary && !create.database.empty())
        throw Exception("Temporary tables cannot be inside a database. You should not specify a database for a temporary table.",
            ErrorCodes::BAD_DATABASE_FOR_TEMPORARY_TABLE);

    String current_database = getContext()->getCurrentDatabase();
    auto database_name = create.database.empty() ? current_database : create.database;

    // If this is a stub ATTACH query, read the query definition from the database
    if (create.attach && !create.storage && !create.columns_list)
    {
        auto database = DatabaseCatalog::instance().getDatabase(database_name);
        bool if_not_exists = create.if_not_exists;

        // Table SQL definition is available even if the table is detached (even permanently)
        auto query = database->getCreateTableQuery(create.table, getContext());
        create = query->as<ASTCreateQuery &>(); // Copy the saved create query, but use ATTACH instead of CREATE
        if (create.is_dictionary)
            throw Exception(ErrorCodes::INCORRECT_QUERY,
                            "Cannot ATTACH TABLE {}.{}, it is a Dictionary",
                            backQuoteIfNeed(database_name), backQuoteIfNeed(create.table));
        create.attach = true;
        create.attach_short_syntax = true;
        create.if_not_exists = if_not_exists;
    }

    /// TODO throw exception if !create.attach_short_syntax && !create.attach_from_path && !internal

    if (create.attach_from_path)
    {
        fs::path user_files = fs::path(getContext()->getUserFilesPath()).lexically_normal();
        fs::path root_path = fs::path(getContext()->getPath()).lexically_normal();

        if (getContext()->getClientInfo().query_kind == ClientInfo::QueryKind::INITIAL_QUERY)
        {
            fs::path data_path = fs::path(*create.attach_from_path).lexically_normal();
            if (data_path.is_relative())
                data_path = (user_files / data_path).lexically_normal();
            if (!startsWith(data_path, user_files))
                throw Exception(ErrorCodes::PATH_ACCESS_DENIED,
                                "Data directory {} must be inside {} to attach it", String(data_path), String(user_files));

            /// Data path must be relative to root_path
            create.attach_from_path = fs::relative(data_path, root_path) / "";
        }
        else
        {
            fs::path data_path = (root_path / *create.attach_from_path).lexically_normal();
            if (!startsWith(data_path, user_files))
                throw Exception(ErrorCodes::PATH_ACCESS_DENIED,
                                "Data directory {} must be inside {} to attach it", String(data_path), String(user_files));
        }
    }
    else if (create.attach && !create.attach_short_syntax && getContext()->getClientInfo().query_kind != ClientInfo::QueryKind::SECONDARY_QUERY)
    {
        auto * log = &Poco::Logger::get("InterpreterCreateQuery");
        LOG_WARNING(log, "ATTACH TABLE query with full table definition is not recommended: "
                         "use either ATTACH TABLE {}; to attach existing table "
                         "or CREATE TABLE {} <table definition>; to create new table "
                         "or ATTACH TABLE {} FROM '/path/to/data/' <table definition>; to create new table and attach data.",
                         create.table, create.table, create.table);
    }

    if (!create.temporary && create.database.empty())
        create.database = current_database;
    if (create.to_table_id && create.to_table_id.database_name.empty())
        create.to_table_id.database_name = current_database;

    if (create.select && create.isView())
    {
        AddDefaultDatabaseVisitor visitor(current_database);
        visitor.visit(*create.select);
    }

    /// Set and retrieve list of columns, indices and constraints. Set table engine if needed. Rewrite query in canonical way.
    TableProperties properties = setProperties(create);

    DatabasePtr database;
    bool need_add_to_database = !create.temporary;
    if (need_add_to_database)
        database = DatabaseCatalog::instance().getDatabase(database_name);

    if (need_add_to_database && database->getEngineName() == "Replicated")
    {
        auto guard = DatabaseCatalog::instance().getDDLGuard(create.database, create.table);
        database = DatabaseCatalog::instance().getDatabase(create.database);
        if (typeid_cast<DatabaseReplicated *>(database.get()) && getContext()->getClientInfo().query_kind != ClientInfo::QueryKind::SECONDARY_QUERY)
        {
            assertOrSetUUID(create, database);
            guard->releaseTableLock();
            return typeid_cast<DatabaseReplicated *>(database.get())->tryEnqueueReplicatedDDL(query_ptr, getContext());
        }
    }

    if (create.replace_table)
        return doCreateOrReplaceTable(create, properties);

    /// Actually creates table
    bool created = doCreateTable(create, properties);

    if (!created)   /// Table already exists
        return {};

    return fillTableIfNeeded(create);
}

bool InterpreterCreateQuery::doCreateTable(ASTCreateQuery & create,
                                           const InterpreterCreateQuery::TableProperties & properties)
{
    std::unique_ptr<DDLGuard> guard;

    String data_path;
    DatabasePtr database;

    bool need_add_to_database = !create.temporary;
    if (need_add_to_database)
    {
        /** If the request specifies IF NOT EXISTS, we allow concurrent CREATE queries (which do nothing).
          * If table doesn't exist, one thread is creating table, while others wait in DDLGuard.
          */
        guard = DatabaseCatalog::instance().getDDLGuard(create.database, create.table);

        database = DatabaseCatalog::instance().getDatabase(create.database);
        assertOrSetUUID(create, database);

        /// Table can be created before or it can be created concurrently in another thread, while we were waiting in DDLGuard.
        if (database->isTableExist(create.table, getContext()))
        {
            /// TODO Check structure of table
            if (create.if_not_exists)
                return false;
            else if (create.replace_view)
            {
                /// when executing CREATE OR REPLACE VIEW, drop current existing view
                auto drop_ast = std::make_shared<ASTDropQuery>();
                drop_ast->database = create.database;
                drop_ast->table = create.table;
                drop_ast->no_ddl_lock = true;

                auto drop_context = Context::createCopy(context);
                InterpreterDropQuery interpreter(drop_ast, drop_context);
                interpreter.execute();
            }
            else
                throw Exception(ErrorCodes::TABLE_ALREADY_EXISTS, "Table {}.{} already exists.", backQuoteIfNeed(create.database), backQuoteIfNeed(create.table));
        }

        data_path = database->getTableDataPath(create);
        if (!create.attach && !data_path.empty() && fs::exists(fs::path{getContext()->getPath()} / data_path))
            throw Exception(ErrorCodes::TABLE_ALREADY_EXISTS, "Directory for table data {} already exists", String(data_path));
    }
    else
    {
        if (create.if_not_exists && getContext()->tryResolveStorageID({"", create.table}, Context::ResolveExternal))
            return false;

        String temporary_table_name = create.table;
        auto temporary_table = TemporaryTableHolder(getContext(), properties.columns, properties.constraints, query_ptr);
        getContext()->getSessionContext()->addExternalTable(temporary_table_name, std::move(temporary_table));
        return true;
    }

    bool from_path = create.attach_from_path.has_value();
    String actual_data_path = data_path;
    if (from_path)
    {
        if (data_path.empty())
            throw Exception(ErrorCodes::NOT_IMPLEMENTED,
                            "ATTACH ... FROM ... query is not supported for {} database engine", database->getEngineName());
        /// We will try to create Storage instance with provided data path
        data_path = *create.attach_from_path;
        create.attach_from_path = std::nullopt;
    }

    StoragePtr res;
    /// NOTE: CREATE query may be rewritten by Storage creator or table function
    if (create.as_table_function)
    {
        const auto & factory = TableFunctionFactory::instance();
<<<<<<< HEAD
        res = factory.get(create.as_table_function, getContext())
                  ->execute(create.as_table_function, getContext(), create.table, properties.columns);
=======
        auto table_func = factory.get(create.as_table_function, context);
        res = table_func->execute(create.as_table_function, context, create.table, properties.columns);
>>>>>>> e6c755ca
        res->renameInMemory({create.database, create.table, create.uuid});
    }
    else
    {
        res = StorageFactory::instance().get(create,
            data_path,
            getContext(),
            getContext()->getGlobalContext(),
            properties.columns,
            properties.constraints,
            false);
    }

    if (from_path && !res->storesDataOnDisk())
        throw Exception(ErrorCodes::NOT_IMPLEMENTED,
                        "ATTACH ... FROM ... query is not supported for {} table engine, "
                        "because such tables do not store any data on disk. Use CREATE instead.", res->getName());

    database->createTable(getContext(), create.table, res, query_ptr);

    /// Move table data to the proper place. Wo do not move data earlier to avoid situations
    /// when data directory moved, but table has not been created due to some error.
    if (from_path)
        res->rename(actual_data_path, {create.database, create.table, create.uuid});

    /// We must call "startup" and "shutdown" while holding DDLGuard.
    /// Because otherwise method "shutdown" (from InterpreterDropQuery) can be called before startup
    /// (in case when table was created and instantly dropped before started up)
    ///
    /// Method "startup" may create background tasks and method "shutdown" will wait for them.
    /// But if "shutdown" is called before "startup", it will exit early, because there are no background tasks to wait.
    /// Then background task is created by "startup" method. And when destructor of a table object is called, background task is still active,
    /// and the task will use references to freed data.

    /// Also note that "startup" method is exception-safe. If exception is thrown from "startup",
    /// we can safely destroy the object without a call to "shutdown", because there is guarantee
    /// that no background threads/similar resources remain after exception from "startup".

    res->startup();
    return true;
}


BlockIO InterpreterCreateQuery::doCreateOrReplaceTable(ASTCreateQuery & create,
                                                       const InterpreterCreateQuery::TableProperties & properties)
{
    auto ast_drop = std::make_shared<ASTDropQuery>();
    String table_to_replace_name = create.table;
    bool created = false;
    bool replaced = false;

    try
    {
        [[maybe_unused]] bool done = doCreateTable(create, properties);
        assert(done);
        ast_drop->table = create.table;
        ast_drop->database = create.database;
        ast_drop->kind = ASTDropQuery::Drop;
        created = true;
        if (!create.replace_table)
            return fillTableIfNeeded(create);

        auto ast_rename = std::make_shared<ASTRenameQuery>();
        ASTRenameQuery::Element elem
        {
            ASTRenameQuery::Table{create.database, create.table},
            ASTRenameQuery::Table{create.database, table_to_replace_name}
        };
        ast_rename->elements.push_back(std::move(elem));
        ast_rename->exchange = true;
        InterpreterRenameQuery(ast_rename, getContext()).execute();
        replaced = true;

        InterpreterDropQuery(ast_drop, getContext()).execute();

        create.table = table_to_replace_name;
        return fillTableIfNeeded(create);
    }
    catch (...)
    {
        if (created && create.replace_table && !replaced)
            InterpreterDropQuery(ast_drop, getContext()).execute();
        throw;
    }
}

BlockIO InterpreterCreateQuery::fillTableIfNeeded(const ASTCreateQuery & create)
{
    /// If the query is a CREATE SELECT, insert the data into the table.
    if (create.select && !create.attach
        && !create.is_ordinary_view && !create.is_live_view && (!create.is_materialized_view || create.is_populate))
    {
        auto insert = std::make_shared<ASTInsertQuery>();
        insert->table_id = {create.database, create.table, create.uuid};
        insert->select = create.select->clone();

        if (create.temporary && !getContext()->getSessionContext()->hasQueryContext())
            getContext()->getSessionContext()->makeQueryContext();

        return InterpreterInsertQuery(insert,
            create.temporary ? getContext()->getSessionContext() : getContext(),
            getContext()->getSettingsRef().insert_allow_materialized_columns).execute();
    }

    return {};
}

BlockIO InterpreterCreateQuery::createDictionary(ASTCreateQuery & create)
{
    String dictionary_name = create.table;

    create.database = getContext()->resolveDatabase(create.database);
    const String & database_name = create.database;

    auto guard = DatabaseCatalog::instance().getDDLGuard(database_name, dictionary_name);
    DatabasePtr database = DatabaseCatalog::instance().getDatabase(database_name);

    if (typeid_cast<DatabaseReplicated *>(database.get())
        && getContext()->getClientInfo().query_kind != ClientInfo::QueryKind::SECONDARY_QUERY)
    {
        if (!create.attach)
            assertOrSetUUID(create, database);
        guard->releaseTableLock();
        return typeid_cast<DatabaseReplicated *>(database.get())->tryEnqueueReplicatedDDL(query_ptr, getContext());
    }

    if (database->isDictionaryExist(dictionary_name))
    {
        /// TODO Check structure of dictionary
        if (create.if_not_exists)
            return {};
        else
            throw Exception(
                "Dictionary " + database_name + "." + dictionary_name + " already exists.", ErrorCodes::DICTIONARY_ALREADY_EXISTS);
    }

    if (create.attach)
    {
        auto query = DatabaseCatalog::instance().getDatabase(database_name)->getCreateDictionaryQuery(dictionary_name);
        create = query->as<ASTCreateQuery &>();
        create.attach = true;
    }

    assertOrSetUUID(create, database);

    if (create.attach)
    {
        auto config = getDictionaryConfigurationFromAST(create, getContext());
        auto modification_time = database->getObjectMetadataModificationTime(dictionary_name);
        database->attachDictionary(dictionary_name, DictionaryAttachInfo{query_ptr, config, modification_time});
    }
    else
        database->createDictionary(getContext(), dictionary_name, query_ptr);

    return {};
}

void InterpreterCreateQuery::prepareOnClusterQuery(ASTCreateQuery & create, ContextPtr local_context, const String & cluster_name)
{
    if (create.attach)
        return;

    /// For CREATE query generate UUID on initiator, so it will be the same on all hosts.
    /// It will be ignored if database does not support UUIDs.
    if (create.uuid == UUIDHelpers::Nil)
        create.uuid = UUIDHelpers::generateV4();

    /// For cross-replication cluster we cannot use UUID in replica path.
    String cluster_name_expanded = local_context->getMacros()->expand(cluster_name);
    ClusterPtr cluster = local_context->getCluster(cluster_name_expanded);

    if (cluster->maybeCrossReplication())
    {
        /// Check that {uuid} macro is not used in zookeeper_path for ReplicatedMergeTree.
        /// Otherwise replicas will generate different paths.
        if (!create.storage)
            return;
        if (!create.storage->engine)
            return;
        if (!startsWith(create.storage->engine->name, "Replicated"))
            return;

        bool has_explicit_zk_path_arg = create.storage->engine->arguments &&
                                        create.storage->engine->arguments->children.size() >= 2 &&
                                        create.storage->engine->arguments->children[0]->as<ASTLiteral>() &&
                                        create.storage->engine->arguments->children[0]->as<ASTLiteral>()->value.getType() == Field::Types::String;

        if (has_explicit_zk_path_arg)
        {
            String zk_path = create.storage->engine->arguments->children[0]->as<ASTLiteral>()->value.get<String>();
            Macros::MacroExpansionInfo info;
            info.table_id.uuid = create.uuid;
            info.ignore_unknown = true;
            local_context->getMacros()->expand(zk_path, info);
            if (!info.expanded_uuid)
                return;
        }

        throw Exception("Seems like cluster is configured for cross-replication, "
                        "but zookeeper_path for ReplicatedMergeTree is not specified or contains {uuid} macro. "
                        "It's not supported for cross replication, because tables must have different UUIDs. "
                        "Please specify unique zookeeper_path explicitly.", ErrorCodes::INCORRECT_QUERY);
    }
}

BlockIO InterpreterCreateQuery::execute()
{
    FunctionNameNormalizer().visit(query_ptr.get());
    auto & create = query_ptr->as<ASTCreateQuery &>();
    if (!create.cluster.empty())
    {
        prepareOnClusterQuery(create, getContext(), create.cluster);
        return executeDDLQueryOnCluster(query_ptr, getContext(), getRequiredAccess());
    }

    getContext()->checkAccess(getRequiredAccess());

    ASTQueryWithOutput::resetOutputASTIfExist(create);

    /// CREATE|ATTACH DATABASE
    if (!create.database.empty() && create.table.empty())
        return createDatabase(create);
    else if (!create.is_dictionary)
        return createTable(create);
    else
        return createDictionary(create);
}


AccessRightsElements InterpreterCreateQuery::getRequiredAccess() const
{
    /// Internal queries (initiated by the server itself) always have access to everything.
    if (internal)
        return {};

    AccessRightsElements required_access;
    const auto & create = query_ptr->as<const ASTCreateQuery &>();

    if (create.table.empty())
    {
        required_access.emplace_back(AccessType::CREATE_DATABASE, create.database);
    }
    else if (create.is_dictionary)
    {
        required_access.emplace_back(AccessType::CREATE_DICTIONARY, create.database, create.table);
    }
    else if (create.isView())
    {
        assert(!create.temporary);
        if (create.replace_view)
            required_access.emplace_back(AccessType::DROP_VIEW | AccessType::CREATE_VIEW, create.database, create.table);
        else
            required_access.emplace_back(AccessType::CREATE_VIEW, create.database, create.table);
    }
    else
    {
        if (create.temporary)
            required_access.emplace_back(AccessType::CREATE_TEMPORARY_TABLE);
        else
        {
            if (create.replace_table)
                required_access.emplace_back(AccessType::DROP_TABLE, create.database, create.table);
            required_access.emplace_back(AccessType::CREATE_TABLE, create.database, create.table);
        }
    }

    if (create.to_table_id)
        required_access.emplace_back(AccessType::SELECT | AccessType::INSERT, create.to_table_id.database_name, create.to_table_id.table_name);

    if (create.storage && create.storage->engine)
    {
        auto source_access_type = StorageFactory::instance().getSourceAccessType(create.storage->engine->name);
        if (source_access_type != AccessType::NONE)
            required_access.emplace_back(source_access_type);
    }

    return required_access;
}

void InterpreterCreateQuery::extendQueryLogElemImpl(QueryLogElement & elem, const ASTPtr &, ContextPtr) const
{
    elem.query_kind = "Create";
    if (!as_table_saved.empty())
    {
        String database = backQuoteIfNeed(as_database_saved.empty() ? getContext()->getCurrentDatabase() : as_database_saved);
        elem.query_databases.insert(database);
        elem.query_tables.insert(database + "." + backQuoteIfNeed(as_table_saved));
    }
}

}<|MERGE_RESOLUTION|>--- conflicted
+++ resolved
@@ -261,12 +261,8 @@
             renamed = true;
         }
 
-<<<<<<< HEAD
-        database->loadStoredObjects(getContext(), has_force_restore_data_flag, create.attach && force_attach);
-=======
         /// We use global context here, because storages lifetime is bigger than query context lifetime
-        database->loadStoredObjects(context.getGlobalContext(), has_force_restore_data_flag, create.attach && force_attach);
->>>>>>> e6c755ca
+        database->loadStoredObjects(getContext()->getGlobalContext(), has_force_restore_data_flag, create.attach && force_attach);
     }
     catch (...)
     {
@@ -978,13 +974,8 @@
     if (create.as_table_function)
     {
         const auto & factory = TableFunctionFactory::instance();
-<<<<<<< HEAD
-        res = factory.get(create.as_table_function, getContext())
-                  ->execute(create.as_table_function, getContext(), create.table, properties.columns);
-=======
-        auto table_func = factory.get(create.as_table_function, context);
-        res = table_func->execute(create.as_table_function, context, create.table, properties.columns);
->>>>>>> e6c755ca
+        auto table_func = factory.get(create.as_table_function, getContext());
+        res = table_func->execute(create.as_table_function, getContext(), create.table, properties.columns);
         res->renameInMemory({create.database, create.table, create.uuid});
     }
     else
