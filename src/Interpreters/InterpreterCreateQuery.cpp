#include <memory>

#include <filesystem>

#include "Common/Exception.h"
#include <Common/StringUtils/StringUtils.h>
#include <Common/escapeForFileName.h>
#include <Common/typeid_cast.h>
#include <Common/Macros.h>
#include <Common/randomSeed.h>
#include <Common/atomicRename.h>
#include <Common/hex.h>

#include <Core/Defines.h>
#include <Core/Settings.h>
#include <Core/SettingsEnums.h>

#include <IO/WriteBufferFromFile.h>
#include <IO/WriteHelpers.h>
#include <IO/ReadHelpers.h>

#include <Parsers/ASTColumnDeclaration.h>
#include <Parsers/ASTCreateQuery.h>
#include <Parsers/ASTIdentifier.h>
#include <Parsers/ASTIndexDeclaration.h>
#include <Parsers/ASTLiteral.h>
#include <Parsers/ASTInsertQuery.h>
#include <Parsers/ParserCreateQuery.h>
#include <Parsers/formatAST.h>
#include <Parsers/parseQuery.h>

#include <Storages/StorageFactory.h>
#include <Storages/StorageInMemoryMetadata.h>
#include <Storages/WindowView/StorageWindowView.h>
#include <Storages/StorageReplicatedMergeTree.h>

#include <Interpreters/Context.h>
#include <Interpreters/executeDDLQueryOnCluster.h>
#include <Interpreters/executeQuery.h>
#include <Interpreters/Cluster.h>
#include <Interpreters/DDLTask.h>
#include <Interpreters/ExpressionAnalyzer.h>
#include <Interpreters/InterpreterCreateQuery.h>
#include <Interpreters/InterpreterSelectWithUnionQuery.h>
#include <Interpreters/InterpreterInsertQuery.h>
#include <Interpreters/InterpreterRenameQuery.h>
#include <Interpreters/AddDefaultDatabaseVisitor.h>

#include <Access/Common/AccessRightsElement.h>

#include <DataTypes/DataTypeFactory.h>
#include <DataTypes/NestedUtils.h>
#include <DataTypes/DataTypesNumber.h>
#include <DataTypes/DataTypeLowCardinality.h>
#include <DataTypes/DataTypeNullable.h>
#include <DataTypes/DataTypeAggregateFunction.h>
#include <DataTypes/ObjectUtils.h>
#include <DataTypes/hasNullable.h>

#include <Databases/DatabaseFactory.h>
#include <Databases/DatabaseReplicated.h>
#include <Databases/IDatabase.h>
#include <Databases/DatabaseOnDisk.h>
#include <Databases/TablesLoader.h>
#include <Databases/DDLDependencyVisitor.h>

#include <Compression/CompressionFactory.h>

#include <Interpreters/InterpreterDropQuery.h>
#include <Interpreters/QueryLog.h>
#include <Interpreters/addTypeConversionToAST.h>
#include <Interpreters/FunctionNameNormalizer.h>
#include <Interpreters/ApplyWithSubqueryVisitor.h>

#include <TableFunctions/TableFunctionFactory.h>
#include <Common/logger_useful.h>


namespace DB
{

namespace ErrorCodes
{
    extern const int TABLE_ALREADY_EXISTS;
    extern const int DICTIONARY_ALREADY_EXISTS;
    extern const int EMPTY_LIST_OF_COLUMNS_PASSED;
    extern const int INCORRECT_QUERY;
    extern const int UNKNOWN_DATABASE_ENGINE;
    extern const int DUPLICATE_COLUMN;
    extern const int DATABASE_ALREADY_EXISTS;
    extern const int BAD_ARGUMENTS;
    extern const int BAD_DATABASE_FOR_TEMPORARY_TABLE;
    extern const int SUSPICIOUS_TYPE_FOR_LOW_CARDINALITY;
    extern const int ILLEGAL_SYNTAX_FOR_DATA_TYPE;
    extern const int ILLEGAL_COLUMN;
    extern const int LOGICAL_ERROR;
    extern const int UNKNOWN_DATABASE;
    extern const int PATH_ACCESS_DENIED;
    extern const int NOT_IMPLEMENTED;
    extern const int ENGINE_REQUIRED;
    extern const int UNKNOWN_STORAGE;
    extern const int SYNTAX_ERROR;
}

namespace fs = std::filesystem;

InterpreterCreateQuery::InterpreterCreateQuery(const ASTPtr & query_ptr_, ContextMutablePtr context_)
    : WithMutableContext(context_), query_ptr(query_ptr_)
{
}


BlockIO InterpreterCreateQuery::createDatabase(ASTCreateQuery & create)
{
    String database_name = create.getDatabase();

    auto guard = DatabaseCatalog::instance().getDDLGuard(database_name, "");

    /// Database can be created before or it can be created concurrently in another thread, while we were waiting in DDLGuard
    if (DatabaseCatalog::instance().isDatabaseExist(database_name))
    {
        if (create.if_not_exists)
            return {};
        else
            throw Exception("Database " + database_name + " already exists.", ErrorCodes::DATABASE_ALREADY_EXISTS);
    }

    /// Will write file with database metadata, if needed.
    String database_name_escaped = escapeForFileName(database_name);
    fs::path metadata_path = fs::canonical(getContext()->getPath());
    fs::path metadata_file_tmp_path = metadata_path / "metadata" / (database_name_escaped + ".sql.tmp");
    fs::path metadata_file_path = metadata_path / "metadata" / (database_name_escaped + ".sql");

    if (!create.storage && create.attach)
    {
        if (!fs::exists(metadata_file_path))
            throw Exception("Database engine must be specified for ATTACH DATABASE query", ErrorCodes::UNKNOWN_DATABASE_ENGINE);
        /// Short syntax: try read database definition from file
        auto ast = DatabaseOnDisk::parseQueryFromMetadata(nullptr, getContext(), metadata_file_path);
        create = ast->as<ASTCreateQuery &>();
        if (create.table || !create.storage)
            throw Exception(ErrorCodes::INCORRECT_QUERY, "Metadata file {} contains incorrect CREATE DATABASE query", metadata_file_path.string());
        create.attach = true;
        create.attach_short_syntax = true;
        create.setDatabase(database_name);
    }
    else if (!create.storage)
    {
        /// For new-style databases engine is explicitly specified in .sql
        /// When attaching old-style database during server startup, we must always use Ordinary engine
        if (create.attach)
            throw Exception("Database engine must be specified for ATTACH DATABASE query", ErrorCodes::UNKNOWN_DATABASE_ENGINE);
        auto engine = std::make_shared<ASTFunction>();
        auto storage = std::make_shared<ASTStorage>();
        engine->name = "Atomic";
        engine->no_empty_args = true;
        storage->set(storage->engine, engine);
        create.set(create.storage, storage);
    }
    else if ((create.columns_list
              && ((create.columns_list->indices && !create.columns_list->indices->children.empty())
                  || (create.columns_list->projections && !create.columns_list->projections->children.empty()))))
    {
        /// Currently, there are no database engines, that support any arguments.
        throw Exception(ErrorCodes::UNKNOWN_DATABASE_ENGINE, "Unknown database engine: {}", serializeAST(*create.storage));
    }

    if (create.storage && !create.storage->engine)
        throw Exception(ErrorCodes::INCORRECT_QUERY, "Database engine must be specified");

    if (create.storage->engine->name == "Atomic"
        || create.storage->engine->name == "Replicated"
        || create.storage->engine->name == "MaterializedPostgreSQL")
    {
        if (create.attach && create.uuid == UUIDHelpers::Nil)
            throw Exception(ErrorCodes::INCORRECT_QUERY, "UUID must be specified for ATTACH. "
                            "If you want to attach existing database, use just ATTACH DATABASE {};", create.getDatabase());
        else if (create.uuid == UUIDHelpers::Nil)
            create.uuid = UUIDHelpers::generateV4();

        metadata_path = metadata_path / "store" / DatabaseCatalog::getPathForUUID(create.uuid);

        if (!create.attach && fs::exists(metadata_path))
            throw Exception(ErrorCodes::DATABASE_ALREADY_EXISTS, "Metadata directory {} already exists", metadata_path.string());
    }
    else if (create.storage->engine->name == "MaterializeMySQL"
        || create.storage->engine->name == "MaterializedMySQL")
    {
        /// It creates nested database with Ordinary or Atomic engine depending on UUID in query and default engine setting.
        /// Do nothing if it's an internal ATTACH on server startup or short-syntax ATTACH query from user,
        /// because we got correct query from the metadata file in this case.
        /// If we got query from user, then normalize it first.
        bool attach_from_user = create.attach && !internal && !create.attach_short_syntax;
        bool create_from_user = !create.attach;

        if (create_from_user)
        {
            if (create.uuid == UUIDHelpers::Nil)
                create.uuid = UUIDHelpers::generateV4();    /// Will enable Atomic engine for nested database
        }
        else if (attach_from_user && create.uuid == UUIDHelpers::Nil)
        {
            /// Ambiguity is possible: should we attach nested database as Ordinary
            /// or throw "UUID must be specified" for Atomic? So we suggest short syntax for Ordinary.
            throw Exception("Use short attach syntax ('ATTACH DATABASE name;' without engine) to attach existing database "
                            "or specify UUID to attach new database with Atomic engine", ErrorCodes::INCORRECT_QUERY);
        }

        /// Set metadata path according to nested engine
        if (create.uuid == UUIDHelpers::Nil)
            metadata_path = metadata_path / "metadata" / database_name_escaped;
        else
            metadata_path = metadata_path / "store" / DatabaseCatalog::getPathForUUID(create.uuid);
    }
    else
    {
        bool is_on_cluster = getContext()->getClientInfo().query_kind == ClientInfo::QueryKind::SECONDARY_QUERY;
        if (create.uuid != UUIDHelpers::Nil && !is_on_cluster)
            throw Exception("Ordinary database engine does not support UUID", ErrorCodes::INCORRECT_QUERY);

        /// Ignore UUID if it's ON CLUSTER query
        create.uuid = UUIDHelpers::Nil;
        metadata_path = metadata_path / "metadata" / database_name_escaped;
    }

    if ((create.storage->engine->name == "MaterializeMySQL" || create.storage->engine->name == "MaterializedMySQL")
        && !getContext()->getSettingsRef().allow_experimental_database_materialized_mysql
        && !internal)
    {
        throw Exception("MaterializedMySQL is an experimental database engine. "
                        "Enable allow_experimental_database_materialized_mysql to use it.", ErrorCodes::UNKNOWN_DATABASE_ENGINE);
    }

    if (create.storage->engine->name == "Replicated"
        && !getContext()->getSettingsRef().allow_experimental_database_replicated
        && !internal)
    {
        throw Exception("Replicated is an experimental database engine. "
                        "Enable allow_experimental_database_replicated to use it.", ErrorCodes::UNKNOWN_DATABASE_ENGINE);
    }

    if (create.storage->engine->name == "MaterializedPostgreSQL"
        && !getContext()->getSettingsRef().allow_experimental_database_materialized_postgresql
        && !internal)
    {
        throw Exception("MaterializedPostgreSQL is an experimental database engine. "
                        "Enable allow_experimental_database_materialized_postgresql to use it.", ErrorCodes::UNKNOWN_DATABASE_ENGINE);
    }

    bool need_write_metadata = !create.attach || !fs::exists(metadata_file_path);
    bool need_lock_uuid = internal || need_write_metadata;
    auto mode = getLoadingStrictnessLevel(create.attach, force_attach, has_force_restore_data_flag);

    /// Lock uuid, so we will known it's already in use.
    /// We do it when attaching databases on server startup (internal) and on CREATE query (!create.attach);
    TemporaryLockForUUIDDirectory uuid_lock;
    if (need_lock_uuid)
        uuid_lock = TemporaryLockForUUIDDirectory{create.uuid};
    else if (create.uuid != UUIDHelpers::Nil && !DatabaseCatalog::instance().hasUUIDMapping(create.uuid))
        throw Exception(ErrorCodes::LOGICAL_ERROR, "Cannot find UUID mapping for {}, it's a bug", create.uuid);

    DatabasePtr database = DatabaseFactory::get(create, metadata_path / "", getContext());

    if (create.uuid != UUIDHelpers::Nil)
        create.setDatabase(TABLE_WITH_UUID_NAME_PLACEHOLDER);

    if (need_write_metadata)
    {
        create.attach = true;
        create.if_not_exists = false;

        WriteBufferFromOwnString statement_buf;
        formatAST(create, statement_buf, false);
        writeChar('\n', statement_buf);
        String statement = statement_buf.str();

        /// Exclusive flag guarantees, that database is not created right now in another thread.
        WriteBufferFromFile out(metadata_file_tmp_path, statement.size(), O_WRONLY | O_CREAT | O_EXCL);
        writeString(statement, out);

        out.next();
        if (getContext()->getSettingsRef().fsync_metadata)
            out.sync();
        out.close();
    }

    /// We attach database before loading it's tables, so do not allow concurrent DDL queries
    auto db_guard = DatabaseCatalog::instance().getExclusiveDDLGuardForDatabase(database_name);

    bool added = false;
    bool renamed = false;
    try
    {
        /// TODO Attach db only after it was loaded. Now it's not possible because of view dependencies
        DatabaseCatalog::instance().attachDatabase(database_name, database);
        added = true;

        if (need_write_metadata)
        {
            /// Prevents from overwriting metadata of detached database
            renameNoReplace(metadata_file_tmp_path, metadata_file_path);
            renamed = true;
        }

        if (!load_database_without_tables)
        {

            /// We use global context here, because storages lifetime is bigger than query context lifetime
            TablesLoader loader{getContext()->getGlobalContext(), {{database_name, database}}, mode}; //-V560
            loader.loadTables();
            loader.startupTables();
        }
    }
    catch (...)
    {
        if (renamed)
        {
            [[maybe_unused]] bool removed = fs::remove(metadata_file_path);
            assert(removed);
        }
        if (added)
            DatabaseCatalog::instance().detachDatabase(getContext(), database_name, false, false);

        throw;
    }

    return {};
}


ASTPtr InterpreterCreateQuery::formatColumns(const NamesAndTypesList & columns)
{
    auto columns_list = std::make_shared<ASTExpressionList>();

    for (const auto & column : columns)
    {
        const auto column_declaration = std::make_shared<ASTColumnDeclaration>();
        column_declaration->name = column.name;

        ParserDataType type_parser;
        String type_name = column.type->getName();
        const char * pos = type_name.data();
        const char * end = pos + type_name.size();
        column_declaration->type = parseQuery(type_parser, pos, end, "data type", 0, DBMS_DEFAULT_MAX_PARSER_DEPTH);
        columns_list->children.emplace_back(column_declaration);
    }

    return columns_list;
}

ASTPtr InterpreterCreateQuery::formatColumns(const NamesAndTypesList & columns, const NamesAndAliases & alias_columns)
{
    std::shared_ptr<ASTExpressionList> columns_list = std::static_pointer_cast<ASTExpressionList>(formatColumns(columns));

    for (const auto & alias_column : alias_columns)
    {
        const auto column_declaration = std::make_shared<ASTColumnDeclaration>();
        column_declaration->name = alias_column.name;

        ParserDataType type_parser;
        String type_name = alias_column.type->getName();
        const char * type_pos = type_name.data();
        const char * type_end = type_pos + type_name.size();
        column_declaration->type = parseQuery(type_parser, type_pos, type_end, "data type", 0, DBMS_DEFAULT_MAX_PARSER_DEPTH);

        column_declaration->default_specifier = "ALIAS";

        const auto & alias = alias_column.expression;
        const char * alias_pos = alias.data();
        const char * alias_end = alias_pos + alias.size();
        ParserExpression expression_parser;
        column_declaration->default_expression = parseQuery(expression_parser, alias_pos, alias_end, "expression", 0, DBMS_DEFAULT_MAX_PARSER_DEPTH);

        columns_list->children.emplace_back(column_declaration);
    }

    return columns_list;
}

ASTPtr InterpreterCreateQuery::formatColumns(const ColumnsDescription & columns)
{
    auto columns_list = std::make_shared<ASTExpressionList>();

    for (const auto & column : columns)
    {
        const auto column_declaration = std::make_shared<ASTColumnDeclaration>();
        ASTPtr column_declaration_ptr{column_declaration};

        column_declaration->name = column.name;

        ParserDataType type_parser;
        String type_name = column.type->getName();
        const char * type_name_pos = type_name.data();
        const char * type_name_end = type_name_pos + type_name.size();
        column_declaration->type = parseQuery(type_parser, type_name_pos, type_name_end, "data type", 0, DBMS_DEFAULT_MAX_PARSER_DEPTH);

        if (column.default_desc.expression)
        {
            column_declaration->default_specifier = toString(column.default_desc.kind);
            column_declaration->default_expression = column.default_desc.expression->clone();
            column_declaration->children.push_back(column_declaration->default_expression);
        }

        column_declaration->ephemeral_default = column.default_desc.ephemeral_default;

        if (!column.comment.empty())
        {
            column_declaration->comment = std::make_shared<ASTLiteral>(Field(column.comment));
            column_declaration->children.push_back(column_declaration->comment);
        }

        if (column.codec)
        {
            column_declaration->codec = column.codec;
            column_declaration->children.push_back(column_declaration->codec);
        }

        if (column.ttl)
        {
            column_declaration->ttl = column.ttl;
            column_declaration->children.push_back(column_declaration->ttl);
        }

        columns_list->children.push_back(column_declaration_ptr);
    }

    return columns_list;
}

ASTPtr InterpreterCreateQuery::formatIndices(const IndicesDescription & indices)
{
    auto res = std::make_shared<ASTExpressionList>();

    for (const auto & index : indices)
        res->children.push_back(index.definition_ast->clone());

    return res;
}

ASTPtr InterpreterCreateQuery::formatConstraints(const ConstraintsDescription & constraints)
{
    auto res = std::make_shared<ASTExpressionList>();

    for (const auto & constraint : constraints.getConstraints())
        res->children.push_back(constraint->clone());

    return res;
}

ASTPtr InterpreterCreateQuery::formatProjections(const ProjectionsDescription & projections)
{
    auto res = std::make_shared<ASTExpressionList>();

    for (const auto & projection : projections)
        res->children.push_back(projection.definition_ast->clone());

    return res;
}

ColumnsDescription InterpreterCreateQuery::getColumnsDescription(
    const ASTExpressionList & columns_ast, ContextPtr context_, bool attach)
{
    /// First, deduce implicit types.

    /** all default_expressions as a single expression list,
     *  mixed with conversion-columns for each explicitly specified type */

    ASTPtr default_expr_list = std::make_shared<ASTExpressionList>();
    NamesAndTypesList column_names_and_types;
    bool make_columns_nullable = !attach && context_->getSettingsRef().data_type_default_nullable;

    for (const auto & ast : columns_ast.children)
    {
        const auto & col_decl = ast->as<ASTColumnDeclaration &>();

        if (col_decl.collation && !context_->getSettingsRef().compatibility_ignore_collation_in_create_table)
        {
            throw Exception("Cannot support collation, please set compatibility_ignore_collation_in_create_table=true", ErrorCodes::NOT_IMPLEMENTED);
        }

        DataTypePtr column_type = nullptr;
        if (col_decl.type)
        {
            column_type = DataTypeFactory::instance().get(col_decl.type);

            const auto * aggregate_function_type = typeid_cast<const DataTypeAggregateFunction *>(column_type.get());
            if (attach && aggregate_function_type && aggregate_function_type->isVersioned())
                aggregate_function_type->setVersion(0, /* if_empty */true);

            if (col_decl.null_modifier)
            {
                if (column_type->isNullable())
                    throw Exception("Can't use [NOT] NULL modifier with Nullable type", ErrorCodes::ILLEGAL_SYNTAX_FOR_DATA_TYPE);
                if (*col_decl.null_modifier)
                    column_type = makeNullable(column_type);
            }
            else if (make_columns_nullable)
            {
                column_type = makeNullable(column_type);
            }
            else if (!hasNullable(column_type) &&
                     col_decl.default_specifier == "DEFAULT" &&
                     col_decl.default_expression &&
                     col_decl.default_expression->as<ASTLiteral>() &&
                     col_decl.default_expression->as<ASTLiteral>()->value.isNull())
            {
                if (column_type->lowCardinality())
                {
                    const auto * low_cardinality_type = typeid_cast<const DataTypeLowCardinality *>(column_type.get());
                    assert(low_cardinality_type);
                    column_type = std::make_shared<DataTypeLowCardinality>(makeNullable(low_cardinality_type->getDictionaryType()));
                }
                else
                    column_type = makeNullable(column_type);
            }

            column_names_and_types.emplace_back(col_decl.name, column_type);
        }
        else
        {
            /// we're creating dummy DataTypeUInt8 in order to prevent the NullPointerException in ExpressionActions
            column_names_and_types.emplace_back(col_decl.name, std::make_shared<DataTypeUInt8>());
        }

        /// add column to postprocessing if there is a default_expression specified
        if (col_decl.default_expression)
        {
            /** For columns with explicitly-specified type create two expressions:
              * 1. default_expression aliased as column name with _tmp suffix
              * 2. conversion of expression (1) to explicitly-specified type alias as column name
              */
            if (col_decl.type)
            {
                const auto & final_column_name = col_decl.name;
                const auto tmp_column_name = final_column_name + "_tmp_alter" + toString(randomSeed());
                const auto * data_type_ptr = column_names_and_types.back().type.get();

                default_expr_list->children.emplace_back(
                    setAlias(addTypeConversionToAST(std::make_shared<ASTIdentifier>(tmp_column_name), data_type_ptr->getName()),
                        final_column_name));

                default_expr_list->children.emplace_back(
                    setAlias(col_decl.default_expression->clone(), tmp_column_name));
            }
            else
                default_expr_list->children.emplace_back(setAlias(col_decl.default_expression->clone(), col_decl.name));
        }
    }

    Block defaults_sample_block;
    /// set missing types and wrap default_expression's in a conversion-function if necessary
    if (!default_expr_list->children.empty())
        defaults_sample_block = validateColumnsDefaultsAndGetSampleBlock(default_expr_list, column_names_and_types, context_);

    bool sanity_check_compression_codecs = !attach && !context_->getSettingsRef().allow_suspicious_codecs;
    bool allow_experimental_codecs = attach || context_->getSettingsRef().allow_experimental_codecs;

    ColumnsDescription res;
    auto name_type_it = column_names_and_types.begin();
    for (auto ast_it = columns_ast.children.begin(); ast_it != columns_ast.children.end(); ++ast_it, ++name_type_it)
    {
        ColumnDescription column;

        auto & col_decl = (*ast_it)->as<ASTColumnDeclaration &>();

        column.name = col_decl.name;

        /// ignore or not other database extensions depending on compatibility settings
        if (col_decl.default_specifier == "AUTO_INCREMENT"
            && !context_->getSettingsRef().compatibility_ignore_auto_increment_in_create_table)
        {
            throw Exception(
                "AUTO_INCREMENT is not supported. To ignore the keyword in column declaration, set "
                "`compatibility_ignore_auto_increment_in_create_table` to true",
                ErrorCodes::SYNTAX_ERROR);
        }

        if (col_decl.default_expression)
        {
<<<<<<< HEAD
            if (context_->hasQueryContext() && context_->getQueryContext().get() == context_.get())
            {
                /// Normalize query only for original CREATE query, not on metadata loading.
                /// And for CREATE query we can pass local context, because result will not change after restart.
                NormalizeAndEvaluateConstantsVisitor::Data visitor_data{context_};
                NormalizeAndEvaluateConstantsVisitor visitor(visitor_data);
                visitor.visit(col_decl.default_expression);
            }

            ASTPtr default_expr = col_decl.default_expression->clone();
=======
            ASTPtr default_expr =
                col_decl.default_specifier == "EPHEMERAL" && col_decl.default_expression->as<ASTLiteral>()->value.isNull() ?
                    std::make_shared<ASTLiteral>(DataTypeFactory::instance().get(col_decl.type)->getDefault()) :
                    col_decl.default_expression->clone();
>>>>>>> 73d6afdc

            if (col_decl.type)
                column.type = name_type_it->type;
            else
            {
                column.type = defaults_sample_block.getByName(column.name).type;
                /// set nullability for case of column declaration w/o type but with default expression
                if ((col_decl.null_modifier && *col_decl.null_modifier) || make_columns_nullable)
                    column.type = makeNullable(column.type);
            }

            column.default_desc.kind = columnDefaultKindFromString(col_decl.default_specifier);
            column.default_desc.expression = default_expr;
            column.default_desc.ephemeral_default = col_decl.ephemeral_default;
        }
        else if (col_decl.type)
            column.type = name_type_it->type;
        else
            throw Exception{"Neither default value expression nor type is provided for a column", ErrorCodes::LOGICAL_ERROR};

        if (col_decl.comment)
            column.comment = col_decl.comment->as<ASTLiteral &>().value.get<String>();

        if (col_decl.codec)
        {
            if (col_decl.default_specifier == "ALIAS")
                throw Exception{"Cannot specify codec for column type ALIAS", ErrorCodes::BAD_ARGUMENTS};
            column.codec = CompressionCodecFactory::instance().validateCodecAndGetPreprocessedAST(
                col_decl.codec, column.type, sanity_check_compression_codecs, allow_experimental_codecs);
        }

        if (col_decl.ttl)
            column.ttl = col_decl.ttl;

        res.add(std::move(column));
    }

    if (!attach && context_->getSettingsRef().flatten_nested)
        res.flattenNested();

    if (res.getAllPhysical().empty())
        throw Exception{"Cannot CREATE table without physical columns", ErrorCodes::EMPTY_LIST_OF_COLUMNS_PASSED};

    return res;
}


ConstraintsDescription InterpreterCreateQuery::getConstraintsDescription(const ASTExpressionList * constraints)
{
    ASTs constraints_data;
    if (constraints)
        for (const auto & constraint : constraints->children)
            constraints_data.push_back(constraint->clone());

    return ConstraintsDescription{constraints_data};
}


InterpreterCreateQuery::TableProperties InterpreterCreateQuery::getTablePropertiesAndNormalizeCreateQuery(ASTCreateQuery & create) const
{
    /// Set the table engine if it was not specified explicitly.
    setEngine(create);

    /// We have to check access rights again (in case engine was changed).
    if (create.storage)
    {
        auto source_access_type = StorageFactory::instance().getSourceAccessType(create.storage->engine->name);
        if (source_access_type != AccessType::NONE)
            getContext()->checkAccess(source_access_type);
    }

    TableProperties properties;
    TableLockHolder as_storage_lock;

    if (create.columns_list)
    {
        if (create.as_table_function && (create.columns_list->indices || create.columns_list->constraints))
            throw Exception("Indexes and constraints are not supported for table functions", ErrorCodes::INCORRECT_QUERY);

        if (create.columns_list->columns)
        {
            properties.columns = getColumnsDescription(*create.columns_list->columns, getContext(), create.attach);
        }

        if (create.columns_list->indices)
            for (const auto & index : create.columns_list->indices->children)
                properties.indices.push_back(
                    IndexDescription::getIndexFromAST(index->clone(), properties.columns, getContext()));

        if (create.columns_list->projections)
            for (const auto & projection_ast : create.columns_list->projections->children)
            {
                auto projection = ProjectionDescription::getProjectionFromAST(projection_ast, properties.columns, getContext());
                properties.projections.add(std::move(projection));
            }

        properties.constraints = getConstraintsDescription(create.columns_list->constraints);
    }
    else if (!create.as_table.empty())
    {
        String as_database_name = getContext()->resolveDatabase(create.as_database);
        StoragePtr as_storage = DatabaseCatalog::instance().getTable({as_database_name, create.as_table}, getContext());

        /// as_storage->getColumns() and setEngine(...) must be called under structure lock of other_table for CREATE ... AS other_table.
        as_storage_lock = as_storage->lockForShare(getContext()->getCurrentQueryId(), getContext()->getSettingsRef().lock_acquire_timeout);
        auto as_storage_metadata = as_storage->getInMemoryMetadataPtr();
        properties.columns = as_storage_metadata->getColumns();

        /// Secondary indices and projections make sense only for MergeTree family of storage engines.
        /// We should not copy them for other storages.
        if (create.storage && endsWith(create.storage->engine->name, "MergeTree"))
        {
            properties.indices = as_storage_metadata->getSecondaryIndices();
            properties.projections = as_storage_metadata->getProjections().clone();
        }
        else
        {
            /// Only MergeTree support TTL
            properties.columns.resetColumnTTLs();
        }

        properties.constraints = as_storage_metadata->getConstraints();
    }
    else if (create.select)
    {
        Block as_select_sample = InterpreterSelectWithUnionQuery::getSampleBlock(create.select->clone(), getContext());
        properties.columns = ColumnsDescription(as_select_sample.getNamesAndTypesList());
    }
    else if (create.as_table_function)
    {
        /// Table function without columns list.
        auto table_function = TableFunctionFactory::instance().get(create.as_table_function, getContext());
        properties.columns = table_function->getActualTableStructure(getContext());
    }
    else if (create.is_dictionary)
    {
        return {};
    }
    /// We can have queries like "CREATE TABLE <table> ENGINE=<engine>" if <engine>
    /// supports schema inference (will determine table structure in it's constructor).
    else if (!StorageFactory::instance().checkIfStorageSupportsSchemaInterface(create.storage->engine->name)) // NOLINT
        throw Exception("Incorrect CREATE query: required list of column descriptions or AS section or SELECT.", ErrorCodes::INCORRECT_QUERY);

    /// Even if query has list of columns, canonicalize it (unfold Nested columns).
    if (!create.columns_list)
        create.set(create.columns_list, std::make_shared<ASTColumns>());

    ASTPtr new_columns = formatColumns(properties.columns);
    ASTPtr new_indices = formatIndices(properties.indices);
    ASTPtr new_constraints = formatConstraints(properties.constraints);
    ASTPtr new_projections = formatProjections(properties.projections);

    create.columns_list->setOrReplace(create.columns_list->columns, new_columns);
    create.columns_list->setOrReplace(create.columns_list->indices, new_indices);
    create.columns_list->setOrReplace(create.columns_list->constraints, new_constraints);
    create.columns_list->setOrReplace(create.columns_list->projections, new_projections);

    validateTableStructure(create, properties);

    assert(as_database_saved.empty() && as_table_saved.empty());
    std::swap(create.as_database, as_database_saved);
    std::swap(create.as_table, as_table_saved);

    return properties;
}

void InterpreterCreateQuery::validateTableStructure(const ASTCreateQuery & create,
                                                    const InterpreterCreateQuery::TableProperties & properties) const
{
    /// Check for duplicates
    std::set<String> all_columns;
    for (const auto & column : properties.columns)
    {
        if (!all_columns.emplace(column.name).second)
            throw Exception("Column " + backQuoteIfNeed(column.name) + " already exists", ErrorCodes::DUPLICATE_COLUMN);
    }

    /// Check if _row_exists for lightweight delete column in column_lists for merge tree family.
    if (create.storage && create.storage->engine && endsWith(create.storage->engine->name, "MergeTree"))
    {
        auto search = all_columns.find(LightweightDeleteDescription::FILTER_COLUMN.name);
        if (search != all_columns.end())
            throw Exception("Cannot create table with column '" + LightweightDeleteDescription::FILTER_COLUMN.name + "' "
                            "for *MergeTree engines because it is reserved for lightweight delete feature",
                            ErrorCodes::ILLEGAL_COLUMN);
    }

    const auto & settings = getContext()->getSettingsRef();

    /// Check low cardinality types in creating table if it was not allowed in setting
    if (!create.attach && !settings.allow_suspicious_low_cardinality_types && !create.is_materialized_view)
    {
        for (const auto & name_and_type_pair : properties.columns.getAllPhysical())
        {
            if (const auto * current_type_ptr = typeid_cast<const DataTypeLowCardinality *>(name_and_type_pair.type.get()))
            {
                if (!isStringOrFixedString(*removeNullable(current_type_ptr->getDictionaryType())))
                    throw Exception("Creating columns of type " + current_type_ptr->getName() + " is prohibited by default "
                                    "due to expected negative impact on performance. "
                                    "It can be enabled with the \"allow_suspicious_low_cardinality_types\" setting.",
                                    ErrorCodes::SUSPICIOUS_TYPE_FOR_LOW_CARDINALITY);
            }
        }
    }

    if (!create.attach && !settings.allow_experimental_geo_types)
    {
        for (const auto & name_and_type_pair : properties.columns.getAllPhysical())
        {
            const auto & type = name_and_type_pair.type->getName();
            if (type == "MultiPolygon" || type == "Polygon" || type == "Ring" || type == "Point")
            {
                String message = "Cannot create table with column '" + name_and_type_pair.name + "' which type is '"
                                 + type + "' because experimental geo types are not allowed. "
                                 + "Set setting allow_experimental_geo_types = 1 in order to allow it";
                throw Exception(message, ErrorCodes::ILLEGAL_COLUMN);
            }
        }
    }

    if (!create.attach && !settings.allow_experimental_object_type)
    {
        for (const auto & [name, type] : properties.columns.getAllPhysical())
        {
            if (isObject(type))
            {
                throw Exception(ErrorCodes::ILLEGAL_COLUMN,
                    "Cannot create table with column '{}' which type is '{}' "
                    "because experimental Object type is not allowed. "
                    "Set setting allow_experimental_object_type = 1 in order to allow it",
                    name, type->getName());
            }
        }
    }
}

String InterpreterCreateQuery::getTableEngineName(DefaultTableEngine default_table_engine)
{
    switch (default_table_engine)
    {
        case DefaultTableEngine::Log:
            return "Log";

        case DefaultTableEngine::StripeLog:
            return "StripeLog";

        case DefaultTableEngine::MergeTree:
            return "MergeTree";

        case DefaultTableEngine::ReplacingMergeTree:
            return "ReplacingMergeTree";

        case DefaultTableEngine::ReplicatedMergeTree:
            return "ReplicatedMergeTree";

        case DefaultTableEngine::ReplicatedReplacingMergeTree:
            return "ReplicatedReplacingMergeTree";

        case DefaultTableEngine::Memory:
            return "Memory";

        default:
            throw Exception("default_table_engine is set to unknown value", ErrorCodes::LOGICAL_ERROR);
    }
}

void InterpreterCreateQuery::setDefaultTableEngine(ASTStorage & storage, ContextPtr local_context)
{
    if (local_context->getSettingsRef().default_table_engine.value == DefaultTableEngine::None)
        throw Exception(ErrorCodes::ENGINE_REQUIRED, "Table engine is not specified in CREATE query");

    auto engine_ast = std::make_shared<ASTFunction>();
    auto default_table_engine = local_context->getSettingsRef().default_table_engine.value;
    engine_ast->name = getTableEngineName(default_table_engine);
    engine_ast->no_empty_args = true;
    storage.set(storage.engine, engine_ast);
}

void InterpreterCreateQuery::setEngine(ASTCreateQuery & create) const
{
    if (create.as_table_function)
        return;

    if (create.is_dictionary || create.is_ordinary_view || create.is_live_view || create.is_window_view)
        return;

    if (create.is_materialized_view && create.to_table_id)
        return;

    if (create.temporary)
    {
        if (create.storage && create.storage->engine && create.storage->engine->name != "Memory")
            throw Exception(ErrorCodes::INCORRECT_QUERY, "Temporary tables can only be created with ENGINE = Memory, not {}",
                create.storage->engine->name);

        /// It's possible if some part of storage definition (such as PARTITION BY) is specified, but ENGINE is not.
        /// It makes sense when default_table_engine setting is used, but not for temporary tables.
        /// For temporary tables we ignore this setting to allow CREATE TEMPORARY TABLE query without specifying ENGINE
        /// even if setting is set to MergeTree or something like that (otherwise MergeTree will be substituted and query will fail).
        if (create.storage && !create.storage->engine)
            throw Exception(ErrorCodes::INCORRECT_QUERY, "Invalid storage definition for temporary table: must be either ENGINE = Memory or empty");

        auto engine_ast = std::make_shared<ASTFunction>();
        engine_ast->name = "Memory";
        engine_ast->no_empty_args = true;
        auto storage_ast = std::make_shared<ASTStorage>();
        storage_ast->set(storage_ast->engine, engine_ast);
        create.set(create.storage, storage_ast);
        return;
    }

    if (create.storage)
    {
        /// Some part of storage definition (such as PARTITION BY) is specified, but ENGINE is not: just set default one.
        if (!create.storage->engine)
            setDefaultTableEngine(*create.storage, getContext());
        return;
    }

    if (!create.as_table.empty())
    {
        /// NOTE Getting the structure from the table specified in the AS is done not atomically with the creation of the table.

        String as_database_name = getContext()->resolveDatabase(create.as_database);
        String as_table_name = create.as_table;

        ASTPtr as_create_ptr = DatabaseCatalog::instance().getDatabase(as_database_name)->getCreateTableQuery(as_table_name, getContext());
        const auto & as_create = as_create_ptr->as<ASTCreateQuery &>();

        const String qualified_name = backQuoteIfNeed(as_database_name) + "." + backQuoteIfNeed(as_table_name);

        if (as_create.is_ordinary_view)
            throw Exception(ErrorCodes::INCORRECT_QUERY, "Cannot CREATE a table AS {}, it is a View", qualified_name);

        if (as_create.is_live_view)
            throw Exception(ErrorCodes::INCORRECT_QUERY, "Cannot CREATE a table AS {}, it is a Live View", qualified_name);

        if (as_create.is_window_view)
            throw Exception(ErrorCodes::INCORRECT_QUERY, "Cannot CREATE a table AS {}, it is a Window View", qualified_name);

        if (as_create.is_dictionary)
            throw Exception(ErrorCodes::INCORRECT_QUERY, "Cannot CREATE a table AS {}, it is a Dictionary", qualified_name);

        if (as_create.storage)
            create.set(create.storage, as_create.storage->ptr());
        else if (as_create.as_table_function)
            create.as_table_function = as_create.as_table_function->clone();
        else
            throw Exception(ErrorCodes::LOGICAL_ERROR, "Cannot set engine, it's a bug.");

        return;
    }

    create.set(create.storage, std::make_shared<ASTStorage>());
    setDefaultTableEngine(*create.storage, getContext());
}

static void generateUUIDForTable(ASTCreateQuery & create)
{
    if (create.uuid == UUIDHelpers::Nil)
        create.uuid = UUIDHelpers::generateV4();

    /// If destination table (to_table_id) is not specified for materialized view,
    /// then MV will create inner table. We should generate UUID of inner table here,
    /// so it will be the same on all hosts if query in ON CLUSTER or database engine is Replicated.
    bool need_uuid_for_inner_table = !create.attach && create.is_materialized_view && !create.to_table_id;
    if (need_uuid_for_inner_table && create.to_inner_uuid == UUIDHelpers::Nil)
        create.to_inner_uuid = UUIDHelpers::generateV4();
}

void InterpreterCreateQuery::assertOrSetUUID(ASTCreateQuery & create, const DatabasePtr & database) const
{
    const auto * kind = create.is_dictionary ? "Dictionary" : "Table";
    const auto * kind_upper = create.is_dictionary ? "DICTIONARY" : "TABLE";

    if (database->getEngineName() == "Replicated" && getContext()->getClientInfo().is_replicated_database_internal
        && !internal)
    {
        if (create.uuid == UUIDHelpers::Nil)
            throw Exception("Table UUID is not specified in DDL log", ErrorCodes::LOGICAL_ERROR);
    }

    bool from_path = create.attach_from_path.has_value();

    if (database->getUUID() != UUIDHelpers::Nil)
    {
        if (create.attach && !from_path && create.uuid == UUIDHelpers::Nil)
        {
            throw Exception(ErrorCodes::INCORRECT_QUERY,
                            "Incorrect ATTACH {} query for Atomic database engine. "
                            "Use one of the following queries instead:\n"
                            "1. ATTACH {} {};\n"
                            "2. CREATE {} {} <table definition>;\n"
                            "3. ATTACH {} {} FROM '/path/to/data/' <table definition>;\n"
                            "4. ATTACH {} {} UUID '<uuid>' <table definition>;",
                            kind_upper,
                            kind_upper, create.table,
                            kind_upper, create.table,
                            kind_upper, create.table,
                            kind_upper, create.table);
        }

        generateUUIDForTable(create);
    }
    else
    {
        bool is_on_cluster = getContext()->getClientInfo().query_kind == ClientInfo::QueryKind::SECONDARY_QUERY;
        bool has_uuid = create.uuid != UUIDHelpers::Nil || create.to_inner_uuid != UUIDHelpers::Nil;
        if (has_uuid && !is_on_cluster)
            throw Exception(ErrorCodes::INCORRECT_QUERY,
                            "{} UUID specified, but engine of database {} is not Atomic", kind, create.getDatabase());

        /// Ignore UUID if it's ON CLUSTER query
        create.uuid = UUIDHelpers::Nil;
        create.to_inner_uuid = UUIDHelpers::Nil;
    }
}


BlockIO InterpreterCreateQuery::createTable(ASTCreateQuery & create)
{
    /// Temporary tables are created out of databases.
    if (create.temporary && create.database)
        throw Exception("Temporary tables cannot be inside a database. You should not specify a database for a temporary table.",
            ErrorCodes::BAD_DATABASE_FOR_TEMPORARY_TABLE);

    String current_database = getContext()->getCurrentDatabase();
    auto database_name = create.database ? create.getDatabase() : current_database;

    DDLGuardPtr ddl_guard;

    // If this is a stub ATTACH query, read the query definition from the database
    if (create.attach && !create.storage && !create.columns_list)
    {
        auto database = DatabaseCatalog::instance().getDatabase(database_name);
        if (database->shouldReplicateQuery(getContext(), query_ptr))
        {
            auto guard = DatabaseCatalog::instance().getDDLGuard(database_name, create.getTable());
            create.setDatabase(database_name);
            guard->releaseTableLock();
            return database->tryEnqueueReplicatedDDL(query_ptr, getContext(), internal);
        }

        if (!create.cluster.empty())
            return executeQueryOnCluster(create);

        /// For short syntax of ATTACH query we have to lock table name here, before reading metadata
        /// and hold it until table is attached
        ddl_guard = DatabaseCatalog::instance().getDDLGuard(database_name, create.getTable());

        bool if_not_exists = create.if_not_exists;

        // Table SQL definition is available even if the table is detached (even permanently)
        auto query = database->getCreateTableQuery(create.getTable(), getContext());
        auto create_query = query->as<ASTCreateQuery &>();

        if (!create.is_dictionary && create_query.is_dictionary)
            throw Exception(ErrorCodes::INCORRECT_QUERY,
                "Cannot ATTACH TABLE {}.{}, it is a Dictionary",
                backQuoteIfNeed(database_name), backQuoteIfNeed(create.getTable()));

        if (create.is_dictionary && !create_query.is_dictionary)
            throw Exception(ErrorCodes::INCORRECT_QUERY,
                "Cannot ATTACH DICTIONARY {}.{}, it is a Table",
                backQuoteIfNeed(database_name), backQuoteIfNeed(create.getTable()));

        create = create_query; // Copy the saved create query, but use ATTACH instead of CREATE

        create.attach = true;
        create.attach_short_syntax = true;
        create.if_not_exists = if_not_exists;

        /// Compatibility setting which should be enabled by default on attach
        /// Otherwise server will be unable to start for some old-format of IPv6/IPv4 types
        getContext()->setSetting("cast_ipv4_ipv6_default_on_conversion_error", 1);
    }

    /// TODO throw exception if !create.attach_short_syntax && !create.attach_from_path && !internal

    if (create.attach_from_path)
    {
        chassert(!ddl_guard);
        fs::path user_files = fs::path(getContext()->getUserFilesPath()).lexically_normal();
        fs::path root_path = fs::path(getContext()->getPath()).lexically_normal();

        if (getContext()->getClientInfo().query_kind == ClientInfo::QueryKind::INITIAL_QUERY)
        {
            fs::path data_path = fs::path(*create.attach_from_path).lexically_normal();
            if (data_path.is_relative())
                data_path = (user_files / data_path).lexically_normal();
            if (!startsWith(data_path, user_files))
                throw Exception(ErrorCodes::PATH_ACCESS_DENIED,
                                "Data directory {} must be inside {} to attach it", String(data_path), String(user_files));

            /// Data path must be relative to root_path
            create.attach_from_path = fs::relative(data_path, root_path) / "";
        }
        else
        {
            fs::path data_path = (root_path / *create.attach_from_path).lexically_normal();
            if (!startsWith(data_path, user_files))
                throw Exception(ErrorCodes::PATH_ACCESS_DENIED,
                                "Data directory {} must be inside {} to attach it", String(data_path), String(user_files));
        }
    }
    else if (create.attach && !create.attach_short_syntax && getContext()->getClientInfo().query_kind != ClientInfo::QueryKind::SECONDARY_QUERY)
    {
        auto * log = &Poco::Logger::get("InterpreterCreateQuery");
        LOG_WARNING(log, "ATTACH TABLE query with full table definition is not recommended: "
                         "use either ATTACH TABLE {}; to attach existing table "
                         "or CREATE TABLE {} <table definition>; to create new table "
                         "or ATTACH TABLE {} FROM '/path/to/data/' <table definition>; to create new table and attach data.",
                         create.getTable(), create.getTable(), create.getTable());
    }

    if (!create.temporary && !create.database)
        create.setDatabase(current_database);
    if (create.to_table_id && create.to_table_id.database_name.empty())
        create.to_table_id.database_name = current_database;

    if (create.select && create.isView())
    {
        // Expand CTE before filling default database
        ApplyWithSubqueryVisitor().visit(*create.select);
        AddDefaultDatabaseVisitor visitor(getContext(), current_database);
        visitor.visit(*create.select);
    }

    if (create.columns_list)
    {
        AddDefaultDatabaseVisitor visitor(getContext(), current_database);
        visitor.visit(*create.columns_list);
    }

    /// Set and retrieve list of columns, indices and constraints. Set table engine if needed. Rewrite query in canonical way.
    TableProperties properties = getTablePropertiesAndNormalizeCreateQuery(create);

    /// Check type compatible for materialized dest table and select columns
    if (create.select && create.is_materialized_view && create.to_table_id)
    {
        if (StoragePtr to_table = DatabaseCatalog::instance().tryGetTable(
            {create.to_table_id.database_name, create.to_table_id.table_name, create.to_table_id.uuid},
            getContext()
        ))
        {
            Block input_block = InterpreterSelectWithUnionQuery(
                create.select->clone(), getContext(), SelectQueryOptions().analyze()).getSampleBlock();

            Block output_block = to_table->getInMemoryMetadataPtr()->getSampleBlock();

            ColumnsWithTypeAndName input_columns;
            ColumnsWithTypeAndName output_columns;
            for (const auto & input_column : input_block)
            {
                if (const auto * output_column = output_block.findByName(input_column.name))
                {
                    input_columns.push_back(input_column.cloneEmpty());
                    output_columns.push_back(output_column->cloneEmpty());
                }
            }

            ActionsDAG::makeConvertingActions(
                input_columns,
                output_columns,
                ActionsDAG::MatchColumnsMode::Position
            );
        }
    }

    DatabasePtr database;
    bool need_add_to_database = !create.temporary;
    if (need_add_to_database)
        database = DatabaseCatalog::instance().getDatabase(database_name);

    if (need_add_to_database && database->shouldReplicateQuery(getContext(), query_ptr))
    {
        chassert(!ddl_guard);
        auto guard = DatabaseCatalog::instance().getDDLGuard(create.getDatabase(), create.getTable());
        assertOrSetUUID(create, database);
        guard->releaseTableLock();
        return database->tryEnqueueReplicatedDDL(query_ptr, getContext(), internal);
    }

    if (!create.cluster.empty())
    {
        chassert(!ddl_guard);
        return executeQueryOnCluster(create);
    }

    if (create.replace_table)
    {
        chassert(!ddl_guard);
        return doCreateOrReplaceTable(create, properties);
    }

    /// Actually creates table
    bool created = doCreateTable(create, properties, ddl_guard);
    ddl_guard.reset();

    if (!created)   /// Table already exists
        return {};

    /// If table has dependencies - add them to the graph
    QualifiedTableName qualified_name{database_name, create.getTable()};
    TableNamesSet loading_dependencies = getDependenciesSetFromCreateQuery(getContext()->getGlobalContext(), qualified_name, query_ptr);
    if (!loading_dependencies.empty())
        DatabaseCatalog::instance().addLoadingDependencies(qualified_name, std::move(loading_dependencies));

    return fillTableIfNeeded(create);
}

bool InterpreterCreateQuery::doCreateTable(ASTCreateQuery & create,
                                           const InterpreterCreateQuery::TableProperties & properties,
                                           DDLGuardPtr & ddl_guard)
{
    if (create.temporary)
    {
        if (create.if_not_exists && getContext()->tryResolveStorageID({"", create.getTable()}, Context::ResolveExternal))
            return false;

        String temporary_table_name = create.getTable();
        auto temporary_table = TemporaryTableHolder(getContext(), properties.columns, properties.constraints, query_ptr);
        getContext()->getSessionContext()->addExternalTable(temporary_table_name, std::move(temporary_table));
        return true;
    }

    if (!ddl_guard)
        ddl_guard = DatabaseCatalog::instance().getDDLGuard(create.getDatabase(), create.getTable());

    String data_path;
    DatabasePtr database;

    database = DatabaseCatalog::instance().getDatabase(create.getDatabase());
    assertOrSetUUID(create, database);

    String storage_name = create.is_dictionary ? "Dictionary" : "Table";
    auto storage_already_exists_error_code = create.is_dictionary ? ErrorCodes::DICTIONARY_ALREADY_EXISTS : ErrorCodes::TABLE_ALREADY_EXISTS;

    /// Table can be created before or it can be created concurrently in another thread, while we were waiting in DDLGuard.
    if (database->isTableExist(create.getTable(), getContext()))
    {
        /// TODO Check structure of table
        if (create.if_not_exists)
            return false;
        else if (create.replace_view)
        {
            /// when executing CREATE OR REPLACE VIEW, drop current existing view
            auto drop_ast = std::make_shared<ASTDropQuery>();
            drop_ast->setDatabase(create.getDatabase());
            drop_ast->setTable(create.getTable());
            drop_ast->no_ddl_lock = true;

            auto drop_context = Context::createCopy(context);
            InterpreterDropQuery interpreter(drop_ast, drop_context);
            interpreter.execute();
        }
        else
            throw Exception(storage_already_exists_error_code,
                "{} {}.{} already exists", storage_name, backQuoteIfNeed(create.getDatabase()), backQuoteIfNeed(create.getTable()));
    }
    else if (!create.attach)
    {
        /// Checking that table may exists in detached/detached permanently state
        try
        {
            database->checkMetadataFilenameAvailability(create.getTable());
        }
        catch (const Exception &)
        {
            if (create.if_not_exists)
                return false;
            throw;
        }
    }

    data_path = database->getTableDataPath(create);

    if (!create.attach && !data_path.empty() && fs::exists(fs::path{getContext()->getPath()} / data_path))
        throw Exception(storage_already_exists_error_code,
            "Directory for {} data {} already exists", Poco::toLower(storage_name), String(data_path));

    bool from_path = create.attach_from_path.has_value();
    String actual_data_path = data_path;
    if (from_path)
    {
        if (data_path.empty())
            throw Exception(ErrorCodes::NOT_IMPLEMENTED,
                            "ATTACH ... FROM ... query is not supported for {} database engine", database->getEngineName());
        /// We will try to create Storage instance with provided data path
        data_path = *create.attach_from_path;
        create.attach_from_path = std::nullopt;
    }

    if (create.attach)
    {
        /// If table was detached it's not possible to attach it back while some threads are using
        /// old instance of the storage. For example, AsynchronousMetrics may cause ATTACH to fail,
        /// so we allow waiting here. If database_atomic_wait_for_drop_and_detach_synchronously is disabled
        /// and old storage instance still exists it will throw exception.
        if (getContext()->getSettingsRef().database_atomic_wait_for_drop_and_detach_synchronously)
            database->waitDetachedTableNotInUse(create.uuid);
        else
            database->checkDetachedTableNotInUse(create.uuid);
    }

    /// We should lock UUID on CREATE query (because for ATTACH it must be already locked previously).
    /// But ATTACH without create.attach_short_syntax flag works like CREATE actually, that's why we check it.
    bool need_lock_uuid = !create.attach_short_syntax;
    TemporaryLockForUUIDDirectory uuid_lock;
    if (need_lock_uuid)
        uuid_lock = TemporaryLockForUUIDDirectory{create.uuid};
    else if (create.uuid != UUIDHelpers::Nil && !DatabaseCatalog::instance().hasUUIDMapping(create.uuid))
    {
        /// FIXME MaterializedPostgreSQL works with UUIDs incorrectly and breaks invariants
        if (database->getEngineName() != "MaterializedPostgreSQL")
            throw Exception(ErrorCodes::LOGICAL_ERROR, "Cannot find UUID mapping for {}, it's a bug", create.uuid);
    }

    StoragePtr res;
    /// NOTE: CREATE query may be rewritten by Storage creator or table function
    if (create.as_table_function)
    {
        const auto & factory = TableFunctionFactory::instance();
        auto table_func = factory.get(create.as_table_function, getContext());
        /// In case of CREATE AS table_function() query we should use global context
        /// in storage creation because there will be no query context on server startup
        /// and because storage lifetime is bigger than query context lifetime.
        res = table_func->execute(create.as_table_function, getContext(), create.getTable(), properties.columns, /*use_global_context=*/true);
        res->renameInMemory({create.getDatabase(), create.getTable(), create.uuid});
    }
    else
    {
        res = StorageFactory::instance().get(create,
            data_path,
            getContext(),
            getContext()->getGlobalContext(),
            properties.columns,
            properties.constraints,
            false);

        /// If schema wes inferred while storage creation, add columns description to create query.
        addColumnsDescriptionToCreateQueryIfNecessary(query_ptr->as<ASTCreateQuery &>(), res);
    }

    if (!create.attach && getContext()->getSettingsRef().database_replicated_allow_only_replicated_engine)
    {
        bool is_replicated_storage = typeid_cast<const StorageReplicatedMergeTree *>(res.get()) != nullptr;
        if (!is_replicated_storage && res->storesDataOnDisk() && database && database->getEngineName() == "Replicated")
            throw Exception(ErrorCodes::UNKNOWN_STORAGE,
                            "Only tables with a Replicated engine or tables which do not store data on disk are allowed in a Replicated database");
    }

    if (from_path && !res->storesDataOnDisk())
        throw Exception(ErrorCodes::NOT_IMPLEMENTED,
                        "ATTACH ... FROM ... query is not supported for {} table engine, "
                        "because such tables do not store any data on disk. Use CREATE instead.", res->getName());

    database->createTable(getContext(), create.getTable(), res, query_ptr);

    /// Move table data to the proper place. Wo do not move data earlier to avoid situations
    /// when data directory moved, but table has not been created due to some error.
    if (from_path)
        res->rename(actual_data_path, {create.getDatabase(), create.getTable(), create.uuid});

    /// We must call "startup" and "shutdown" while holding DDLGuard.
    /// Because otherwise method "shutdown" (from InterpreterDropQuery) can be called before startup
    /// (in case when table was created and instantly dropped before started up)
    ///
    /// Method "startup" may create background tasks and method "shutdown" will wait for them.
    /// But if "shutdown" is called before "startup", it will exit early, because there are no background tasks to wait.
    /// Then background task is created by "startup" method. And when destructor of a table object is called, background task is still active,
    /// and the task will use references to freed data.

    /// Also note that "startup" method is exception-safe. If exception is thrown from "startup",
    /// we can safely destroy the object without a call to "shutdown", because there is guarantee
    /// that no background threads/similar resources remain after exception from "startup".

    if (!res->supportsDynamicSubcolumns() && hasObjectColumns(res->getInMemoryMetadataPtr()->getColumns()))
    {
        throw Exception(ErrorCodes::ILLEGAL_COLUMN,
            "Cannot create table with column of type Object, "
            "because storage {} doesn't support dynamic subcolumns",
            res->getName());
    }

    res->startup();
    return true;
}


BlockIO InterpreterCreateQuery::doCreateOrReplaceTable(ASTCreateQuery & create,
                                                       const InterpreterCreateQuery::TableProperties & properties)
{
    /// Replicated database requires separate contexts for each DDL query
    ContextPtr current_context = getContext();
    if (auto txn = current_context->getZooKeeperMetadataTransaction())
        txn->setIsCreateOrReplaceQuery();
    ContextMutablePtr create_context = Context::createCopy(current_context);
    create_context->setQueryContext(std::const_pointer_cast<Context>(current_context));

    auto make_drop_context = [&]() -> ContextMutablePtr
    {
        ContextMutablePtr drop_context = Context::createCopy(current_context);
        drop_context->setQueryContext(std::const_pointer_cast<Context>(current_context));
        return drop_context;
    };

    auto ast_drop = std::make_shared<ASTDropQuery>();
    String table_to_replace_name = create.getTable();

    {
        auto database = DatabaseCatalog::instance().getDatabase(create.getDatabase());
        if (database->getUUID() == UUIDHelpers::Nil)
            throw Exception(ErrorCodes::INCORRECT_QUERY,
                            "{} query is supported only for Atomic databases",
                            create.create_or_replace ? "CREATE OR REPLACE TABLE" : "REPLACE TABLE");


        UInt64 name_hash = sipHash64(create.getDatabase() + create.getTable());
        UInt16 random_suffix = thread_local_rng();
        if (auto txn = current_context->getZooKeeperMetadataTransaction())
        {
            /// Avoid different table name on database replicas
            random_suffix = sipHash64(txn->getTaskZooKeeperPath());
        }
        create.setTable(fmt::format("_tmp_replace_{}_{}",
                            getHexUIntLowercase(name_hash),
                            getHexUIntLowercase(random_suffix)));

        ast_drop->setTable(create.getTable());
        ast_drop->is_dictionary = create.is_dictionary;
        ast_drop->setDatabase(create.getDatabase());
        ast_drop->kind = ASTDropQuery::Drop;
    }

    bool created = false;
    bool renamed = false;
    try
    {
        /// Create temporary table (random name will be generated)
        DDLGuardPtr ddl_guard;
        [[maybe_unused]] bool done = InterpreterCreateQuery(query_ptr, create_context).doCreateTable(create, properties, ddl_guard);
        ddl_guard.reset();
        assert(done);
        created = true;

        /// Try fill temporary table
        BlockIO fill_io = fillTableIfNeeded(create);
        executeTrivialBlockIO(fill_io, getContext());

        /// Replace target table with created one
        auto ast_rename = std::make_shared<ASTRenameQuery>();
        ASTRenameQuery::Element elem
        {
            ASTRenameQuery::Table{create.getDatabase(), create.getTable()},
            ASTRenameQuery::Table{create.getDatabase(), table_to_replace_name}
        };

        ast_rename->elements.push_back(std::move(elem));
        ast_rename->dictionary = create.is_dictionary;
        if (create.create_or_replace)
        {
            /// CREATE OR REPLACE TABLE
            /// Will execute ordinary RENAME instead of EXCHANGE if the target table does not exist
            ast_rename->rename_if_cannot_exchange = true;
            ast_rename->exchange = false;
        }
        else
        {
            /// REPLACE TABLE
            /// Will execute EXCHANGE query and fail if the target table does not exist
            ast_rename->exchange = true;
        }

        InterpreterRenameQuery interpreter_rename{ast_rename, current_context};
        interpreter_rename.execute();
        renamed = true;

        if (!interpreter_rename.renamedInsteadOfExchange())
        {
            /// Target table was replaced with new one, drop old table
            auto drop_context = make_drop_context();
            InterpreterDropQuery(ast_drop, drop_context).execute();
        }

        create.setTable(table_to_replace_name);

        return {};
    }
    catch (...)
    {
        /// Drop temporary table if it was successfully created, but was not renamed to target name
        if (created && !renamed)
        {
            auto drop_context = make_drop_context();
            InterpreterDropQuery(ast_drop, drop_context).execute();
        }
        throw;
    }
}

BlockIO InterpreterCreateQuery::fillTableIfNeeded(const ASTCreateQuery & create)
{
    /// If the query is a CREATE SELECT, insert the data into the table.
    if (create.select && !create.attach && !create.is_create_empty
        && !create.is_ordinary_view && !create.is_live_view
        && (!(create.is_materialized_view || create.is_window_view) || create.is_populate))
    {
        auto insert = std::make_shared<ASTInsertQuery>();
        insert->table_id = {create.getDatabase(), create.getTable(), create.uuid};
        if (create.is_window_view)
        {
            auto table = DatabaseCatalog::instance().getTable(insert->table_id, getContext());
            insert->select = typeid_cast<StorageWindowView *>(table.get())->getSourceTableSelectQuery();
        }
        else
            insert->select = create.select->clone();

        return InterpreterInsertQuery(insert, getContext(),
            getContext()->getSettingsRef().insert_allow_materialized_columns).execute();
    }

    return {};
}

void InterpreterCreateQuery::prepareOnClusterQuery(ASTCreateQuery & create, ContextPtr local_context, const String & cluster_name)
{
    if (create.attach)
        return;

    /// For CREATE query generate UUID on initiator, so it will be the same on all hosts.
    /// It will be ignored if database does not support UUIDs.
    generateUUIDForTable(create);

    /// For cross-replication cluster we cannot use UUID in replica path.
    String cluster_name_expanded = local_context->getMacros()->expand(cluster_name);
    ClusterPtr cluster = local_context->getCluster(cluster_name_expanded);

    if (cluster->maybeCrossReplication())
    {
        auto on_cluster_version = local_context->getSettingsRef().distributed_ddl_entry_format_version;
        if (DDLLogEntry::NORMALIZE_CREATE_ON_INITIATOR_VERSION <= on_cluster_version)
            throw Exception(ErrorCodes::NOT_IMPLEMENTED, "Value {} of setting distributed_ddl_entry_format_version "
                                                         "is incompatible with cross-replication", on_cluster_version);

        /// Check that {uuid} macro is not used in zookeeper_path for ReplicatedMergeTree.
        /// Otherwise replicas will generate different paths.
        if (!create.storage)
            return;
        if (!create.storage->engine)
            return;
        if (!startsWith(create.storage->engine->name, "Replicated"))
            return;

        bool has_explicit_zk_path_arg = create.storage->engine->arguments &&
                                        create.storage->engine->arguments->children.size() >= 2 &&
                                        create.storage->engine->arguments->children[0]->as<ASTLiteral>() &&
                                        create.storage->engine->arguments->children[0]->as<ASTLiteral>()->value.getType() == Field::Types::String;

        if (has_explicit_zk_path_arg)
        {
            String zk_path = create.storage->engine->arguments->children[0]->as<ASTLiteral>()->value.get<String>();
            Macros::MacroExpansionInfo info;
            info.table_id.uuid = create.uuid;
            info.ignore_unknown = true;
            local_context->getMacros()->expand(zk_path, info);
            if (!info.expanded_uuid)
                return;
        }

        throw Exception("Seems like cluster is configured for cross-replication, "
                        "but zookeeper_path for ReplicatedMergeTree is not specified or contains {uuid} macro. "
                        "It's not supported for cross replication, because tables must have different UUIDs. "
                        "Please specify unique zookeeper_path explicitly.", ErrorCodes::INCORRECT_QUERY);
    }
}

BlockIO InterpreterCreateQuery::executeQueryOnCluster(ASTCreateQuery & create)
{
    prepareOnClusterQuery(create, getContext(), create.cluster);
    DDLQueryOnClusterParams params;
    params.access_to_check = getRequiredAccess();
    return executeDDLQueryOnCluster(query_ptr, getContext(), params);
}

BlockIO InterpreterCreateQuery::execute()
{
    FunctionNameNormalizer().visit(query_ptr.get());
    auto & create = query_ptr->as<ASTCreateQuery &>();

    bool is_create_database = create.database && !create.table;
    if (!create.cluster.empty() && !maybeRemoveOnCluster(query_ptr, getContext()))
    {
        auto on_cluster_version = getContext()->getSettingsRef().distributed_ddl_entry_format_version;
        if (is_create_database || on_cluster_version < DDLLogEntry::NORMALIZE_CREATE_ON_INITIATOR_VERSION)
            return executeQueryOnCluster(create);
    }

    getContext()->checkAccess(getRequiredAccess());

    ASTQueryWithOutput::resetOutputASTIfExist(create);

    /// CREATE|ATTACH DATABASE
    if (is_create_database)
        return createDatabase(create);
    else
        return createTable(create);
}


AccessRightsElements InterpreterCreateQuery::getRequiredAccess() const
{
    /// Internal queries (initiated by the server itself) always have access to everything.
    if (internal)
        return {};

    AccessRightsElements required_access;
    const auto & create = query_ptr->as<const ASTCreateQuery &>();

    if (!create.table)
    {
        required_access.emplace_back(AccessType::CREATE_DATABASE, create.getDatabase());
    }
    else if (create.is_dictionary)
    {
        required_access.emplace_back(AccessType::CREATE_DICTIONARY, create.getDatabase(), create.getTable());
    }
    else if (create.isView())
    {
        assert(!create.temporary);
        if (create.replace_view)
            required_access.emplace_back(AccessType::DROP_VIEW | AccessType::CREATE_VIEW, create.getDatabase(), create.getTable());
        else
            required_access.emplace_back(AccessType::CREATE_VIEW, create.getDatabase(), create.getTable());
    }
    else
    {
        if (create.temporary)
            required_access.emplace_back(AccessType::CREATE_TEMPORARY_TABLE);
        else
        {
            if (create.replace_table)
                required_access.emplace_back(AccessType::DROP_TABLE, create.getDatabase(), create.getTable());
            required_access.emplace_back(AccessType::CREATE_TABLE, create.getDatabase(), create.getTable());
        }
    }

    if (create.to_table_id)
        required_access.emplace_back(AccessType::SELECT | AccessType::INSERT, create.to_table_id.database_name, create.to_table_id.table_name);

    if (create.storage && create.storage->engine)
    {
        auto source_access_type = StorageFactory::instance().getSourceAccessType(create.storage->engine->name);
        if (source_access_type != AccessType::NONE)
            required_access.emplace_back(source_access_type);
    }

    return required_access;
}

void InterpreterCreateQuery::extendQueryLogElemImpl(QueryLogElement & elem, const ASTPtr &, ContextPtr) const
{
    elem.query_kind = "Create";
    if (!as_table_saved.empty())
    {
        String database = backQuoteIfNeed(as_database_saved.empty() ? getContext()->getCurrentDatabase() : as_database_saved);
        elem.query_databases.insert(database);
        elem.query_tables.insert(database + "." + backQuoteIfNeed(as_table_saved));
    }
}

void InterpreterCreateQuery::addColumnsDescriptionToCreateQueryIfNecessary(ASTCreateQuery & create, const StoragePtr & storage)
{
    if (create.is_dictionary || (create.columns_list && create.columns_list->columns && !create.columns_list->columns->children.empty()))
        return;

    auto ast_storage = std::make_shared<ASTStorage>();
    auto query_from_storage = DB::getCreateQueryFromStorage(storage, ast_storage, false,
                                                            getContext()->getSettingsRef().max_parser_depth, true);
    auto & create_query_from_storage = query_from_storage->as<ASTCreateQuery &>();

    if (!create.columns_list)
    {
        ASTPtr columns_list = std::make_shared<ASTColumns>(*create_query_from_storage.columns_list);
        create.set(create.columns_list, columns_list);
    }
    else
    {
        ASTPtr columns = std::make_shared<ASTExpressionList>(*create_query_from_storage.columns_list->columns);
        create.columns_list->set(create.columns_list->columns, columns);
    }
}

}<|MERGE_RESOLUTION|>--- conflicted
+++ resolved
@@ -577,23 +577,7 @@
 
         if (col_decl.default_expression)
         {
-<<<<<<< HEAD
-            if (context_->hasQueryContext() && context_->getQueryContext().get() == context_.get())
-            {
-                /// Normalize query only for original CREATE query, not on metadata loading.
-                /// And for CREATE query we can pass local context, because result will not change after restart.
-                NormalizeAndEvaluateConstantsVisitor::Data visitor_data{context_};
-                NormalizeAndEvaluateConstantsVisitor visitor(visitor_data);
-                visitor.visit(col_decl.default_expression);
-            }
-
             ASTPtr default_expr = col_decl.default_expression->clone();
-=======
-            ASTPtr default_expr =
-                col_decl.default_specifier == "EPHEMERAL" && col_decl.default_expression->as<ASTLiteral>()->value.isNull() ?
-                    std::make_shared<ASTLiteral>(DataTypeFactory::instance().get(col_decl.type)->getDefault()) :
-                    col_decl.default_expression->clone();
->>>>>>> 73d6afdc
 
             if (col_decl.type)
                 column.type = name_type_it->type;
