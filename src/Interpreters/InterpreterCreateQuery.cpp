#include <memory>

#include <filesystem>

#include <Common/StringUtils/StringUtils.h>
#include <Common/escapeForFileName.h>
#include <Common/typeid_cast.h>
#include <Common/Macros.h>
#include <Common/randomSeed.h>
#include <Common/renameat2.h>

#include <Core/Defines.h>
#include <Core/Settings.h>

#include <IO/WriteBufferFromFile.h>
#include <IO/WriteHelpers.h>
#include <IO/ReadHelpers.h>

#include <Parsers/ASTColumnDeclaration.h>
#include <Parsers/ASTCreateQuery.h>
#include <Parsers/ASTIdentifier.h>
#include <Parsers/ASTIndexDeclaration.h>
#include <Parsers/ASTLiteral.h>
#include <Parsers/ASTInsertQuery.h>
#include <Parsers/ParserCreateQuery.h>
#include <Parsers/formatAST.h>
#include <Parsers/parseQuery.h>

#include <Storages/StorageFactory.h>
#include <Storages/StorageInMemoryMetadata.h>

#include <Interpreters/Context.h>
#include <Interpreters/executeDDLQueryOnCluster.h>
#include <Interpreters/Cluster.h>
#include <Interpreters/ExpressionAnalyzer.h>
#include <Interpreters/InterpreterCreateQuery.h>
#include <Interpreters/InterpreterSelectWithUnionQuery.h>
#include <Interpreters/InterpreterInsertQuery.h>
#include <Interpreters/AddDefaultDatabaseVisitor.h>

#include <Access/AccessRightsElement.h>

#include <DataTypes/DataTypeFactory.h>
#include <DataTypes/NestedUtils.h>
#include <DataTypes/DataTypesNumber.h>
#include <DataTypes/DataTypeLowCardinality.h>
#include <DataTypes/DataTypeNullable.h>

#include <Databases/DatabaseFactory.h>
#include <Databases/DatabaseReplicated.h>
#include <Databases/IDatabase.h>
#include <Databases/DatabaseOnDisk.h>

#include <Dictionaries/getDictionaryConfigurationFromAST.h>

#include <Compression/CompressionFactory.h>

#include <Interpreters/InterpreterDropQuery.h>
#include <Interpreters/QueryLog.h>
#include <Interpreters/addTypeConversionToAST.h>
#include <Interpreters/FunctionNameNormalizer.h>

#include <TableFunctions/TableFunctionFactory.h>
#include <common/logger_useful.h>


namespace DB
{

namespace ErrorCodes
{
    extern const int TABLE_ALREADY_EXISTS;
    extern const int EMPTY_LIST_OF_COLUMNS_PASSED;
    extern const int INCORRECT_QUERY;
    extern const int UNKNOWN_DATABASE_ENGINE;
    extern const int DUPLICATE_COLUMN;
    extern const int DATABASE_ALREADY_EXISTS;
    extern const int BAD_ARGUMENTS;
    extern const int BAD_DATABASE_FOR_TEMPORARY_TABLE;
    extern const int SUSPICIOUS_TYPE_FOR_LOW_CARDINALITY;
    extern const int DICTIONARY_ALREADY_EXISTS;
    extern const int ILLEGAL_SYNTAX_FOR_DATA_TYPE;
    extern const int ILLEGAL_COLUMN;
    extern const int LOGICAL_ERROR;
    extern const int UNKNOWN_DATABASE;
    extern const int PATH_ACCESS_DENIED;
    extern const int NOT_IMPLEMENTED;
    extern const int UNKNOWN_TABLE;
}

namespace fs = std::filesystem;

InterpreterCreateQuery::InterpreterCreateQuery(const ASTPtr & query_ptr_, ContextPtr context_)
    : WithContext(context_), query_ptr(query_ptr_)
{
}


BlockIO InterpreterCreateQuery::createDatabase(ASTCreateQuery & create)
{
    String database_name = create.database;

    auto guard = DatabaseCatalog::instance().getDDLGuard(database_name, "");

    /// Database can be created before or it can be created concurrently in another thread, while we were waiting in DDLGuard
    if (DatabaseCatalog::instance().isDatabaseExist(database_name))
    {
        if (create.if_not_exists)
            return {};
        else
            throw Exception("Database " + database_name + " already exists.", ErrorCodes::DATABASE_ALREADY_EXISTS);
    }

    /// Will write file with database metadata, if needed.
    String database_name_escaped = escapeForFileName(database_name);
    fs::path metadata_path = fs::canonical(getContext()->getPath());
    fs::path metadata_file_tmp_path = metadata_path / "metadata" / (database_name_escaped + ".sql.tmp");
    fs::path metadata_file_path = metadata_path / "metadata" / (database_name_escaped + ".sql");

    if (!create.storage && create.attach)
    {
        if (!fs::exists(metadata_file_path))
            throw Exception("Database engine must be specified for ATTACH DATABASE query", ErrorCodes::UNKNOWN_DATABASE_ENGINE);
        /// Short syntax: try read database definition from file
        auto ast = DatabaseOnDisk::parseQueryFromMetadata(nullptr, getContext(), metadata_file_path);
        create = ast->as<ASTCreateQuery &>();
        if (!create.table.empty() || !create.storage)
            throw Exception(ErrorCodes::INCORRECT_QUERY, "Metadata file {} contains incorrect CREATE DATABASE query", metadata_file_path.string());
        create.attach = true;
        create.attach_short_syntax = true;
        create.database = database_name;
    }
    else if (!create.storage)
    {
        /// For new-style databases engine is explicitly specified in .sql
        /// When attaching old-style database during server startup, we must always use Ordinary engine
        if (create.attach)
            throw Exception("Database engine must be specified for ATTACH DATABASE query", ErrorCodes::UNKNOWN_DATABASE_ENGINE);
        bool old_style_database = getContext()->getSettingsRef().default_database_engine.value == DefaultDatabaseEngine::Ordinary;
        auto engine = std::make_shared<ASTFunction>();
        auto storage = std::make_shared<ASTStorage>();
        engine->name = old_style_database ? "Ordinary" : "Atomic";
        engine->no_empty_args = true;
        storage->set(storage->engine, engine);
        create.set(create.storage, storage);
    }
    else if ((create.columns_list && create.columns_list->indices && !create.columns_list->indices->children.empty()))
    {
        /// Currently, there are no database engines, that support any arguments.
        throw Exception(ErrorCodes::UNKNOWN_DATABASE_ENGINE, "Unknown database engine: {}", serializeAST(*create.storage));
    }

    if (create.storage->engine->name == "Atomic" || create.storage->engine->name == "Replicated")
    {
        if (create.attach && create.uuid == UUIDHelpers::Nil)
            throw Exception(ErrorCodes::INCORRECT_QUERY, "UUID must be specified for ATTACH. "
                            "If you want to attach existing database, use just ATTACH DATABASE {};", create.database);
        else if (create.uuid == UUIDHelpers::Nil)
            create.uuid = UUIDHelpers::generateV4();

        metadata_path = metadata_path / "store" / DatabaseCatalog::getPathForUUID(create.uuid);

        if (!create.attach && fs::exists(metadata_path))
            throw Exception(ErrorCodes::DATABASE_ALREADY_EXISTS, "Metadata directory {} already exists", metadata_path.string());
    }
    else if (create.storage->engine->name == "MaterializeMySQL")
    {
        /// It creates nested database with Ordinary or Atomic engine depending on UUID in query and default engine setting.
        /// Do nothing if it's an internal ATTACH on server startup or short-syntax ATTACH query from user,
        /// because we got correct query from the metadata file in this case.
        /// If we got query from user, then normalize it first.
        bool attach_from_user = create.attach && !internal && !create.attach_short_syntax;
        bool create_from_user = !create.attach;

        if (create_from_user)
        {
            const auto & default_engine = getContext()->getSettingsRef().default_database_engine.value;
            if (create.uuid == UUIDHelpers::Nil && default_engine == DefaultDatabaseEngine::Atomic)
                create.uuid = UUIDHelpers::generateV4();    /// Will enable Atomic engine for nested database
        }
        else if (attach_from_user && create.uuid == UUIDHelpers::Nil)
        {
            /// Ambiguity is possible: should we attach nested database as Ordinary
            /// or throw "UUID must be specified" for Atomic? So we suggest short syntax for Ordinary.
            throw Exception("Use short attach syntax ('ATTACH DATABASE name;' without engine) to attach existing database "
                            "or specify UUID to attach new database with Atomic engine", ErrorCodes::INCORRECT_QUERY);
        }

        /// Set metadata path according to nested engine
        if (create.uuid == UUIDHelpers::Nil)
            metadata_path = metadata_path / "metadata" / database_name_escaped;
        else
            metadata_path = metadata_path / "store" / DatabaseCatalog::getPathForUUID(create.uuid);
    }
    else
    {
        bool is_on_cluster = getContext()->getClientInfo().query_kind == ClientInfo::QueryKind::SECONDARY_QUERY;
        if (create.uuid != UUIDHelpers::Nil && !is_on_cluster)
            throw Exception("Ordinary database engine does not support UUID", ErrorCodes::INCORRECT_QUERY);

        /// Ignore UUID if it's ON CLUSTER query
        create.uuid = UUIDHelpers::Nil;
        metadata_path = metadata_path / "metadata" / database_name_escaped;
    }

    if (create.storage->engine->name == "MaterializeMySQL" && !getContext()->getSettingsRef().allow_experimental_database_materialize_mysql
        && !internal)
    {
        throw Exception("MaterializeMySQL is an experimental database engine. "
                        "Enable allow_experimental_database_materialize_mysql to use it.", ErrorCodes::UNKNOWN_DATABASE_ENGINE);
    }

    if (create.storage->engine->name == "Replicated" && !getContext()->getSettingsRef().allow_experimental_database_replicated && !internal)
    {
        throw Exception("Replicated is an experimental database engine. "
                        "Enable allow_experimental_database_replicated to use it.", ErrorCodes::UNKNOWN_DATABASE_ENGINE);
    }

    DatabasePtr database = DatabaseFactory::get(create, metadata_path / "", getContext());

    if (create.uuid != UUIDHelpers::Nil)
        create.database = TABLE_WITH_UUID_NAME_PLACEHOLDER;

    bool need_write_metadata = !create.attach || !fs::exists(metadata_file_path);

    if (need_write_metadata)
    {
        create.attach = true;
        create.if_not_exists = false;

        WriteBufferFromOwnString statement_buf;
        formatAST(create, statement_buf, false);
        writeChar('\n', statement_buf);
        String statement = statement_buf.str();

        /// Exclusive flag guarantees, that database is not created right now in another thread.
        WriteBufferFromFile out(metadata_file_tmp_path, statement.size(), O_WRONLY | O_CREAT | O_EXCL);
        writeString(statement, out);

        out.next();
        if (getContext()->getSettingsRef().fsync_metadata)
            out.sync();
        out.close();
    }

    /// We attach database before loading it's tables, so do not allow concurrent DDL queries
    auto db_guard = DatabaseCatalog::instance().getExclusiveDDLGuardForDatabase(database_name);

    bool added = false;
    bool renamed = false;
    try
    {
        /// TODO Attach db only after it was loaded. Now it's not possible because of view dependencies
        DatabaseCatalog::instance().attachDatabase(database_name, database);
        added = true;

        if (need_write_metadata)
        {
            /// Prevents from overwriting metadata of detached database
            renameNoReplace(metadata_file_tmp_path, metadata_file_path);
            renamed = true;
        }

        /// We use global context here, because storages lifetime is bigger than query context lifetime
        database->loadStoredObjects(getContext()->getGlobalContext(), has_force_restore_data_flag, create.attach && force_attach);
    }
    catch (...)
    {
        if (renamed)
        {
            [[maybe_unused]] bool removed = fs::remove(metadata_file_path);
            assert(removed);
        }
        if (added)
            DatabaseCatalog::instance().detachDatabase(database_name, false, false);

        throw;
    }

    return {};
}


ASTPtr InterpreterCreateQuery::formatColumns(const NamesAndTypesList & columns)
{
    auto columns_list = std::make_shared<ASTExpressionList>();

    for (const auto & column : columns)
    {
        const auto column_declaration = std::make_shared<ASTColumnDeclaration>();
        column_declaration->name = column.name;

        ParserDataType type_parser;
        String type_name = column.type->getName();
        const char * pos = type_name.data();
        const char * end = pos + type_name.size();
        column_declaration->type = parseQuery(type_parser, pos, end, "data type", 0, DBMS_DEFAULT_MAX_PARSER_DEPTH);
        columns_list->children.emplace_back(column_declaration);
    }

    return columns_list;
}

ASTPtr InterpreterCreateQuery::formatColumns(const ColumnsDescription & columns)
{
    auto columns_list = std::make_shared<ASTExpressionList>();

    for (const auto & column : columns)
    {
        const auto column_declaration = std::make_shared<ASTColumnDeclaration>();
        ASTPtr column_declaration_ptr{column_declaration};

        column_declaration->name = column.name;

        ParserDataType type_parser;
        String type_name = column.type->getName();
        const char * type_name_pos = type_name.data();
        const char * type_name_end = type_name_pos + type_name.size();
        column_declaration->type = parseQuery(type_parser, type_name_pos, type_name_end, "data type", 0, DBMS_DEFAULT_MAX_PARSER_DEPTH);

        if (column.default_desc.expression)
        {
            column_declaration->default_specifier = toString(column.default_desc.kind);
            column_declaration->default_expression = column.default_desc.expression->clone();
        }

        if (!column.comment.empty())
        {
            column_declaration->comment = std::make_shared<ASTLiteral>(Field(column.comment));
        }

        if (column.codec)
            column_declaration->codec = column.codec;

        if (column.ttl)
            column_declaration->ttl = column.ttl;

        columns_list->children.push_back(column_declaration_ptr);
    }

    return columns_list;
}

ASTPtr InterpreterCreateQuery::formatIndices(const IndicesDescription & indices)
{
    auto res = std::make_shared<ASTExpressionList>();

    for (const auto & index : indices)
        res->children.push_back(index.definition_ast->clone());

    return res;
}

ASTPtr InterpreterCreateQuery::formatConstraints(const ConstraintsDescription & constraints)
{
    auto res = std::make_shared<ASTExpressionList>();

    for (const auto & constraint : constraints.constraints)
        res->children.push_back(constraint->clone());

    return res;
}

ColumnsDescription InterpreterCreateQuery::getColumnsDescription(
    const ASTExpressionList & columns_ast, ContextPtr context_, bool sanity_check_compression_codecs)
{
    /// First, deduce implicit types.

    /** all default_expressions as a single expression list,
     *  mixed with conversion-columns for each explicitly specified type */

    ASTPtr default_expr_list = std::make_shared<ASTExpressionList>();
    NamesAndTypesList column_names_and_types;

    for (const auto & ast : columns_ast.children)
    {
        const auto & col_decl = ast->as<ASTColumnDeclaration &>();

        DataTypePtr column_type = nullptr;

        if (col_decl.type)
        {
            column_type = DataTypeFactory::instance().get(col_decl.type);

            if (col_decl.null_modifier)
            {
                if (column_type->isNullable())
                    throw Exception("Can't use [NOT] NULL modifier with Nullable type", ErrorCodes::ILLEGAL_SYNTAX_FOR_DATA_TYPE);
                if (*col_decl.null_modifier)
                    column_type = makeNullable(column_type);
            }
            /// XXX: context_ or context ?
            else if (context_->getSettingsRef().data_type_default_nullable)
            {
                column_type = makeNullable(column_type);
            }

            column_names_and_types.emplace_back(col_decl.name, column_type);
        }
        else
        {
            /// we're creating dummy DataTypeUInt8 in order to prevent the NullPointerException in ExpressionActions
            column_names_and_types.emplace_back(col_decl.name, std::make_shared<DataTypeUInt8>());
        }

        /// add column to postprocessing if there is a default_expression specified
        if (col_decl.default_expression)
        {
            /** For columns with explicitly-specified type create two expressions:
              * 1. default_expression aliased as column name with _tmp suffix
              * 2. conversion of expression (1) to explicitly-specified type alias as column name
              */
            if (col_decl.type)
            {
                const auto & final_column_name = col_decl.name;
                const auto tmp_column_name = final_column_name + "_tmp_alter" + toString(randomSeed());
                const auto * data_type_ptr = column_names_and_types.back().type.get();

                default_expr_list->children.emplace_back(
                    setAlias(addTypeConversionToAST(std::make_shared<ASTIdentifier>(tmp_column_name), data_type_ptr->getName()),
                        final_column_name));

                default_expr_list->children.emplace_back(
                    setAlias(
                        col_decl.default_expression->clone(),
                        tmp_column_name));
            }
            else
                default_expr_list->children.emplace_back(setAlias(col_decl.default_expression->clone(), col_decl.name));
        }
    }

    Block defaults_sample_block;
    /// set missing types and wrap default_expression's in a conversion-function if necessary
    if (!default_expr_list->children.empty())
        defaults_sample_block = validateColumnsDefaultsAndGetSampleBlock(default_expr_list, column_names_and_types, context_);

    ColumnsDescription res;
    auto name_type_it = column_names_and_types.begin();
    for (auto ast_it = columns_ast.children.begin(); ast_it != columns_ast.children.end(); ++ast_it, ++name_type_it)
    {
        ColumnDescription column;

        auto & col_decl = (*ast_it)->as<ASTColumnDeclaration &>();

        column.name = col_decl.name;

        if (col_decl.default_expression)
        {
            ASTPtr default_expr = col_decl.default_expression->clone();
            if (col_decl.type)
                column.type = name_type_it->type;
            else
                column.type = defaults_sample_block.getByName(column.name).type;

            column.default_desc.kind = columnDefaultKindFromString(col_decl.default_specifier);
            column.default_desc.expression = default_expr;
        }
        else if (col_decl.type)
            column.type = name_type_it->type;
        else
            throw Exception();

        if (col_decl.comment)
            column.comment = col_decl.comment->as<ASTLiteral &>().value.get<String>();

        if (col_decl.codec)
        {
            if (col_decl.default_specifier == "ALIAS")
                throw Exception{"Cannot specify codec for column type ALIAS", ErrorCodes::BAD_ARGUMENTS};
            column.codec = CompressionCodecFactory::instance().validateCodecAndGetPreprocessedAST(
                col_decl.codec, column.type, sanity_check_compression_codecs);
        }

        if (col_decl.ttl)
            column.ttl = col_decl.ttl;

        res.add(std::move(column));
    }

    if (context_->getSettingsRef().flatten_nested)
        res.flattenNested();

    if (res.getAllPhysical().empty())
        throw Exception{"Cannot CREATE table without physical columns", ErrorCodes::EMPTY_LIST_OF_COLUMNS_PASSED};

    return res;
}


ConstraintsDescription InterpreterCreateQuery::getConstraintsDescription(const ASTExpressionList * constraints)
{
    ConstraintsDescription res;
    if (constraints)
        for (const auto & constraint : constraints->children)
            res.constraints.push_back(std::dynamic_pointer_cast<ASTConstraintDeclaration>(constraint->clone()));
    return res;
}


InterpreterCreateQuery::TableProperties InterpreterCreateQuery::setProperties(ASTCreateQuery & create) const
{
    TableProperties properties;
    TableLockHolder as_storage_lock;

    if (create.columns_list)
    {
        if (create.as_table_function && (create.columns_list->indices || create.columns_list->constraints))
            throw Exception("Indexes and constraints are not supported for table functions", ErrorCodes::INCORRECT_QUERY);

        if (create.columns_list->columns)
        {
            bool sanity_check_compression_codecs = !create.attach && !getContext()->getSettingsRef().allow_suspicious_codecs;
            properties.columns = getColumnsDescription(*create.columns_list->columns, getContext(), sanity_check_compression_codecs);
        }

        if (create.columns_list->indices)
            for (const auto & index : create.columns_list->indices->children)
                properties.indices.push_back(
                    IndexDescription::getIndexFromAST(index->clone(), properties.columns, getContext()));

        properties.constraints = getConstraintsDescription(create.columns_list->constraints);
    }
    else if (!create.as_table.empty())
    {
        String as_database_name = getContext()->resolveDatabase(create.as_database);
        StoragePtr as_storage = DatabaseCatalog::instance().getTable({as_database_name, create.as_table}, getContext());

        /// as_storage->getColumns() and setEngine(...) must be called under structure lock of other_table for CREATE ... AS other_table.
        as_storage_lock = as_storage->lockForShare(getContext()->getCurrentQueryId(), getContext()->getSettingsRef().lock_acquire_timeout);
        auto as_storage_metadata = as_storage->getInMemoryMetadataPtr();
        properties.columns = as_storage_metadata->getColumns();

        /// Secondary indices make sense only for MergeTree family of storage engines.
        /// We should not copy them for other storages.
        if (create.storage && endsWith(create.storage->engine->name, "MergeTree"))
            properties.indices = as_storage_metadata->getSecondaryIndices();

        properties.constraints = as_storage_metadata->getConstraints();
    }
    else if (create.select)
    {
        Block as_select_sample = InterpreterSelectWithUnionQuery::getSampleBlock(create.select->clone(), getContext());
        properties.columns = ColumnsDescription(as_select_sample.getNamesAndTypesList());
    }
    else if (create.as_table_function)
    {
        /// Table function without columns list.
        auto table_function = TableFunctionFactory::instance().get(create.as_table_function, getContext());
        properties.columns = table_function->getActualTableStructure(getContext());
        assert(!properties.columns.empty());
    }
    else
        throw Exception("Incorrect CREATE query: required list of column descriptions or AS section or SELECT.", ErrorCodes::INCORRECT_QUERY);


    /// Even if query has list of columns, canonicalize it (unfold Nested columns).
    if (!create.columns_list)
        create.set(create.columns_list, std::make_shared<ASTColumns>());

    ASTPtr new_columns = formatColumns(properties.columns);
    ASTPtr new_indices = formatIndices(properties.indices);
    ASTPtr new_constraints = formatConstraints(properties.constraints);

    create.columns_list->setOrReplace(create.columns_list->columns, new_columns);
    create.columns_list->setOrReplace(create.columns_list->indices, new_indices);
    create.columns_list->setOrReplace(create.columns_list->constraints, new_constraints);

    validateTableStructure(create, properties);
    /// Set the table engine if it was not specified explicitly.
    setEngine(create);

    assert(as_database_saved.empty() && as_table_saved.empty());
    std::swap(create.as_database, as_database_saved);
    std::swap(create.as_table, as_table_saved);

    return properties;
}

void InterpreterCreateQuery::validateTableStructure(const ASTCreateQuery & create,
                                                    const InterpreterCreateQuery::TableProperties & properties) const
{
    /// Check for duplicates
    std::set<String> all_columns;
    for (const auto & column : properties.columns)
    {
        if (!all_columns.emplace(column.name).second)
            throw Exception("Column " + backQuoteIfNeed(column.name) + " already exists", ErrorCodes::DUPLICATE_COLUMN);
    }

    const auto & settings = getContext()->getSettingsRef();

    /// Check low cardinality types in creating table if it was not allowed in setting
    if (!create.attach && !settings.allow_suspicious_low_cardinality_types && !create.is_materialized_view)
    {
        for (const auto & name_and_type_pair : properties.columns.getAllPhysical())
        {
            if (const auto * current_type_ptr = typeid_cast<const DataTypeLowCardinality *>(name_and_type_pair.type.get()))
            {
                if (!isStringOrFixedString(*removeNullable(current_type_ptr->getDictionaryType())))
                    throw Exception("Creating columns of type " + current_type_ptr->getName() + " is prohibited by default "
                                    "due to expected negative impact on performance. "
                                    "It can be enabled with the \"allow_suspicious_low_cardinality_types\" setting.",
                                    ErrorCodes::SUSPICIOUS_TYPE_FOR_LOW_CARDINALITY);
            }
        }
    }

    if (!create.attach && !settings.allow_experimental_geo_types)
    {
        for (const auto & name_and_type_pair : properties.columns.getAllPhysical())
        {
            const auto & type = name_and_type_pair.type->getName();
            if (type == "MultiPolygon" || type == "Polygon" || type == "Ring" || type == "Point")
            {
                String message = "Cannot create table with column '" + name_and_type_pair.name + "' which type is '"
                                 + type + "' because experimental geo types are not allowed. "
                                 + "Set setting allow_experimental_geo_types = 1 in order to allow it.";
                throw Exception(message, ErrorCodes::ILLEGAL_COLUMN);
            }
        }
    }

    if (!create.attach && !settings.allow_experimental_bigint_types)
    {
        for (const auto & name_and_type_pair : properties.columns.getAllPhysical())
        {
            WhichDataType which(*name_and_type_pair.type);
            if (which.IsBigIntOrDeimal())
            {
                const auto & type_name = name_and_type_pair.type->getName();
                String message = "Cannot create table with column '" + name_and_type_pair.name + "' which type is '"
                                 + type_name + "' because experimental bigint types are not allowed. "
                                 + "Set 'allow_experimental_bigint_types' setting to enable.";
                throw Exception(message, ErrorCodes::ILLEGAL_COLUMN);
            }
        }
    }

    if (!create.attach && !settings.allow_experimental_map_type)
    {
        for (const auto & name_and_type_pair : properties.columns.getAllPhysical())
        {
            WhichDataType which(*name_and_type_pair.type);
            if (which.isMap())
            {
                const auto & type_name = name_and_type_pair.type->getName();
                String message = "Cannot create table with column '" + name_and_type_pair.name + "' which type is '"
                                 + type_name + "' because experimental Map type is not allowed. "
                                 + "Set 'allow_experimental_map_type = 1' setting to enable";
                throw Exception(message, ErrorCodes::ILLEGAL_COLUMN);
            }
        }

    }
}

void InterpreterCreateQuery::setEngine(ASTCreateQuery & create) const
{
    if (create.as_table_function)
        return;

    if (create.storage || create.is_dictionary || create.isView())
    {
        if (create.temporary && create.storage && create.storage->engine && create.storage->engine->name != "Memory")
            throw Exception(
                "Temporary tables can only be created with ENGINE = Memory, not " + create.storage->engine->name,
                ErrorCodes::INCORRECT_QUERY);

        return;
    }

    if (create.temporary)
    {
        auto engine_ast = std::make_shared<ASTFunction>();
        engine_ast->name = "Memory";
        engine_ast->no_empty_args = true;
        auto storage_ast = std::make_shared<ASTStorage>();
        storage_ast->set(storage_ast->engine, engine_ast);
        create.set(create.storage, storage_ast);
    }
    else if (!create.as_table.empty())
    {
        /// NOTE Getting the structure from the table specified in the AS is done not atomically with the creation of the table.

        String as_database_name = getContext()->resolveDatabase(create.as_database);
        String as_table_name = create.as_table;

        ASTPtr as_create_ptr = DatabaseCatalog::instance().getDatabase(as_database_name)->getCreateTableQuery(as_table_name, getContext());
        const auto & as_create = as_create_ptr->as<ASTCreateQuery &>();

        const String qualified_name = backQuoteIfNeed(as_database_name) + "." + backQuoteIfNeed(as_table_name);

        if (as_create.is_ordinary_view)
            throw Exception(
                "Cannot CREATE a table AS " + qualified_name + ", it is a View",
                ErrorCodes::INCORRECT_QUERY);

        if (as_create.is_live_view)
            throw Exception(
                "Cannot CREATE a table AS " + qualified_name + ", it is a Live View",
                ErrorCodes::INCORRECT_QUERY);

        if (as_create.is_dictionary)
            throw Exception(
                "Cannot CREATE a table AS " + qualified_name + ", it is a Dictionary",
                ErrorCodes::INCORRECT_QUERY);

        if (as_create.storage)
            create.set(create.storage, as_create.storage->ptr());
        else if (as_create.as_table_function)
            create.as_table_function = as_create.as_table_function->clone();
        else
            throw Exception(ErrorCodes::LOGICAL_ERROR, "Cannot set engine, it's a bug.");
    }
}

static void generateUUIDForTable(ASTCreateQuery & create)
{
    if (create.uuid == UUIDHelpers::Nil)
        create.uuid = UUIDHelpers::generateV4();

    /// If destination table (to_table_id) is not specified for materialized view,
    /// then MV will create inner table. We should generate UUID of inner table here,
    /// so it will be the same on all hosts if query in ON CLUSTER or database engine is Replicated.
    bool need_uuid_for_inner_table = create.is_materialized_view && !create.to_table_id;
    if (need_uuid_for_inner_table && create.to_inner_uuid == UUIDHelpers::Nil)
        create.to_inner_uuid = UUIDHelpers::generateV4();
}

void InterpreterCreateQuery::assertOrSetUUID(ASTCreateQuery & create, const DatabasePtr & database) const
{
    const auto * kind = create.is_dictionary ? "Dictionary" : "Table";
    const auto * kind_upper = create.is_dictionary ? "DICTIONARY" : "TABLE";

    if (database->getEngineName() == "Replicated" && getContext()->getClientInfo().query_kind == ClientInfo::QueryKind::SECONDARY_QUERY
        && !internal)
    {
        if (create.uuid == UUIDHelpers::Nil)
            throw Exception("Table UUID is not specified in DDL log", ErrorCodes::LOGICAL_ERROR);
    }

    bool from_path = create.attach_from_path.has_value();

    if (database->getUUID() != UUIDHelpers::Nil)
    {
        if (create.attach && !from_path && create.uuid == UUIDHelpers::Nil)
        {
            throw Exception(ErrorCodes::INCORRECT_QUERY,
                            "Incorrect ATTACH {} query for Atomic database engine. "
                            "Use one of the following queries instead:\n"
                            "1. ATTACH {} {};\n"
                            "2. CREATE {} {} <table definition>;\n"
                            "3. ATTACH {} {} FROM '/path/to/data/' <table definition>;\n"
                            "4. ATTACH {} {} UUID '<uuid>' <table definition>;",
                            kind_upper,
                            kind_upper, create.table,
                            kind_upper, create.table,
                            kind_upper, create.table,
                            kind_upper, create.table);
        }

        generateUUIDForTable(create);
    }
    else
    {
<<<<<<< HEAD
        bool is_on_cluster = getContext()->getClientInfo().query_kind == ClientInfo::QueryKind::SECONDARY_QUERY;
        if (create.uuid != UUIDHelpers::Nil && !is_on_cluster)
=======
        bool is_on_cluster = context.getClientInfo().query_kind == ClientInfo::QueryKind::SECONDARY_QUERY;
        bool has_uuid = create.uuid != UUIDHelpers::Nil || create.to_inner_uuid != UUIDHelpers::Nil;
        if (has_uuid && !is_on_cluster)
>>>>>>> 69204e1d
            throw Exception(ErrorCodes::INCORRECT_QUERY,
                            "{} UUID specified, but engine of database {} is not Atomic", kind, create.database);

        /// Ignore UUID if it's ON CLUSTER query
        create.uuid = UUIDHelpers::Nil;
        create.to_inner_uuid = UUIDHelpers::Nil;
    }

    if (create.replace_table)
    {
        if (database->getUUID() == UUIDHelpers::Nil)
            throw Exception(ErrorCodes::INCORRECT_QUERY,
                            "{} query is supported only for Atomic databases",
                            create.create_or_replace ? "CREATE OR REPLACE TABLE" : "REPLACE TABLE");

        UUID uuid_of_table_to_replace;
        if (create.create_or_replace)
        {
            uuid_of_table_to_replace = getContext()->tryResolveStorageID(StorageID(create.database, create.table)).uuid;
            if (uuid_of_table_to_replace == UUIDHelpers::Nil)
            {
                /// Convert to usual CREATE
                create.replace_table = false;
                assert(!database->isTableExist(create.table, getContext()));
            }
            else
                create.table = "_tmp_replace_" + toString(uuid_of_table_to_replace);
        }
        else
        {
            uuid_of_table_to_replace = getContext()->resolveStorageID(StorageID(create.database, create.table)).uuid;
            if (uuid_of_table_to_replace == UUIDHelpers::Nil)
                throw Exception(ErrorCodes::UNKNOWN_TABLE, "Table {}.{} doesn't exist",
                                backQuoteIfNeed(create.database), backQuoteIfNeed(create.table));
            create.table = "_tmp_replace_" + toString(uuid_of_table_to_replace);
        }
    }
}


BlockIO InterpreterCreateQuery::createTable(ASTCreateQuery & create)
{
    /// Temporary tables are created out of databases.
    if (create.temporary && !create.database.empty())
        throw Exception("Temporary tables cannot be inside a database. You should not specify a database for a temporary table.",
            ErrorCodes::BAD_DATABASE_FOR_TEMPORARY_TABLE);

    String current_database = getContext()->getCurrentDatabase();
    auto database_name = create.database.empty() ? current_database : create.database;

    // If this is a stub ATTACH query, read the query definition from the database
    if (create.attach && !create.storage && !create.columns_list)
    {
        auto database = DatabaseCatalog::instance().getDatabase(database_name);
        if (database->getEngineName() == "Replicated")
        {
            auto guard = DatabaseCatalog::instance().getDDLGuard(database_name, create.table);
            if (typeid_cast<DatabaseReplicated *>(database.get()) && context.getClientInfo().query_kind != ClientInfo::QueryKind::SECONDARY_QUERY)
            {
                create.database = database_name;
                guard->releaseTableLock();
                return typeid_cast<DatabaseReplicated *>(database.get())->tryEnqueueReplicatedDDL(query_ptr, context);
            }
        }

        bool if_not_exists = create.if_not_exists;

        // Table SQL definition is available even if the table is detached (even permanently)
        auto query = database->getCreateTableQuery(create.table, getContext());
        create = query->as<ASTCreateQuery &>(); // Copy the saved create query, but use ATTACH instead of CREATE
        if (create.is_dictionary)
            throw Exception(ErrorCodes::INCORRECT_QUERY,
                            "Cannot ATTACH TABLE {}.{}, it is a Dictionary",
                            backQuoteIfNeed(database_name), backQuoteIfNeed(create.table));
        create.attach = true;
        create.attach_short_syntax = true;
        create.if_not_exists = if_not_exists;
    }

    /// TODO throw exception if !create.attach_short_syntax && !create.attach_from_path && !internal

    if (create.attach_from_path)
    {
        fs::path user_files = fs::path(getContext()->getUserFilesPath()).lexically_normal();
        fs::path root_path = fs::path(getContext()->getPath()).lexically_normal();

        if (getContext()->getClientInfo().query_kind == ClientInfo::QueryKind::INITIAL_QUERY)
        {
            fs::path data_path = fs::path(*create.attach_from_path).lexically_normal();
            if (data_path.is_relative())
                data_path = (user_files / data_path).lexically_normal();
            if (!startsWith(data_path, user_files))
                throw Exception(ErrorCodes::PATH_ACCESS_DENIED,
                                "Data directory {} must be inside {} to attach it", String(data_path), String(user_files));

            /// Data path must be relative to root_path
            create.attach_from_path = fs::relative(data_path, root_path) / "";
        }
        else
        {
            fs::path data_path = (root_path / *create.attach_from_path).lexically_normal();
            if (!startsWith(data_path, user_files))
                throw Exception(ErrorCodes::PATH_ACCESS_DENIED,
                                "Data directory {} must be inside {} to attach it", String(data_path), String(user_files));
        }
    }
    else if (create.attach && !create.attach_short_syntax && getContext()->getClientInfo().query_kind != ClientInfo::QueryKind::SECONDARY_QUERY)
    {
        auto * log = &Poco::Logger::get("InterpreterCreateQuery");
        LOG_WARNING(log, "ATTACH TABLE query with full table definition is not recommended: "
                         "use either ATTACH TABLE {}; to attach existing table "
                         "or CREATE TABLE {} <table definition>; to create new table "
                         "or ATTACH TABLE {} FROM '/path/to/data/' <table definition>; to create new table and attach data.",
                         create.table, create.table, create.table);
    }

    if (!create.temporary && create.database.empty())
        create.database = current_database;
    if (create.to_table_id && create.to_table_id.database_name.empty())
        create.to_table_id.database_name = current_database;

    if (create.select && create.isView())
    {
        AddDefaultDatabaseVisitor visitor(current_database);
        visitor.visit(*create.select);
    }

    /// Set and retrieve list of columns, indices and constraints. Set table engine if needed. Rewrite query in canonical way.
    TableProperties properties = setProperties(create);

    DatabasePtr database;
    bool need_add_to_database = !create.temporary;
    if (need_add_to_database)
        database = DatabaseCatalog::instance().getDatabase(database_name);

    if (need_add_to_database && database->getEngineName() == "Replicated")
    {
        auto guard = DatabaseCatalog::instance().getDDLGuard(create.database, create.table);
<<<<<<< HEAD
        database = DatabaseCatalog::instance().getDatabase(create.database);
        if (typeid_cast<DatabaseReplicated *>(database.get()) && getContext()->getClientInfo().query_kind != ClientInfo::QueryKind::SECONDARY_QUERY)
=======
        if (typeid_cast<DatabaseReplicated *>(database.get()) && context.getClientInfo().query_kind != ClientInfo::QueryKind::SECONDARY_QUERY)
>>>>>>> 69204e1d
        {
            assertOrSetUUID(create, database);
            guard->releaseTableLock();
            return typeid_cast<DatabaseReplicated *>(database.get())->tryEnqueueReplicatedDDL(query_ptr, getContext());
        }
    }

    if (create.replace_table)
        return doCreateOrReplaceTable(create, properties);

    /// Actually creates table
    bool created = doCreateTable(create, properties);

    if (!created)   /// Table already exists
        return {};

    return fillTableIfNeeded(create);
}

bool InterpreterCreateQuery::doCreateTable(ASTCreateQuery & create,
                                           const InterpreterCreateQuery::TableProperties & properties)
{
    std::unique_ptr<DDLGuard> guard;

    String data_path;
    DatabasePtr database;

    bool need_add_to_database = !create.temporary;
    if (need_add_to_database)
    {
        /** If the request specifies IF NOT EXISTS, we allow concurrent CREATE queries (which do nothing).
          * If table doesn't exist, one thread is creating table, while others wait in DDLGuard.
          */
        guard = DatabaseCatalog::instance().getDDLGuard(create.database, create.table);

        database = DatabaseCatalog::instance().getDatabase(create.database);
        assertOrSetUUID(create, database);

        /// Table can be created before or it can be created concurrently in another thread, while we were waiting in DDLGuard.
        if (database->isTableExist(create.table, getContext()))
        {
            /// TODO Check structure of table
            if (create.if_not_exists)
                return false;
            else if (create.replace_view)
            {
                /// when executing CREATE OR REPLACE VIEW, drop current existing view
                auto drop_ast = std::make_shared<ASTDropQuery>();
                drop_ast->database = create.database;
                drop_ast->table = create.table;
                drop_ast->no_ddl_lock = true;

                auto drop_context = Context::createCopy(context);
                InterpreterDropQuery interpreter(drop_ast, drop_context);
                interpreter.execute();
            }
            else
                throw Exception(ErrorCodes::TABLE_ALREADY_EXISTS, "Table {}.{} already exists.", backQuoteIfNeed(create.database), backQuoteIfNeed(create.table));
        }

        data_path = database->getTableDataPath(create);
        if (!create.attach && !data_path.empty() && fs::exists(fs::path{getContext()->getPath()} / data_path))
            throw Exception(ErrorCodes::TABLE_ALREADY_EXISTS, "Directory for table data {} already exists", String(data_path));
    }
    else
    {
        if (create.if_not_exists && getContext()->tryResolveStorageID({"", create.table}, Context::ResolveExternal))
            return false;

        String temporary_table_name = create.table;
        auto temporary_table = TemporaryTableHolder(getContext(), properties.columns, properties.constraints, query_ptr);
        getContext()->getSessionContext()->addExternalTable(temporary_table_name, std::move(temporary_table));
        return true;
    }

    bool from_path = create.attach_from_path.has_value();
    String actual_data_path = data_path;
    if (from_path)
    {
        if (data_path.empty())
            throw Exception(ErrorCodes::NOT_IMPLEMENTED,
                            "ATTACH ... FROM ... query is not supported for {} database engine", database->getEngineName());
        /// We will try to create Storage instance with provided data path
        data_path = *create.attach_from_path;
        create.attach_from_path = std::nullopt;
    }

    StoragePtr res;
    /// NOTE: CREATE query may be rewritten by Storage creator or table function
    if (create.as_table_function)
    {
        const auto & factory = TableFunctionFactory::instance();
        auto table_func = factory.get(create.as_table_function, getContext());
        res = table_func->execute(create.as_table_function, getContext(), create.table, properties.columns);
        res->renameInMemory({create.database, create.table, create.uuid});
    }
    else
    {
        res = StorageFactory::instance().get(create,
            data_path,
            getContext(),
            getContext()->getGlobalContext(),
            properties.columns,
            properties.constraints,
            false);
    }

    if (from_path && !res->storesDataOnDisk())
        throw Exception(ErrorCodes::NOT_IMPLEMENTED,
                        "ATTACH ... FROM ... query is not supported for {} table engine, "
                        "because such tables do not store any data on disk. Use CREATE instead.", res->getName());

    database->createTable(getContext(), create.table, res, query_ptr);

    /// Move table data to the proper place. Wo do not move data earlier to avoid situations
    /// when data directory moved, but table has not been created due to some error.
    if (from_path)
        res->rename(actual_data_path, {create.database, create.table, create.uuid});

    /// We must call "startup" and "shutdown" while holding DDLGuard.
    /// Because otherwise method "shutdown" (from InterpreterDropQuery) can be called before startup
    /// (in case when table was created and instantly dropped before started up)
    ///
    /// Method "startup" may create background tasks and method "shutdown" will wait for them.
    /// But if "shutdown" is called before "startup", it will exit early, because there are no background tasks to wait.
    /// Then background task is created by "startup" method. And when destructor of a table object is called, background task is still active,
    /// and the task will use references to freed data.

    /// Also note that "startup" method is exception-safe. If exception is thrown from "startup",
    /// we can safely destroy the object without a call to "shutdown", because there is guarantee
    /// that no background threads/similar resources remain after exception from "startup".

    res->startup();
    return true;
}


BlockIO InterpreterCreateQuery::doCreateOrReplaceTable(ASTCreateQuery & create,
                                                       const InterpreterCreateQuery::TableProperties & properties)
{
    auto ast_drop = std::make_shared<ASTDropQuery>();
    String table_to_replace_name = create.table;
    bool created = false;
    bool replaced = false;

    try
    {
        [[maybe_unused]] bool done = doCreateTable(create, properties);
        assert(done);
        ast_drop->table = create.table;
        ast_drop->database = create.database;
        ast_drop->kind = ASTDropQuery::Drop;
        created = true;
        if (!create.replace_table)
            return fillTableIfNeeded(create);

        auto ast_rename = std::make_shared<ASTRenameQuery>();
        ASTRenameQuery::Element elem
        {
            ASTRenameQuery::Table{create.database, create.table},
            ASTRenameQuery::Table{create.database, table_to_replace_name}
        };
        ast_rename->elements.push_back(std::move(elem));
        ast_rename->exchange = true;
        InterpreterRenameQuery(ast_rename, getContext()).execute();
        replaced = true;

        InterpreterDropQuery(ast_drop, getContext()).execute();

        create.table = table_to_replace_name;
        return fillTableIfNeeded(create);
    }
    catch (...)
    {
        if (created && create.replace_table && !replaced)
            InterpreterDropQuery(ast_drop, getContext()).execute();
        throw;
    }
}

BlockIO InterpreterCreateQuery::fillTableIfNeeded(const ASTCreateQuery & create)
{
    /// If the query is a CREATE SELECT, insert the data into the table.
    if (create.select && !create.attach
        && !create.is_ordinary_view && !create.is_live_view && (!create.is_materialized_view || create.is_populate))
    {
        auto insert = std::make_shared<ASTInsertQuery>();
        insert->table_id = {create.database, create.table, create.uuid};
        insert->select = create.select->clone();

        if (create.temporary && !getContext()->getSessionContext()->hasQueryContext())
            getContext()->getSessionContext()->makeQueryContext();

        return InterpreterInsertQuery(insert,
            create.temporary ? getContext()->getSessionContext() : getContext(),
            getContext()->getSettingsRef().insert_allow_materialized_columns).execute();
    }

    return {};
}

BlockIO InterpreterCreateQuery::createDictionary(ASTCreateQuery & create)
{
    String dictionary_name = create.table;

    create.database = getContext()->resolveDatabase(create.database);
    const String & database_name = create.database;

    auto guard = DatabaseCatalog::instance().getDDLGuard(database_name, dictionary_name);
    DatabasePtr database = DatabaseCatalog::instance().getDatabase(database_name);

    if (typeid_cast<DatabaseReplicated *>(database.get())
        && getContext()->getClientInfo().query_kind != ClientInfo::QueryKind::SECONDARY_QUERY)
    {
        if (!create.attach)
            assertOrSetUUID(create, database);
        guard->releaseTableLock();
        return typeid_cast<DatabaseReplicated *>(database.get())->tryEnqueueReplicatedDDL(query_ptr, getContext());
    }

    if (database->isDictionaryExist(dictionary_name))
    {
        /// TODO Check structure of dictionary
        if (create.if_not_exists)
            return {};
        else
            throw Exception(
                "Dictionary " + database_name + "." + dictionary_name + " already exists.", ErrorCodes::DICTIONARY_ALREADY_EXISTS);
    }

    if (create.attach)
    {
        auto query = DatabaseCatalog::instance().getDatabase(database_name)->getCreateDictionaryQuery(dictionary_name);
        create = query->as<ASTCreateQuery &>();
        create.attach = true;
    }

    assertOrSetUUID(create, database);

    if (create.attach)
    {
        auto config = getDictionaryConfigurationFromAST(create, getContext());
        auto modification_time = database->getObjectMetadataModificationTime(dictionary_name);
        database->attachDictionary(dictionary_name, DictionaryAttachInfo{query_ptr, config, modification_time});
    }
    else
        database->createDictionary(getContext(), dictionary_name, query_ptr);

    return {};
}

void InterpreterCreateQuery::prepareOnClusterQuery(ASTCreateQuery & create, ContextPtr local_context, const String & cluster_name)
{
    if (create.attach)
        return;

    /// For CREATE query generate UUID on initiator, so it will be the same on all hosts.
    /// It will be ignored if database does not support UUIDs.
    generateUUIDForTable(create);

    /// For cross-replication cluster we cannot use UUID in replica path.
    String cluster_name_expanded = local_context->getMacros()->expand(cluster_name);
    ClusterPtr cluster = local_context->getCluster(cluster_name_expanded);

    if (cluster->maybeCrossReplication())
    {
        /// Check that {uuid} macro is not used in zookeeper_path for ReplicatedMergeTree.
        /// Otherwise replicas will generate different paths.
        if (!create.storage)
            return;
        if (!create.storage->engine)
            return;
        if (!startsWith(create.storage->engine->name, "Replicated"))
            return;

        bool has_explicit_zk_path_arg = create.storage->engine->arguments &&
                                        create.storage->engine->arguments->children.size() >= 2 &&
                                        create.storage->engine->arguments->children[0]->as<ASTLiteral>() &&
                                        create.storage->engine->arguments->children[0]->as<ASTLiteral>()->value.getType() == Field::Types::String;

        if (has_explicit_zk_path_arg)
        {
            String zk_path = create.storage->engine->arguments->children[0]->as<ASTLiteral>()->value.get<String>();
            Macros::MacroExpansionInfo info;
            info.table_id.uuid = create.uuid;
            info.ignore_unknown = true;
            local_context->getMacros()->expand(zk_path, info);
            if (!info.expanded_uuid)
                return;
        }

        throw Exception("Seems like cluster is configured for cross-replication, "
                        "but zookeeper_path for ReplicatedMergeTree is not specified or contains {uuid} macro. "
                        "It's not supported for cross replication, because tables must have different UUIDs. "
                        "Please specify unique zookeeper_path explicitly.", ErrorCodes::INCORRECT_QUERY);
    }
}

BlockIO InterpreterCreateQuery::execute()
{
    FunctionNameNormalizer().visit(query_ptr.get());
    auto & create = query_ptr->as<ASTCreateQuery &>();
    if (!create.cluster.empty())
    {
        prepareOnClusterQuery(create, getContext(), create.cluster);
        return executeDDLQueryOnCluster(query_ptr, getContext(), getRequiredAccess());
    }

    getContext()->checkAccess(getRequiredAccess());

    ASTQueryWithOutput::resetOutputASTIfExist(create);

    /// CREATE|ATTACH DATABASE
    if (!create.database.empty() && create.table.empty())
        return createDatabase(create);
    else if (!create.is_dictionary)
        return createTable(create);
    else
        return createDictionary(create);
}


AccessRightsElements InterpreterCreateQuery::getRequiredAccess() const
{
    /// Internal queries (initiated by the server itself) always have access to everything.
    if (internal)
        return {};

    AccessRightsElements required_access;
    const auto & create = query_ptr->as<const ASTCreateQuery &>();

    if (create.table.empty())
    {
        required_access.emplace_back(AccessType::CREATE_DATABASE, create.database);
    }
    else if (create.is_dictionary)
    {
        required_access.emplace_back(AccessType::CREATE_DICTIONARY, create.database, create.table);
    }
    else if (create.isView())
    {
        assert(!create.temporary);
        if (create.replace_view)
            required_access.emplace_back(AccessType::DROP_VIEW | AccessType::CREATE_VIEW, create.database, create.table);
        else
            required_access.emplace_back(AccessType::CREATE_VIEW, create.database, create.table);
    }
    else
    {
        if (create.temporary)
            required_access.emplace_back(AccessType::CREATE_TEMPORARY_TABLE);
        else
        {
            if (create.replace_table)
                required_access.emplace_back(AccessType::DROP_TABLE, create.database, create.table);
            required_access.emplace_back(AccessType::CREATE_TABLE, create.database, create.table);
        }
    }

    if (create.to_table_id)
        required_access.emplace_back(AccessType::SELECT | AccessType::INSERT, create.to_table_id.database_name, create.to_table_id.table_name);

    if (create.storage && create.storage->engine)
    {
        auto source_access_type = StorageFactory::instance().getSourceAccessType(create.storage->engine->name);
        if (source_access_type != AccessType::NONE)
            required_access.emplace_back(source_access_type);
    }

    return required_access;
}

void InterpreterCreateQuery::extendQueryLogElemImpl(QueryLogElement & elem, const ASTPtr &, ContextPtr) const
{
    elem.query_kind = "Create";
    if (!as_table_saved.empty())
    {
        String database = backQuoteIfNeed(as_database_saved.empty() ? getContext()->getCurrentDatabase() : as_database_saved);
        elem.query_databases.insert(database);
        elem.query_tables.insert(database + "." + backQuoteIfNeed(as_table_saved));
    }
}

}<|MERGE_RESOLUTION|>--- conflicted
+++ resolved
@@ -764,14 +764,9 @@
     }
     else
     {
-<<<<<<< HEAD
         bool is_on_cluster = getContext()->getClientInfo().query_kind == ClientInfo::QueryKind::SECONDARY_QUERY;
-        if (create.uuid != UUIDHelpers::Nil && !is_on_cluster)
-=======
-        bool is_on_cluster = context.getClientInfo().query_kind == ClientInfo::QueryKind::SECONDARY_QUERY;
         bool has_uuid = create.uuid != UUIDHelpers::Nil || create.to_inner_uuid != UUIDHelpers::Nil;
         if (has_uuid && !is_on_cluster)
->>>>>>> 69204e1d
             throw Exception(ErrorCodes::INCORRECT_QUERY,
                             "{} UUID specified, but engine of database {} is not Atomic", kind, create.database);
 
@@ -829,11 +824,11 @@
         if (database->getEngineName() == "Replicated")
         {
             auto guard = DatabaseCatalog::instance().getDDLGuard(database_name, create.table);
-            if (typeid_cast<DatabaseReplicated *>(database.get()) && context.getClientInfo().query_kind != ClientInfo::QueryKind::SECONDARY_QUERY)
+            if (typeid_cast<DatabaseReplicated *>(database.get()) && getContext()->getClientInfo().query_kind != ClientInfo::QueryKind::SECONDARY_QUERY)
             {
                 create.database = database_name;
                 guard->releaseTableLock();
-                return typeid_cast<DatabaseReplicated *>(database.get())->tryEnqueueReplicatedDDL(query_ptr, context);
+                return typeid_cast<DatabaseReplicated *>(database.get())->tryEnqueueReplicatedDDL(query_ptr, getContext());
             }
         }
 
@@ -910,12 +905,7 @@
     if (need_add_to_database && database->getEngineName() == "Replicated")
     {
         auto guard = DatabaseCatalog::instance().getDDLGuard(create.database, create.table);
-<<<<<<< HEAD
-        database = DatabaseCatalog::instance().getDatabase(create.database);
         if (typeid_cast<DatabaseReplicated *>(database.get()) && getContext()->getClientInfo().query_kind != ClientInfo::QueryKind::SECONDARY_QUERY)
-=======
-        if (typeid_cast<DatabaseReplicated *>(database.get()) && context.getClientInfo().query_kind != ClientInfo::QueryKind::SECONDARY_QUERY)
->>>>>>> 69204e1d
         {
             assertOrSetUUID(create, database);
             guard->releaseTableLock();
