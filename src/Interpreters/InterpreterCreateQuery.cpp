#include <memory>

#include <filesystem>

#include "Common/Exception.h"
#include <Common/StringUtils/StringUtils.h>
#include <Common/escapeForFileName.h>
#include <Common/typeid_cast.h>
#include <Common/Macros.h>
#include <Common/randomSeed.h>
#include <Common/atomicRename.h>
#include <Common/logger_useful.h>
#include <base/hex.h>

#include <Core/Defines.h>
#include <Core/SettingsEnums.h>

#include <IO/WriteBufferFromFile.h>
#include <IO/WriteHelpers.h>

#include <Parsers/ASTColumnDeclaration.h>
#include <Parsers/ASTCreateQuery.h>
#include <Parsers/ASTIdentifier.h>
#include <Parsers/ASTLiteral.h>
#include <Parsers/ASTInsertQuery.h>
#include <Parsers/ParserCreateQuery.h>
#include <Parsers/formatAST.h>
#include <Parsers/parseQuery.h>

#include <Storages/StorageFactory.h>
#include <Storages/StorageInMemoryMetadata.h>
#include <Storages/WindowView/StorageWindowView.h>
#include <Storages/StorageReplicatedMergeTree.h>

#include <Interpreters/Context.h>
#include <Interpreters/executeDDLQueryOnCluster.h>
#include <Interpreters/executeQuery.h>
#include <Interpreters/DDLTask.h>
#include <Interpreters/ExpressionAnalyzer.h>
#include <Interpreters/InterpreterCreateQuery.h>
#include <Interpreters/InterpreterSelectWithUnionQuery.h>
#include <Interpreters/InterpreterSelectQueryAnalyzer.h>
#include <Interpreters/InterpreterInsertQuery.h>
#include <Interpreters/InterpreterRenameQuery.h>
#include <Interpreters/AddDefaultDatabaseVisitor.h>
#include <Interpreters/GinFilter.h>

#include <Access/Common/AccessRightsElement.h>

#include <DataTypes/DataTypeFactory.h>
#include <DataTypes/NestedUtils.h>
#include <DataTypes/DataTypesNumber.h>
#include <DataTypes/DataTypeLowCardinality.h>
#include <DataTypes/DataTypeNullable.h>
#include <DataTypes/DataTypeAggregateFunction.h>
#include <DataTypes/ObjectUtils.h>
#include <DataTypes/hasNullable.h>

#include <Databases/DatabaseFactory.h>
#include <Databases/DatabaseReplicated.h>
#include <Databases/DatabaseOnDisk.h>
#include <Databases/TablesLoader.h>
#include <Databases/DDLDependencyVisitor.h>
#include <Databases/NormalizeAndEvaluateConstantsVisitor.h>

#include <Compression/CompressionFactory.h>

#include <Interpreters/InterpreterDropQuery.h>
#include <Interpreters/QueryLog.h>
#include <Interpreters/addTypeConversionToAST.h>
#include <Interpreters/FunctionNameNormalizer.h>
#include <Interpreters/ApplyWithSubqueryVisitor.h>

#include <TableFunctions/TableFunctionFactory.h>
#include <DataTypes/DataTypeFixedString.h>

#include <Functions/UserDefined/UserDefinedSQLFunctionFactory.h>
#include <Functions/UserDefined/UserDefinedSQLFunctionVisitor.h>
#include <Interpreters/ReplaceQueryParameterVisitor.h>
#include <Parsers/QueryParameterVisitor.h>

namespace DB
{

namespace ErrorCodes
{
    extern const int TABLE_ALREADY_EXISTS;
    extern const int DICTIONARY_ALREADY_EXISTS;
    extern const int EMPTY_LIST_OF_COLUMNS_PASSED;
    extern const int INCORRECT_QUERY;
    extern const int UNKNOWN_DATABASE_ENGINE;
    extern const int DUPLICATE_COLUMN;
    extern const int DATABASE_ALREADY_EXISTS;
    extern const int BAD_ARGUMENTS;
    extern const int BAD_DATABASE_FOR_TEMPORARY_TABLE;
    extern const int SUSPICIOUS_TYPE_FOR_LOW_CARDINALITY;
    extern const int ILLEGAL_SYNTAX_FOR_DATA_TYPE;
    extern const int ILLEGAL_COLUMN;
    extern const int LOGICAL_ERROR;
    extern const int UNKNOWN_DATABASE;
    extern const int PATH_ACCESS_DENIED;
    extern const int NOT_IMPLEMENTED;
    extern const int ENGINE_REQUIRED;
    extern const int UNKNOWN_STORAGE;
    extern const int SYNTAX_ERROR;
    extern const int SUPPORT_IS_DISABLED;
}

namespace fs = std::filesystem;

InterpreterCreateQuery::InterpreterCreateQuery(const ASTPtr & query_ptr_, ContextMutablePtr context_)
    : WithMutableContext(context_), query_ptr(query_ptr_)
{
}


BlockIO InterpreterCreateQuery::createDatabase(ASTCreateQuery & create)
{
    String database_name = create.getDatabase();

    auto guard = DatabaseCatalog::instance().getDDLGuard(database_name, "");

    /// Database can be created before or it can be created concurrently in another thread, while we were waiting in DDLGuard
    if (DatabaseCatalog::instance().isDatabaseExist(database_name))
    {
        if (create.if_not_exists)
            return {};
        else
            throw Exception(ErrorCodes::DATABASE_ALREADY_EXISTS, "Database {} already exists.", database_name);
    }

    /// Will write file with database metadata, if needed.
    String database_name_escaped = escapeForFileName(database_name);
    fs::path metadata_path = fs::canonical(getContext()->getPath());
    fs::path metadata_file_tmp_path = metadata_path / "metadata" / (database_name_escaped + ".sql.tmp");
    fs::path metadata_file_path = metadata_path / "metadata" / (database_name_escaped + ".sql");

    if (!create.storage && create.attach)
    {
        if (!fs::exists(metadata_file_path))
            throw Exception(ErrorCodes::UNKNOWN_DATABASE_ENGINE, "Database engine must be specified for ATTACH DATABASE query");
        /// Short syntax: try read database definition from file
        auto ast = DatabaseOnDisk::parseQueryFromMetadata(nullptr, getContext(), metadata_file_path);
        create = ast->as<ASTCreateQuery &>();
        if (create.table || !create.storage)
            throw Exception(ErrorCodes::INCORRECT_QUERY, "Metadata file {} contains incorrect CREATE DATABASE query", metadata_file_path.string());
        create.attach = true;
        create.attach_short_syntax = true;
        create.setDatabase(database_name);
    }
    else if (!create.storage)
    {
        /// For new-style databases engine is explicitly specified in .sql
        /// When attaching old-style database during server startup, we must always use Ordinary engine
        if (create.attach)
            throw Exception(ErrorCodes::UNKNOWN_DATABASE_ENGINE, "Database engine must be specified for ATTACH DATABASE query");
        auto engine = std::make_shared<ASTFunction>();
        auto storage = std::make_shared<ASTStorage>();
        engine->name = "Atomic";
        engine->no_empty_args = true;
        storage->set(storage->engine, engine);
        create.set(create.storage, storage);
    }
    else if ((create.columns_list
              && ((create.columns_list->indices && !create.columns_list->indices->children.empty())
                  || (create.columns_list->projections && !create.columns_list->projections->children.empty()))))
    {
        /// Currently, there are no database engines, that support any arguments.
        throw Exception(ErrorCodes::UNKNOWN_DATABASE_ENGINE, "Unknown database engine: {}", serializeAST(*create.storage));
    }

    if (create.storage && !create.storage->engine)
        throw Exception(ErrorCodes::INCORRECT_QUERY, "Database engine must be specified");

    if (create.storage->engine->name == "Atomic"
        || create.storage->engine->name == "Replicated"
        || create.storage->engine->name == "MaterializedPostgreSQL")
    {
        if (create.attach && create.uuid == UUIDHelpers::Nil)
            throw Exception(ErrorCodes::INCORRECT_QUERY, "UUID must be specified for ATTACH. "
                            "If you want to attach existing database, use just ATTACH DATABASE {};", create.getDatabase());
        else if (create.uuid == UUIDHelpers::Nil)
            create.uuid = UUIDHelpers::generateV4();

        metadata_path = metadata_path / "store" / DatabaseCatalog::getPathForUUID(create.uuid);

        if (!create.attach && fs::exists(metadata_path))
            throw Exception(ErrorCodes::DATABASE_ALREADY_EXISTS, "Metadata directory {} already exists", metadata_path.string());
    }
    else if (create.storage->engine->name == "MaterializeMySQL"
        || create.storage->engine->name == "MaterializedMySQL")
    {
        /// It creates nested database with Ordinary or Atomic engine depending on UUID in query and default engine setting.
        /// Do nothing if it's an internal ATTACH on server startup or short-syntax ATTACH query from user,
        /// because we got correct query from the metadata file in this case.
        /// If we got query from user, then normalize it first.
        bool attach_from_user = create.attach && !internal && !create.attach_short_syntax;
        bool create_from_user = !create.attach;

        if (create_from_user)
        {
            if (create.uuid == UUIDHelpers::Nil)
                create.uuid = UUIDHelpers::generateV4();    /// Will enable Atomic engine for nested database
        }
        else if (attach_from_user && create.uuid == UUIDHelpers::Nil)
        {
            /// Ambiguity is possible: should we attach nested database as Ordinary
            /// or throw "UUID must be specified" for Atomic? So we suggest short syntax for Ordinary.
            throw Exception(ErrorCodes::INCORRECT_QUERY,
                            "Use short attach syntax ('ATTACH DATABASE name;' without engine) "
                            "to attach existing database or specify UUID to attach new database with Atomic engine");
        }

        /// Set metadata path according to nested engine
        if (create.uuid == UUIDHelpers::Nil)
            metadata_path = metadata_path / "metadata" / database_name_escaped;
        else
            metadata_path = metadata_path / "store" / DatabaseCatalog::getPathForUUID(create.uuid);
    }
    else
    {
        bool is_on_cluster = getContext()->getClientInfo().query_kind == ClientInfo::QueryKind::SECONDARY_QUERY;
        if (create.uuid != UUIDHelpers::Nil && !is_on_cluster)
            throw Exception(ErrorCodes::INCORRECT_QUERY, "Ordinary database engine does not support UUID");

        /// Ignore UUID if it's ON CLUSTER query
        create.uuid = UUIDHelpers::Nil;
        metadata_path = metadata_path / "metadata" / database_name_escaped;
    }

    if (create.storage->engine->name == "Replicated" && !internal && !create.attach && create.storage->engine->arguments)
    {
        /// Fill in default parameters
        if (create.storage->engine->arguments->children.size() == 1)
            create.storage->engine->arguments->children.push_back(std::make_shared<ASTLiteral>("{shard}"));

        if (create.storage->engine->arguments->children.size() == 2)
            create.storage->engine->arguments->children.push_back(std::make_shared<ASTLiteral>("{replica}"));
    }

    if ((create.storage->engine->name == "MaterializeMySQL" || create.storage->engine->name == "MaterializedMySQL")
        && !getContext()->getSettingsRef().allow_experimental_database_materialized_mysql
        && !internal && !create.attach)
    {
        throw Exception(ErrorCodes::UNKNOWN_DATABASE_ENGINE,
                        "MaterializedMySQL is an experimental database engine. "
                        "Enable allow_experimental_database_materialized_mysql to use it");
    }

    if (create.storage->engine->name == "Replicated"
        && !getContext()->getSettingsRef().allow_experimental_database_replicated
        && !internal && !create.attach)
    {
        throw Exception(ErrorCodes::UNKNOWN_DATABASE_ENGINE,
                        "Replicated is an experimental database engine. "
                        "Enable allow_experimental_database_replicated to use it");
    }

    if (create.storage->engine->name == "MaterializedPostgreSQL"
        && !getContext()->getSettingsRef().allow_experimental_database_materialized_postgresql
        && !internal && !create.attach)
    {
        throw Exception(ErrorCodes::UNKNOWN_DATABASE_ENGINE,
                        "MaterializedPostgreSQL is an experimental database engine. "
                        "Enable allow_experimental_database_materialized_postgresql to use it");
    }

    bool need_write_metadata = !create.attach || !fs::exists(metadata_file_path);
    bool need_lock_uuid = internal || need_write_metadata;
    auto mode = getLoadingStrictnessLevel(create.attach, force_attach, has_force_restore_data_flag);

    /// Lock uuid, so we will known it's already in use.
    /// We do it when attaching databases on server startup (internal) and on CREATE query (!create.attach);
    TemporaryLockForUUIDDirectory uuid_lock;
    if (need_lock_uuid)
        uuid_lock = TemporaryLockForUUIDDirectory{create.uuid};
    else if (create.uuid != UUIDHelpers::Nil && !DatabaseCatalog::instance().hasUUIDMapping(create.uuid))
        throw Exception(ErrorCodes::LOGICAL_ERROR, "Cannot find UUID mapping for {}, it's a bug", create.uuid);

    DatabasePtr database = DatabaseFactory::get(create, metadata_path / "", getContext());

    if (create.uuid != UUIDHelpers::Nil)
        create.setDatabase(TABLE_WITH_UUID_NAME_PLACEHOLDER);

    if (need_write_metadata)
    {
        create.attach = true;
        create.if_not_exists = false;

        WriteBufferFromOwnString statement_buf;
        formatAST(create, statement_buf, false);
        writeChar('\n', statement_buf);
        String statement = statement_buf.str();

        /// Exclusive flag guarantees, that database is not created right now in another thread.
        WriteBufferFromFile out(metadata_file_tmp_path, statement.size(), O_WRONLY | O_CREAT | O_EXCL);
        writeString(statement, out);

        out.next();
        if (getContext()->getSettingsRef().fsync_metadata)
            out.sync();
        out.close();
    }

    /// We attach database before loading it's tables, so do not allow concurrent DDL queries
    auto db_guard = DatabaseCatalog::instance().getExclusiveDDLGuardForDatabase(database_name);

    bool added = false;
    bool renamed = false;
    try
    {
        /// TODO Attach db only after it was loaded. Now it's not possible because of view dependencies
        DatabaseCatalog::instance().attachDatabase(database_name, database);
        added = true;

        if (need_write_metadata)
        {
            /// Prevents from overwriting metadata of detached database
            renameNoReplace(metadata_file_tmp_path, metadata_file_path);
            renamed = true;
        }

        if (!load_database_without_tables)
        {

            /// We use global context here, because storages lifetime is bigger than query context lifetime
            TablesLoader loader{getContext()->getGlobalContext(), {{database_name, database}}, mode};
            loader.loadTables();
            loader.startupTables();
        }
    }
    catch (...)
    {
        if (renamed)
        {
            [[maybe_unused]] bool removed = fs::remove(metadata_file_path);
            assert(removed);
        }
        if (added)
            DatabaseCatalog::instance().detachDatabase(getContext(), database_name, false, false);

        throw;
    }

    return {};
}


ASTPtr InterpreterCreateQuery::formatColumns(const NamesAndTypesList & columns)
{
    auto columns_list = std::make_shared<ASTExpressionList>();

    for (const auto & column : columns)
    {
        const auto column_declaration = std::make_shared<ASTColumnDeclaration>();
        column_declaration->name = column.name;

        ParserDataType type_parser;
        String type_name = column.type->getName();
        const char * pos = type_name.data();
        const char * end = pos + type_name.size();
        column_declaration->type = parseQuery(type_parser, pos, end, "data type", 0, DBMS_DEFAULT_MAX_PARSER_DEPTH);
        columns_list->children.emplace_back(column_declaration);
    }

    return columns_list;
}

ASTPtr InterpreterCreateQuery::formatColumns(const NamesAndTypesList & columns, const NamesAndAliases & alias_columns)
{
    std::shared_ptr<ASTExpressionList> columns_list = std::static_pointer_cast<ASTExpressionList>(formatColumns(columns));

    for (const auto & alias_column : alias_columns)
    {
        const auto column_declaration = std::make_shared<ASTColumnDeclaration>();
        column_declaration->name = alias_column.name;

        ParserDataType type_parser;
        String type_name = alias_column.type->getName();
        const char * type_pos = type_name.data();
        const char * type_end = type_pos + type_name.size();
        column_declaration->type = parseQuery(type_parser, type_pos, type_end, "data type", 0, DBMS_DEFAULT_MAX_PARSER_DEPTH);

        column_declaration->default_specifier = "ALIAS";

        const auto & alias = alias_column.expression;
        const char * alias_pos = alias.data();
        const char * alias_end = alias_pos + alias.size();
        ParserExpression expression_parser;
        column_declaration->default_expression = parseQuery(expression_parser, alias_pos, alias_end, "expression", 0, DBMS_DEFAULT_MAX_PARSER_DEPTH);
        column_declaration->children.push_back(column_declaration->default_expression);

        columns_list->children.emplace_back(column_declaration);
    }

    return columns_list;
}

ASTPtr InterpreterCreateQuery::formatColumns(const ColumnsDescription & columns)
{
    auto columns_list = std::make_shared<ASTExpressionList>();

    for (const auto & column : columns)
    {
        const auto column_declaration = std::make_shared<ASTColumnDeclaration>();
        ASTPtr column_declaration_ptr{column_declaration};

        column_declaration->name = column.name;

        ParserDataType type_parser;
        String type_name = column.type->getName();
        const char * type_name_pos = type_name.data();
        const char * type_name_end = type_name_pos + type_name.size();
        column_declaration->type = parseQuery(type_parser, type_name_pos, type_name_end, "data type", 0, DBMS_DEFAULT_MAX_PARSER_DEPTH);

        if (column.default_desc.expression)
        {
            column_declaration->default_specifier = toString(column.default_desc.kind);
            column_declaration->default_expression = column.default_desc.expression->clone();
            column_declaration->children.push_back(column_declaration->default_expression);
        }

        column_declaration->ephemeral_default = column.default_desc.ephemeral_default;

        if (!column.comment.empty())
        {
            column_declaration->comment = std::make_shared<ASTLiteral>(Field(column.comment));
            column_declaration->children.push_back(column_declaration->comment);
        }

        if (column.codec)
        {
            column_declaration->codec = column.codec;
            column_declaration->children.push_back(column_declaration->codec);
        }

        if (column.ttl)
        {
            column_declaration->ttl = column.ttl;
            column_declaration->children.push_back(column_declaration->ttl);
        }

        columns_list->children.push_back(column_declaration_ptr);
    }

    return columns_list;
}

ASTPtr InterpreterCreateQuery::formatIndices(const IndicesDescription & indices)
{
    auto res = std::make_shared<ASTExpressionList>();

    for (const auto & index : indices)
        res->children.push_back(index.definition_ast->clone());

    return res;
}

ASTPtr InterpreterCreateQuery::formatConstraints(const ConstraintsDescription & constraints)
{
    auto res = std::make_shared<ASTExpressionList>();

    for (const auto & constraint : constraints.getConstraints())
        res->children.push_back(constraint->clone());

    return res;
}

ASTPtr InterpreterCreateQuery::formatProjections(const ProjectionsDescription & projections)
{
    auto res = std::make_shared<ASTExpressionList>();

    for (const auto & projection : projections)
        res->children.push_back(projection.definition_ast->clone());

    return res;
}

ColumnsDescription InterpreterCreateQuery::getColumnsDescription(
    const ASTExpressionList & columns_ast, ContextPtr context_, bool attach)
{
    /// First, deduce implicit types.

    /** all default_expressions as a single expression list,
     *  mixed with conversion-columns for each explicitly specified type */

    ASTPtr default_expr_list = std::make_shared<ASTExpressionList>();
    NamesAndTypesList column_names_and_types;
    bool make_columns_nullable = !attach && context_->getSettingsRef().data_type_default_nullable;

    for (const auto & ast : columns_ast.children)
    {
        const auto & col_decl = ast->as<ASTColumnDeclaration &>();

        if (col_decl.collation && !context_->getSettingsRef().compatibility_ignore_collation_in_create_table)
        {
            throw Exception(ErrorCodes::NOT_IMPLEMENTED, "Cannot support collation, please set compatibility_ignore_collation_in_create_table=true");
        }

        DataTypePtr column_type = nullptr;
        if (col_decl.type)
        {
            column_type = DataTypeFactory::instance().get(col_decl.type);

            if (attach)
                setVersionToAggregateFunctions(column_type, true);

            if (col_decl.null_modifier)
            {
                if (column_type->isNullable())
                    throw Exception(ErrorCodes::ILLEGAL_SYNTAX_FOR_DATA_TYPE, "Can't use [NOT] NULL modifier with Nullable type");
                if (*col_decl.null_modifier)
                    column_type = makeNullable(column_type);
            }
            else if (make_columns_nullable)
            {
                column_type = makeNullable(column_type);
            }
            else if (!hasNullable(column_type) &&
                     col_decl.default_specifier == "DEFAULT" &&
                     col_decl.default_expression &&
                     col_decl.default_expression->as<ASTLiteral>() &&
                     col_decl.default_expression->as<ASTLiteral>()->value.isNull())
            {
                if (column_type->lowCardinality())
                {
                    const auto * low_cardinality_type = typeid_cast<const DataTypeLowCardinality *>(column_type.get());
                    assert(low_cardinality_type);
                    column_type = std::make_shared<DataTypeLowCardinality>(makeNullable(low_cardinality_type->getDictionaryType()));
                }
                else
                    column_type = makeNullable(column_type);
            }

            column_names_and_types.emplace_back(col_decl.name, column_type);
        }
        else
        {
            /// we're creating dummy DataTypeUInt8 in order to prevent the NullPointerException in ExpressionActions
            column_names_and_types.emplace_back(col_decl.name, std::make_shared<DataTypeUInt8>());
        }

        /// add column to postprocessing if there is a default_expression specified
        if (col_decl.default_expression)
        {
            /** For columns with explicitly-specified type create two expressions:
              * 1. default_expression aliased as column name with _tmp suffix
              * 2. conversion of expression (1) to explicitly-specified type alias as column name
              */
            if (col_decl.type)
            {
                const auto & final_column_name = col_decl.name;
                const auto tmp_column_name = final_column_name + "_tmp_alter" + toString(randomSeed());
                const auto * data_type_ptr = column_names_and_types.back().type.get();

                default_expr_list->children.emplace_back(
                    setAlias(addTypeConversionToAST(std::make_shared<ASTIdentifier>(tmp_column_name), data_type_ptr->getName()),
                        final_column_name));

                default_expr_list->children.emplace_back(
                    setAlias(col_decl.default_expression->clone(), tmp_column_name));
            }
            else
                default_expr_list->children.emplace_back(setAlias(col_decl.default_expression->clone(), col_decl.name));
        }
    }

    Block defaults_sample_block;
    /// set missing types and wrap default_expression's in a conversion-function if necessary
    if (!default_expr_list->children.empty())
        defaults_sample_block = validateColumnsDefaultsAndGetSampleBlock(default_expr_list, column_names_and_types, context_);

    bool sanity_check_compression_codecs = !attach && !context_->getSettingsRef().allow_suspicious_codecs;
    bool allow_experimental_codecs = attach || context_->getSettingsRef().allow_experimental_codecs;
    bool enable_deflate_qpl_codec = attach || context_->getSettingsRef().enable_deflate_qpl_codec;

    ColumnsDescription res;
    auto name_type_it = column_names_and_types.begin();
    for (const auto * ast_it = columns_ast.children.begin(); ast_it != columns_ast.children.end(); ++ast_it, ++name_type_it)
    {
        ColumnDescription column;

        auto & col_decl = (*ast_it)->as<ASTColumnDeclaration &>();

        column.name = col_decl.name;

        /// ignore or not other database extensions depending on compatibility settings
        if (col_decl.default_specifier == "AUTO_INCREMENT"
            && !context_->getSettingsRef().compatibility_ignore_auto_increment_in_create_table)
        {
            throw Exception(ErrorCodes::SYNTAX_ERROR,
                            "AUTO_INCREMENT is not supported. To ignore the keyword "
                            "in column declaration, set `compatibility_ignore_auto_increment_in_create_table` to true");
        }

        if (col_decl.default_expression)
        {
            if (context_->hasQueryContext() && context_->getQueryContext().get() == context_.get())
            {
                /// Normalize query only for original CREATE query, not on metadata loading.
                /// And for CREATE query we can pass local context, because result will not change after restart.
                NormalizeAndEvaluateConstantsVisitor::Data visitor_data{context_};
                NormalizeAndEvaluateConstantsVisitor visitor(visitor_data);
                visitor.visit(col_decl.default_expression);
            }

            ASTPtr default_expr = col_decl.default_expression->clone();

            if (col_decl.type)
                column.type = name_type_it->type;
            else
            {
                column.type = defaults_sample_block.getByName(column.name).type;
                /// set nullability for case of column declaration w/o type but with default expression
                if ((col_decl.null_modifier && *col_decl.null_modifier) || make_columns_nullable)
                    column.type = makeNullable(column.type);
            }

            column.default_desc.kind = columnDefaultKindFromString(col_decl.default_specifier);
            column.default_desc.expression = default_expr;
            column.default_desc.ephemeral_default = col_decl.ephemeral_default;
        }
        else if (col_decl.type)
            column.type = name_type_it->type;
        else
            throw Exception(ErrorCodes::LOGICAL_ERROR, "Neither default value expression nor type is provided for a column");

        if (col_decl.comment)
            column.comment = col_decl.comment->as<ASTLiteral &>().value.get<String>();

        if (col_decl.codec)
        {
            if (col_decl.default_specifier == "ALIAS")
                throw Exception(ErrorCodes::BAD_ARGUMENTS, "Cannot specify codec for column type ALIAS");
            column.codec = CompressionCodecFactory::instance().validateCodecAndGetPreprocessedAST(
                col_decl.codec, column.type, sanity_check_compression_codecs, allow_experimental_codecs, enable_deflate_qpl_codec);
        }

        if (col_decl.ttl)
            column.ttl = col_decl.ttl;

        res.add(std::move(column));
    }

    if (!attach && context_->getSettingsRef().flatten_nested)
        res.flattenNested();


    if (res.getAllPhysical().empty())
        throw Exception(ErrorCodes::EMPTY_LIST_OF_COLUMNS_PASSED, "Cannot CREATE table without physical columns");

    return res;
}


ConstraintsDescription InterpreterCreateQuery::getConstraintsDescription(const ASTExpressionList * constraints)
{
    ASTs constraints_data;
    if (constraints)
        for (const auto & constraint : constraints->children)
            constraints_data.push_back(constraint->clone());

    return ConstraintsDescription{constraints_data};
}


InterpreterCreateQuery::TableProperties InterpreterCreateQuery::getTablePropertiesAndNormalizeCreateQuery(ASTCreateQuery & create) const
{
    /// Set the table engine if it was not specified explicitly.
    setEngine(create);

    /// We have to check access rights again (in case engine was changed).
    if (create.storage)
    {
        auto source_access_type = StorageFactory::instance().getSourceAccessType(create.storage->engine->name);
        if (source_access_type != AccessType::NONE)
            getContext()->checkAccess(source_access_type);
    }

    TableProperties properties;
    TableLockHolder as_storage_lock;

    if (create.columns_list)
    {
        if (create.as_table_function && (create.columns_list->indices || create.columns_list->constraints))
            throw Exception(ErrorCodes::INCORRECT_QUERY, "Indexes and constraints are not supported for table functions");

        /// Dictionaries have dictionary_attributes_list instead of columns_list
        assert(!create.is_dictionary);

        if (create.columns_list->columns)
        {
            properties.columns = getColumnsDescription(*create.columns_list->columns, getContext(), create.attach);
        }

        if (create.columns_list->indices)
            for (const auto & index : create.columns_list->indices->children)
            {
                IndexDescription index_desc = IndexDescription::getIndexFromAST(index->clone(), properties.columns, getContext());
                const auto & settings = getContext()->getSettingsRef();
                if (index_desc.type == INVERTED_INDEX_NAME && !settings.allow_experimental_inverted_index)
                {
                    throw Exception(ErrorCodes::SUPPORT_IS_DISABLED,
                            "Experimental Inverted Index feature is not enabled (the setting 'allow_experimental_inverted_index')");
                }
                if (index_desc.type == "annoy" && !settings.allow_experimental_annoy_index)
                    throw Exception(ErrorCodes::INCORRECT_QUERY, "Annoy index is disabled. Turn on allow_experimental_annoy_index");

                if (index_desc.type == "usearch" && !settings.allow_experimental_usearch_index)
                    throw Exception(ErrorCodes::INCORRECT_QUERY, "USearch index is disabled. Turn on allow_experimental_usearch_index");

                properties.indices.push_back(index_desc);
            }
        if (create.columns_list->projections)
            for (const auto & projection_ast : create.columns_list->projections->children)
            {
                auto projection = ProjectionDescription::getProjectionFromAST(projection_ast, properties.columns, getContext());
                properties.projections.add(std::move(projection));
            }

        properties.constraints = getConstraintsDescription(create.columns_list->constraints);
    }
    else if (!create.as_table.empty())
    {
        String as_database_name = getContext()->resolveDatabase(create.as_database);
        StoragePtr as_storage = DatabaseCatalog::instance().getTable({as_database_name, create.as_table}, getContext());

        /// as_storage->getColumns() and setEngine(...) must be called under structure lock of other_table for CREATE ... AS other_table.
        as_storage_lock = as_storage->lockForShare(getContext()->getCurrentQueryId(), getContext()->getSettingsRef().lock_acquire_timeout);
        auto as_storage_metadata = as_storage->getInMemoryMetadataPtr();
        properties.columns = as_storage_metadata->getColumns();

        /// Secondary indices and projections make sense only for MergeTree family of storage engines.
        /// We should not copy them for other storages.
        if (create.storage && endsWith(create.storage->engine->name, "MergeTree"))
        {
            properties.indices = as_storage_metadata->getSecondaryIndices();
            properties.projections = as_storage_metadata->getProjections().clone();
        }
        else
        {
            /// Only MergeTree support TTL
            properties.columns.resetColumnTTLs();
        }

        properties.constraints = as_storage_metadata->getConstraints();
    }
    else if (create.select)
    {
<<<<<<< HEAD
        if (create.isParameterizedView())
            return properties;
=======
>>>>>>> 4ee0f63e

        Block as_select_sample;

        if (getContext()->getSettingsRef().allow_experimental_analyzer)
        {
            as_select_sample = InterpreterSelectQueryAnalyzer::getSampleBlock(create.select->clone(), getContext());
        }
        else
        {
<<<<<<< HEAD
            /** To get valid sample block we need to prepare query without only_analyze, because we need to execute scalar
              * subqueries. Otherwise functions that expect only constant arguments will throw error during query analysis,
              * because the result of scalar subquery is not a constant.
              *
              * Example:
              * CREATE MATERIALIZED VIEW test_mv ENGINE=MergeTree ORDER BY arr
              * AS
              * WITH (SELECT '\d[a-z]') AS constant_value
              * SELECT extractAll(concat(toString(number), 'a'), assumeNotNull(constant_value)) AS arr
              * FROM test_table;
              *
              * For new analyzer this issue does not exists because we always execute scalar subqueries.
              * We can improve this in new analyzer, and execute scalar subqueries only in contexts when we expect constant
              * for example: LIMIT, OFFSET, functions parameters, functions constant only arguments.
              */

            InterpreterSelectWithUnionQuery interpreter(create.select->clone(), getContext(), SelectQueryOptions());
            as_select_sample = interpreter.getSampleBlock();
=======
            as_select_sample = InterpreterSelectWithUnionQuery::getSampleBlock(create.select->clone(),
                getContext(),
                false /* is_subquery */,
                create.isParameterizedView());
>>>>>>> 4ee0f63e
        }

        properties.columns = ColumnsDescription(as_select_sample.getNamesAndTypesList());
    }
    else if (create.as_table_function)
    {
        /// Table function without columns list.
        auto table_function_ast = create.as_table_function->ptr();
        auto table_function = TableFunctionFactory::instance().get(table_function_ast, getContext());
        properties.columns = table_function->getActualTableStructure(getContext(), /*is_insert_query*/ true);
    }
    else if (create.is_dictionary)
    {
        if (!create.dictionary || !create.dictionary->source)
            return {};

        /// Evaluate expressions (like currentDatabase() or tcpPort()) in dictionary source definition.
        NormalizeAndEvaluateConstantsVisitor::Data visitor_data{getContext()};
        NormalizeAndEvaluateConstantsVisitor visitor(visitor_data);
        visitor.visit(create.dictionary->source->ptr());

        return {};
    }
    else if (!create.storage || !create.storage->engine)
        throw Exception(ErrorCodes::LOGICAL_ERROR, "Unexpected application state. CREATE query is missing either its storage or engine.");
    /// We can have queries like "CREATE TABLE <table> ENGINE=<engine>" if <engine>
    /// supports schema inference (will determine table structure in it's constructor).
    else if (!StorageFactory::instance().checkIfStorageSupportsSchemaInterface(create.storage->engine->name))
        throw Exception(ErrorCodes::INCORRECT_QUERY, "Incorrect CREATE query: required list of column descriptions or AS section or SELECT.");

    /// Even if query has list of columns, canonicalize it (unfold Nested columns).
    if (!create.columns_list)
        create.set(create.columns_list, std::make_shared<ASTColumns>());

    ASTPtr new_columns = formatColumns(properties.columns);
    ASTPtr new_indices = formatIndices(properties.indices);
    ASTPtr new_constraints = formatConstraints(properties.constraints);
    ASTPtr new_projections = formatProjections(properties.projections);

    create.columns_list->setOrReplace(create.columns_list->columns, new_columns);
    create.columns_list->setOrReplace(create.columns_list->indices, new_indices);
    create.columns_list->setOrReplace(create.columns_list->constraints, new_constraints);
    create.columns_list->setOrReplace(create.columns_list->projections, new_projections);

    validateTableStructure(create, properties);

    assert(as_database_saved.empty() && as_table_saved.empty());
    std::swap(create.as_database, as_database_saved);
    std::swap(create.as_table, as_table_saved);

    return properties;
}

void InterpreterCreateQuery::validateTableStructure(const ASTCreateQuery & create,
                                                    const InterpreterCreateQuery::TableProperties & properties) const
{
    /// Check for duplicates
    std::set<String> all_columns;
    for (const auto & column : properties.columns)
    {
        if (!all_columns.emplace(column.name).second)
            throw Exception(ErrorCodes::DUPLICATE_COLUMN, "Column {} already exists", backQuoteIfNeed(column.name));
    }

    /// Check if _row_exists for lightweight delete column in column_lists for merge tree family.
    if (create.storage && create.storage->engine && endsWith(create.storage->engine->name, "MergeTree"))
    {
        auto search = all_columns.find(LightweightDeleteDescription::FILTER_COLUMN.name);
        if (search != all_columns.end())
            throw Exception(ErrorCodes::ILLEGAL_COLUMN,
                            "Cannot create table with column '{}' for *MergeTree engines because it "
                            "is reserved for lightweight delete feature",
                            LightweightDeleteDescription::FILTER_COLUMN.name);
    }

    const auto & settings = getContext()->getSettingsRef();

    /// Check low cardinality types in creating table if it was not allowed in setting
    if (!create.attach && !settings.allow_suspicious_low_cardinality_types && !create.is_materialized_view)
    {
        for (const auto & name_and_type_pair : properties.columns.getAllPhysical())
        {
            if (const auto * current_type_ptr = typeid_cast<const DataTypeLowCardinality *>(name_and_type_pair.type.get()))
            {
                if (!isStringOrFixedString(*removeNullable(current_type_ptr->getDictionaryType())))
                    throw Exception(ErrorCodes::SUSPICIOUS_TYPE_FOR_LOW_CARDINALITY,
                                    "Creating columns of type {} is prohibited by default "
                                    "due to expected negative impact on performance. "
                                    "It can be enabled with the \"allow_suspicious_low_cardinality_types\" setting.",
                                    current_type_ptr->getName());
            }
        }
    }

    if (!create.attach && !settings.allow_experimental_object_type)
    {
        for (const auto & [name, type] : properties.columns.getAllPhysical())
        {
            if (type->hasDynamicSubcolumns())
            {
                throw Exception(ErrorCodes::ILLEGAL_COLUMN,
                    "Cannot create table with column '{}' which type is '{}' "
                    "because experimental Object type is not allowed. "
                    "Set setting allow_experimental_object_type = 1 in order to allow it",
                    name, type->getName());
            }
        }
    }
    if (!create.attach && !settings.allow_suspicious_fixed_string_types)
    {
        for (const auto & [name, type] : properties.columns.getAllPhysical())
        {
            auto basic_type = removeLowCardinality(removeNullable(type));
            if (const auto * fixed_string = typeid_cast<const DataTypeFixedString *>(basic_type.get()))
            {
                if (fixed_string->getN() > MAX_FIXEDSTRING_SIZE_WITHOUT_SUSPICIOUS)
                    throw Exception(ErrorCodes::ILLEGAL_COLUMN,
                        "Cannot create table with column '{}' which type is '{}' "
                        "because fixed string with size > {} is suspicious. "
                        "Set setting allow_suspicious_fixed_string_types = 1 in order to allow it",
                        name, type->getName(), MAX_FIXEDSTRING_SIZE_WITHOUT_SUSPICIOUS);
            }
        }
    }
}

namespace
{
    void checkTemporaryTableEngineName(const String& name)
    {
        if (name.starts_with("Replicated") || name == "KeeperMap")
            throw Exception(ErrorCodes::INCORRECT_QUERY, "Temporary tables cannot be created with Replicated or KeeperMap table engines");
    }

    void setDefaultTableEngine(ASTStorage &storage, DefaultTableEngine engine)
    {
        if (engine == DefaultTableEngine::None)
            throw Exception(ErrorCodes::ENGINE_REQUIRED, "Table engine is not specified in CREATE query");

        auto engine_ast = std::make_shared<ASTFunction>();
        engine_ast->name = SettingFieldDefaultTableEngine(engine).toString();
        engine_ast->no_empty_args = true;
        storage.set(storage.engine, engine_ast);
    }
}

void InterpreterCreateQuery::setEngine(ASTCreateQuery & create) const
{
    if (create.as_table_function)
        return;

    if (create.is_dictionary || create.is_ordinary_view || create.is_live_view || create.is_window_view)
        return;

    if (create.is_materialized_view && create.to_table_id)
        return;

    if (create.temporary)
    {
        /// Some part of storage definition is specified, but ENGINE is not: just set the one from default_temporary_table_engine setting.

        if (!create.cluster.empty())
            throw Exception(ErrorCodes::INCORRECT_QUERY, "Temporary tables cannot be created with ON CLUSTER clause");

        if (!create.storage)
        {
            auto storage_ast = std::make_shared<ASTStorage>();
            create.set(create.storage, storage_ast);
        }

        if (!create.storage->engine)
        {
            setDefaultTableEngine(*create.storage, getContext()->getSettingsRef().default_temporary_table_engine.value);
        }

        checkTemporaryTableEngineName(create.storage->engine->name);
        return;
    }

    if (create.storage)
    {
        /// Some part of storage definition (such as PARTITION BY) is specified, but ENGINE is not: just set default one.
        if (!create.storage->engine)
            setDefaultTableEngine(*create.storage, getContext()->getSettingsRef().default_table_engine.value);
        return;
    }

    if (!create.as_table.empty())
    {
        /// NOTE Getting the structure from the table specified in the AS is done not atomically with the creation of the table.

        String as_database_name = getContext()->resolveDatabase(create.as_database);
        String as_table_name = create.as_table;

        ASTPtr as_create_ptr = DatabaseCatalog::instance().getDatabase(as_database_name)->getCreateTableQuery(as_table_name, getContext());
        const auto & as_create = as_create_ptr->as<ASTCreateQuery &>();

        const String qualified_name = backQuoteIfNeed(as_database_name) + "." + backQuoteIfNeed(as_table_name);

        if (as_create.is_ordinary_view)
            throw Exception(ErrorCodes::INCORRECT_QUERY, "Cannot CREATE a table AS {}, it is a View", qualified_name);

        if (as_create.is_materialized_view && as_create.to_table_id)
            throw Exception(
                ErrorCodes::INCORRECT_QUERY,
                "Cannot CREATE a table AS {}, it is a Materialized View without storage. Use \"AS `{}`\" instead",
                qualified_name,
                as_create.to_table_id.getQualifiedName());

        if (as_create.is_live_view)
            throw Exception(ErrorCodes::INCORRECT_QUERY, "Cannot CREATE a table AS {}, it is a Live View", qualified_name);

        if (as_create.is_window_view)
            throw Exception(ErrorCodes::INCORRECT_QUERY, "Cannot CREATE a table AS {}, it is a Window View", qualified_name);

        if (as_create.is_dictionary)
            throw Exception(ErrorCodes::INCORRECT_QUERY, "Cannot CREATE a table AS {}, it is a Dictionary", qualified_name);

        if (as_create.storage)
            create.set(create.storage, as_create.storage->ptr());
        else if (as_create.as_table_function)
            create.set(create.as_table_function, as_create.as_table_function->ptr());
        else
            throw Exception(ErrorCodes::LOGICAL_ERROR, "Cannot set engine, it's a bug.");

        return;
    }

    create.set(create.storage, std::make_shared<ASTStorage>());
    setDefaultTableEngine(*create.storage, getContext()->getSettingsRef().default_table_engine.value);
}

static void generateUUIDForTable(ASTCreateQuery & create)
{
    if (create.uuid == UUIDHelpers::Nil)
        create.uuid = UUIDHelpers::generateV4();

    /// If destination table (to_table_id) is not specified for materialized view,
    /// then MV will create inner table. We should generate UUID of inner table here,
    /// so it will be the same on all hosts if query in ON CLUSTER or database engine is Replicated.
    bool need_uuid_for_inner_table = !create.attach && create.is_materialized_view && !create.to_table_id;
    if (need_uuid_for_inner_table && create.to_inner_uuid == UUIDHelpers::Nil)
        create.to_inner_uuid = UUIDHelpers::generateV4();
}

void InterpreterCreateQuery::assertOrSetUUID(ASTCreateQuery & create, const DatabasePtr & database) const
{
    const auto * kind = create.is_dictionary ? "Dictionary" : "Table";
    const auto * kind_upper = create.is_dictionary ? "DICTIONARY" : "TABLE";

    if (database->getEngineName() == "Replicated" && getContext()->getClientInfo().is_replicated_database_internal
        && !internal)
    {
        if (create.uuid == UUIDHelpers::Nil)
            throw Exception(ErrorCodes::LOGICAL_ERROR, "Table UUID is not specified in DDL log");
    }

    bool from_path = create.attach_from_path.has_value();

    if (database->getUUID() != UUIDHelpers::Nil)
    {
        if (create.attach && !from_path && create.uuid == UUIDHelpers::Nil)
        {
            throw Exception(ErrorCodes::INCORRECT_QUERY,
                            "Incorrect ATTACH {} query for Atomic database engine. "
                            "Use one of the following queries instead:\n"
                            "1. ATTACH {} {};\n"
                            "2. CREATE {} {} <table definition>;\n"
                            "3. ATTACH {} {} FROM '/path/to/data/' <table definition>;\n"
                            "4. ATTACH {} {} UUID '<uuid>' <table definition>;",
                            kind_upper,
                            kind_upper, create.table,
                            kind_upper, create.table,
                            kind_upper, create.table,
                            kind_upper, create.table);
        }

        generateUUIDForTable(create);
    }
    else
    {
        bool is_on_cluster = getContext()->getClientInfo().query_kind == ClientInfo::QueryKind::SECONDARY_QUERY;
        bool has_uuid = create.uuid != UUIDHelpers::Nil || create.to_inner_uuid != UUIDHelpers::Nil;
        if (has_uuid && !is_on_cluster)
            throw Exception(ErrorCodes::INCORRECT_QUERY,
                            "{} UUID specified, but engine of database {} is not Atomic", kind, create.getDatabase());

        /// Ignore UUID if it's ON CLUSTER query
        create.uuid = UUIDHelpers::Nil;
        create.to_inner_uuid = UUIDHelpers::Nil;
    }
}


BlockIO InterpreterCreateQuery::createTable(ASTCreateQuery & create)
{
    /// Temporary tables are created out of databases.
    if (create.temporary && create.database)
        throw Exception(ErrorCodes::BAD_DATABASE_FOR_TEMPORARY_TABLE,
                        "Temporary tables cannot be inside a database. "
                        "You should not specify a database for a temporary table.");

    String current_database = getContext()->getCurrentDatabase();
    auto database_name = create.database ? create.getDatabase() : current_database;

    DDLGuardPtr ddl_guard;

    // If this is a stub ATTACH query, read the query definition from the database
    if (create.attach && !create.storage && !create.columns_list)
    {
        // In case of an ON CLUSTER query, the database may not be present on the initiator node
        auto database = DatabaseCatalog::instance().tryGetDatabase(database_name);
        if (database && database->shouldReplicateQuery(getContext(), query_ptr))
        {
            auto guard = DatabaseCatalog::instance().getDDLGuard(database_name, create.getTable());
            create.setDatabase(database_name);
            guard->releaseTableLock();
            return database->tryEnqueueReplicatedDDL(query_ptr, getContext(), internal);
        }

        if (!create.cluster.empty())
            return executeQueryOnCluster(create);

        if (!database)
            throw Exception(ErrorCodes::UNKNOWN_DATABASE, "Database {} does not exist", backQuoteIfNeed(database_name));

        /// For short syntax of ATTACH query we have to lock table name here, before reading metadata
        /// and hold it until table is attached
        if (likely(need_ddl_guard))
            ddl_guard = DatabaseCatalog::instance().getDDLGuard(database_name, create.getTable());

        bool if_not_exists = create.if_not_exists;

        // Table SQL definition is available even if the table is detached (even permanently)
        auto query = database->getCreateTableQuery(create.getTable(), getContext());
        FunctionNameNormalizer().visit(query.get());
        auto create_query = query->as<ASTCreateQuery &>();

        if (!create.is_dictionary && create_query.is_dictionary)
            throw Exception(ErrorCodes::INCORRECT_QUERY,
                "Cannot ATTACH TABLE {}.{}, it is a Dictionary",
                backQuoteIfNeed(database_name), backQuoteIfNeed(create.getTable()));

        if (create.is_dictionary && !create_query.is_dictionary)
            throw Exception(ErrorCodes::INCORRECT_QUERY,
                "Cannot ATTACH DICTIONARY {}.{}, it is a Table",
                backQuoteIfNeed(database_name), backQuoteIfNeed(create.getTable()));

        create = create_query; // Copy the saved create query, but use ATTACH instead of CREATE

        create.attach = true;
        create.attach_short_syntax = true;
        create.if_not_exists = if_not_exists;

        /// Compatibility setting which should be enabled by default on attach
        /// Otherwise server will be unable to start for some old-format of IPv6/IPv4 types
        getContext()->setSetting("cast_ipv4_ipv6_default_on_conversion_error", 1);
    }

    /// TODO throw exception if !create.attach_short_syntax && !create.attach_from_path && !internal

    if (create.attach_from_path)
    {
        chassert(!ddl_guard);
        fs::path user_files = fs::path(getContext()->getUserFilesPath()).lexically_normal();
        fs::path root_path = fs::path(getContext()->getPath()).lexically_normal();

        if (getContext()->getClientInfo().query_kind == ClientInfo::QueryKind::INITIAL_QUERY)
        {
            fs::path data_path = fs::path(*create.attach_from_path).lexically_normal();
            if (data_path.is_relative())
                data_path = (user_files / data_path).lexically_normal();
            if (!startsWith(data_path, user_files))
                throw Exception(ErrorCodes::PATH_ACCESS_DENIED,
                                "Data directory {} must be inside {} to attach it", String(data_path), String(user_files));

            /// Data path must be relative to root_path
            create.attach_from_path = fs::relative(data_path, root_path) / "";
        }
        else
        {
            fs::path data_path = (root_path / *create.attach_from_path).lexically_normal();
            if (!startsWith(data_path, user_files))
                throw Exception(ErrorCodes::PATH_ACCESS_DENIED,
                                "Data directory {} must be inside {} to attach it", String(data_path), String(user_files));
        }
    }
    else if (create.attach && !create.attach_short_syntax && getContext()->getClientInfo().query_kind != ClientInfo::QueryKind::SECONDARY_QUERY)
    {
        auto * log = &Poco::Logger::get("InterpreterCreateQuery");
        LOG_WARNING(log, "ATTACH TABLE query with full table definition is not recommended: "
                         "use either ATTACH TABLE {}; to attach existing table "
                         "or CREATE TABLE {} <table definition>; to create new table "
                         "or ATTACH TABLE {} FROM '/path/to/data/' <table definition>; to create new table and attach data.",
                         create.getTable(), create.getTable(), create.getTable());
    }

    if (!create.temporary && !create.database)
        create.setDatabase(current_database);
    if (create.to_table_id && create.to_table_id.database_name.empty())
        create.to_table_id.database_name = current_database;

    if (create.select && create.isView())
    {
        // Expand CTE before filling default database
        ApplyWithSubqueryVisitor().visit(*create.select);
        AddDefaultDatabaseVisitor visitor(getContext(), current_database);
        visitor.visit(*create.select);
    }

    if (create.columns_list)
    {
        AddDefaultDatabaseVisitor visitor(getContext(), current_database);
        visitor.visit(*create.columns_list);
    }

    // substitute possible UDFs with their definitions
    if (!UserDefinedSQLFunctionFactory::instance().empty())
        UserDefinedSQLFunctionVisitor::visit(query_ptr);

    /// Set and retrieve list of columns, indices and constraints. Set table engine if needed. Rewrite query in canonical way.
    TableProperties properties = getTablePropertiesAndNormalizeCreateQuery(create);

    /// Check type compatible for materialized dest table and select columns
    if (create.select && create.is_materialized_view && create.to_table_id && !create.attach)
    {
        if (StoragePtr to_table = DatabaseCatalog::instance().tryGetTable(
            {create.to_table_id.database_name, create.to_table_id.table_name, create.to_table_id.uuid},
            getContext()
        ))
        {
            Block input_block;

            if (getContext()->getSettingsRef().allow_experimental_analyzer)
            {
                input_block = InterpreterSelectQueryAnalyzer::getSampleBlock(create.select->clone(), getContext());
            }
            else
            {
                input_block = InterpreterSelectWithUnionQuery(create.select->clone(),
                    getContext(),
                    SelectQueryOptions().analyze()).getSampleBlock();
            }

            Block output_block = to_table->getInMemoryMetadataPtr()->getSampleBlock();

            ColumnsWithTypeAndName input_columns;
            ColumnsWithTypeAndName output_columns;
            for (const auto & input_column : input_block)
            {
                if (const auto * output_column = output_block.findByName(input_column.name))
                {
                    input_columns.push_back(input_column.cloneEmpty());
                    output_columns.push_back(output_column->cloneEmpty());
                }
            }

            ActionsDAG::makeConvertingActions(
                input_columns,
                output_columns,
                ActionsDAG::MatchColumnsMode::Position
            );
        }
    }

    DatabasePtr database;
    bool need_add_to_database = !create.temporary;
    // In case of an ON CLUSTER query, the database may not be present on the initiator node
    if (need_add_to_database)
        database = DatabaseCatalog::instance().tryGetDatabase(database_name);

    if (database && database->shouldReplicateQuery(getContext(), query_ptr))
    {
        chassert(!ddl_guard);
        auto guard = DatabaseCatalog::instance().getDDLGuard(create.getDatabase(), create.getTable());
        assertOrSetUUID(create, database);
        guard->releaseTableLock();
        return database->tryEnqueueReplicatedDDL(query_ptr, getContext(), internal);
    }

    if (!create.cluster.empty())
    {
        chassert(!ddl_guard);
        return executeQueryOnCluster(create);
    }

    if (need_add_to_database && !database)
        throw Exception(ErrorCodes::UNKNOWN_DATABASE, "Database {} does not exist", backQuoteIfNeed(database_name));

    if (create.replace_table)
    {
        chassert(!ddl_guard);
        return doCreateOrReplaceTable(create, properties);
    }

    /// Actually creates table
    bool created = doCreateTable(create, properties, ddl_guard);
    ddl_guard.reset();

    if (!created)   /// Table already exists
        return {};

    /// If table has dependencies - add them to the graph
    QualifiedTableName qualified_name{database_name, create.getTable()};
    auto ref_dependencies = getDependenciesFromCreateQuery(getContext()->getGlobalContext(), qualified_name, query_ptr);
    auto loading_dependencies = getLoadingDependenciesFromCreateQuery(getContext()->getGlobalContext(), qualified_name, query_ptr);
    DatabaseCatalog::instance().addDependencies(qualified_name, ref_dependencies, loading_dependencies);

    return fillTableIfNeeded(create);
}

bool InterpreterCreateQuery::doCreateTable(ASTCreateQuery & create,
                                           const InterpreterCreateQuery::TableProperties & properties,
                                           DDLGuardPtr & ddl_guard)
{
    if (create.temporary)
    {
        if (create.if_not_exists && getContext()->tryResolveStorageID({"", create.getTable()}, Context::ResolveExternal))
            return false;

        DatabasePtr database = DatabaseCatalog::instance().getDatabase(DatabaseCatalog::TEMPORARY_DATABASE);

        String temporary_table_name = create.getTable();
        auto creator = [&](const StorageID & table_id)
        {
            return StorageFactory::instance().get(create,
                database->getTableDataPath(table_id.getTableName()),
                getContext(),
                getContext()->getGlobalContext(),
                properties.columns,
                properties.constraints,
                false);
        };
        auto temporary_table = TemporaryTableHolder(getContext(), creator, query_ptr);

        getContext()->getSessionContext()->addExternalTable(temporary_table_name, std::move(temporary_table));
        return true;
    }

    if (!ddl_guard && likely(need_ddl_guard))
        ddl_guard = DatabaseCatalog::instance().getDDLGuard(create.getDatabase(), create.getTable());

    String data_path;
    DatabasePtr database;

    database = DatabaseCatalog::instance().getDatabase(create.getDatabase());
    assertOrSetUUID(create, database);

    String storage_name = create.is_dictionary ? "Dictionary" : "Table";
    auto storage_already_exists_error_code = create.is_dictionary ? ErrorCodes::DICTIONARY_ALREADY_EXISTS : ErrorCodes::TABLE_ALREADY_EXISTS;

    /// Table can be created before or it can be created concurrently in another thread, while we were waiting in DDLGuard.
    if (database->isTableExist(create.getTable(), getContext()))
    {
        /// TODO Check structure of table
        if (create.if_not_exists)
            return false;
        else if (create.replace_view)
        {
            /// when executing CREATE OR REPLACE VIEW, drop current existing view
            auto drop_ast = std::make_shared<ASTDropQuery>();
            drop_ast->setDatabase(create.getDatabase());
            drop_ast->setTable(create.getTable());
            drop_ast->no_ddl_lock = true;

            auto drop_context = Context::createCopy(context);
            InterpreterDropQuery interpreter(drop_ast, drop_context);
            interpreter.execute();
        }
        else
            throw Exception(storage_already_exists_error_code,
                "{} {}.{} already exists", storage_name, backQuoteIfNeed(create.getDatabase()), backQuoteIfNeed(create.getTable()));
    }
    else if (!create.attach)
    {
        /// Checking that table may exists in detached/detached permanently state
        try
        {
            database->checkMetadataFilenameAvailability(create.getTable());
        }
        catch (const Exception &)
        {
            if (create.if_not_exists)
                return false;
            throw;
        }
    }

    data_path = database->getTableDataPath(create);
    auto full_data_path = fs::path{getContext()->getPath()} / data_path;

    if (!create.attach && !data_path.empty() && fs::exists(full_data_path))
    {
        if (getContext()->getZooKeeperMetadataTransaction() &&
            !getContext()->getZooKeeperMetadataTransaction()->isInitialQuery() &&
            !DatabaseCatalog::instance().hasUUIDMapping(create.uuid) &&
            Context::getGlobalContextInstance()->isServerCompletelyStarted() &&
            Context::getGlobalContextInstance()->getConfigRef().getBool("allow_moving_table_directory_to_trash", false))
        {
            /// This is a secondary query from a Replicated database. It cannot be retried with another UUID, we must execute it as is.
            /// We don't have a table with this UUID (and all metadata is loaded),
            /// so the existing directory probably contains some leftovers from previous unsuccessful attempts to create the table

            fs::path trash_path = fs::path{getContext()->getPath()} / "trash" / data_path / getHexUIntLowercase(thread_local_rng());
            LOG_WARNING(&Poco::Logger::get("InterpreterCreateQuery"), "Directory for {} data {} already exists. Will move it to {}",
                        Poco::toLower(storage_name), String(data_path), trash_path);
            fs::create_directories(trash_path.parent_path());
            renameNoReplace(full_data_path, trash_path);
        }
        else
        {
            throw Exception(storage_already_exists_error_code,
                "Directory for {} data {} already exists", Poco::toLower(storage_name), String(data_path));
        }
    }

    bool from_path = create.attach_from_path.has_value();
    String actual_data_path = data_path;
    if (from_path)
    {
        if (data_path.empty())
            throw Exception(ErrorCodes::NOT_IMPLEMENTED,
                            "ATTACH ... FROM ... query is not supported for {} database engine", database->getEngineName());
        /// We will try to create Storage instance with provided data path
        data_path = *create.attach_from_path;
        create.attach_from_path = std::nullopt;
    }

    if (create.attach)
    {
        /// If table was detached it's not possible to attach it back while some threads are using
        /// old instance of the storage. For example, AsynchronousMetrics may cause ATTACH to fail,
        /// so we allow waiting here. If database_atomic_wait_for_drop_and_detach_synchronously is disabled
        /// and old storage instance still exists it will throw exception.
        if (getContext()->getSettingsRef().database_atomic_wait_for_drop_and_detach_synchronously)
            database->waitDetachedTableNotInUse(create.uuid);
        else
            database->checkDetachedTableNotInUse(create.uuid);
    }

    /// We should lock UUID on CREATE query (because for ATTACH it must be already locked previously).
    /// But ATTACH without create.attach_short_syntax flag works like CREATE actually, that's why we check it.
    bool need_lock_uuid = !create.attach_short_syntax;
    TemporaryLockForUUIDDirectory uuid_lock;
    if (need_lock_uuid)
        uuid_lock = TemporaryLockForUUIDDirectory{create.uuid};
    else if (create.uuid != UUIDHelpers::Nil && !DatabaseCatalog::instance().hasUUIDMapping(create.uuid))
    {
        /// FIXME MaterializedPostgreSQL works with UUIDs incorrectly and breaks invariants
        if (database->getEngineName() != "MaterializedPostgreSQL")
            throw Exception(ErrorCodes::LOGICAL_ERROR, "Cannot find UUID mapping for {}, it's a bug", create.uuid);
    }

    StoragePtr res;
    /// NOTE: CREATE query may be rewritten by Storage creator or table function
    if (create.as_table_function)
    {
        auto table_function_ast = create.as_table_function->ptr();
        auto table_function = TableFunctionFactory::instance().get(table_function_ast, getContext());
        /// In case of CREATE AS table_function() query we should use global context
        /// in storage creation because there will be no query context on server startup
        /// and because storage lifetime is bigger than query context lifetime.
        res = table_function->execute(table_function_ast, getContext(), create.getTable(), properties.columns, /*use_global_context=*/true);
        res->renameInMemory({create.getDatabase(), create.getTable(), create.uuid});
    }
    else
    {
        res = StorageFactory::instance().get(create,
            data_path,
            getContext(),
            getContext()->getGlobalContext(),
            properties.columns,
            properties.constraints,
            false);

        /// If schema wes inferred while storage creation, add columns description to create query.
        addColumnsDescriptionToCreateQueryIfNecessary(query_ptr->as<ASTCreateQuery &>(), res);
    }

    if (!create.attach && getContext()->getSettingsRef().database_replicated_allow_only_replicated_engine)
    {
        bool is_replicated_storage = typeid_cast<const StorageReplicatedMergeTree *>(res.get()) != nullptr;
        if (!is_replicated_storage && res->storesDataOnDisk() && database && database->getEngineName() == "Replicated")
            throw Exception(ErrorCodes::UNKNOWN_STORAGE,
                            "Only tables with a Replicated engine "
                            "or tables which do not store data on disk are allowed in a Replicated database");
    }

    if (from_path && !res->storesDataOnDisk())
        throw Exception(ErrorCodes::NOT_IMPLEMENTED,
                        "ATTACH ... FROM ... query is not supported for {} table engine, "
                        "because such tables do not store any data on disk. Use CREATE instead.", res->getName());

    database->createTable(getContext(), create.getTable(), res, query_ptr);

    /// Move table data to the proper place. Wo do not move data earlier to avoid situations
    /// when data directory moved, but table has not been created due to some error.
    if (from_path)
        res->rename(actual_data_path, {create.getDatabase(), create.getTable(), create.uuid});

    /// We must call "startup" and "shutdown" while holding DDLGuard.
    /// Because otherwise method "shutdown" (from InterpreterDropQuery) can be called before startup
    /// (in case when table was created and instantly dropped before started up)
    ///
    /// Method "startup" may create background tasks and method "shutdown" will wait for them.
    /// But if "shutdown" is called before "startup", it will exit early, because there are no background tasks to wait.
    /// Then background task is created by "startup" method. And when destructor of a table object is called, background task is still active,
    /// and the task will use references to freed data.

    /// Also note that "startup" method is exception-safe. If exception is thrown from "startup",
    /// we can safely destroy the object without a call to "shutdown", because there is guarantee
    /// that no background threads/similar resources remain after exception from "startup".

    if (!res->supportsDynamicSubcolumns() && hasDynamicSubcolumns(res->getInMemoryMetadataPtr()->getColumns()))
    {
        throw Exception(ErrorCodes::ILLEGAL_COLUMN,
            "Cannot create table with column of type Object, "
            "because storage {} doesn't support dynamic subcolumns",
            res->getName());
    }

    res->startup();
    return true;
}


BlockIO InterpreterCreateQuery::doCreateOrReplaceTable(ASTCreateQuery & create,
                                                       const InterpreterCreateQuery::TableProperties & properties)
{
    /// Replicated database requires separate contexts for each DDL query
    ContextPtr current_context = getContext();
    if (auto txn = current_context->getZooKeeperMetadataTransaction())
        txn->setIsCreateOrReplaceQuery();
    ContextMutablePtr create_context = Context::createCopy(current_context);
    create_context->setQueryContext(std::const_pointer_cast<Context>(current_context));

    auto make_drop_context = [&]() -> ContextMutablePtr
    {
        ContextMutablePtr drop_context = Context::createCopy(current_context);
        drop_context->setQueryContext(std::const_pointer_cast<Context>(current_context));
        return drop_context;
    };

    auto ast_drop = std::make_shared<ASTDropQuery>();
    String table_to_replace_name = create.getTable();

    {
        auto database = DatabaseCatalog::instance().getDatabase(create.getDatabase());
        if (database->getUUID() == UUIDHelpers::Nil)
            throw Exception(ErrorCodes::INCORRECT_QUERY,
                            "{} query is supported only for Atomic databases",
                            create.create_or_replace ? "CREATE OR REPLACE TABLE" : "REPLACE TABLE");


        UInt64 name_hash = sipHash64(create.getDatabase() + create.getTable());
        UInt16 random_suffix = thread_local_rng();
        if (auto txn = current_context->getZooKeeperMetadataTransaction())
        {
            /// Avoid different table name on database replicas
            random_suffix = sipHash64(txn->getTaskZooKeeperPath());
        }
        create.setTable(fmt::format("_tmp_replace_{}_{}",
                            getHexUIntLowercase(name_hash),
                            getHexUIntLowercase(random_suffix)));

        ast_drop->setTable(create.getTable());
        ast_drop->is_dictionary = create.is_dictionary;
        ast_drop->setDatabase(create.getDatabase());
        ast_drop->kind = ASTDropQuery::Drop;
    }

    bool created = false;
    bool renamed = false;
    try
    {
        /// Create temporary table (random name will be generated)
        DDLGuardPtr ddl_guard;
        [[maybe_unused]] bool done = InterpreterCreateQuery(query_ptr, create_context).doCreateTable(create, properties, ddl_guard);
        ddl_guard.reset();
        assert(done);
        created = true;

        /// Try fill temporary table
        BlockIO fill_io = fillTableIfNeeded(create);
        executeTrivialBlockIO(fill_io, getContext());

        /// Replace target table with created one
        auto ast_rename = std::make_shared<ASTRenameQuery>();
        ASTRenameQuery::Element elem
        {
            ASTRenameQuery::Table
            {
                create.getDatabase().empty() ? nullptr : std::make_shared<ASTIdentifier>(create.getDatabase()),
                std::make_shared<ASTIdentifier>(create.getTable())
            },
            ASTRenameQuery::Table
            {
                create.getDatabase().empty() ? nullptr : std::make_shared<ASTIdentifier>(create.getDatabase()),
                std::make_shared<ASTIdentifier>(table_to_replace_name)
            }
        };

        ast_rename->elements.push_back(std::move(elem));
        ast_rename->dictionary = create.is_dictionary;
        if (create.create_or_replace)
        {
            /// CREATE OR REPLACE TABLE
            /// Will execute ordinary RENAME instead of EXCHANGE if the target table does not exist
            ast_rename->rename_if_cannot_exchange = true;
            ast_rename->exchange = false;
        }
        else
        {
            /// REPLACE TABLE
            /// Will execute EXCHANGE query and fail if the target table does not exist
            ast_rename->exchange = true;
        }

        InterpreterRenameQuery interpreter_rename{ast_rename, current_context};
        interpreter_rename.execute();
        renamed = true;

        if (!interpreter_rename.renamedInsteadOfExchange())
        {
            /// Target table was replaced with new one, drop old table
            auto drop_context = make_drop_context();
            InterpreterDropQuery(ast_drop, drop_context).execute();
        }

        create.setTable(table_to_replace_name);

        return {};
    }
    catch (...)
    {
        /// Drop temporary table if it was successfully created, but was not renamed to target name
        if (created && !renamed)
        {
            auto drop_context = make_drop_context();
            InterpreterDropQuery(ast_drop, drop_context).execute();
        }
        throw;
    }
}

BlockIO InterpreterCreateQuery::fillTableIfNeeded(const ASTCreateQuery & create)
{
    /// If the query is a CREATE SELECT, insert the data into the table.
    if (create.select && !create.attach && !create.is_create_empty
        && !create.is_ordinary_view && !create.is_live_view
        && (!(create.is_materialized_view || create.is_window_view) || create.is_populate))
    {
        auto insert = std::make_shared<ASTInsertQuery>();
        insert->table_id = {create.getDatabase(), create.getTable(), create.uuid};
        if (create.is_window_view)
        {
            auto table = DatabaseCatalog::instance().getTable(insert->table_id, getContext());
            insert->select = typeid_cast<StorageWindowView *>(table.get())->getSourceTableSelectQuery();
        }
        else
            insert->select = create.select->clone();

        return InterpreterInsertQuery(insert, getContext(),
            getContext()->getSettingsRef().insert_allow_materialized_columns).execute();
    }

    return {};
}

void InterpreterCreateQuery::prepareOnClusterQuery(ASTCreateQuery & create, ContextPtr local_context, const String & cluster_name)
{
    if (create.attach)
        return;

    /// For CREATE query generate UUID on initiator, so it will be the same on all hosts.
    /// It will be ignored if database does not support UUIDs.
    generateUUIDForTable(create);

    /// For cross-replication cluster we cannot use UUID in replica path.
    String cluster_name_expanded = local_context->getMacros()->expand(cluster_name);
    ClusterPtr cluster = local_context->getCluster(cluster_name_expanded);

    if (cluster->maybeCrossReplication())
    {
        auto on_cluster_version = local_context->getSettingsRef().distributed_ddl_entry_format_version;
        if (DDLLogEntry::NORMALIZE_CREATE_ON_INITIATOR_VERSION <= on_cluster_version)
            throw Exception(ErrorCodes::NOT_IMPLEMENTED, "Value {} of setting distributed_ddl_entry_format_version "
                                                         "is incompatible with cross-replication", on_cluster_version);

        /// Check that {uuid} macro is not used in zookeeper_path for ReplicatedMergeTree.
        /// Otherwise replicas will generate different paths.
        if (!create.storage)
            return;
        if (!create.storage->engine)
            return;
        if (!startsWith(create.storage->engine->name, "Replicated"))
            return;

        bool has_explicit_zk_path_arg = create.storage->engine->arguments &&
                                        create.storage->engine->arguments->children.size() >= 2 &&
                                        create.storage->engine->arguments->children[0]->as<ASTLiteral>() &&
                                        create.storage->engine->arguments->children[0]->as<ASTLiteral>()->value.getType() == Field::Types::String;

        if (has_explicit_zk_path_arg)
        {
            String zk_path = create.storage->engine->arguments->children[0]->as<ASTLiteral>()->value.get<String>();
            Macros::MacroExpansionInfo info;
            info.table_id.uuid = create.uuid;
            info.ignore_unknown = true;
            local_context->getMacros()->expand(zk_path, info);
            if (!info.expanded_uuid)
                return;
        }

        throw Exception(ErrorCodes::INCORRECT_QUERY,
                        "Seems like cluster is configured for cross-replication, "
                        "but zookeeper_path for ReplicatedMergeTree is not specified or contains {uuid} macro. "
                        "It's not supported for cross replication, because tables must have different UUIDs. "
                        "Please specify unique zookeeper_path explicitly.");
    }
}

BlockIO InterpreterCreateQuery::executeQueryOnCluster(ASTCreateQuery & create)
{
    prepareOnClusterQuery(create, getContext(), create.cluster);
    DDLQueryOnClusterParams params;
    params.access_to_check = getRequiredAccess();
    return executeDDLQueryOnCluster(query_ptr, getContext(), params);
}

BlockIO InterpreterCreateQuery::execute()
{
    FunctionNameNormalizer().visit(query_ptr.get());
    auto & create = query_ptr->as<ASTCreateQuery &>();

    bool is_create_database = create.database && !create.table;
    if (!create.cluster.empty() && !maybeRemoveOnCluster(query_ptr, getContext()))
    {
        auto on_cluster_version = getContext()->getSettingsRef().distributed_ddl_entry_format_version;
        if (is_create_database || on_cluster_version < DDLLogEntry::NORMALIZE_CREATE_ON_INITIATOR_VERSION)
            return executeQueryOnCluster(create);
    }

    getContext()->checkAccess(getRequiredAccess());

    ASTQueryWithOutput::resetOutputASTIfExist(create);

    /// CREATE|ATTACH DATABASE
    if (is_create_database)
        return createDatabase(create);
    else
        return createTable(create);
}


AccessRightsElements InterpreterCreateQuery::getRequiredAccess() const
{
    /// Internal queries (initiated by the server itself) always have access to everything.
    if (internal)
        return {};

    AccessRightsElements required_access;
    const auto & create = query_ptr->as<const ASTCreateQuery &>();

    if (!create.table)
    {
        required_access.emplace_back(AccessType::CREATE_DATABASE, create.getDatabase());
    }
    else if (create.is_dictionary)
    {
        required_access.emplace_back(AccessType::CREATE_DICTIONARY, create.getDatabase(), create.getTable());
    }
    else if (create.isView())
    {
        assert(!create.temporary);
        if (create.replace_view)
            required_access.emplace_back(AccessType::DROP_VIEW | AccessType::CREATE_VIEW, create.getDatabase(), create.getTable());
        else
            required_access.emplace_back(AccessType::CREATE_VIEW, create.getDatabase(), create.getTable());
    }
    else
    {
        if (create.temporary)
        {
            /// Currently default table engine for temporary tables is Memory. default_table_engine does not affect temporary tables.
            if (create.storage && create.storage->engine && create.storage->engine->name != "Memory")
                required_access.emplace_back(AccessType::CREATE_ARBITRARY_TEMPORARY_TABLE);
            else
                required_access.emplace_back(AccessType::CREATE_TEMPORARY_TABLE);
        }
        else
        {
            if (create.replace_table)
                required_access.emplace_back(AccessType::DROP_TABLE, create.getDatabase(), create.getTable());
            required_access.emplace_back(AccessType::CREATE_TABLE, create.getDatabase(), create.getTable());
        }
    }

    if (create.to_table_id)
        required_access.emplace_back(AccessType::SELECT | AccessType::INSERT, create.to_table_id.database_name, create.to_table_id.table_name);

    if (create.storage && create.storage->engine)
    {
        auto source_access_type = StorageFactory::instance().getSourceAccessType(create.storage->engine->name);
        if (source_access_type != AccessType::NONE)
            required_access.emplace_back(source_access_type);
    }

    return required_access;
}

void InterpreterCreateQuery::extendQueryLogElemImpl(QueryLogElement & elem, const ASTPtr &, ContextPtr) const
{
    if (!as_table_saved.empty())
    {
        String database = backQuoteIfNeed(as_database_saved.empty() ? getContext()->getCurrentDatabase() : as_database_saved);
        elem.query_databases.insert(database);
        elem.query_tables.insert(database + "." + backQuoteIfNeed(as_table_saved));
    }
}

void InterpreterCreateQuery::addColumnsDescriptionToCreateQueryIfNecessary(ASTCreateQuery & create, const StoragePtr & storage)
{
    if (create.is_dictionary || (create.columns_list && create.columns_list->columns && !create.columns_list->columns->children.empty()))
        return;

    auto ast_storage = std::make_shared<ASTStorage>();
    unsigned max_parser_depth = static_cast<unsigned>(getContext()->getSettingsRef().max_parser_depth);
    auto query_from_storage = DB::getCreateQueryFromStorage(storage,
                                                            ast_storage,
                                                            false,
                                                            max_parser_depth,
                                                            true);
    auto & create_query_from_storage = query_from_storage->as<ASTCreateQuery &>();

    if (!create.columns_list)
    {
        ASTPtr columns_list = std::make_shared<ASTColumns>(*create_query_from_storage.columns_list);
        create.set(create.columns_list, columns_list);
    }
    else
    {
        ASTPtr columns = std::make_shared<ASTExpressionList>(*create_query_from_storage.columns_list->columns);
        create.columns_list->set(create.columns_list->columns, columns);
    }
}

}<|MERGE_RESOLUTION|>--- conflicted
+++ resolved
@@ -747,11 +747,8 @@
     }
     else if (create.select)
     {
-<<<<<<< HEAD
         if (create.isParameterizedView())
             return properties;
-=======
->>>>>>> 4ee0f63e
 
         Block as_select_sample;
 
@@ -761,7 +758,6 @@
         }
         else
         {
-<<<<<<< HEAD
             /** To get valid sample block we need to prepare query without only_analyze, because we need to execute scalar
               * subqueries. Otherwise functions that expect only constant arguments will throw error during query analysis,
               * because the result of scalar subquery is not a constant.
@@ -780,12 +776,6 @@
 
             InterpreterSelectWithUnionQuery interpreter(create.select->clone(), getContext(), SelectQueryOptions());
             as_select_sample = interpreter.getSampleBlock();
-=======
-            as_select_sample = InterpreterSelectWithUnionQuery::getSampleBlock(create.select->clone(),
-                getContext(),
-                false /* is_subquery */,
-                create.isParameterizedView());
->>>>>>> 4ee0f63e
         }
 
         properties.columns = ColumnsDescription(as_select_sample.getNamesAndTypesList());
