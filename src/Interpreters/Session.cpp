#include <Interpreters/Session.h>

#include <Access/AccessControl.h>
#include <Access/Credentials.h>
#include <Access/ContextAccess.h>
#include <Access/SettingsProfilesInfo.h>
#include <Access/User.h>
#include <Common/logger_useful.h>
#include <Common/Exception.h>
#include <Common/ThreadPool.h>
#include <Common/setThreadName.h>
#include <Interpreters/SessionTracker.h>
#include <Interpreters/Context.h>
#include <Interpreters/SessionLog.h>
#include <Interpreters/Cluster.h>

#include <magic_enum.hpp>

#include <atomic>
#include <condition_variable>
#include <deque>
#include <mutex>
#include <unordered_map>
#include <vector>


namespace DB
{

namespace ErrorCodes
{
    extern const int LOGICAL_ERROR;
    extern const int SESSION_NOT_FOUND;
    extern const int SESSION_IS_LOCKED;
}


class NamedSessionsStorage;

/// User ID and session identifier. Named sessions are local to users.
using NamedSessionKey = std::pair<UUID, String>;

/// Named sessions. The user could specify session identifier to reuse settings and temporary tables in subsequent requests.
struct NamedSessionData
{
    NamedSessionKey key;
    UInt64 close_cycle = 0;
    ContextMutablePtr context;
    std::chrono::steady_clock::duration timeout;
    NamedSessionsStorage & parent;

    NamedSessionData(NamedSessionKey key_, ContextPtr context_, std::chrono::steady_clock::duration timeout_, NamedSessionsStorage & parent_)
        : key(std::move(key_)), context(Context::createCopy(context_)), timeout(timeout_), parent(parent_)
    {}

    void release();
};

class NamedSessionsStorage
{
public:
    using Key = NamedSessionKey;

    static NamedSessionsStorage & instance()
    {
        static NamedSessionsStorage the_instance;
        return the_instance;
    }

    ~NamedSessionsStorage()
    {
        try
        {
            shutdown();
        }
        catch (...)
        {
            tryLogCurrentException(__PRETTY_FUNCTION__);
        }
    }

    void shutdown()
    {
        {
            std::lock_guard lock{mutex};
            sessions.clear();
            if (!thread.joinable())
                return;
            quit = true;
        }

        cond.notify_one();
        thread.join();
    }

    /// Find existing session or create a new.
    std::pair<std::shared_ptr<NamedSessionData>, bool> acquireSession(
        const ContextPtr & global_context,
        const UUID & user_id,
        const String & session_id,
        std::chrono::steady_clock::duration timeout,
        bool throw_if_not_found)
    {
        std::unique_lock lock(mutex);

        Key key{user_id, session_id};

        auto it = sessions.find(key);
        if (it == sessions.end())
        {
            if (throw_if_not_found)
                throw Exception(ErrorCodes::SESSION_NOT_FOUND, "Session {} not found", session_id);

            /// Create a new session from current context.
            auto context = Context::createCopy(global_context);
            it = sessions.insert(std::make_pair(key, std::make_shared<NamedSessionData>(key, context, timeout, *this))).first;
            const auto & session = it->second;

            if (!thread.joinable())
                thread = ThreadFromGlobalPool{&NamedSessionsStorage::cleanThread, this};

            LOG_TRACE(log, "Create new session with session_id: {}, user_id: {}", key.second, key.first);

            return {session, true};
        }
        else
        {
            /// Use existing session.
            const auto & session = it->second;

            LOG_TEST(log, "Reuse session from storage with session_id: {}, user_id: {}", key.second, key.first);

            if (!session.unique())
                throw Exception(ErrorCodes::SESSION_IS_LOCKED, "Session {} is locked by a concurrent client", session_id);
            return {session, false};
        }
    }

    void releaseSession(NamedSessionData & session)
    {
        std::unique_lock lock(mutex);
        scheduleCloseSession(session, lock);
    }

    void releaseAndCloseSession(const UUID & user_id, const String & session_id, std::shared_ptr<NamedSessionData> & session_data)
    {
        std::unique_lock lock(mutex);
        scheduleCloseSession(*session_data, lock);
        session_data = nullptr;

        Key key{user_id, session_id};
        auto it = sessions.find(key);
        if (it == sessions.end())
        {
            LOG_INFO(log, "Session {} not found for user {}, probably it's already closed", session_id, user_id);
            return;
        }

        if (!it->second.unique())
            throw Exception(ErrorCodes::LOGICAL_ERROR, "Cannot close session {} with refcount {}", session_id, it->second.use_count());

        sessions.erase(it);
    }

private:
    class SessionKeyHash
    {
    public:
        size_t operator()(const Key & key) const
        {
            SipHash hash;
            hash.update(key.first);
            hash.update(key.second);
            return hash.get64();
        }
    };

    /// TODO it's very complicated. Make simple std::map with time_t or boost::multi_index.
    using Container = std::unordered_map<Key, std::shared_ptr<NamedSessionData>, SessionKeyHash>;
    using CloseTimes = std::deque<std::vector<Key>>;
    Container sessions;
    CloseTimes close_times;
    std::chrono::steady_clock::duration close_interval = std::chrono::seconds(1);
    std::chrono::steady_clock::time_point close_cycle_time = std::chrono::steady_clock::now();
    UInt64 close_cycle = 0;

    void scheduleCloseSession(NamedSessionData & session, std::unique_lock<std::mutex> &)
    {
        /// Push it on a queue of sessions to close, on a position corresponding to the timeout.
        /// (timeout is measured from current moment of time)

        const UInt64 close_index = session.timeout / close_interval + 1;
        const auto new_close_cycle = close_cycle + close_index;

        if (session.close_cycle != new_close_cycle)
        {
            session.close_cycle = new_close_cycle;
            if (close_times.size() < close_index + 1)
                close_times.resize(close_index + 1);
            close_times[close_index].emplace_back(session.key);
        }

        LOG_TEST(log, "Schedule closing session with session_id: {}, user_id: {}",
                 session.key.second, session.key.first);
    }

    void cleanThread()
    {
        setThreadName("SessionCleaner");
        std::unique_lock lock{mutex};
        while (!quit)
        {
            auto interval = closeSessions(lock);
            if (cond.wait_for(lock, interval, [this]() -> bool { return quit; }))
                break;
        }
    }

    /// Close sessions, that has been expired. Returns how long to wait for next session to be expired, if no new sessions will be added.
    std::chrono::steady_clock::duration closeSessions(std::unique_lock<std::mutex> & lock)
    {
        const auto now = std::chrono::steady_clock::now();

        /// The time to close the next session did not come
        if (now < close_cycle_time)
            return close_cycle_time - now;  /// Will sleep until it comes.

        const auto current_cycle = close_cycle;

        ++close_cycle;
        close_cycle_time = now + close_interval;

        if (close_times.empty())
            return close_interval;

        auto & sessions_to_close = close_times.front();

        for (const auto & key : sessions_to_close)
        {
            const auto session = sessions.find(key);

            if (session != sessions.end() && session->second->close_cycle <= current_cycle)
            {
                if (session->second.use_count() != 1)
                {
                    LOG_TEST(log, "Delay closing session with session_id: {}, user_id: {}", key.second, key.first);

                    /// Skip but move it to close on the next cycle.
                    session->second->timeout = std::chrono::steady_clock::duration{0};
                    scheduleCloseSession(*session->second, lock);
                }
                else
                {
                    LOG_TRACE(log, "Close session with session_id: {}, user_id: {}", key.second, key.first);
                    sessions.erase(session);
                }
            }
        }

        close_times.pop_front();
        return close_interval;
    }

    std::mutex mutex;
    std::condition_variable cond;
    ThreadFromGlobalPool thread;
    bool quit = false;

    Poco::Logger * log = &Poco::Logger::get("NamedSessionsStorage");
};


void NamedSessionData::release()
{
    parent.releaseSession(*this);
}

void Session::shutdownNamedSessions()
{
    NamedSessionsStorage::instance().shutdown();
}

Session::Session(const ContextPtr & global_context_, ClientInfo::Interface interface_, bool is_secure, const std::string & certificate)
    : auth_id(UUIDHelpers::generateV4()),
      global_context(global_context_),
      log(&Poco::Logger::get(String{magic_enum::enum_name(interface_)} + "-Session"))
{
    prepared_client_info.emplace();
    prepared_client_info->interface = interface_;
    prepared_client_info->is_secure = is_secure;
    prepared_client_info->certificate = certificate;
}

Session::~Session()
{
    /// Early release a NamedSessionData.
    if (named_session)
        named_session->release();

    if (notified_session_log_about_login)
    {
        LOG_DEBUG(log, "{} Logout, user_id: {}", toString(auth_id), toString(*user_id));
        if (auto session_log = getSessionLog())
        {
            session_log->addLogOut(auth_id, user, getClientInfo());
        }
    }
}

AuthenticationType Session::getAuthenticationType(const String & user_name) const
{
    return global_context->getAccessControl().read<User>(user_name)->auth_data.getType();
}

AuthenticationType Session::getAuthenticationTypeOrLogInFailure(const String & user_name) const
{
    try
    {
        return getAuthenticationType(user_name);
    }
    catch (const Exception & e)
    {
        LOG_ERROR(log, "{} Authentication failed with error: {}", toString(auth_id), e.what());
        if (auto session_log = getSessionLog())
            session_log->addLoginFailure(auth_id, getClientInfo(), user_name, e);

        throw;
    }
}

void Session::authenticate(const String & user_name, const String & password, const Poco::Net::SocketAddress & address)
{
    authenticate(BasicCredentials{user_name, password}, address);
}

void Session::authenticate(const Credentials & credentials_, const Poco::Net::SocketAddress & address_)
{
    if (session_context)
        throw Exception(ErrorCodes::LOGICAL_ERROR, "If there is a session context it must be created after authentication");

    if (session_tracker_handle)
        throw Exception(ErrorCodes::LOGICAL_ERROR, "Session tracker handle was created before authentication finish");

    auto address = address_;
    if ((address == Poco::Net::SocketAddress{}) && (prepared_client_info->interface == ClientInfo::Interface::LOCAL))
        address = Poco::Net::SocketAddress{"127.0.0.1", 0};

    LOG_DEBUG(log, "{} Authenticating user '{}' from {}",
            toString(auth_id), credentials_.getUserName(), address.toString());

    try
    {
        auto auth_result = global_context->getAccessControl().authenticate(credentials_, address.host());
        user_id = auth_result.user_id;
        settings_from_auth_server = auth_result.settings;

        LOG_DEBUG(log, "{} Authenticated with global context as user {}",
                toString(auth_id), toString(*user_id));
    }
    catch (const Exception & e)
    {
        onAuthenticationFailure(credentials_.getUserName(), address, e);
        throw;
    }

    prepared_client_info->current_user = credentials_.getUserName();
    prepared_client_info->current_address = address;
}

void Session::onAuthenticationFailure(const std::optional<String> & user_name, const Poco::Net::SocketAddress & address_, const Exception & e)
{
    LOG_DEBUG(log, "{} Authentication failed with error: {}", toString(auth_id), e.what());
    if (auto session_log = getSessionLog())
    {
        /// Add source address to the log
        auto info_for_log = *prepared_client_info;
        info_for_log.current_address = address_;
        session_log->addLoginFailure(auth_id, info_for_log, user_name, e);
    }
}

const ClientInfo & Session::getClientInfo() const
{
    return session_context ? session_context->getClientInfo() : *prepared_client_info;
}

void Session::setClientInfo(const ClientInfo & client_info)
{
    if (session_context)
        session_context->setClientInfo(client_info);
    else
        prepared_client_info = client_info;
}

void Session::setClientName(const String & client_name)
{
    if (session_context)
        session_context->setClientName(client_name);
    else
        prepared_client_info->client_name = client_name;
}

void Session::setClientInterface(ClientInfo::Interface interface)
{
    if (session_context)
        session_context->setClientInterface(interface);
    else
        prepared_client_info->interface = interface;
}

void Session::setClientVersion(UInt64 client_version_major, UInt64 client_version_minor, UInt64 client_version_patch, unsigned client_tcp_protocol_version)
{
    if (session_context)
    {
        session_context->setClientVersion(client_version_major, client_version_minor, client_version_patch, client_tcp_protocol_version);
    }
    else
    {
        prepared_client_info->client_version_major = client_version_major;
        prepared_client_info->client_version_minor = client_version_minor;
        prepared_client_info->client_version_patch = client_version_patch;
        prepared_client_info->client_tcp_protocol_version = client_tcp_protocol_version;
    }
}

void Session::setClientConnectionId(uint32_t connection_id)
{
    if (session_context)
        session_context->setClientConnectionId(connection_id);
    else
        prepared_client_info->connection_id = connection_id;
}

<<<<<<< HEAD
void Session::setHttpClientInfo(ClientInfo::HTTPMethod http_method, const String & http_user_agent, const String & http_referer, const String & http_host, const String & tls_sni, const Poco::Net::NameValueCollection & http_headers)
=======
void Session::setHttpClientInfo(ClientInfo::HTTPMethod http_method, const String & http_user_agent, const String & http_referer)
>>>>>>> 528df04b
{
    if (session_context)
    {
        session_context->setHttpClientInfo(http_method, http_user_agent, http_referer, http_host, tls_sni, http_headers);
    }
    else
    {
        prepared_client_info->http_method = http_method;
        prepared_client_info->http_user_agent = http_user_agent;
        prepared_client_info->http_referer = http_referer;
<<<<<<< HEAD
        prepared_client_info->headers = http_headers;
        prepared_client_info->http_host = http_host;
        prepared_client_info->tls_sni = tls_sni;
=======
>>>>>>> 528df04b
    }
}

void Session::setForwardedFor(const String & forwarded_for)
{
    if (session_context)
        session_context->setForwardedFor(forwarded_for);
    else
        prepared_client_info->forwarded_for = forwarded_for;
}

void Session::setQuotaClientKey(const String & quota_key)
{
    if (session_context)
        session_context->setQuotaClientKey(quota_key);
    else
        prepared_client_info->quota_key = quota_key;
}

void Session::setConnectionClientVersion(UInt64 client_version_major, UInt64 client_version_minor, UInt64 client_version_patch, unsigned client_tcp_protocol_version)
{
    if (session_context)
    {
        session_context->setConnectionClientVersion(client_version_major, client_version_minor, client_version_patch, client_tcp_protocol_version);
    }
    else
    {
        prepared_client_info->connection_client_version_major = client_version_major;
        prepared_client_info->connection_client_version_minor = client_version_minor;
        prepared_client_info->connection_client_version_patch = client_version_patch;
        prepared_client_info->connection_tcp_protocol_version = client_tcp_protocol_version;
    }
}

const OpenTelemetry::TracingContext & Session::getClientTraceContext() const
{
    if (session_context)
        return session_context->getClientTraceContext();
    return prepared_client_info->client_trace_context;
}

OpenTelemetry::TracingContext & Session::getClientTraceContext()
{
    if (session_context)
        return session_context->getClientTraceContext();
    return prepared_client_info->client_trace_context;
}

ContextMutablePtr Session::makeSessionContext()
{
    if (session_context)
        throw Exception(ErrorCodes::LOGICAL_ERROR, "Session context already exists");
    if (query_context_created)
        throw Exception(ErrorCodes::LOGICAL_ERROR, "Session context must be created before any query context");
    if (!user_id)
        throw Exception(ErrorCodes::LOGICAL_ERROR, "Session context must be created after authentication");
    if (session_tracker_handle)
        throw Exception(ErrorCodes::LOGICAL_ERROR, "Session tracker handle was created before making session");

    LOG_DEBUG(log, "{} Creating session context with user_id: {}",
            toString(auth_id), toString(*user_id));
    /// Make a new session context.
    ContextMutablePtr new_session_context;
    new_session_context = Context::createCopy(global_context);
    new_session_context->makeSessionContext();

    /// Copy prepared client info to the new session context.
    new_session_context->setClientInfo(*prepared_client_info);
    prepared_client_info.reset();

    /// Set user information for the new context: current profiles, roles, access rights.
    new_session_context->setUser(*user_id);

    /// Session context is ready.
    session_context = new_session_context;
    user = session_context->getUser();

    session_tracker_handle = session_context->getSessionTracker().trackSession(
        *user_id,
        {},
        session_context->getSettingsRef().max_sessions_for_user);

    // Use QUERY source as for SET query for a session
    session_context->checkSettingsConstraints(settings_from_auth_server, SettingSource::QUERY);
    session_context->applySettingsChanges(settings_from_auth_server);

    recordLoginSucess(session_context);

    return session_context;
}

ContextMutablePtr Session::makeSessionContext(const String & session_name_, std::chrono::steady_clock::duration timeout_, bool session_check_)
{
    if (session_context)
        throw Exception(ErrorCodes::LOGICAL_ERROR, "Session context already exists");
    if (query_context_created)
        throw Exception(ErrorCodes::LOGICAL_ERROR, "Session context must be created before any query context");
    if (!user_id)
        throw Exception(ErrorCodes::LOGICAL_ERROR, "Session context must be created after authentication");
    if (session_tracker_handle)
        throw Exception(ErrorCodes::LOGICAL_ERROR, "Session tracker handle was created before making session");

    LOG_DEBUG(log, "{} Creating named session context with name: {}, user_id: {}",
            toString(auth_id), session_name_, toString(*user_id));

    /// Make a new session context OR
    /// if the `session_id` and `user_id` were used before then just get a previously created session context.
    std::shared_ptr<NamedSessionData> new_named_session;
    bool new_named_session_created = false;
    std::tie(new_named_session, new_named_session_created)
        = NamedSessionsStorage::instance().acquireSession(global_context, *user_id, session_name_, timeout_, session_check_);

    auto new_session_context = new_named_session->context;
    new_session_context->makeSessionContext();

    /// Copy prepared client info to the session context, no matter it's been just created or not.
    /// If we continue using a previously created session context found by session ID
    /// it's necessary to replace the client info in it anyway, because it contains actual connection information (client address, etc.)
    new_session_context->setClientInfo(*prepared_client_info);
    prepared_client_info.reset();

    auto access = new_session_context->getAccess();
    UInt64 max_sessions_for_user = 0;
    /// Set user information for the new context: current profiles, roles, access rights.
    if (!access->tryGetUser())
    {
        new_session_context->setUser(*user_id);
        max_sessions_for_user = new_session_context->getSettingsRef().max_sessions_for_user;
    }
    else
    {
        // Always get setting from profile
        // profile can be changed by ALTER PROFILE during single session
        auto settings = access->getDefaultSettings();
        const Field * max_session_for_user_field = settings.tryGet("max_sessions_for_user");
        if (max_session_for_user_field)
            max_sessions_for_user = max_session_for_user_field->safeGet<UInt64>();
    }

    /// Session context is ready.
    session_context = std::move(new_session_context);
    named_session = new_named_session;
    named_session_created = new_named_session_created;
    user = session_context->getUser();

    session_tracker_handle = session_context->getSessionTracker().trackSession(
        *user_id,
        { session_name_ },
        max_sessions_for_user);

    recordLoginSucess(session_context);

    return session_context;
}

ContextMutablePtr Session::makeQueryContext(const ClientInfo & query_client_info) const
{
    return makeQueryContextImpl(&query_client_info, nullptr);
}

ContextMutablePtr Session::makeQueryContext(ClientInfo && query_client_info) const
{
    return makeQueryContextImpl(nullptr, &query_client_info);
}

std::shared_ptr<SessionLog> Session::getSessionLog() const
{
    // take it from global context, since it outlives the Session and always available.
    // please note that server may have session_log disabled, hence this may return nullptr.
    return global_context->getSessionLog();
}

ContextMutablePtr Session::makeQueryContextImpl(const ClientInfo * client_info_to_copy, ClientInfo * client_info_to_move) const
{
    if (!user_id && getClientInfo().interface != ClientInfo::Interface::TCP_INTERSERVER)
        throw Exception(ErrorCodes::LOGICAL_ERROR, "Query context must be created after authentication");

    /// We can create a query context either from a session context or from a global context.
    bool from_session_context = static_cast<bool>(session_context);

    /// Create a new query context.
    ContextMutablePtr query_context = Context::createCopy(from_session_context ? session_context : global_context);
    query_context->makeQueryContext();

    if (auto query_context_user = query_context->getAccess()->tryGetUser())
    {
        LOG_TRACE(log, "{} Creating query context from {} context, user_id: {}, parent context user: {}",
                  toString(auth_id),
                  from_session_context ? "session" : "global",
                  toString(*user_id),
                  query_context_user->getName());
    }

    /// Copy the specified client info to the new query context.
    if (client_info_to_move)
        query_context->setClientInfo(*client_info_to_move);
    else if (client_info_to_copy && (client_info_to_copy != &getClientInfo()))
        query_context->setClientInfo(*client_info_to_copy);

    /// Copy current user's name and address if it was authenticated after query_client_info was initialized.
    if (prepared_client_info && !prepared_client_info->current_user.empty())
    {
        query_context->setCurrentUserName(prepared_client_info->current_user);
        query_context->setCurrentAddress(prepared_client_info->current_address);
    }

    /// Set parameters of initial query.
    if (query_context->getClientInfo().query_kind == ClientInfo::QueryKind::NO_QUERY)
        query_context->setQueryKind(ClientInfo::QueryKind::INITIAL_QUERY);

    if (query_context->getClientInfo().query_kind == ClientInfo::QueryKind::INITIAL_QUERY)
    {
        query_context->setInitialUserName(query_context->getClientInfo().current_user);
        query_context->setInitialAddress(query_context->getClientInfo().current_address);
    }

    /// Set user information for the new context: current profiles, roles, access rights.
    if (user_id && !query_context->getAccess()->tryGetUser())
        query_context->setUser(*user_id);

    /// Query context is ready.
    query_context_created = true;
    if (user_id)
        user = query_context->getUser();

    /// Interserver does not create session context
    recordLoginSucess(query_context);

    return query_context;
}


void Session::recordLoginSucess(ContextPtr login_context) const
{
    if (notified_session_log_about_login)
        return;

    if (!login_context)
        throw Exception(ErrorCodes::LOGICAL_ERROR, "Session or query context must be created");

    if (auto session_log = getSessionLog())
    {
        const auto & settings   = login_context->getSettingsRef();
        const auto access       = login_context->getAccess();

        session_log->addLoginSuccess(auth_id,
                                     named_session ? named_session->key.second : "",
                                     settings,
                                     access,
                                     getClientInfo(),
                                     user);
    }

    notified_session_log_about_login = true;
}


void Session::releaseSessionID()
{
    if (!named_session)
        return;
    named_session->release();
    named_session = nullptr;
}

void Session::closeSession(const String & session_id)
{
    if (!user_id)   /// User was not authenticated
        return;

    /// named_session may be not set due to an early exception
    if (!named_session)
        return;

    NamedSessionsStorage::instance().releaseAndCloseSession(*user_id, session_id, named_session);
}

}<|MERGE_RESOLUTION|>--- conflicted
+++ resolved
@@ -431,27 +431,19 @@
         prepared_client_info->connection_id = connection_id;
 }
 
-<<<<<<< HEAD
-void Session::setHttpClientInfo(ClientInfo::HTTPMethod http_method, const String & http_user_agent, const String & http_referer, const String & http_host, const String & tls_sni, const Poco::Net::NameValueCollection & http_headers)
-=======
-void Session::setHttpClientInfo(ClientInfo::HTTPMethod http_method, const String & http_user_agent, const String & http_referer)
->>>>>>> 528df04b
-{
-    if (session_context)
-    {
-        session_context->setHttpClientInfo(http_method, http_user_agent, http_referer, http_host, tls_sni, http_headers);
+void Session::setHttpClientInfo(ClientInfo::HTTPMethod http_method, const String & http_user_agent, const String & http_referer, const String & http_host, const String & tls_sni)
+{
+    if (session_context)
+    {
+        session_context->setHttpClientInfo(http_method, http_user_agent, http_referer, http_host, tls_sni);
     }
     else
     {
         prepared_client_info->http_method = http_method;
         prepared_client_info->http_user_agent = http_user_agent;
         prepared_client_info->http_referer = http_referer;
-<<<<<<< HEAD
-        prepared_client_info->headers = http_headers;
         prepared_client_info->http_host = http_host;
         prepared_client_info->tls_sni = tls_sni;
-=======
->>>>>>> 528df04b
     }
 }
 
