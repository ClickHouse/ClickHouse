#include <Columns/ColumnCompressed.h>
#include <Columns/ColumnConst.h>
#include <Columns/ColumnReplicated.h>
#include <Common/WeakHash.h>

namespace DB
{

namespace ErrorCodes
{
    extern const int SIZES_OF_COLUMNS_DOESNT_MATCH;
    extern const int LOGICAL_ERROR;
}

std::atomic<UInt64> ColumnReplicated::global_id_counter = 0;

ColumnReplicated::ColumnReplicated(MutableColumnPtr && nested_column_)
    : nested_column(std::move(nested_column_)), id(global_id_counter.fetch_add(1))
{
    indexes.insertIndexesRange(0, nested_column->size());
}

ColumnReplicated::ColumnReplicated(MutableColumnPtr && nested_column_, MutableColumnPtr && indexes_)
    : nested_column(std::move(nested_column_))
    , indexes(std::move(indexes_))
    , id(global_id_counter.fetch_add(1))
{
}

ColumnReplicated::ColumnReplicated(MutableColumnPtr && nested_column_, ColumnIndex && indexes_)
    : nested_column(std::move(nested_column_))
    , indexes(std::move(indexes_))
    , id(global_id_counter.fetch_add(1))
{
}

MutableColumnPtr ColumnReplicated::cloneResized(size_t new_size) const
{
    if (new_size == 0)
        return cloneEmpty();

    if (new_size == size())
        return create(mutate(nested_column), mutate(indexes.getIndexes()));

    /// If new size is larger than current size, we fill all new rows with default value of nested column.
    if (new_size > size())
    {
        auto new_nested_column = mutate(nested_column);
        new_nested_column->insertDefault();
        auto new_indexes = ColumnIndex(mutate(indexes.getIndexes()));
        new_indexes.insertManyIndexes(new_nested_column->size() - 1, new_size - size());
        return create(std::move(new_nested_column), std::move(new_indexes));
    }

    auto res = create(nested_column->cloneEmpty());
    res->insertRangeFrom(*this, 0, new_size);
    return res;
}

MutableColumnPtr ColumnReplicated::cloneEmpty() const
{
    return create(nested_column->cloneEmpty(), indexes.getIndexes()->cloneEmpty());
}

bool ColumnReplicated::isDefaultAt(size_t n) const
{
    return nested_column->isDefaultAt(indexes.getIndexAt(n));
}

bool ColumnReplicated::isNullAt(size_t n) const
{
    return nested_column->isNullAt(indexes.getIndexAt(n));
}

Field ColumnReplicated::operator[](size_t n) const
{
    return (*nested_column)[indexes.getIndexAt(n)];
}

void ColumnReplicated::get(size_t n, Field & res) const
{
    nested_column->get(indexes.getIndexAt(n), res);
}

DataTypePtr ColumnReplicated::getValueNameAndTypeImpl(WriteBufferFromOwnString & name_buf, size_t n, const IColumn::Options & options) const
{
    return nested_column->getValueNameAndTypeImpl(name_buf, indexes.getIndexAt(n), options);
}

bool ColumnReplicated::getBool(size_t n) const
{
    return nested_column->getBool(indexes.getIndexAt(n));
}

Float64 ColumnReplicated::getFloat64(size_t n) const
{
    return nested_column->getFloat64(indexes.getIndexAt(n));
}

Float32 ColumnReplicated::getFloat32(size_t n) const
{
    return nested_column->getFloat32(indexes.getIndexAt(n));
}

UInt64 ColumnReplicated::getUInt(size_t n) const
{
    return nested_column->getUInt(indexes.getIndexAt(n));
}

Int64 ColumnReplicated::getInt(size_t n) const
{
    return nested_column->getInt(indexes.getIndexAt(n));
}

UInt64 ColumnReplicated::get64(size_t n) const
{
    return nested_column->get64(indexes.getIndexAt(n));
}

StringRef ColumnReplicated::getDataAt(size_t n) const
{
    return nested_column->getDataAt(indexes.getIndexAt(n));
}

ColumnPtr ColumnReplicated::convertToFullColumnIfReplicated() const
{
    return nested_column->index(*indexes.getIndexes(), 0);
}

void ColumnReplicated::insertData(const char * pos, size_t length)
{
    nested_column->insertData(pos, length);
    indexes.insertIndex(nested_column->size() - 1);
}

<<<<<<< HEAD
std::string_view ColumnReplicated::serializeValueIntoArena(size_t n, Arena & arena, char const *& begin, const IColumn::SerializationSettings * settings) const
=======
StringRef ColumnReplicated::serializeValueIntoArena(size_t n, Arena & arena, char const *& begin) const
>>>>>>> a1a67d59
{
    return nested_column->serializeValueIntoArena(indexes.getIndexAt(n), arena, begin, settings);
}

<<<<<<< HEAD
char * ColumnReplicated::serializeValueIntoMemory(size_t n, char * memory, const IColumn::SerializationSettings * settings) const
=======
StringRef ColumnReplicated::serializeAggregationStateValueIntoArena(size_t n, Arena & arena, char const *& begin) const
>>>>>>> a1a67d59
{
    return nested_column->serializeValueIntoMemory(indexes.getIndexAt(n), memory, settings);
}

std::optional<size_t> ColumnReplicated::getSerializedValueSize(size_t n, const IColumn::SerializationSettings * settings) const
{
    return nested_column->getSerializedValueSize(indexes.getIndexAt(n), settings);
}

void ColumnReplicated::deserializeAndInsertFromArena(ReadBuffer & in, const IColumn::SerializationSettings * settings)
{
    nested_column->deserializeAndInsertFromArena(in, settings);
    indexes.insertIndex(nested_column->size() - 1);
}

void ColumnReplicated::skipSerializedInArena(ReadBuffer & in) const
{
    nested_column->skipSerializedInArena(in);
}

#if !defined(DEBUG_OR_SANITIZER_BUILD)
void ColumnReplicated::insertRangeFrom(const IColumn & src, size_t start, size_t length)
#else
void ColumnReplicated::doInsertRangeFrom(const IColumn & src, size_t start, size_t length)
#endif
{
    if (length == 0)
        return;

    if (start + length > src.size())
        throw Exception(ErrorCodes::LOGICAL_ERROR, "Parameter out of bound in ColumnReplicated::insertRangeFrom method.");

    if (const auto * src_replicated = typeid_cast<const ColumnReplicated *>(&src))
    {
        /// Optimization for case when we insert the whole column (may happen in squashing).
        if (start == 0 && length == src_replicated->size())
        {
            indexes.insertIndexesRangeWithShift(*src_replicated->getIndexesColumn(), start, length, nested_column->size(), nested_column->size() + src_replicated->getNestedColumn()->size());
            nested_column->insertRangeFrom(*src_replicated->getNestedColumn(), 0, src_replicated->getNestedColumn()->size());
        }
        else
        {
            /// Use insertion_cache to avoid copying of values from source nested column if
            /// we already inserted them earlier and can use indexes of already inserted values.
            auto & indexes_match = insertion_cache[src_replicated->id];

            auto insert = [&](size_t, size_t src_index)
            {
                auto it = indexes_match.find(src_index);
                if (it == indexes_match.end())
                {
                    nested_column->insertFrom(*src_replicated->nested_column, src_index);
                    it = indexes_match.emplace(src_index, nested_column->size() - 1).first;
                }

                indexes.insertIndex(it->second);
            };

            src_replicated->indexes.callForIndexes(std::move(insert), start, start + length);
        }
    }
    else
    {
        size_t old_size = nested_column->size();
        nested_column->insertRangeFrom(src, start, length);
        indexes.insertIndexesRange(old_size, length);
    }
}

void ColumnReplicated::insert(const Field & x)
{
    nested_column->insert(x);
    indexes.insertIndex(nested_column->size() - 1);
}

bool ColumnReplicated::tryInsert(const Field & x)
{
    if (nested_column->tryInsert(x))
    {
        indexes.insertIndex(nested_column->size() - 1);
        return true;
    }

    return false;
}

#if !defined(DEBUG_OR_SANITIZER_BUILD)
void ColumnReplicated::insertFrom(const IColumn & src, size_t n)
#else
void ColumnReplicated::doInsertFrom(const IColumn & src, size_t n)
#endif
{
    if (const auto * src_replicated = typeid_cast<const ColumnReplicated *>(&src))
    {
        /// Use insertion_cache to avoid copying of values from source nested column if
        /// we already inserted them earlier and can use indexes of already inserted values.
        auto & indexes_match = insertion_cache[src_replicated->id];
        auto src_index = src_replicated->indexes.getIndexAt(n);
        auto it = indexes_match.find(src_index);
        if (it == indexes_match.end())
        {
            nested_column->insertFrom(*src_replicated->nested_column, src_index);
            it = indexes_match.emplace(src_index, nested_column->size() - 1).first;
        }

        indexes.insertIndex(it->second);
    }
    else
    {
        nested_column->insertFrom(src, n);
        indexes.insertIndex(nested_column->size() - 1);
    }
}

#if !defined(DEBUG_OR_SANITIZER_BUILD)
void ColumnReplicated::insertManyFrom(const IColumn & src, size_t n, size_t length)
#else
void ColumnReplicated::doInsertManyFrom(const IColumn & src, size_t n, size_t length)
#endif
{
    if (const auto * src_replicated = typeid_cast<const ColumnReplicated *>(&src))
    {
        /// Use insertion_cache to avoid copying of values from source nested column if
        /// we already inserted them earlier and can use indexes of already inserted values.
        auto & indexes_match = insertion_cache[src_replicated->id];
        auto src_index = src_replicated->indexes.getIndexAt(n);
        auto it = indexes_match.find(src_index);
        if (it == indexes_match.end())
        {
            nested_column->insertFrom(*src_replicated->nested_column, src_index);
            it = indexes_match.emplace(src_index, nested_column->size() - 1).first;
        }

        indexes.insertManyIndexes(it->second, length);
    }
    else
    {
        nested_column->insertFrom(src, n);
        indexes.insertManyIndexes(nested_column->size() - 1, length);
    }
}

void ColumnReplicated::insertDefault()
{
    nested_column->insertDefault();
    indexes.insertIndex(nested_column->size() - 1);
}

void ColumnReplicated::insertManyDefaults(size_t length)
{
    nested_column->insertDefault();
    indexes.insertManyIndexes(nested_column->size() - 1, length);
}

void ColumnReplicated::popBack(size_t n)
{
    indexes.popBack(n);
    nested_column = indexes.removeUnusedRowsInIndexedData(std::move(nested_column));
}

ColumnPtr ColumnReplicated::filter(const Filter & filt, ssize_t result_size_hint) const
{
    if (size() != filt.size())
        throw Exception(ErrorCodes::SIZES_OF_COLUMNS_DOESNT_MATCH, "Size of filter ({}) doesn't match size of column ({})", filt.size(), size());

    auto filtered_indexes = ColumnIndex(indexes.getIndexes()->filter(filt, result_size_hint));
    auto filtered_nested_column = filtered_indexes.removeUnusedRowsInIndexedData(nested_column);
    return create(filtered_nested_column, std::move(filtered_indexes));
}

void ColumnReplicated::expand(const Filter & mask, bool inverted)
{
    indexes.expand(mask, inverted);
}

ColumnPtr ColumnReplicated::permute(const Permutation & perm, size_t limit) const
{
    if (size() != perm.size())
        throw Exception(ErrorCodes::SIZES_OF_COLUMNS_DOESNT_MATCH, "Size of permutation ({}) doesn't match size of column ({})", perm.size(), size());

    auto permuted_indexes = ColumnIndex(indexes.getIndexes()->permute(perm, limit));
    auto filtered_nested_column = permuted_indexes.removeUnusedRowsInIndexedData(nested_column);
    return create(filtered_nested_column, std::move(permuted_indexes));
}

ColumnPtr ColumnReplicated::index(const IColumn & res_indexes, size_t limit) const
{
    auto indexed_indexes = ColumnIndex(indexes.getIndexes()->index(res_indexes, limit));
    auto filtered_nested_column = indexed_indexes.removeUnusedRowsInIndexedData(nested_column);
    return create(filtered_nested_column, std::move(indexed_indexes));
}

#if !defined(DEBUG_OR_SANITIZER_BUILD)
int ColumnReplicated::compareAt(size_t n, size_t m, const IColumn & rhs, int nan_direction_hint) const
#else
int ColumnReplicated::doCompareAt(size_t n, size_t m, const IColumn & rhs, int nan_direction_hint) const
#endif
{
    if (const auto * rhs_replicated = typeid_cast<const ColumnReplicated *>(&rhs))
        return nested_column->compareAt(indexes.getIndexAt(n), rhs_replicated->indexes.getIndexAt(m), *rhs_replicated->nested_column, nan_direction_hint);

    return nested_column->compareAt(indexes.getIndexAt(n), m, rhs, nan_direction_hint);
}

int ColumnReplicated::compareAtWithCollation(size_t n, size_t m, const IColumn & rhs, int nan_direction_hint, const Collator & collator) const
{
    if (const auto * rhs_replicated = typeid_cast<const ColumnReplicated *>(&rhs))
        return nested_column->compareAtWithCollation(indexes.getIndexAt(n), rhs_replicated->indexes.getIndexAt(m), *rhs_replicated->nested_column, nan_direction_hint, collator);

    return nested_column->compareAtWithCollation(indexes.getIndexAt(n), m, rhs, nan_direction_hint, collator);
}

bool ColumnReplicated::hasEqualValues() const
{
    return indexes.getIndexes()->hasEqualValues();
}

struct ColumnReplicated::ComparatorBase
{
    const ColumnReplicated & parent;
    int nan_direction_hint;

    ComparatorBase(const ColumnReplicated & parent_, int nan_direction_hint_)
        : parent(parent_), nan_direction_hint(nan_direction_hint_)
    {
    }

    ALWAYS_INLINE int compare(size_t lhs, size_t rhs) const
    {
        int res = parent.compareAt(lhs, rhs, parent, nan_direction_hint);

        return res;
    }
};

struct ColumnReplicated::ComparatorCollationBase
{
    const ColumnReplicated & parent;
    int nan_direction_hint;
    const Collator * collator;

    ComparatorCollationBase(const ColumnReplicated & parent_, int nan_direction_hint_, const Collator * collator_)
        : parent(parent_), nan_direction_hint(nan_direction_hint_), collator(collator_)
    {
    }

    ALWAYS_INLINE int compare(size_t lhs, size_t rhs) const
    {
        int res = parent.compareAtWithCollation(lhs, rhs, parent, nan_direction_hint, *collator);

        return res;
    }
};

void ColumnReplicated::getPermutation(PermutationSortDirection direction, PermutationSortStability stability,
                                size_t limit, int nan_direction_hint, Permutation & res) const
{
    if (direction == PermutationSortDirection::Ascending && stability == PermutationSortStability::Unstable)
        getPermutationImpl(limit, res, ComparatorAscendingUnstable(*this, nan_direction_hint), DefaultSort(), DefaultPartialSort());
    else if (direction == PermutationSortDirection::Ascending && stability == PermutationSortStability::Stable)
        getPermutationImpl(limit, res, ComparatorAscendingStable(*this, nan_direction_hint), DefaultSort(), DefaultPartialSort());
    else if (direction == PermutationSortDirection::Descending && stability == PermutationSortStability::Unstable)
        getPermutationImpl(limit, res, ComparatorDescendingUnstable(*this, nan_direction_hint), DefaultSort(), DefaultPartialSort());
    else if (direction == PermutationSortDirection::Descending && stability == PermutationSortStability::Stable)
        getPermutationImpl(limit, res, ComparatorDescendingStable(*this, nan_direction_hint), DefaultSort(), DefaultPartialSort());
}

void ColumnReplicated::updatePermutation(PermutationSortDirection direction, PermutationSortStability stability,
                                size_t limit, int nan_direction_hint, Permutation & res, EqualRanges & equal_ranges) const
{
    auto comparator_equal = ComparatorEqual(*this, nan_direction_hint);

    if (direction == PermutationSortDirection::Ascending && stability == PermutationSortStability::Unstable)
        updatePermutationImpl(limit, res, equal_ranges, ComparatorAscendingUnstable(*this, nan_direction_hint), comparator_equal, DefaultSort(), DefaultPartialSort());
    else if (direction == PermutationSortDirection::Ascending && stability == PermutationSortStability::Stable)
        updatePermutationImpl(limit, res, equal_ranges, ComparatorAscendingStable(*this, nan_direction_hint), comparator_equal, DefaultSort(), DefaultPartialSort());
    else if (direction == PermutationSortDirection::Descending && stability == PermutationSortStability::Unstable)
        updatePermutationImpl(limit, res, equal_ranges, ComparatorDescendingUnstable(*this, nan_direction_hint), comparator_equal, DefaultSort(), DefaultPartialSort());
    else if (direction == PermutationSortDirection::Descending && stability == PermutationSortStability::Stable)
        updatePermutationImpl(limit, res, equal_ranges, ComparatorDescendingStable(*this, nan_direction_hint), comparator_equal, DefaultSort(), DefaultPartialSort());
}

void ColumnReplicated::getPermutationWithCollation(const Collator & collator, PermutationSortDirection direction, PermutationSortStability stability,
                                            size_t limit, int nan_direction_hint, Permutation & res) const
{
    if (direction == PermutationSortDirection::Ascending && stability == PermutationSortStability::Unstable)
        getPermutationImpl(limit, res, ComparatorCollationAscendingUnstable(*this, nan_direction_hint, &collator), DefaultSort(), DefaultPartialSort());
    else if (direction == PermutationSortDirection::Ascending && stability == PermutationSortStability::Stable)
        getPermutationImpl(limit, res, ComparatorCollationAscendingStable(*this, nan_direction_hint, &collator), DefaultSort(), DefaultPartialSort());
    else if (direction == PermutationSortDirection::Descending && stability == PermutationSortStability::Unstable)
        getPermutationImpl(limit, res, ComparatorCollationDescendingUnstable(*this, nan_direction_hint, &collator), DefaultSort(), DefaultPartialSort());
    else if (direction == PermutationSortDirection::Descending && stability == PermutationSortStability::Stable)
        getPermutationImpl(limit, res, ComparatorCollationDescendingStable(*this, nan_direction_hint, &collator), DefaultSort(), DefaultPartialSort());
}

void ColumnReplicated::updatePermutationWithCollation(const Collator & collator, PermutationSortDirection direction, PermutationSortStability stability,
                                            size_t limit, int nan_direction_hint, Permutation & res, EqualRanges & equal_ranges) const
{
    auto comparator_equal = ComparatorCollationEqual(*this, nan_direction_hint, &collator);

    if (direction == PermutationSortDirection::Ascending && stability == PermutationSortStability::Unstable)
        updatePermutationImpl(
            limit,
            res,
            equal_ranges,
            ComparatorCollationAscendingUnstable(*this, nan_direction_hint, &collator),
            comparator_equal,
            DefaultSort(),
            DefaultPartialSort());
    else if (direction == PermutationSortDirection::Ascending && stability == PermutationSortStability::Stable)
        updatePermutationImpl(
            limit,
            res,
            equal_ranges,
            ComparatorCollationAscendingStable(*this, nan_direction_hint, &collator),
            comparator_equal,
            DefaultSort(),
            DefaultPartialSort());
    else if (direction == PermutationSortDirection::Descending && stability == PermutationSortStability::Unstable)
        updatePermutationImpl(
            limit,
            res,
            equal_ranges,
            ComparatorCollationDescendingUnstable(*this, nan_direction_hint, &collator),
            comparator_equal,
            DefaultSort(),
            DefaultPartialSort());
    else if (direction == PermutationSortDirection::Descending && stability == PermutationSortStability::Stable)
        updatePermutationImpl(
            limit,
            res,
            equal_ranges,
            ComparatorCollationDescendingStable(*this, nan_direction_hint, &collator),
            comparator_equal,
            DefaultSort(),
            DefaultPartialSort());
}

size_t ColumnReplicated::byteSize() const
{
    return indexes.getIndexes()->byteSize() + nested_column->byteSize();
}

size_t ColumnReplicated::byteSizeAt(size_t n) const
{
    return nested_column->byteSizeAt(indexes.getIndexAt(n));
}

size_t ColumnReplicated::allocatedBytes() const
{
    return indexes.getIndexes()->allocatedBytes() + nested_column->allocatedBytes();
}

void ColumnReplicated::protect()
{
    indexes.getIndexesPtr()->protect();
    nested_column->protect();
}

ColumnPtr ColumnReplicated::replicate(const Offsets & offsets) const
{
    auto replicated_indexes = ColumnIndex(indexes.getIndexes()->replicate(offsets));
    auto filtered_nested_column = replicated_indexes.removeUnusedRowsInIndexedData(nested_column);
    return create(filtered_nested_column, std::move(replicated_indexes));
}

void ColumnReplicated::updateHashWithValue(size_t n, SipHash & hash) const
{
    nested_column->updateHashWithValue(indexes.getIndexAt(n), hash);
}

WeakHash32 ColumnReplicated::getWeakHash32() const
{
    WeakHash32 nested_column_hash = nested_column->getWeakHash32();
    return indexes.getWeakHash(nested_column_hash);
}

void ColumnReplicated::updateHashFast(SipHash & hash) const
{
    indexes.getIndexes()->updateHashFast(hash);
    nested_column->updateHashFast(hash);
}

void ColumnReplicated::getExtremes(Field & min, Field & max) const
{
    /// It might happen that some indexes are unused, so we cannot call nested_column->getExtremes.
    nested_column->index(*indexes.getIndexes(), 0)->getExtremes(min, max);
}

void ColumnReplicated::getIndicesOfNonDefaultRows(Offsets & result_indexes, size_t from, size_t limit) const
{
    PaddedPODArray<UInt8> default_values_mask(nested_column->size());
    for (size_t i = 0; i != nested_column->size(); ++i)
        default_values_mask[i] = !nested_column->isDefaultAt(i);

    size_t to = limit && from + limit < size() ? from + limit : size();
    indexes.getIndexesByMask(result_indexes, default_values_mask, from, to);
}

UInt64 ColumnReplicated::getNumberOfDefaultRows() const
{
    std::unordered_set<size_t> indexes_of_default_values;
    for (size_t i = 0; i != nested_column->size(); ++i)
    {
        if (nested_column->isDefaultAt(i))
            indexes_of_default_values.insert(i);
    }

    size_t result = 0;
    auto add = [&](size_t, size_t index)
    {
        result += indexes_of_default_values.contains(index);
    };

    indexes.callForIndexes(std::move(add), 0, size());
    return result;
}

ColumnPtr ColumnReplicated::compress(bool force_compression) const
{
    auto nested_column_compressed = nested_column->compress(force_compression);
    auto indexes_compressed = indexes.getIndexes()->compress(force_compression);

    size_t byte_size = nested_column_compressed->byteSize() + indexes_compressed->byteSize();

    return ColumnCompressed::create(size(), byte_size,
        [my_nested_column_compressed = std::move(nested_column_compressed), my_indexes_compressed = std::move(indexes_compressed)]
        {
            return ColumnReplicated::create(my_nested_column_compressed->decompress(), my_indexes_compressed->decompress());
        });
}

ColumnCheckpointPtr ColumnReplicated::getCheckpoint() const
{
    return std::make_shared<ColumnCheckpointWithNested>(size(), nested_column->getCheckpoint());
}

void ColumnReplicated::updateCheckpoint(ColumnCheckpoint & checkpoint) const
{
    checkpoint.size = size();
    nested_column->updateCheckpoint(*assert_cast<ColumnCheckpointWithNested &>(checkpoint).nested);
}

void ColumnReplicated::rollback(const ColumnCheckpoint & checkpoint)
{
    const auto & nested = *assert_cast<const ColumnCheckpointWithNested &>(checkpoint).nested;

    nested_column->rollback(nested);
    indexes.resizeAssumeReserve(nested.size);
}

void ColumnReplicated::forEachMutableSubcolumn(MutableColumnCallback callback)
{
    callback(nested_column);
    callback(indexes.getIndexesPtr());
}

void ColumnReplicated::forEachMutableSubcolumnRecursively(RecursiveMutableColumnCallback callback)
{
    callback(*nested_column);
    nested_column->forEachMutableSubcolumnRecursively(callback);
    callback(*indexes.getIndexesPtr());
    indexes.getIndexesPtr()->forEachMutableSubcolumnRecursively(callback);
}

void ColumnReplicated::forEachSubcolumn(ColumnCallback callback) const
{
    callback(nested_column);
    callback(indexes.getIndexes());
}

void ColumnReplicated::forEachSubcolumnRecursively(RecursiveColumnCallback callback) const
{
    callback(*nested_column);
    nested_column->forEachSubcolumnRecursively(callback);
    callback(*indexes.getIndexes());
    indexes.getIndexes()->forEachSubcolumnRecursively(callback);
}

bool ColumnReplicated::structureEquals(const IColumn & rhs) const
{
    if (const auto * rhs_replicated = typeid_cast<const ColumnReplicated *>(&rhs))
        return nested_column->structureEquals(*rhs_replicated->nested_column);
    return false;
}

void ColumnReplicated::takeDynamicStructureFromSourceColumns(const Columns & source_columns, std::optional<size_t> max_dynamic_subcolumns)
{
    Columns source_nested_columns;
    source_nested_columns.reserve(source_columns.size());
    for (const auto & source_column : source_columns)
    {
        if (const auto * rhs_replicated = typeid_cast<const ColumnReplicated *>(source_column.get()))
            source_nested_columns.emplace_back(rhs_replicated->nested_column);
        else
            source_nested_columns.emplace_back(source_column);
    }

    nested_column->takeDynamicStructureFromSourceColumns(source_nested_columns, max_dynamic_subcolumns);
}

void ColumnReplicated::takeDynamicStructureFromColumn(const ColumnPtr & source_column)
{
    if (const auto * rhs_replicated = typeid_cast<const ColumnReplicated *>(source_column.get()))
        nested_column->takeDynamicStructureFromColumn(rhs_replicated->nested_column);
    else
        nested_column->takeDynamicStructureFromColumn(source_column);
}

namespace
{

template <typename T>
ColumnPtr convertOffsetsToIndexesImpl(const IColumn::Offsets & offsets)
{
    auto result = ColumnVector<T>::create();
    auto & data = result->getData();
    data.reserve_exact(offsets.back());
    for (size_t i = 0; i != offsets.size(); ++i)
        data.resize_fill(data.size() + offsets[i] - offsets[i - 1], i);
    return result;
}

}

ColumnPtr convertOffsetsToIndexes(const IColumn::Offsets & offsets)
{
    size_t max_index = offsets.size();
    if (max_index <= std::numeric_limits<UInt8>::max())
        return convertOffsetsToIndexesImpl<UInt8>(offsets);
    if (max_index <= std::numeric_limits<UInt16>::max())
        return convertOffsetsToIndexesImpl<UInt16>(offsets);
    if (max_index <= std::numeric_limits<UInt32>::max())
        return convertOffsetsToIndexesImpl<UInt32>(offsets);
    return convertOffsetsToIndexesImpl<UInt64>(offsets);
}

bool isLazyReplicationUseful(const ColumnPtr & column)
{
    return !column->isConst() && !column->isReplicated() && !column->lowCardinality() && (!column->isFixedAndContiguous() || column->sizeOfValueIfFixed() > 8);
}


}<|MERGE_RESOLUTION|>--- conflicted
+++ resolved
@@ -133,20 +133,12 @@
     indexes.insertIndex(nested_column->size() - 1);
 }
 
-<<<<<<< HEAD
-std::string_view ColumnReplicated::serializeValueIntoArena(size_t n, Arena & arena, char const *& begin, const IColumn::SerializationSettings * settings) const
-=======
-StringRef ColumnReplicated::serializeValueIntoArena(size_t n, Arena & arena, char const *& begin) const
->>>>>>> a1a67d59
+StringRef ColumnReplicated::serializeValueIntoArena(size_t n, Arena & arena, char const *& begin, const IColumn::SerializationSettings * settings) const
 {
     return nested_column->serializeValueIntoArena(indexes.getIndexAt(n), arena, begin, settings);
 }
 
-<<<<<<< HEAD
 char * ColumnReplicated::serializeValueIntoMemory(size_t n, char * memory, const IColumn::SerializationSettings * settings) const
-=======
-StringRef ColumnReplicated::serializeAggregationStateValueIntoArena(size_t n, Arena & arena, char const *& begin) const
->>>>>>> a1a67d59
 {
     return nested_column->serializeValueIntoMemory(indexes.getIndexAt(n), memory, settings);
 }
