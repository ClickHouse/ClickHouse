--- conflicted
+++ resolved
@@ -231,12 +231,8 @@
     void checkConsistency() const;
 
     bool hasDynamicStructure() const override { return nested_column->hasDynamicStructure(); }
-<<<<<<< HEAD
     void takeDynamicStructureFromSourceColumns(const Columns & source_columns, std::optional<size_t> max_dynamic_subcolumns) override;
-=======
-    void takeDynamicStructureFromSourceColumns(const Columns & source_columns) override;
     void takeDynamicStructureFromColumn(const ColumnPtr & source_column) override;
->>>>>>> 23bfe37b
     bool dynamicStructureEquals(const IColumn & rhs) const override;
 
 private:
