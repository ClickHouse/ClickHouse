--- conflicted
+++ resolved
@@ -66,19 +66,10 @@
     StringRef getDataAt(size_t) const override;
     /// Will insert null value if pos=nullptr
     void insertData(const char * pos, size_t length) override;
-<<<<<<< HEAD
-    std::string_view serializeValueIntoArena(size_t n, Arena & arena, char const *& begin, const IColumn::SerializationSettings * settings) const override;
+    StringRef serializeValueIntoArena(size_t n, Arena & arena, char const *& begin, const IColumn::SerializationSettings * settings) const override;
     char * serializeValueIntoMemory(size_t n, char * memory, const IColumn::SerializationSettings * settings) const override;
     std::optional<size_t> getSerializedValueSize(size_t n, const IColumn::SerializationSettings * settings) const override;
     void deserializeAndInsertFromArena(ReadBuffer & in, const IColumn::SerializationSettings * settings) override;
-=======
-    StringRef serializeValueIntoArena(size_t n, Arena & arena, char const *& begin) const override;
-    StringRef serializeAggregationStateValueIntoArena(size_t n, Arena & arena, char const *& begin) const override;
-    char * serializeValueIntoMemory(size_t n, char * memory) const override;
-    std::optional<size_t> getSerializedValueSize(size_t n) const override;
-    void deserializeAndInsertFromArena(ReadBuffer & in) override;
-    void deserializeAndInsertAggregationStateValueFromArena(ReadBuffer & in) override;
->>>>>>> 867d7877
     void skipSerializedInArena(ReadBuffer & in) const override;
 #if !defined(DEBUG_OR_SANITIZER_BUILD)
     void insertRangeFrom(const IColumn & src, size_t start, size_t length) override;
