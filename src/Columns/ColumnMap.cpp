#include <DataTypes/getLeastSupertype.h>
#include <DataTypes/DataTypeArray.h>
#include <Columns/ColumnArray.h>
#include <Columns/ColumnMap.h>
#include <Columns/ColumnTuple.h>
#include <Columns/ColumnCompressed.h>
#include <IO/WriteBufferFromString.h>
#include <IO/Operators.h>
#include <Common/typeid_cast.h>
#include <Common/assert_cast.h>
#include <Common/WeakHash.h>
#include <Core/Field.h>


namespace DB
{

namespace ErrorCodes
{
    extern const int ILLEGAL_COLUMN;
    extern const int NOT_IMPLEMENTED;
    extern const int LOGICAL_ERROR;
}

ColumnMap::Ptr ColumnMap::create(const ColumnPtr & keys, const ColumnPtr & values, const ColumnPtr & offsets)
{
    auto nested_column = ColumnArray::create(ColumnTuple::create(Columns{keys, values}), offsets);
    return ColumnMap::create(nested_column);
}

std::string ColumnMap::getName() const
{
    WriteBufferFromOwnString res;
    const auto & nested_tuple = getNestedData();
    res << "Map(" << nested_tuple.getColumn(0).getName()
        << ", " << nested_tuple.getColumn(1).getName() << ")";

    return res.str();
}

ColumnMap::ColumnMap(MutableColumnPtr && nested_)
    : nested(std::move(nested_))
{
    const auto * column_array = typeid_cast<const ColumnArray *>(nested.get());
    if (!column_array)
        throw Exception(ErrorCodes::LOGICAL_ERROR, "ColumnMap can be created only from array of tuples");

    const auto * column_tuple = typeid_cast<const ColumnTuple *>(column_array->getDataPtr().get());
    if (!column_tuple)
        throw Exception(ErrorCodes::LOGICAL_ERROR, "ColumnMap can be created only from array of tuples");

    if (column_tuple->getColumns().size() != 2)
        throw Exception(ErrorCodes::LOGICAL_ERROR, "ColumnMap should contain only 2 subcolumns: keys and values");

    for (const auto & column : column_tuple->getColumns())
        if (isColumnConst(*column))
            throw Exception(ErrorCodes::ILLEGAL_COLUMN, "ColumnMap cannot have ColumnConst as its element");
}

MutableColumnPtr ColumnMap::cloneEmpty() const
{
    return ColumnMap::create(nested->cloneEmpty());
}

MutableColumnPtr ColumnMap::cloneResized(size_t new_size) const
{
    return ColumnMap::create(nested->cloneResized(new_size));
}

Field ColumnMap::operator[](size_t n) const
{
    Field res;
    get(n, res);
    return res;
}

void ColumnMap::get(size_t n, Field & res) const
{
    const auto & offsets = getNestedColumn().getOffsets();
    size_t offset = offsets[n - 1];
    size_t size = offsets[n] - offsets[n - 1];

    res = Map();
    auto & map = res.safeGet<Map>();
    map.reserve(size);

    for (size_t i = 0; i < size; ++i)
        map.push_back(getNestedData()[offset + i]);
}

std::pair<String, DataTypePtr> ColumnMap::getValueNameAndType(size_t n) const
{
    const auto & offsets = getNestedColumn().getOffsets();
    size_t offset = offsets[n - 1];
    size_t size = offsets[n] - offsets[n - 1];

    String value_name {"["};
    DataTypes element_types;
    element_types.reserve(size);

    for (size_t i = 0; i < size; ++i)
    {
        const auto & [value, type] = getNestedData().getValueNameAndType(offset + i);
        element_types.push_back(type);
        if (i > 0)
            value_name += ", ";
        value_name += value;
    }
    value_name += "]";

    return {value_name, std::make_shared<DataTypeArray>(getLeastSupertype<LeastSupertypeOnError::Variant>(element_types))};
}

bool ColumnMap::isDefaultAt(size_t n) const
{
    return nested->isDefaultAt(n);
}

StringRef ColumnMap::getDataAt(size_t) const
{
    throw Exception(ErrorCodes::NOT_IMPLEMENTED, "Method getDataAt is not supported for {}", getName());
}

void ColumnMap::insertData(const char *, size_t)
{
    throw Exception(ErrorCodes::NOT_IMPLEMENTED, "Method insertData is not supported for {}", getName());
}

void ColumnMap::insert(const Field & x)
{
    const auto & map = x.safeGet<Map>();
    nested->insert(Array(map.begin(), map.end()));
}

bool ColumnMap::tryInsert(const Field & x)
{
    if (x.getType() != Field::Types::Which::Map)
        return false;

    const auto & map = x.safeGet<Map>();
    return nested->tryInsert(Array(map.begin(), map.end()));
}

void ColumnMap::insertDefault()
{
    nested->insertDefault();
}
void ColumnMap::popBack(size_t n)
{
    nested->popBack(n);
}

<<<<<<< HEAD
std::string_view ColumnMap::serializeValueIntoArena(size_t n, Arena & arena, char const *& begin, const IColumn::SerializationSettings * settings) const
=======
StringRef ColumnMap::serializeValueIntoArena(size_t n, Arena & arena, char const *& begin) const
>>>>>>> f794297a
{
    return nested->serializeValueIntoArena(n, arena, begin, settings);
}

<<<<<<< HEAD
char * ColumnMap::serializeValueIntoMemory(size_t n, char * memory, const IColumn::SerializationSettings * settings) const
=======
StringRef ColumnMap::serializeAggregationStateValueIntoArena(size_t n, Arena & arena, char const *& begin) const
>>>>>>> f794297a
{
    return nested->serializeValueIntoMemory(n, memory, settings);
}

std::optional<size_t> ColumnMap::getSerializedValueSize(size_t n, const IColumn::SerializationSettings * settings) const
{
    return nested->getSerializedValueSize(n, settings);
}

void ColumnMap::deserializeAndInsertFromArena(ReadBuffer & in, const IColumn::SerializationSettings * settings)
{
    nested->deserializeAndInsertFromArena(in, settings);
}

void ColumnMap::skipSerializedInArena(ReadBuffer & in) const
{
    nested->skipSerializedInArena(in);
}

void ColumnMap::updateHashWithValue(size_t n, SipHash & hash) const
{
    nested->updateHashWithValue(n, hash);
}

WeakHash32 ColumnMap::getWeakHash32() const
{
    return nested->getWeakHash32();
}

void ColumnMap::updateHashFast(SipHash & hash) const
{
    nested->updateHashFast(hash);
}

#if !defined(DEBUG_OR_SANITIZER_BUILD)
void ColumnMap::insertFrom(const IColumn & src, size_t n)
#else
void ColumnMap::doInsertFrom(const IColumn & src, size_t n)
#endif
{
    nested->insertFrom(assert_cast<const ColumnMap &>(src).getNestedColumn(), n);
}

#if !defined(DEBUG_OR_SANITIZER_BUILD)
void ColumnMap::insertManyFrom(const IColumn & src, size_t position, size_t length)
#else
void ColumnMap::doInsertManyFrom(const IColumn & src, size_t position, size_t length)
#endif
{
    assert_cast<ColumnArray &>(*nested).insertManyFrom(assert_cast<const ColumnMap &>(src).getNestedColumn(), position, length);
}

#if !defined(DEBUG_OR_SANITIZER_BUILD)
void ColumnMap::insertRangeFrom(const IColumn & src, size_t start, size_t length)
#else
void ColumnMap::doInsertRangeFrom(const IColumn & src, size_t start, size_t length)
#endif
{
    nested->insertRangeFrom(
        assert_cast<const ColumnMap &>(src).getNestedColumn(),
        start, length);
}

ColumnPtr ColumnMap::filter(const Filter & filt, ssize_t result_size_hint) const
{
    auto filtered = nested->filter(filt, result_size_hint);
    return ColumnMap::create(filtered);
}

void ColumnMap::expand(const IColumn::Filter & mask, bool inverted)
{
    nested->expand(mask, inverted);
}

ColumnPtr ColumnMap::permute(const Permutation & perm, size_t limit) const
{
    auto permuted = nested->permute(perm, limit);
    return ColumnMap::create(std::move(permuted));
}

ColumnPtr ColumnMap::index(const IColumn & indexes, size_t limit) const
{
    auto res = nested->index(indexes, limit);
    return ColumnMap::create(std::move(res));
}

ColumnPtr ColumnMap::replicate(const Offsets & offsets) const
{
    auto replicated = nested->replicate(offsets);
    return ColumnMap::create(std::move(replicated));
}

MutableColumns ColumnMap::scatter(size_t num_columns, const Selector & selector) const
{
    auto scattered_columns = nested->scatter(num_columns, selector);
    MutableColumns res;
    res.reserve(num_columns);
    for (auto && scattered : scattered_columns)
        res.push_back(ColumnMap::create(std::move(scattered)));

    return res;
}

#if !defined(DEBUG_OR_SANITIZER_BUILD)
int ColumnMap::compareAt(size_t n, size_t m, const IColumn & rhs, int nan_direction_hint) const
#else
int ColumnMap::doCompareAt(size_t n, size_t m, const IColumn & rhs, int nan_direction_hint) const
#endif
{
    const auto & rhs_map = assert_cast<const ColumnMap &>(rhs);
    return nested->compareAt(n, m, rhs_map.getNestedColumn(), nan_direction_hint);
}

void ColumnMap::getPermutation(IColumn::PermutationSortDirection direction, IColumn::PermutationSortStability stability,
                            size_t limit, int nan_direction_hint, IColumn::Permutation & res) const
{
    nested->getPermutation(direction, stability, limit, nan_direction_hint, res);
}

void ColumnMap::updatePermutation(IColumn::PermutationSortDirection direction, IColumn::PermutationSortStability stability,
                                size_t limit, int nan_direction_hint, IColumn::Permutation & res, EqualRanges & equal_ranges) const
{
    nested->updatePermutation(direction, stability, limit, nan_direction_hint, res, equal_ranges);
}

void ColumnMap::reserve(size_t n)
{
    nested->reserve(n);
}

size_t ColumnMap::capacity() const
{
    return nested->capacity();
}

void ColumnMap::prepareForSquashing(const Columns & source_columns, size_t factor)
{
    Columns nested_source_columns;
    nested_source_columns.reserve(source_columns.size());
    for (const auto & source_column : source_columns)
        nested_source_columns.push_back(assert_cast<const ColumnMap &>(*source_column).getNestedColumnPtr());
    nested->prepareForSquashing(nested_source_columns, factor);
}

void ColumnMap::shrinkToFit()
{
    nested->shrinkToFit();
}

void ColumnMap::ensureOwnership()
{
    nested->ensureOwnership();
}

size_t ColumnMap::byteSize() const
{
    return nested->byteSize();
}

size_t ColumnMap::byteSizeAt(size_t n) const
{
    return nested->byteSizeAt(n);
}

size_t ColumnMap::allocatedBytes() const
{
    return nested->allocatedBytes();
}

void ColumnMap::protect()
{
    nested->protect();
}

void ColumnMap::getExtremes(Field & min, Field & max) const
{
    Field nested_min;
    Field nested_max;

    nested->getExtremes(nested_min, nested_max);

    /// Convert result Array fields to Map fields because client expect min and max field to have type Map

    Array nested_min_value = nested_min.safeGet<Array>();
    Array nested_max_value = nested_max.safeGet<Array>();

    Map map_min_value(nested_min_value.begin(), nested_min_value.end());
    Map map_max_value(nested_max_value.begin(), nested_max_value.end());

    min = std::move(map_min_value);
    max = std::move(map_max_value);
}

ColumnCheckpointPtr ColumnMap::getCheckpoint() const
{
    return nested->getCheckpoint();
}

void ColumnMap::updateCheckpoint(ColumnCheckpoint & checkpoint) const
{
    nested->updateCheckpoint(checkpoint);
}

void ColumnMap::rollback(const ColumnCheckpoint & checkpoint)
{
    nested->rollback(checkpoint);
}

void ColumnMap::forEachMutableSubcolumn(MutableColumnCallback callback)
{
    callback(nested);
}

void ColumnMap::forEachMutableSubcolumnRecursively(RecursiveMutableColumnCallback callback)
{
    callback(*nested);
    nested->forEachMutableSubcolumnRecursively(callback);
}

void ColumnMap::forEachSubcolumn(ColumnCallback callback) const
{
    callback(nested);
}

void ColumnMap::forEachSubcolumnRecursively(RecursiveColumnCallback callback) const
{
    callback(*nested);
    nested->forEachSubcolumnRecursively(callback);
}

bool ColumnMap::structureEquals(const IColumn & rhs) const
{
    if (const auto * rhs_map = typeid_cast<const ColumnMap *>(&rhs))
        return nested->structureEquals(*rhs_map->nested);
    return false;
}

bool ColumnMap::dynamicStructureEquals(const IColumn & rhs) const
{
    if (const auto * rhs_map = typeid_cast<const ColumnMap *>(&rhs))
        return nested->dynamicStructureEquals(*rhs_map->nested);
    return false;
}

const ColumnArray & ColumnMap::getNestedColumn() const
{
    return assert_cast<const ColumnArray &>(*nested);
}

ColumnArray & ColumnMap::getNestedColumn()
{
    return assert_cast<ColumnArray &>(*nested);
}

const ColumnTuple & ColumnMap::getNestedData() const
{
    return assert_cast<const ColumnTuple &>(getNestedColumn().getData());
}

ColumnTuple & ColumnMap::getNestedData()
{
    return assert_cast<ColumnTuple &>(getNestedColumn().getData());
}

ColumnPtr ColumnMap::compress(bool force_compression) const
{
    auto compressed = nested->compress(force_compression);
    const auto byte_size = compressed->byteSize();
    /// The order of evaluation of function arguments is unspecified
    /// and could cause interacting with object in moved-from state
    return ColumnCompressed::create(size(), byte_size, [my_compressed = std::move(compressed)]
    {
        return ColumnMap::create(my_compressed->decompress());
    });
}

void ColumnMap::takeDynamicStructureFromSourceColumns(const Columns & source_columns)
{
    Columns nested_source_columns;
    nested_source_columns.reserve(source_columns.size());
    for (const auto & source_column : source_columns)
        nested_source_columns.push_back(assert_cast<const ColumnMap &>(*source_column).getNestedColumnPtr());
    nested->takeDynamicStructureFromSourceColumns(nested_source_columns);
}

void ColumnMap::takeDynamicStructureFromColumn(const ColumnPtr & source_column)
{
    nested->takeDynamicStructureFromColumn(assert_cast<const ColumnMap &>(*source_column).getNestedColumnPtr());
}


}<|MERGE_RESOLUTION|>--- conflicted
+++ resolved
@@ -150,20 +150,12 @@
     nested->popBack(n);
 }
 
-<<<<<<< HEAD
-std::string_view ColumnMap::serializeValueIntoArena(size_t n, Arena & arena, char const *& begin, const IColumn::SerializationSettings * settings) const
-=======
-StringRef ColumnMap::serializeValueIntoArena(size_t n, Arena & arena, char const *& begin) const
->>>>>>> f794297a
+StringRef ColumnMap::serializeValueIntoArena(size_t n, Arena & arena, char const *& begin, const IColumn::SerializationSettings * settings) const
 {
     return nested->serializeValueIntoArena(n, arena, begin, settings);
 }
 
-<<<<<<< HEAD
 char * ColumnMap::serializeValueIntoMemory(size_t n, char * memory, const IColumn::SerializationSettings * settings) const
-=======
-StringRef ColumnMap::serializeAggregationStateValueIntoArena(size_t n, Arena & arena, char const *& begin) const
->>>>>>> f794297a
 {
     return nested->serializeValueIntoMemory(n, memory, settings);
 }
