#include <Columns/ColumnSparse.h>

#include <Columns/ColumnCompressed.h>
#include <Columns/ColumnConst.h>
#include <Columns/ColumnsCommon.h>
#include <Columns/ColumnTuple.h>
#include <Columns/ColumnReplicated.h>
#include <Common/HashTable/Hash.h>
#include <Common/SipHash.h>
#include <Common/WeakHash.h>
#include <Common/iota.h>

#include <algorithm>
#include <bit>


namespace DB
{

namespace ErrorCodes
{
    extern const int LOGICAL_ERROR;
    extern const int SIZES_OF_COLUMNS_DOESNT_MATCH;
}

ColumnSparse::ColumnSparse(MutableColumnPtr && values_)
    : values(std::move(values_)), _size(0)
{
    if (!values->empty())
        throw Exception(ErrorCodes::LOGICAL_ERROR, "Not empty values passed to ColumnSparse, but no offsets passed");

    values->insertDefault();
    offsets = ColumnUInt64::create();
}

ColumnSparse::ColumnSparse(MutableColumnPtr && values_, MutableColumnPtr && offsets_, size_t size_)
    : values(std::move(values_)), offsets(std::move(offsets_)), _size(size_)
{
    const ColumnUInt64 * offsets_concrete = typeid_cast<const ColumnUInt64 *>(offsets.get());

    if (!offsets_concrete)
        throw Exception(ErrorCodes::LOGICAL_ERROR, "'offsets' column must be a ColumnUInt64, got: {}", offsets->getName());

    /// 'values' should contain one extra element: default value at 0 position.
    if (offsets->size() + 1 != values->size())
        throw Exception(ErrorCodes::LOGICAL_ERROR,
            "Values size ({}) is inconsistent with offsets size ({})", values->size(), offsets->size());

    if (_size < offsets->size())
        throw Exception(ErrorCodes::LOGICAL_ERROR,
            "Size of sparse column ({}) cannot be lower than number of non-default values ({})", _size, offsets->size());

    if (!offsets_concrete->empty() && _size <= offsets_concrete->getData().back())
        throw Exception(ErrorCodes::LOGICAL_ERROR,
            "Size of sparse column ({}) should be greater than last position of non-default value ({})",
                _size, offsets_concrete->getData().back());

#ifndef NDEBUG
    const auto & offsets_data = getOffsetsData();
    const auto * it = std::adjacent_find(offsets_data.begin(), offsets_data.end(), std::greater_equal<>());
    if (it != offsets_data.end())
        throw Exception(ErrorCodes::LOGICAL_ERROR, "Offsets of ColumnSparse must be strictly sorted");
#endif
}

MutableColumnPtr ColumnSparse::cloneResized(size_t new_size) const
{
    if (new_size == 0)
        return ColumnSparse::create(values->cloneEmpty());

    if (new_size >= _size)
        return ColumnSparse::create(IColumn::mutate(values), IColumn::mutate(offsets), new_size);

    auto res = ColumnSparse::create(values->cloneEmpty());
    res->insertRangeFrom(*this, 0, new_size);
    return res;
}

bool ColumnSparse::isDefaultAt(size_t n) const
{
    return getValueIndex(n) == 0;
}

bool ColumnSparse::isNullAt(size_t n) const
{
    return values->isNullAt(getValueIndex(n));
}

Field ColumnSparse::operator[](size_t n) const
{
    return (*values)[getValueIndex(n)];
}

void ColumnSparse::get(size_t n, Field & res) const
{
    values->get(getValueIndex(n), res);
}

DataTypePtr  ColumnSparse::getValueNameAndTypeImpl(WriteBufferFromOwnString & name_buf, size_t n, const Options & options) const
{
    return values->getValueNameAndTypeImpl(name_buf, getValueIndex(n), options);
}

bool ColumnSparse::getBool(size_t n) const
{
    return values->getBool(getValueIndex(n));
}

Float64 ColumnSparse::getFloat64(size_t n) const
{
    return values->getFloat64(getValueIndex(n));
}

Float32 ColumnSparse::getFloat32(size_t n) const
{
    return values->getFloat32(getValueIndex(n));
}

UInt64 ColumnSparse::getUInt(size_t n) const
{
    return values->getUInt(getValueIndex(n));
}

Int64 ColumnSparse::getInt(size_t n) const
{
    return values->getInt(getValueIndex(n));
}

UInt64 ColumnSparse::get64(size_t n) const
{
    return values->get64(getValueIndex(n));
}

StringRef ColumnSparse::getDataAt(size_t n) const
{
    return values->getDataAt(getValueIndex(n));
}

ColumnPtr ColumnSparse::convertToFullColumnIfSparse() const
{
    return values->createWithOffsets(getOffsetsData(), *createColumnConst(values, 0), _size, /*shift=*/ 1);
}

void ColumnSparse::insertSingleValue(const Inserter & inserter)
{
    inserter(*values);

    size_t last_idx = values->size() - 1;
    if (values->isDefaultAt(last_idx))
        values->popBack(1);
    else
        getOffsetsData().push_back(_size);

    ++_size;
}

void ColumnSparse::insertData(const char * pos, size_t length)
{
    insertSingleValue([&](IColumn & column) { column.insertData(pos, length); });
}

<<<<<<< HEAD
std::string_view ColumnSparse::serializeValueIntoArena(size_t n, Arena & arena, char const *& begin, const IColumn::SerializationSettings * settings) const
=======
StringRef ColumnSparse::serializeValueIntoArena(size_t n, Arena & arena, char const *& begin) const
>>>>>>> a1a67d59
{
    return values->serializeValueIntoArena(getValueIndex(n), arena, begin, settings);
}

<<<<<<< HEAD
char * ColumnSparse::serializeValueIntoMemory(size_t n, char * memory, const IColumn::SerializationSettings * settings) const
=======
StringRef ColumnSparse::serializeAggregationStateValueIntoArena(size_t n, Arena & arena, char const *& begin) const
>>>>>>> a1a67d59
{
    return values->serializeValueIntoMemory(getValueIndex(n), memory, settings);
}

std::optional<size_t> ColumnSparse::getSerializedValueSize(size_t n, const IColumn::SerializationSettings * settings) const
{
    return values->getSerializedValueSize(getValueIndex(n), settings);
}

void ColumnSparse::deserializeAndInsertFromArena(ReadBuffer & in, const IColumn::SerializationSettings * settings)
{
    insertSingleValue([&](IColumn & column) { column.deserializeAndInsertFromArena(in, settings); });
}

void ColumnSparse::skipSerializedInArena(ReadBuffer & in) const
{
    values->skipSerializedInArena(in);
}

#if !defined(DEBUG_OR_SANITIZER_BUILD)
void ColumnSparse::insertRangeFrom(const IColumn & src, size_t start, size_t length)
#else
void ColumnSparse::doInsertRangeFrom(const IColumn & src, size_t start, size_t length)
#endif
{
    if (length == 0)
        return;

    if (start + length > src.size())
        throw Exception(ErrorCodes::LOGICAL_ERROR, "Parameter out of bound in ColumnSparse::insertRangeFrom method.");

    auto & offsets_data = getOffsetsData();

    size_t end = start + length;
    if (const auto * src_sparse = typeid_cast<const ColumnSparse *>(&src))
    {
        const auto & src_offsets = src_sparse->getOffsetsData();
        const auto & src_values = src_sparse->getValuesColumn();

        size_t offset_start = std::lower_bound(src_offsets.begin(), src_offsets.end(), start) - src_offsets.begin();
        size_t offset_end = std::lower_bound(src_offsets.begin(), src_offsets.end(), end) - src_offsets.begin();
        assert(offset_start <= offset_end);

        if (offset_start != offset_end)
        {
            offsets_data.reserve(offsets_data.size() + offset_end - offset_start);
            insertManyDefaults(src_offsets[offset_start] - start);
            offsets_data.push_back(_size);
            ++_size;

            for (size_t i = offset_start + 1; i < offset_end; ++i)
            {
                size_t current_diff = src_offsets[i] - src_offsets[i - 1];
                insertManyDefaults(current_diff - 1);
                offsets_data.push_back(_size);
                ++_size;
            }

            /// 'end' <= 'src_offsets[offsets_end]', but end is excluded, so index is 'offsets_end' - 1.
            /// Since 'end' is excluded, need to subtract one more row from result.
            insertManyDefaults(end - src_offsets[offset_end - 1] - 1);
            values->insertRangeFrom(src_values, offset_start + 1, offset_end - offset_start);
        }
        else
        {
            insertManyDefaults(length);
        }
    }
    else
    {
        for (size_t i = start; i < end; ++i)
        {
            if (!src.isDefaultAt(i))
            {
                values->insertFrom(src, i);
                offsets_data.push_back(_size);
            }

            ++_size;
        }
    }
}

void ColumnSparse::insert(const Field & x)
{
    insertSingleValue([&](IColumn & column) { column.insert(x); });
}

bool ColumnSparse::tryInsert(const Field & x)
{
    if (!values->tryInsert(x))
        return false;

    insertSingleValue([&](IColumn &) {}); /// Value already inserted, use no-op inserter.
    return true;
}

#if !defined(DEBUG_OR_SANITIZER_BUILD)
void ColumnSparse::insertFrom(const IColumn & src, size_t n)
#else
void ColumnSparse::doInsertFrom(const IColumn & src, size_t n)
#endif
{
    if (const auto * src_sparse = typeid_cast<const ColumnSparse *>(&src))
    {
        if (size_t value_index = src_sparse->getValueIndex(n))
        {
            getOffsetsData().push_back(_size);
            values->insertFrom(src_sparse->getValuesColumn(), value_index);
        }
    }
    else
    {
        if (!src.isDefaultAt(n))
        {
            values->insertFrom(src, n);
            getOffsetsData().push_back(_size);
        }
    }

    ++_size;
}

void ColumnSparse::insertDefault()
{
    ++_size;
}

void ColumnSparse::insertManyDefaults(size_t length)
{
    _size += length;
}

void ColumnSparse::popBack(size_t n)
{
    assert(n < _size);

    auto & offsets_data = getOffsetsData();
    size_t new_size = _size - n;

    size_t removed_values = 0;
    while (!offsets_data.empty() && offsets_data.back() >= new_size)
    {
        offsets_data.pop_back();
        ++removed_values;
    }

    if (removed_values)
        values->popBack(removed_values);

    _size = new_size;
}

ColumnCheckpointPtr ColumnSparse::getCheckpoint() const
{
    return std::make_shared<ColumnCheckpointWithNested>(size(), values->getCheckpoint());
}

void ColumnSparse::updateCheckpoint(ColumnCheckpoint & checkpoint) const
{
    checkpoint.size = size();
    values->updateCheckpoint(*assert_cast<ColumnCheckpointWithNested &>(checkpoint).nested);
}

void ColumnSparse::rollback(const ColumnCheckpoint & checkpoint)
{
    _size = checkpoint.size;

    const auto & nested = *assert_cast<const ColumnCheckpointWithNested &>(checkpoint).nested;
    chassert(nested.size > 0);

    values->rollback(nested);
    getOffsetsData().resize_assume_reserved(nested.size - 1);
}

ColumnPtr ColumnSparse::filter(const Filter & filt, ssize_t) const
{
    if (_size != filt.size())
        throw Exception(ErrorCodes::SIZES_OF_COLUMNS_DOESNT_MATCH, "Size of filter ({}) doesn't match size of column ({})", filt.size(), _size);

    if (offsets->empty())
    {
        auto res = cloneEmpty();
        res->insertManyDefaults(countBytesInFilter(filt));
        return res;
    }

    auto res_offsets = offsets->cloneEmpty();
    auto & res_offsets_data = assert_cast<ColumnUInt64 &>(*res_offsets).getData();

    Filter values_filter;
    values_filter.reserve_exact(values->size());
    values_filter.push_back(1);
    size_t values_result_size_hint = 1;

    size_t res_offset = 0;
    auto offset_it = begin();
    /// Replace the `++offset_it` with `offset_it.increaseCurrentRow()` and `offset_it.increaseCurrentOffset()`,
    /// to remove the redundant `isDefault()` in `++` of `Interator` and reuse the following `isDefault()`.
    for (size_t i = 0; i < _size; ++i, offset_it.increaseCurrentRow())
    {
        if (!offset_it.isDefault())
        {
            if (filt[i])
            {
                res_offsets_data.push_back(res_offset);
                values_filter.push_back(1);
                ++res_offset;
                ++values_result_size_hint;
            }
            else
            {
                values_filter.push_back(0);
            }
            offset_it.increaseCurrentOffset();
        }
        else
        {
            res_offset += filt[i] != 0;
        }
    }

    auto res_values = values->filter(values_filter, values_result_size_hint);
    return create(res_values, std::move(res_offsets), res_offset);
}

void ColumnSparse::expand(const Filter & mask, bool inverted)
{
    if (mask.size() < _size)
        throw Exception(ErrorCodes::LOGICAL_ERROR, "Mask size should be no less than data size.");

    auto res_offsets = offsets->cloneEmpty();
    auto & res_offsets_data = assert_cast<ColumnUInt64 &>(*res_offsets).getData();

    auto it = begin();
    for (size_t i = 0; i < mask.size(); ++i)
    {
        if (!!mask[i] ^ inverted)
        {
            if (it.getCurrentRow() == _size)
                throw Exception(ErrorCodes::LOGICAL_ERROR, "Too many bytes in mask");

            if (!it.isDefault())
                res_offsets_data[it.getCurrentOffset()] = i;

            ++it;
        }
    }

    _size = mask.size();
}

ColumnPtr ColumnSparse::permute(const Permutation & perm, size_t limit) const
{
    return permuteImpl(*this, perm, limit);
}

ColumnPtr ColumnSparse::index(const IColumn & indexes, size_t limit) const
{
    return selectIndexImpl(*this, indexes, limit);
}

template <typename Type>
ColumnPtr ColumnSparse::indexImpl(const PaddedPODArray<Type> & indexes, size_t limit) const
{
    assert(limit <= indexes.size());
    if (limit == 0)
        return ColumnSparse::create(values->cloneEmpty());

    if (offsets->empty())
    {
        auto res = cloneEmpty();
        res->insertManyDefaults(limit);
        return res;
    }

    auto res_offsets = offsets->cloneEmpty();
    auto & res_offsets_data = assert_cast<ColumnUInt64 &>(*res_offsets).getData();
    auto res_values = values->cloneEmpty();
    res_values->insertDefault();

    /// If we need to permute full column, or if limit is large enough,
    /// it's better to save indexes of values in O(size)
    /// and avoid binary search for obtaining every index.
    /// 3 is just a guess for overhead on copying indexes.
    bool execute_linear =
        limit == _size || limit * std::bit_width(offsets->size()) > _size * 3;

    if (execute_linear)
    {
        PaddedPODArray<UInt64> values_index(_size);
        auto offset_it = begin();
        for (size_t i = 0; i < _size; ++i, ++offset_it)
            values_index[i] = offset_it.getValueIndex();

        for (size_t i = 0; i < limit; ++i)
        {
            size_t index = values_index[indexes[i]];
            if (index != 0)
            {
                res_values->insertFrom(*values, index);
                res_offsets_data.push_back(i);
            }
        }
    }
    else
    {
        for (size_t i = 0; i < limit; ++i)
        {
            size_t index = getValueIndex(indexes[i]);
            if (index != 0)
            {
                res_values->insertFrom(*values, index);
                res_offsets_data.push_back(i);
            }
        }
    }

    return ColumnSparse::create(std::move(res_values), std::move(res_offsets), limit);
}

#if !defined(DEBUG_OR_SANITIZER_BUILD)
int ColumnSparse::compareAt(size_t n, size_t m, const IColumn & rhs_, int null_direction_hint) const
#else
int ColumnSparse::doCompareAt(size_t n, size_t m, const IColumn & rhs_, int null_direction_hint) const
#endif
{
    if (const auto * rhs_sparse = typeid_cast<const ColumnSparse *>(&rhs_))
        return values->compareAt(getValueIndex(n), rhs_sparse->getValueIndex(m), rhs_sparse->getValuesColumn(), null_direction_hint);

    return values->compareAt(getValueIndex(n), m, rhs_, null_direction_hint);
}

void ColumnSparse::compareColumn(const IColumn & rhs, size_t rhs_row_num,
                    PaddedPODArray<UInt64> * row_indexes, PaddedPODArray<Int8> & compare_results,
                    int direction, int nan_direction_hint) const
{
    if (row_indexes || !typeid_cast<const ColumnSparse *>(&rhs))
    {
        /// TODO: implement without conversion to full column.
        auto this_full = convertToFullColumnIfSparse();
        auto rhs_full = rhs.convertToFullColumnIfSparse();
        this_full->compareColumn(*rhs_full, rhs_row_num, row_indexes, compare_results, direction, nan_direction_hint);
    }
    else
    {
        const auto & rhs_sparse = assert_cast<const ColumnSparse &>(rhs);
        PaddedPODArray<Int8> nested_result;
        values->compareColumn(
            rhs_sparse.getValuesColumn(),
            rhs_sparse.getValueIndex(rhs_row_num),
            nullptr, nested_result, direction, nan_direction_hint);

        const auto & offsets_data = getOffsetsData();
        compare_results.resize(size());
        std::fill(compare_results.begin(), compare_results.end(), nested_result[0]);
        for (size_t i = 0; i < offsets_data.size(); ++i)
            compare_results[offsets_data[i]] = nested_result[i + 1];
    }
}

int ColumnSparse::compareAtWithCollation(size_t n, size_t m, const IColumn & rhs, int null_direction_hint, const Collator & collator) const
{
    if (const auto * rhs_sparse = typeid_cast<const ColumnSparse *>(&rhs))
        return values->compareAtWithCollation(getValueIndex(n), rhs_sparse->getValueIndex(m), rhs_sparse->getValuesColumn(), null_direction_hint, collator);

    return values->compareAtWithCollation(getValueIndex(n), m, rhs, null_direction_hint, collator);
}

bool ColumnSparse::hasEqualValues() const
{
    size_t num_defaults = getNumberOfDefaultRows();
    if (num_defaults == _size)
        return true;

    /// Have at least 1 default and 1 non-default values.
    if (num_defaults != 0)
        return false;

    /// Check that probably all non-default values are equal.
    /// It's suboptiomal, but it's a rare case.
    for (size_t i = 2; i < values->size(); ++i)
        if (values->compareAt(1, i, *values, 1) != 0)
            return false;

    return true;
}

void ColumnSparse::getPermutationImpl(IColumn::PermutationSortDirection direction, IColumn::PermutationSortStability stability,
                                    size_t limit, int null_direction_hint, Permutation & res, const Collator * collator) const
{
    if (_size == 0)
        return;

    res.resize(_size);
    if (offsets->empty())
    {
        iota(res.data(), _size, IColumn::Permutation::value_type(0));
        return;
    }

    if (limit == 0 || limit > _size)
        limit = _size;

    Permutation perm;
    /// Firstly we sort all values.
    /// limit + 1 for case when there are 0 default values.
    if (collator)
        values->getPermutationWithCollation(*collator, direction, stability, limit + 1, null_direction_hint, perm);
    else
        values->getPermutation(direction, stability, limit + 1, null_direction_hint, perm);

    size_t num_of_defaults = getNumberOfDefaultRows();
    size_t row = 0;

    const auto & offsets_data = getOffsetsData();

    /// Fill the permutation.
    for (size_t i = 0; i < perm.size() && row < limit; ++i)
    {
        if (perm[i] == 0)
        {
            if (!num_of_defaults)
                continue;

            /// Fill the positions of default values in the required quantity.
            auto offset_it = begin();
            while (row < limit)
            {
                while (offset_it.getCurrentRow() < _size && !offset_it.isDefault())
                    ++offset_it;

                if (offset_it.getCurrentRow() == _size)
                    break;

                res[row++] = offset_it.getCurrentRow();
                ++offset_it;
            }
        }
        else
        {
            res[row++] = offsets_data[perm[i] - 1];
        }
    }

    assert(row == limit);
}

void ColumnSparse::getPermutation(IColumn::PermutationSortDirection direction, IColumn::PermutationSortStability stability,
                                size_t limit, int null_direction_hint, Permutation & res) const
{
    if (unlikely(stability == IColumn::PermutationSortStability::Stable))
    {
        auto this_full = convertToFullColumnIfSparse();
        this_full->getPermutation(direction, stability, limit, null_direction_hint, res);
        return;
    }

    getPermutationImpl(direction, stability, limit, null_direction_hint, res, nullptr);
}

void ColumnSparse::updatePermutation(IColumn::PermutationSortDirection direction, IColumn::PermutationSortStability stability,
                                size_t limit, int null_direction_hint, Permutation & res, EqualRanges & equal_ranges) const
{
    auto this_full = convertToFullColumnIfSparse();
    this_full->updatePermutation(direction, stability, limit, null_direction_hint, res, equal_ranges);
}

void ColumnSparse::getPermutationWithCollation(const Collator & collator, IColumn::PermutationSortDirection direction, IColumn::PermutationSortStability stability,
                                size_t limit, int null_direction_hint, Permutation & res) const
{
    getPermutationImpl(direction, stability, limit, null_direction_hint, res, &collator);
}

void ColumnSparse::updatePermutationWithCollation(
    const Collator & collator, IColumn::PermutationSortDirection direction, IColumn::PermutationSortStability stability,
                                size_t limit, int null_direction_hint, Permutation & res, EqualRanges& equal_ranges) const
{
    auto this_full = convertToFullColumnIfSparse();
    this_full->updatePermutationWithCollation(collator, direction, stability, limit, null_direction_hint, res, equal_ranges);
}

size_t ColumnSparse::byteSize() const
{
    return values->byteSize() + offsets->byteSize() + sizeof(_size);
}

size_t ColumnSparse::byteSizeAt(size_t n) const
{
    size_t index = getValueIndex(n);
    size_t res = values->byteSizeAt(index);
    if (index)
        res += sizeof(UInt64);

    return res;
}

size_t ColumnSparse::allocatedBytes() const
{
    return values->allocatedBytes() + offsets->allocatedBytes() + sizeof(_size);
}

void ColumnSparse::protect()
{
    values->protect();
    offsets->protect();
}

ColumnPtr ColumnSparse::replicate(const Offsets & replicate_offsets) const
{
    /// TODO: implement specializations.
    if (_size != replicate_offsets.size())
        throw Exception(ErrorCodes::SIZES_OF_COLUMNS_DOESNT_MATCH, "Size of offsets doesn't match size of column.");

    if (_size == 0)
        return ColumnSparse::create(values->cloneEmpty());

    auto res_offsets = offsets->cloneEmpty();
    auto & res_offsets_data = assert_cast<ColumnUInt64 &>(*res_offsets).getData();
    auto res_values = values->cloneEmpty();
    res_values->insertDefault();

    /// First calculate the exact size of the resulting column to avoid reallocations and to use the exact amount of memory.
    size_t total_offsets_size = 0;
    {
        auto offset_it = begin();
        for (size_t i = 0; i < _size; ++i, ++offset_it)
        {
            if (!offset_it.isDefault())
            {
                size_t replicate_size = replicate_offsets[i] - replicate_offsets[i - 1];
                total_offsets_size += replicate_size;
            }
        }
    }
    res_offsets_data.reserve_exact(total_offsets_size);

    auto offset_it = begin();
    for (size_t i = 0; i < _size; ++i, ++offset_it)
    {
        if (!offset_it.isDefault())
        {
            size_t replicate_size = replicate_offsets[i] - replicate_offsets[i - 1];
            for (size_t row = replicate_offsets[i - 1]; row < replicate_offsets[i]; ++row)
            {
                res_offsets_data.push_back(row);
            }
            res_values->insertManyFrom(*values, offset_it.getValueIndex(), replicate_size);
        }
    }

    return ColumnSparse::create(std::move(res_values), std::move(res_offsets), replicate_offsets.back());
}

void ColumnSparse::updateHashWithValue(size_t n, SipHash & hash) const
{
    values->updateHashWithValue(getValueIndex(n), hash);
}

WeakHash32 ColumnSparse::getWeakHash32() const
{
    WeakHash32 values_hash = values->getWeakHash32();
    WeakHash32 hash(size());

    auto & hash_data = hash.getData();
    auto & values_hash_data = values_hash.getData();

    auto offset_it = begin();
    for (size_t i = 0; i < _size; ++i, ++offset_it)
    {
        size_t value_index = offset_it.getValueIndex();
        hash_data[i] = values_hash_data[value_index];
    }

    return hash;
}

void ColumnSparse::updateHashFast(SipHash & hash) const
{
    values->updateHashFast(hash);
    offsets->updateHashFast(hash);
    hash.update(_size);
}

void ColumnSparse::getExtremes(Field & min, Field & max) const
{
    if (_size == 0)
    {
        values->get(0, min);
        values->get(0, max);
        return;
    }

    if (getNumberOfDefaultRows() == 0)
    {
        size_t min_idx = 1;
        size_t max_idx = 1;

        for (size_t i = 2; i < values->size(); ++i)
        {
            if (values->compareAt(i, min_idx, *values, 1) < 0)
                min_idx = i;
            else if (values->compareAt(i, max_idx, *values, 1) > 0)
                max_idx = i;
        }

        values->get(min_idx, min);
        values->get(max_idx, max);
        return;
    }

    values->getExtremes(min, max);
}

void ColumnSparse::getIndicesOfNonDefaultRows(IColumn::Offsets & indices, size_t from, size_t limit) const
{
    const auto & offsets_data = getOffsetsData();
    const auto * start = from ? std::lower_bound(offsets_data.begin(), offsets_data.end(), from) : offsets_data.begin();
    const auto * end = limit ? std::lower_bound(offsets_data.begin(), offsets_data.end(), from + limit) : offsets_data.end();

    indices.insert(start, end);
}

double ColumnSparse::getRatioOfDefaultRows(double) const
{
    return static_cast<double>(getNumberOfDefaultRows()) / _size;
}

UInt64 ColumnSparse::getNumberOfDefaultRows() const
{
    return _size - offsets->size();
}

ColumnPtr ColumnSparse::compress(bool force_compression) const
{
    auto values_compressed = values->compress(force_compression);
    auto offsets_compressed = offsets->compress(force_compression);

    size_t byte_size = values_compressed->byteSize() + offsets_compressed->byteSize();

    return ColumnCompressed::create(size(), byte_size,
        [my_values_compressed = std::move(values_compressed), my_offsets_compressed = std::move(offsets_compressed), size = size()]
        {
            return ColumnSparse::create(my_values_compressed->decompress(), my_offsets_compressed->decompress(), size);
        });
}

bool ColumnSparse::structureEquals(const IColumn & rhs) const
{
    if (const auto * rhs_sparse = typeid_cast<const ColumnSparse *>(&rhs))
        return values->structureEquals(*rhs_sparse->values);
    return false;
}

void ColumnSparse::forEachMutableSubcolumn(MutableColumnCallback callback)
{
    callback(values);
    callback(offsets);
}

void ColumnSparse::forEachMutableSubcolumnRecursively(RecursiveMutableColumnCallback callback)
{
    callback(*values);
    values->forEachMutableSubcolumnRecursively(callback);
    callback(*offsets);
    offsets->forEachMutableSubcolumnRecursively(callback);
}

void ColumnSparse::forEachSubcolumn(ColumnCallback callback) const
{
    callback(values);
    callback(offsets);
}

void ColumnSparse::forEachSubcolumnRecursively(RecursiveColumnCallback callback) const
{
    callback(*values);
    values->forEachSubcolumnRecursively(callback);
    callback(*offsets);
    offsets->forEachSubcolumnRecursively(callback);
}

const IColumn::Offsets & ColumnSparse::getOffsetsData() const
{
    return assert_cast<const ColumnUInt64 &>(*offsets).getData();
}

IColumn::Offsets & ColumnSparse::getOffsetsData()
{
    return assert_cast<ColumnUInt64 &>(*offsets).getData();
}

size_t ColumnSparse::getValueIndex(size_t n) const
{
    assert(n < _size);

    const auto & offsets_data = getOffsetsData();
    const auto * it = std::lower_bound(offsets_data.begin(), offsets_data.end(), n);
    if (it == offsets_data.end() || *it != n)
        return 0;

    return it - offsets_data.begin() + 1;
}

ColumnSparse::Iterator ColumnSparse::getIterator(size_t n) const
{
    const auto & offsets_data = getOffsetsData();
    const auto * it = std::lower_bound(offsets_data.begin(), offsets_data.end(), n);
    size_t current_offset = it - offsets_data.begin();
    return Iterator(offsets_data, _size, current_offset, n);
}

void ColumnSparse::takeDynamicStructureFromSourceColumns(const Columns & source_columns, std::optional<size_t> max_dynamic_subcolumns)
{
    Columns values_source_columns;
    values_source_columns.reserve(source_columns.size());
    for (const auto & source_column : source_columns)
        values_source_columns.push_back(assert_cast<const ColumnSparse &>(*source_column).getValuesPtr());
    values->takeDynamicStructureFromSourceColumns(values_source_columns, max_dynamic_subcolumns);
}

void ColumnSparse::takeDynamicStructureFromColumn(const ColumnPtr & source_column)
{
    values->takeDynamicStructureFromColumn(assert_cast<const ColumnSparse &>(*source_column).getValuesPtr());
}

ColumnPtr recursiveRemoveSparse(const ColumnPtr & column)
{
    if (!column)
        return column;

    if (const auto * column_replicated = typeid_cast<const ColumnReplicated *>(column.get()))
        return ColumnReplicated::create(recursiveRemoveSparse(column_replicated->getNestedColumn()), column_replicated->getIndexesColumn());

    if (const auto * column_tuple = typeid_cast<const ColumnTuple *>(column.get()))
    {
        auto columns = column_tuple->getColumns();
        if (columns.empty())
            return column;

        for (auto & element : columns)
            element = recursiveRemoveSparse(element);

        return ColumnTuple::create(columns);
    }

    return column->convertToFullColumnIfSparse();
}

ColumnPtr removeSpecialRepresentations(const ColumnPtr & column)
{
    if (!column)
        return column;

    /// We can have only Replicated(Sparse) but not Sparse(Replicated).
    return recursiveRemoveSparse(column->convertToFullColumnIfReplicated());
}

}<|MERGE_RESOLUTION|>--- conflicted
+++ resolved
@@ -159,20 +159,12 @@
     insertSingleValue([&](IColumn & column) { column.insertData(pos, length); });
 }
 
-<<<<<<< HEAD
-std::string_view ColumnSparse::serializeValueIntoArena(size_t n, Arena & arena, char const *& begin, const IColumn::SerializationSettings * settings) const
-=======
-StringRef ColumnSparse::serializeValueIntoArena(size_t n, Arena & arena, char const *& begin) const
->>>>>>> a1a67d59
+StringRef ColumnSparse::serializeValueIntoArena(size_t n, Arena & arena, char const *& begin, const IColumn::SerializationSettings * settings) const
 {
     return values->serializeValueIntoArena(getValueIndex(n), arena, begin, settings);
 }
 
-<<<<<<< HEAD
 char * ColumnSparse::serializeValueIntoMemory(size_t n, char * memory, const IColumn::SerializationSettings * settings) const
-=======
-StringRef ColumnSparse::serializeAggregationStateValueIntoArena(size_t n, Arena & arena, char const *& begin) const
->>>>>>> a1a67d59
 {
     return values->serializeValueIntoMemory(getValueIndex(n), memory, settings);
 }
