--- conflicted
+++ resolved
@@ -158,20 +158,12 @@
     insertSingleValue([&](IColumn & column) { column.insertData(pos, length); });
 }
 
-<<<<<<< HEAD
-std::string_view ColumnSparse::serializeValueIntoArena(size_t n, Arena & arena, char const *& begin, const IColumn::SerializationSettings * settings) const
-=======
-StringRef ColumnSparse::serializeValueIntoArena(size_t n, Arena & arena, char const *& begin) const
->>>>>>> ec77540d
+StringRef ColumnSparse::serializeValueIntoArena(size_t n, Arena & arena, char const *& begin, const IColumn::SerializationSettings * settings) const
 {
     return values->serializeValueIntoArena(getValueIndex(n), arena, begin, settings);
 }
 
-<<<<<<< HEAD
 char * ColumnSparse::serializeValueIntoMemory(size_t n, char * memory, const IColumn::SerializationSettings * settings) const
-=======
-StringRef ColumnSparse::serializeAggregationStateValueIntoArena(size_t n, Arena & arena, char const *& begin) const
->>>>>>> ec77540d
 {
     return values->serializeValueIntoMemory(getValueIndex(n), memory, settings);
 }
