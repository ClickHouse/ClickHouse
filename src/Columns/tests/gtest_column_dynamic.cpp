--- conflicted
+++ resolved
@@ -919,75 +919,6 @@
     ASSERT_EQ(column_from->compareAt(3, 1, *column_from, -1), -1);
     ASSERT_EQ(column_from->compareAt(3, 2, *column_from, -1), -1);
     ASSERT_EQ(column_from->compareAt(3, 4, *column_from, -1), -1);
-<<<<<<< HEAD
-}
-
-TEST(ColumnDynamic, rollback)
-{
-    auto check_variant = [](const ColumnVariant & column_variant, std::vector<size_t> sizes)
-    {
-        ASSERT_EQ(column_variant.getNumVariants(), sizes.size());
-        size_t num_rows = 0;
-
-        for (size_t i = 0; i < sizes.size(); ++i)
-        {
-            ASSERT_EQ(column_variant.getVariants()[i]->size(), sizes[i]);
-            num_rows += sizes[i];
-        }
-
-        ASSERT_EQ(num_rows, column_variant.size());
-    };
-
-    auto check_checkpoint = [&](const ColumnCheckpoint & cp, std::vector<size_t> sizes)
-    {
-        const auto & nested = assert_cast<const ColumnCheckpointWithMultipleNested &>(cp).nested;
-        size_t num_rows = 0;
-
-        for (size_t i = 0; i < nested.size(); ++i)
-        {
-            ASSERT_EQ(nested[i]->size, sizes[i]);
-            num_rows += sizes[i];
-        }
-
-        ASSERT_EQ(num_rows, cp.size);
-    };
-
-    std::vector<std::pair<ColumnCheckpointPtr, std::vector<size_t>>> checkpoints;
-
-    auto column = ColumnDynamic::create(2);
-    auto checkpoint = column->getCheckpoint();
-
-    column->insert(Field(42));
-
-    column->updateCheckpoint(*checkpoint);
-    checkpoints.emplace_back(checkpoint, std::vector<size_t>{0, 1, 0});
-
-    column->insert(Field("str1"));
-    column->rollback(*checkpoint);
-
-    check_checkpoint(*checkpoint, checkpoints.back().second);
-    check_variant(column->getVariantColumn(), checkpoints.back().second);
-
-    column->insert("str1");
-    checkpoints.emplace_back(column->getCheckpoint(), std::vector<size_t>{0, 1, 1});
-
-    column->insert("str2");
-    checkpoints.emplace_back(column->getCheckpoint(), std::vector<size_t>{0, 1, 2});
-
-    column->insert(Array({1, 2}));
-    checkpoints.emplace_back(column->getCheckpoint(), std::vector<size_t>{1, 1, 2});
-
-    column->insert(Field(42.42));
-    checkpoints.emplace_back(column->getCheckpoint(), std::vector<size_t>{2, 1, 2});
-
-    for (const auto & [cp, sizes] : checkpoints)
-    {
-        auto column_copy = column->clone();
-        column_copy->rollback(*cp);
-
-        check_checkpoint(*cp, sizes);
-        check_variant(assert_cast<const ColumnDynamic &>(*column_copy).getVariantColumn(), sizes);
-    }
 }
 
 TEST(ColumnDynamic, InsertRangeFrom4)
@@ -1007,6 +938,4 @@
         total_variants_sizes += variant->size();
 
     ASSERT_EQ(total_variants_sizes, column_to->getVariantColumn().getLocalDiscriminators().size());
-=======
->>>>>>> b5619c3e
 }