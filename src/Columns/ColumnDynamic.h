#pragma once

#include <Columns/IColumn.h>
#include <Columns/ColumnVector.h>
#include <Columns/ColumnVariant.h>
#include <Columns/ColumnString.h>
#include <DataTypes/IDataType.h>
#include <Common/WeakHash.h>


namespace DB
{

/**
 * Column for storing Dynamic type values.
 * Dynamic column allows to insert and store values of any data types inside.
 * Inside it stores:
 *   - Variant column with all inserted values of different types.
 *   - Information about currently stored variants.
 *
 * When new values are inserted into Dynamic column, the internal Variant
 * type and column are extended if the inserted value has new type.
 * When the limit on number of dynamic types is exceeded, all values
 * with new types are inserted into special shared variant with type String
 * that contains values and their types in binary format.
 */
class ColumnDynamic final : public COWHelper<IColumnHelper<ColumnDynamic>, ColumnDynamic>
{
public:
    /// Maximum limit on dynamic types. We use ColumnVariant to store all the types,
    /// so the limit cannot be greater then ColumnVariant::MAX_NESTED_COLUMNS.
    /// We also always have reserved variant for shared variant.
    static constexpr size_t MAX_DYNAMIC_TYPES_LIMIT = ColumnVariant::MAX_NESTED_COLUMNS - 1;
    static constexpr const char * SHARED_VARIANT_TYPE_NAME = "SharedVariant";

    struct Statistics
    {
        enum class Source
        {
            READ,  /// Statistics were loaded into column during reading from MergeTree.
            MERGE, /// Statistics were calculated during merge of several MergeTree parts.
        };

        explicit Statistics(Source source_) : source(source_) {}

        /// Source of the statistics.
        Source source;
        /// Statistics data for usual variants: (variant name) -> (total variant size in data part).
        std::unordered_map<String, size_t> variants_statistics;
        /// Statistics data for variants from shared variant: (variant name) -> (total variant size in data part).
        /// For shared variant we store statistics only for first 256 variants (should cover almost all cases and it's not expensive).
        static constexpr const size_t MAX_SHARED_VARIANT_STATISTICS_SIZE = 256;
        std::unordered_map<String, size_t> shared_variants_statistics;
    };

    using StatisticsPtr = std::shared_ptr<const Statistics>;

    struct ComparatorBase;
    using ComparatorAscendingUnstable = ComparatorAscendingUnstableImpl<ComparatorBase>;
    using ComparatorAscendingStable = ComparatorAscendingStableImpl<ComparatorBase>;
    using ComparatorDescendingUnstable = ComparatorDescendingUnstableImpl<ComparatorBase>;
    using ComparatorDescendingStable = ComparatorDescendingStableImpl<ComparatorBase>;
    using ComparatorEqual = ComparatorEqualImpl<ComparatorBase>;

private:
    friend class COWHelper<IColumnHelper<ColumnDynamic>, ColumnDynamic>;

    struct VariantInfo
    {
        DataTypePtr variant_type;
        /// Name of the whole variant to not call getName() every time.
        String variant_name;
        /// Names of variants to not call getName() every time on variants.
        Names variant_names;
        /// Mapping (variant name) -> (global discriminator).
        /// It's used during variant extension.
        std::unordered_map<String, UInt8> variant_name_to_discriminator;
    };

    explicit ColumnDynamic(size_t max_dynamic_types_);
    ColumnDynamic(MutableColumnPtr variant_column_, const DataTypePtr & variant_type_, size_t max_dynamic_types_, size_t global_max_dynamic_types_, const StatisticsPtr & statistics_ = {});
    ColumnDynamic(MutableColumnPtr variant_column_, const VariantInfo & variant_info_, size_t max_dynamic_types_, size_t global_max_dynamic_types_, const StatisticsPtr & statistics_ = {});

public:
    /** Create immutable column using immutable arguments. This arguments may be shared with other columns.
      * Use IColumn::mutate in order to make mutable column and mutate shared nested columns.
      */
    using Base = COWHelper<IColumnHelper<ColumnDynamic>, ColumnDynamic>;
    static Ptr create(const ColumnPtr & variant_column_, const VariantInfo & variant_info_, size_t max_dynamic_types_, size_t global_max_dynamic_types_, const StatisticsPtr & statistics_ = {})
    {
        return ColumnDynamic::create(variant_column_->assumeMutable(), variant_info_, max_dynamic_types_, global_max_dynamic_types_, statistics_);
    }

    static MutablePtr create(MutableColumnPtr variant_column_, const VariantInfo & variant_info_, size_t max_dynamic_types_, size_t global_max_dynamic_types_, const StatisticsPtr & statistics_ = {})
    {
        return Base::create(std::move(variant_column_), variant_info_, max_dynamic_types_, global_max_dynamic_types_, statistics_);
    }

    static MutablePtr create(MutableColumnPtr variant_column_, const DataTypePtr & variant_type_, size_t max_dynamic_types_, size_t global_max_dynamic_types_, const StatisticsPtr & statistics_ = {})
    {
        return Base::create(std::move(variant_column_), variant_type_, max_dynamic_types_, global_max_dynamic_types_, statistics_);
    }

    static ColumnPtr create(ColumnPtr variant_column_, const DataTypePtr & variant_type, size_t max_dynamic_types_, size_t global_max_dynamic_types_, const StatisticsPtr & statistics_ = {})
    {
        return create(variant_column_->assumeMutable(), variant_type, max_dynamic_types_, global_max_dynamic_types_, statistics_);
    }

    static MutablePtr create(size_t max_dynamic_types_ = MAX_DYNAMIC_TYPES_LIMIT)
    {
        return Base::create(max_dynamic_types_);
    }

    std::string getName() const override { return "Dynamic(max_types=" + std::to_string(global_max_dynamic_types) + ")"; }

    const char * getFamilyName() const override
    {
        return "Dynamic";
    }

    TypeIndex getDataType() const override
    {
        return TypeIndex::Dynamic;
    }

    MutableColumnPtr cloneEmpty() const override
    {
        /// Keep current dynamic structure
        return Base::create(variant_column->cloneEmpty(), variant_info, max_dynamic_types, global_max_dynamic_types, statistics);
    }

    MutableColumnPtr cloneResized(size_t size) const override
    {
        return Base::create(variant_column->cloneResized(size), variant_info, max_dynamic_types, global_max_dynamic_types, statistics);
    }

    size_t size() const override
    {
        return variant_column_ptr->size();
    }

    Field operator[](size_t n) const override;

    void get(size_t n, Field & res) const override;

    DataTypePtr getValueNameAndTypeImpl(WriteBufferFromOwnString &, size_t n, const Options &) const override;

    bool isDefaultAt(size_t n) const override
    {
        return variant_column_ptr->isDefaultAt(n);
    }

    bool isNullAt(size_t n) const override
    {
        return variant_column_ptr->isNullAt(n);
    }

    std::string_view getDataAt(size_t n) const override
    {
        return variant_column_ptr->getDataAt(n);
    }

    void insertData(const char * pos, size_t length) override
    {
        variant_column_ptr->insertData(pos, length);
    }

    void insert(const Field & x) override;
    bool tryInsert(const Field & x) override;

#if !defined(DEBUG_OR_SANITIZER_BUILD)
    void insertFrom(const IColumn & src_, size_t n) override;
    void insertRangeFrom(const IColumn & src, size_t start, size_t length) override;
    void insertManyFrom(const IColumn & src, size_t position, size_t length) override;
#else
    void doInsertFrom(const IColumn & src_, size_t n) override;
    void doInsertRangeFrom(const IColumn & src, size_t start, size_t length) override;
    void doInsertManyFrom(const IColumn & src, size_t position, size_t length) override;
#endif

    void insertDefault() override
    {
        variant_column_ptr->insertDefault();
    }

    void insertManyDefaults(size_t length) override
    {
        variant_column_ptr->insertManyDefaults(length);
    }

    void popBack(size_t n) override
    {
        variant_column_ptr->popBack(n);
    }

<<<<<<< HEAD
    StringRef serializeValueIntoArena(size_t n, Arena & arena, char const *& begin, const IColumn::SerializationSettings * settings) const override;
    void deserializeAndInsertFromArena(ReadBuffer & in, const IColumn::SerializationSettings * settings) override;
=======
    std::string_view serializeValueIntoArena(size_t n, Arena & arena, char const *& begin) const override;
    void deserializeAndInsertFromArena(ReadBuffer & in) override;
>>>>>>> fa876593
    void skipSerializedInArena(ReadBuffer & in) const override;
    std::optional<size_t> getSerializedValueSize(size_t) const override { return std::nullopt; }

    void updateHashWithValue(size_t n, SipHash & hash) const override;

    WeakHash32 getWeakHash32() const override
    {
        return variant_column_ptr->getWeakHash32();
    }

    void updateHashFast(SipHash & hash) const override
    {
        variant_column_ptr->updateHashFast(hash);
    }

    ColumnPtr filter(const Filter & filt, ssize_t result_size_hint) const override
    {
        return create(variant_column_ptr->filter(filt, result_size_hint), variant_info, max_dynamic_types, global_max_dynamic_types);
    }

    void expand(const Filter & mask, bool inverted) override
    {
        variant_column_ptr->expand(mask, inverted);
    }

    ColumnPtr permute(const Permutation & perm, size_t limit) const override
    {
        return create(variant_column_ptr->permute(perm, limit), variant_info, max_dynamic_types, global_max_dynamic_types);
    }

    ColumnPtr index(const IColumn & indexes, size_t limit) const override
    {
        return create(variant_column_ptr->index(indexes, limit), variant_info, max_dynamic_types, global_max_dynamic_types);
    }

    ColumnPtr replicate(const Offsets & replicate_offsets) const override
    {
        return create(variant_column_ptr->replicate(replicate_offsets), variant_info, max_dynamic_types, global_max_dynamic_types);
    }

    MutableColumns scatter(size_t num_columns, const Selector & selector) const override
    {
        MutableColumns scattered_variant_columns = variant_column_ptr->scatter(num_columns, selector);
        MutableColumns scattered_columns;
        scattered_columns.reserve(num_columns);
        for (auto & scattered_variant_column : scattered_variant_columns)
            scattered_columns.emplace_back(create(std::move(scattered_variant_column), variant_info, max_dynamic_types, global_max_dynamic_types));

        return scattered_columns;
    }

#if !defined(DEBUG_OR_SANITIZER_BUILD)
    int compareAt(size_t n, size_t m, const IColumn & rhs, int nan_direction_hint) const override;
#else
    int doCompareAt(size_t n, size_t m, const IColumn & rhs, int nan_direction_hint) const override;
#endif

    bool hasEqualValues() const override
    {
        return variant_column_ptr->hasEqualValues();
    }

    void getExtremes(Field & min, Field & max) const override
    {
        variant_column_ptr->getExtremes(min, max);
    }

    void getPermutation(IColumn::PermutationSortDirection direction, IColumn::PermutationSortStability stability,
                        size_t limit, int nan_direction_hint, IColumn::Permutation & res) const override;

    void updatePermutation(IColumn::PermutationSortDirection direction, IColumn::PermutationSortStability stability,
                           size_t limit, int nan_direction_hint, IColumn::Permutation & res, EqualRanges & equal_ranges) const override;

    void reserve(size_t n) override
    {
        variant_column_ptr->reserve(n);
    }

    size_t capacity() const override
    {
        return variant_column_ptr->capacity();
    }

    void prepareForSquashing(const Columns & source_columns, size_t factor) override;
    /// Prepare only variants but not discriminators and offsets.
    void prepareVariantsForSquashing(const Columns & source_columns, size_t factor);

    void ensureOwnership() override
    {
        variant_column_ptr->ensureOwnership();
    }

    size_t byteSize() const override
    {
        return variant_column_ptr->byteSize();
    }

    size_t byteSizeAt(size_t n) const override
    {
        return variant_column_ptr->byteSizeAt(n);
    }

    size_t allocatedBytes() const override
    {
        return variant_column_ptr->allocatedBytes();
    }

    void protect() override
    {
        variant_column_ptr->protect();
    }

    ColumnCheckpointPtr getCheckpoint() const override;

    void updateCheckpoint(ColumnCheckpoint & checkpoint) const override;

    void rollback(const ColumnCheckpoint & checkpoint) override;

    void forEachMutableSubcolumn(MutableColumnCallback callback) override
    {
        callback(variant_column);
        variant_column_ptr = assert_cast<ColumnVariant *>(variant_column.get());
    }

    void forEachSubcolumn(ColumnCallback callback) const override { callback(variant_column); }

    void forEachMutableSubcolumnRecursively(RecursiveMutableColumnCallback callback) override
    {
        callback(*variant_column);
        variant_column_ptr = assert_cast<ColumnVariant *>(variant_column.get());
        variant_column->forEachMutableSubcolumnRecursively(callback);
    }

    void forEachSubcolumnRecursively(RecursiveColumnCallback callback) const override
    {
        callback(*variant_column);
        variant_column->forEachSubcolumnRecursively(callback);
    }

    bool structureEquals(const IColumn & rhs) const override
    {
        if (const auto * rhs_concrete = typeid_cast<const ColumnDynamic *>(&rhs))
            return global_max_dynamic_types == rhs_concrete->global_max_dynamic_types;
        return false;
    }

    ColumnPtr compress(bool force_compression) const override;

    double getRatioOfDefaultRows(double sample_ratio) const override
    {
        return variant_column_ptr->getRatioOfDefaultRows(sample_ratio);
    }

    UInt64 getNumberOfDefaultRows() const override
    {
        return variant_column_ptr->getNumberOfDefaultRows();
    }

    void getIndicesOfNonDefaultRows(Offsets & indices, size_t from, size_t limit) const override
    {
        variant_column_ptr->getIndicesOfNonDefaultRows(indices, from, limit);
    }

    void finalize() override
    {
        variant_column_ptr->finalize();
    }

    bool isFinalized() const override
    {
        return variant_column_ptr->isFinalized();
    }

    /// Apply null map to a nested Variant column.
    void applyNullMap(const ColumnVector<UInt8>::Container & null_map);
    void applyNegatedNullMap(const ColumnVector<UInt8>::Container & null_map);

    const VariantInfo & getVariantInfo() const { return variant_info; }

    const ColumnPtr & getVariantColumnPtr() const { return variant_column; }
    ColumnPtr & getVariantColumnPtr() { return variant_column; }

    const ColumnVariant & getVariantColumn() const { return *variant_column_ptr; }
    ColumnVariant & getVariantColumn() { return *variant_column_ptr; }

    bool addNewVariant(const DataTypePtr & new_variant, const String & new_variant_name);
    bool addNewVariant(const DataTypePtr & new_variant) { return addNewVariant(new_variant, new_variant->getName()); }

    bool hasDynamicStructure() const override { return true; }
    bool dynamicStructureEquals(const IColumn & rhs) const override;
    void takeDynamicStructureFromSourceColumns(const Columns & source_columns, std::optional<size_t> max_dynamic_subcolumns) override;
    void takeDynamicStructureFromColumn(const ColumnPtr & source_column) override;

    const StatisticsPtr & getStatistics() const { return statistics; }
    void setStatistics(const StatisticsPtr & statistics_) { statistics = statistics_; }

    size_t getMaxDynamicTypes() const { return max_dynamic_types; }
    size_t getGlobalMaxDynamicTypes() const { return global_max_dynamic_types; }

    /// Check if we can add new variant types.
    /// Shared variant doesn't count in the limit but always presents,
    /// so we should subtract 1 from the total types count.
    bool canAddNewVariants(size_t current_variants_count, size_t new_variants_count) const { return current_variants_count + new_variants_count - 1 <= max_dynamic_types; }
    bool canAddNewVariant(size_t current_variants_count) const { return canAddNewVariants(current_variants_count, 1); }
    bool canAddNewVariants(size_t new_variants_count) const { return canAddNewVariants(variant_info.variant_names.size(), new_variants_count); }
    bool canAddNewVariant() const { return canAddNewVariants(variant_info.variant_names.size(), 1); }

    void setVariantType(const DataTypePtr & variant_type);
    void setMaxDynamicPaths(size_t max_dynamic_type_);

    static const String & getSharedVariantTypeName()
    {
        static const String name = SHARED_VARIANT_TYPE_NAME;
        return name;
    }

    static const DataTypePtr & getSharedVariantDataType();

    ColumnVariant::Discriminator getSharedVariantDiscriminator() const
    {
        return variant_info.variant_name_to_discriminator.at(getSharedVariantTypeName());
    }

    ColumnString & getSharedVariant()
    {
        return assert_cast<ColumnString &>(getVariantColumn().getVariantByGlobalDiscriminator(getSharedVariantDiscriminator()));
    }

    const ColumnString & getSharedVariant() const
    {
        return assert_cast<const ColumnString &>(getVariantColumn().getVariantByGlobalDiscriminator(getSharedVariantDiscriminator()));
    }

    /// Serializes type and value in binary format into provided shared variant. Doesn't update Variant discriminators and offsets.
    static void serializeValueIntoSharedVariant(ColumnString & shared_variant, const IColumn & src, const DataTypePtr & type, const SerializationPtr & serialization, size_t n);

    /// Insert value into shared variant. Also updates Variant discriminators and offsets.
    void insertValueIntoSharedVariant(const IColumn & src, const DataTypePtr & type, const String & type_name, size_t n);

    const SerializationPtr & getVariantSerialization(const DataTypePtr & variant_type, const String & variant_name)
    {
        /// Get serialization for provided data type.
        /// To avoid calling type->getDefaultSerialization() every time we use simple cache with max size.
        /// When max size is reached, just clear the cache.
        if (serialization_cache.size() == SERIALIZATION_CACHE_MAX_SIZE)
            serialization_cache.clear();

        if (auto it = serialization_cache.find(variant_name); it != serialization_cache.end())
            return it->second;

        return serialization_cache.emplace(variant_name, variant_type->getDefaultSerialization()).first->second;
    }

    const SerializationPtr & getVariantSerialization(const DataTypePtr & variant_type) { return getVariantSerialization(variant_type, variant_type->getName()); }

    String getTypeNameAt(size_t row_num) const;
    DataTypePtr getTypeAt(size_t row_num) const;
    void getAllTypeNamesInto(std::unordered_set<String> & names) const;

private:
    void createVariantInfo(const DataTypePtr & variant_type);

    /// Combine current variant with the other variant and return global discriminators mapping
    /// from other variant to the combined one. It's used for inserting from
    /// different variants.
    /// Returns nullptr if maximum number of variants is reached and the new variant cannot be created.
    std::vector<UInt8> * combineVariants(const VariantInfo & other_variant_info);

    void updateVariantInfoAndExpandVariantColumn(const DataTypePtr & new_variant_type);

    WrappedPtr variant_column;
    /// Store and use pointer to ColumnVariant to avoid virtual calls.
    /// ColumnDynamic is widely used inside ColumnObject for each path and
    /// with hundreds of paths these virtual calls are noticeable.
    ColumnVariant * variant_column_ptr;
    /// Store the type of current variant with some additional information.
    VariantInfo variant_info;
    /// The maximum number of different types that can be stored in this Dynamic column.
    /// If exceeded, all new variants will be added to a special shared variant with type String
    /// in binary format. This limit can be different for different instances of Dynamic column.
    /// When max_dynamic_types = 0, we will have only shared variant and insert all values into it.
    size_t max_dynamic_types;
    /// The types limit specified in the data type by the user Dynamic(max_types=N).
    /// max_dynamic_types in all column instances of this Dynamic type can be only smaller
    /// (for example, max_dynamic_types can be reduced in takeDynamicStructureFromSourceColumns
    /// before merge of different Dynamic columns).
    size_t global_max_dynamic_types;

    /// Size statistics of each variants from MergeTree data part.
    /// Used in takeDynamicStructureFromSourceColumns and set during deserialization.
    StatisticsPtr statistics;

    /// Cache (Variant name) -> (global discriminators mapping from this variant to current variant in Dynamic column).
    /// Used to avoid mappings recalculation in combineVariants for the same Variant types.
    std::unordered_map<String, std::vector<UInt8>> variant_mappings_cache;
    /// Cache of Variant types that couldn't be combined with current variant in Dynamic column.
    /// Used to avoid checking if combination is possible for the same Variant types.
    std::unordered_set<String> variants_with_failed_combination;

    /// We can use serializations of different data types to serialize values into shared variant.
    /// To avoid creating the same serialization multiple times, use simple cache.
    static const size_t SERIALIZATION_CACHE_MAX_SIZE = 256;
    std::unordered_map<String, SerializationPtr> serialization_cache;
};

struct DynamicColumnCheckpoint : public ColumnCheckpoint
{
    DynamicColumnCheckpoint(size_t size_, std::unordered_map<String, ColumnCheckpointPtr> variants_checkpoints_) : ColumnCheckpoint(size_), variants_checkpoints(variants_checkpoints_)
    {
    }

    std::unordered_map<String, ColumnCheckpointPtr> variants_checkpoints;
};


void extendVariantColumn(
    IColumn & variant_column,
    const DataTypePtr & old_variant_type,
    const DataTypePtr & new_variant_type,
    std::unordered_map<String, UInt8> old_variant_name_to_discriminator);

}<|MERGE_RESOLUTION|>--- conflicted
+++ resolved
@@ -193,13 +193,8 @@
         variant_column_ptr->popBack(n);
     }
 
-<<<<<<< HEAD
-    StringRef serializeValueIntoArena(size_t n, Arena & arena, char const *& begin, const IColumn::SerializationSettings * settings) const override;
+    std::string_view serializeValueIntoArena(size_t n, Arena & arena, char const *& begin, const IColumn::SerializationSettings * settings) const override;
     void deserializeAndInsertFromArena(ReadBuffer & in, const IColumn::SerializationSettings * settings) override;
-=======
-    std::string_view serializeValueIntoArena(size_t n, Arena & arena, char const *& begin) const override;
-    void deserializeAndInsertFromArena(ReadBuffer & in) override;
->>>>>>> fa876593
     void skipSerializedInArena(ReadBuffer & in) const override;
     std::optional<size_t> getSerializedValueSize(size_t) const override { return std::nullopt; }
 
