#include <Columns/ColumnString.h>

#include <Columns/Collator.h>
#include <Columns/ColumnsCommon.h>
#include <Columns/ColumnCompressed.h>
#include <Columns/ColumnsNumber.h>
#include <Columns/MaskOperations.h>
#include <Common/Arena.h>
#include <Common/HashTable/StringHashSet.h>
#include <Common/HashTable/Hash.h>
#include <Common/SipHash.h>
#include <Common/WeakHash.h>
#include <Common/assert_cast.h>


namespace DB
{

namespace ErrorCodes
{
    extern const int PARAMETER_OUT_OF_BOUND;
    extern const int SIZES_OF_COLUMNS_DOESNT_MATCH;
    extern const int LOGICAL_ERROR;
}


ColumnString::ColumnString(const ColumnString & src)
    : COWHelper<IColumnHelper<ColumnString>, ColumnString>(src),
    offsets(src.offsets.begin(), src.offsets.end()),
    chars(src.chars.begin(), src.chars.end())
{
    Offset last_offset = offsets.empty() ? 0 : offsets.back();
    /// This will also prevent possible overflow in offset.
    if (last_offset != chars.size())
        throw Exception(ErrorCodes::LOGICAL_ERROR,
            "String offsets has data inconsistent with chars array. Last offset: {}, array length: {}",
            last_offset, chars.size());
}

#if !defined(DEBUG_OR_SANITIZER_BUILD)
void ColumnString::insertManyFrom(const IColumn & src, size_t position, size_t length)
#else
void ColumnString::doInsertManyFrom(const IColumn & src, size_t position, size_t length)
#endif
{
    const ColumnString & src_concrete = assert_cast<const ColumnString &>(src);
    const UInt8 * src_buf = &src_concrete.chars[src_concrete.offsets[position - 1]];
    const size_t src_buf_size
        = src_concrete.offsets[position] - src_concrete.offsets[position - 1]; /// -1th index is Ok, see PaddedPODArray.

    const size_t old_size = chars.size();
    const size_t new_size = old_size + src_buf_size * length;
    chars.resize(new_size);

    const size_t old_rows = offsets.size();
    offsets.resize(old_rows + length);

    for (size_t current_offset = old_size; current_offset < new_size; current_offset += src_buf_size)
        memcpySmallAllowReadWriteOverflow15(&chars[current_offset], src_buf, src_buf_size);

    for (size_t i = 0, current_offset = old_size + src_buf_size; i < length; ++i, current_offset += src_buf_size)
        offsets[old_rows + i] = current_offset;
}


MutableColumnPtr ColumnString::cloneResized(size_t to_size) const
{
    auto res = ColumnString::create();

    if (to_size == 0)
        return res;

    size_t from_size = size();

    if (to_size <= from_size)
    {
        /// Just cut the column.

        res->offsets.assign(offsets.begin(), offsets.begin() + to_size);
        res->chars.assign(chars.begin(), chars.begin() + offsetAt(to_size));
    }
    else
    {
        /// Copy column and append empty strings for extra elements.

        if (from_size > 0)
        {
            res->offsets.assign(offsets.begin(), offsets.end());
            res->chars.assign(chars.begin(), chars.end());
        }

        /// Empty strings.
        res->offsets.resize_fill(to_size, offsets.back());
    }

    return res;
}

WeakHash32 ColumnString::getWeakHash32() const
{
    auto s = offsets.size();
    WeakHash32 hash(s);

    const UInt8 * pos = chars.data();
    UInt32 * hash_data = hash.getData().data();
    Offset prev_offset = 0;

    for (const auto & offset : offsets)
    {
        auto str_size = offset - prev_offset;
        *hash_data = ::updateWeakHash32(pos, str_size, *hash_data);

        pos += str_size;
        prev_offset = offset;
        ++hash_data;
    }

    return hash;
}


#if !defined(DEBUG_OR_SANITIZER_BUILD)
void ColumnString::insertRangeFrom(const IColumn & src, size_t start, size_t length)
#else
void ColumnString::doInsertRangeFrom(const IColumn & src, size_t start, size_t length)
#endif
{
    if (length == 0)
        return;

    const ColumnString & src_concrete = assert_cast<const ColumnString &>(src);

    if (start + length > src_concrete.offsets.size())
        throw Exception(ErrorCodes::PARAMETER_OUT_OF_BOUND, "Parameter out of bound in ColumnString::insertRangeFrom method.");

    size_t nested_offset = src_concrete.offsetAt(start);
    size_t nested_length = src_concrete.offsetAt(start + length) - nested_offset;

    /// Reserve offsets before to make it more exception safe (in case of MEMORY_LIMIT_EXCEEDED)
    offsets.reserve(offsets.size() + length);

    size_t old_chars_size = chars.size();
    chars.resize(old_chars_size + nested_length);
    memcpy(&chars[old_chars_size], &src_concrete.chars[nested_offset], nested_length);

    if (start == 0 && offsets.empty())
    {
        offsets.assign(src_concrete.offsets.begin(), src_concrete.offsets.begin() + length);
    }
    else
    {
        size_t old_size = offsets.size();
        size_t prev_max_offset = offsets.back();    /// -1th index is Ok, see PaddedPODArray
        offsets.resize(old_size + length);

        for (size_t i = 0; i < length; ++i)
            offsets[old_size + i] = src_concrete.offsets[start + i] - nested_offset + prev_max_offset;
    }
}


ColumnPtr ColumnString::filter(const Filter & filt, ssize_t result_size_hint) const
{
    if (offsets.empty())
        return ColumnString::create();

    auto res = ColumnString::create();

    Chars & res_chars = res->chars;
    Offsets & res_offsets = res->offsets;

    filterArraysImpl<UInt8>(chars, offsets, res_chars, res_offsets, filt, result_size_hint);

    return res;
}

void ColumnString::expand(const IColumn::Filter & mask, bool inverted)
{
    auto & offsets_data = getOffsets();
    if (mask.size() < offsets_data.size())
        throw Exception(ErrorCodes::LOGICAL_ERROR, "Mask size should be no less than data size.");

    ssize_t index = mask.size() - 1;
    ssize_t from = offsets_data.size() - 1;
    offsets_data.resize_exact(mask.size());
    UInt64 last_offset = offsets_data[from];
    while (index >= 0)
    {
        offsets_data[index] = last_offset;
        if (!!mask[index] ^ inverted)
        {
            if (from < 0)
                throw Exception(ErrorCodes::LOGICAL_ERROR, "Too many bytes in mask");

            --from;
            last_offset = offsets_data[from];
        }

        --index;
    }

    if (from != -1)
        throw Exception(ErrorCodes::LOGICAL_ERROR, "Not enough bytes in mask");
}


ColumnPtr ColumnString::permute(const Permutation & perm, size_t limit) const
{
    return permuteImpl(*this, perm, limit);
}

ColumnCheckpointPtr ColumnString::getCheckpoint() const
{
    auto nested = std::make_shared<ColumnCheckpoint>(chars.size());
    return std::make_shared<ColumnCheckpointWithNested>(size(), std::move(nested));
}

void ColumnString::updateCheckpoint(ColumnCheckpoint & checkpoint) const
{
    checkpoint.size = size();
    assert_cast<ColumnCheckpointWithNested &>(checkpoint).nested->size = chars.size();
}

void ColumnString::rollback(const ColumnCheckpoint & checkpoint)
{
    offsets.resize_assume_reserved(checkpoint.size);
    chars.resize_assume_reserved(assert_cast<const ColumnCheckpointWithNested &>(checkpoint).nested->size);
}

void ColumnString::collectSerializedValueSizes(PaddedPODArray<UInt64> & sizes, const UInt8 * is_null, const IColumn::SerializationSettings * settings) const
{
    if (empty())
        return;

    size_t rows = size();
    if (sizes.empty())
        sizes.resize_fill(rows);
    else if (sizes.size() != rows)
        throw Exception(ErrorCodes::LOGICAL_ERROR, "Size of sizes: {} doesn't match rows_num: {}. It is a bug", sizes.size(), rows);

    bool serialize_string_with_zero_byte = settings && settings->serialize_string_with_zero_byte;
    if (is_null)
    {
        for (size_t i = 0; i < rows; ++i)
        {
            size_t string_size = sizeAt(i) + serialize_string_with_zero_byte;
            sizes[i] += 1 + !is_null[i] * (sizeof(string_size) + string_size);
        }
    }
    else
    {
        for (size_t i = 0; i < rows; ++i)
        {
            size_t string_size = sizeAt(i) + serialize_string_with_zero_byte;
            sizes[i] += sizeof(string_size) + string_size;
        }
    }
}

std::optional<size_t> ColumnString::getSerializedValueSize(size_t n, const IColumn::SerializationSettings * settings) const
{
    bool serialize_string_with_zero_byte = settings && settings->serialize_string_with_zero_byte;
    return byteSizeAt(n) + serialize_string_with_zero_byte;
}

<<<<<<< HEAD
std::string_view ColumnString::serializeValueIntoArena(size_t n, Arena & arena, char const *& begin, const IColumn::SerializationSettings * settings) const
=======
StringRef ColumnString::serializeValueIntoArena(size_t n, Arena & arena, char const *& begin) const
>>>>>>> a1a67d59
{
    bool serialize_string_with_zero_byte = settings && settings->serialize_string_with_zero_byte;

    size_t string_size = sizeAt(n) + serialize_string_with_zero_byte;
    size_t offset = offsetAt(n);

    StringRef res;
    res.size = sizeof(string_size) + string_size;
    char * pos = arena.allocContinue(res.size, begin);
    memcpy(pos, &string_size, sizeof(string_size));
<<<<<<< HEAD
    memcpy(pos + sizeof(string_size), &chars[offset], string_size - serialize_string_with_zero_byte);
    if (serialize_string_with_zero_byte)
        *(pos + sizeof(string_size) + string_size - 1) = 0;
    return {pos, result_size};
}

ALWAYS_INLINE char * ColumnString::serializeValueIntoMemory(size_t n, char * memory, const IColumn::SerializationSettings * settings) const
{
    bool serialize_string_with_zero_byte = settings && settings->serialize_string_with_zero_byte;
    size_t string_size = sizeAt(n) + serialize_string_with_zero_byte;
=======
    memcpy(pos + sizeof(string_size), &chars[offset], string_size);
    res.data = pos;

    return res;
}

StringRef ColumnString::serializeAggregationStateValueIntoArena(size_t n, Arena & arena, char const *& begin) const
{
    /// Serialize string values with 0 byte at the end for compatibility
    /// with old versions where we stored 0 byte at the end of each string value.
    size_t string_size_with_zero_byte = sizeAt(n) + 1;
    size_t offset = offsetAt(n);

    StringRef res;
    res.size = sizeof(string_size_with_zero_byte) + string_size_with_zero_byte;
    char * pos = arena.allocContinue(res.size, begin);
    memcpy(pos, &string_size_with_zero_byte, sizeof(string_size_with_zero_byte));
    memcpy(pos + sizeof(string_size_with_zero_byte), &chars[offset], string_size_with_zero_byte - 1);
    /// Add 0 byte at the end.
    *(pos + sizeof(string_size_with_zero_byte) + string_size_with_zero_byte - 1) = 0;
    res.data = pos;

    return res;
}


ALWAYS_INLINE char * ColumnString::serializeValueIntoMemory(size_t n, char * memory) const
{
    size_t string_size = sizeAt(n);
>>>>>>> a1a67d59
    size_t offset = offsetAt(n);

    memcpy(memory, &string_size, sizeof(string_size));
    memory += sizeof(string_size);
    memcpy(memory, &chars[offset], string_size - serialize_string_with_zero_byte);
    if (serialize_string_with_zero_byte)
        *(memory + string_size - 1) = 0;
    return memory + string_size;
}

void ColumnString::batchSerializeValueIntoMemory(std::vector<char *> & memories, const IColumn::SerializationSettings * settings) const
{
    chassert(memories.size() == size());
    bool serialize_string_with_zero_byte = settings && settings->serialize_string_with_zero_byte;
    for (size_t i = 0; i < memories.size(); ++i)
    {
        size_t string_size = sizeAt(i) + serialize_string_with_zero_byte;
        size_t offset = offsetAt(i);

        memcpy(memories[i], &string_size, sizeof(string_size));
        memories[i] += sizeof(string_size);
        memcpy(memories[i], &chars[offset], string_size - serialize_string_with_zero_byte);
        if (serialize_string_with_zero_byte)
            *(memories[i] + string_size - 1) = 0;
        memories[i] += string_size;
    }
}

void ColumnString::deserializeAndInsertFromArena(ReadBuffer & in, const IColumn::SerializationSettings * settings)
{
    size_t string_size;
    readBinaryLittleEndian<size_t>(string_size, in);

    bool serialize_string_with_zero_byte = settings && settings->serialize_string_with_zero_byte;
    const size_t old_size = chars.size();
    const size_t new_size = old_size + string_size - serialize_string_with_zero_byte;
    chars.resize(new_size);
    in.readStrict(reinterpret_cast<char *>(chars.data() + old_size), string_size - serialize_string_with_zero_byte);
    in.ignore(serialize_string_with_zero_byte);

    offsets.push_back(new_size);
}

void ColumnString::skipSerializedInArena(ReadBuffer & in) const
{
    size_t string_size;
    readBinaryLittleEndian<size_t>(string_size, in);
    in.ignore(string_size);
}

ColumnPtr ColumnString::index(const IColumn & indexes, size_t limit) const
{
    return selectIndexImpl(*this, indexes, limit);
}

template <typename Type>
ColumnPtr ColumnString::indexImpl(const PaddedPODArray<Type> & indexes, size_t limit) const
{
    assert(limit <= indexes.size());
    if (limit == 0)
        return ColumnString::create();

    auto res = ColumnString::create();

    Chars & res_chars = res->chars;
    Offsets & res_offsets = res->offsets;

    size_t new_chars_size = 0;
    for (size_t i = 0; i < limit; ++i)
        new_chars_size += sizeAt(indexes[i]);
    res_chars.resize_exact(new_chars_size);

    res_offsets.resize_exact(limit);

    Offset current_new_offset = 0;

    for (size_t i = 0; i < limit; ++i)
    {
        size_t j = indexes[i];
        size_t string_offset = offsets[j - 1];
        size_t string_size = offsets[j] - string_offset;

        memcpySmallAllowReadWriteOverflow15(&res_chars[current_new_offset], &chars[string_offset], string_size);

        current_new_offset += string_size;
        res_offsets[i] = current_new_offset;
    }

    return res;
}

struct ColumnString::ComparatorBase
{
    const ColumnString & parent;

    explicit ComparatorBase(const ColumnString & parent_)
        : parent(parent_)
    {
    }

    ALWAYS_INLINE int compare(size_t lhs, size_t rhs) const
    {
        int res = memcmpSmallAllowOverflow15(
            parent.chars.data() + parent.offsetAt(lhs), parent.sizeAt(lhs),
            parent.chars.data() + parent.offsetAt(rhs), parent.sizeAt(rhs));

        return res;
    }
};

struct ColumnString::ComparatorCollationBase
{
    const ColumnString & parent;
    const Collator * collator;

    explicit ComparatorCollationBase(const ColumnString & parent_, const Collator * collator_)
        : parent(parent_), collator(collator_)
    {
    }

    ALWAYS_INLINE int compare(size_t lhs, size_t rhs) const
    {
        int res = collator->compare(
            reinterpret_cast<const char *>(&parent.chars[parent.offsetAt(lhs)]), parent.sizeAt(lhs),
            reinterpret_cast<const char *>(&parent.chars[parent.offsetAt(rhs)]), parent.sizeAt(rhs));

        return res;
    }
};

void ColumnString::getPermutation(PermutationSortDirection direction, PermutationSortStability stability,
                                size_t limit, int /*nan_direction_hint*/, Permutation & res) const
{
    if (direction == IColumn::PermutationSortDirection::Ascending && stability == IColumn::PermutationSortStability::Unstable)
        getPermutationImpl(limit, res, ComparatorAscendingUnstable(*this), DefaultSort(), DefaultPartialSort());
    else if (direction == IColumn::PermutationSortDirection::Ascending && stability == IColumn::PermutationSortStability::Stable)
        getPermutationImpl(limit, res, ComparatorAscendingStable(*this), DefaultSort(), DefaultPartialSort());
    else if (direction == IColumn::PermutationSortDirection::Descending && stability == IColumn::PermutationSortStability::Unstable)
        getPermutationImpl(limit, res, ComparatorDescendingUnstable(*this), DefaultSort(), DefaultPartialSort());
    else if (direction == IColumn::PermutationSortDirection::Descending && stability == IColumn::PermutationSortStability::Stable)
        getPermutationImpl(limit, res, ComparatorDescendingStable(*this), DefaultSort(), DefaultPartialSort());
}

void ColumnString::updatePermutation(PermutationSortDirection direction, PermutationSortStability stability,
                                size_t limit, int /*nan_direction_hint*/, Permutation & res, EqualRanges & equal_ranges) const
{
    auto comparator_equal = ComparatorEqual(*this);

    if (direction == IColumn::PermutationSortDirection::Ascending && stability == IColumn::PermutationSortStability::Unstable)
        updatePermutationImpl(limit, res, equal_ranges, ComparatorAscendingUnstable(*this), comparator_equal, DefaultSort(), DefaultPartialSort());
    else if (direction == IColumn::PermutationSortDirection::Ascending && stability == IColumn::PermutationSortStability::Stable)
        updatePermutationImpl(limit, res, equal_ranges, ComparatorAscendingStable(*this), comparator_equal, DefaultSort(), DefaultPartialSort());
    else if (direction == IColumn::PermutationSortDirection::Descending && stability == IColumn::PermutationSortStability::Unstable)
        updatePermutationImpl(limit, res, equal_ranges, ComparatorDescendingUnstable(*this), comparator_equal, DefaultSort(), DefaultPartialSort());
    else if (direction == IColumn::PermutationSortDirection::Descending && stability == IColumn::PermutationSortStability::Stable)
        updatePermutationImpl(limit, res, equal_ranges, ComparatorDescendingStable(*this), comparator_equal, DefaultSort(), DefaultPartialSort());
}

void ColumnString::getPermutationWithCollation(const Collator & collator, PermutationSortDirection direction, PermutationSortStability stability,
                                size_t limit, int /*nan_direction_hint*/, Permutation & res) const
{
    if (direction == IColumn::PermutationSortDirection::Ascending && stability == IColumn::PermutationSortStability::Unstable)
        getPermutationImpl(limit, res, ComparatorCollationAscendingUnstable(*this, &collator), DefaultSort(), DefaultPartialSort());
    else if (direction == IColumn::PermutationSortDirection::Ascending && stability == IColumn::PermutationSortStability::Stable)
        getPermutationImpl(limit, res, ComparatorCollationAscendingStable(*this, &collator), DefaultSort(), DefaultPartialSort());
    else if (direction == IColumn::PermutationSortDirection::Descending && stability == IColumn::PermutationSortStability::Unstable)
        getPermutationImpl(limit, res, ComparatorCollationDescendingUnstable(*this, &collator), DefaultSort(), DefaultPartialSort());
    else if (direction == IColumn::PermutationSortDirection::Descending && stability == IColumn::PermutationSortStability::Stable)
        getPermutationImpl(limit, res, ComparatorCollationDescendingStable(*this, &collator), DefaultSort(), DefaultPartialSort());
}

void ColumnString::updatePermutationWithCollation(const Collator & collator, PermutationSortDirection direction, PermutationSortStability stability,
                                size_t limit, int /*nan_direction_hint*/, Permutation & res, EqualRanges & equal_ranges) const
{
    auto comparator_equal = ComparatorCollationEqual(*this, &collator);

    if (direction == IColumn::PermutationSortDirection::Ascending && stability == IColumn::PermutationSortStability::Unstable)
        updatePermutationImpl(
            limit,
            res,
            equal_ranges,
            ComparatorCollationAscendingUnstable(*this, &collator),
            comparator_equal,
            DefaultSort(),
            DefaultPartialSort());
    else if (direction == IColumn::PermutationSortDirection::Ascending && stability == IColumn::PermutationSortStability::Stable)
        updatePermutationImpl(
            limit,
            res,
            equal_ranges,
            ComparatorCollationAscendingStable(*this, &collator),
            comparator_equal,
            DefaultSort(),
            DefaultPartialSort());
    else if (direction == IColumn::PermutationSortDirection::Descending && stability == IColumn::PermutationSortStability::Unstable)
        updatePermutationImpl(
            limit,
            res,
            equal_ranges,
            ComparatorCollationDescendingUnstable(*this, &collator),
            comparator_equal,
            DefaultSort(),
            DefaultPartialSort());
    else if (direction == IColumn::PermutationSortDirection::Descending && stability == IColumn::PermutationSortStability::Stable)
        updatePermutationImpl(
            limit,
            res,
            equal_ranges,
            ComparatorCollationDescendingStable(*this, &collator),
            comparator_equal,
            DefaultSort(),
            DefaultPartialSort());
}

size_t ColumnString::estimateCardinalityInPermutedRange(const Permutation & permutation, const EqualRange & equal_range) const
{
    const size_t range_size = equal_range.size();
    if (range_size <= 1)
        return range_size;

    /// TODO use sampling if the range is too large (e.g. 16k elements, but configurable)
    StringHashSet elements;
    bool inserted = false;
    for (size_t i = equal_range.from; i < equal_range.to; ++i)
    {
        size_t permuted_i = permutation[i];
        StringRef value = getDataAt(permuted_i);
        elements.emplace(value, inserted);
    }
    return elements.size();
}

ColumnPtr ColumnString::replicate(const Offsets & replicate_offsets) const
{
    size_t col_size = size();
    if (col_size != replicate_offsets.size())
        throw Exception(ErrorCodes::SIZES_OF_COLUMNS_DOESNT_MATCH, "Size of offsets doesn't match size of column.");

    auto res = ColumnString::create();

    if (0 == col_size)
        return res;

    Offsets & res_offsets = res->offsets;
    res_offsets.resize_exact(replicate_offsets.back());

    Chars & res_chars = res->chars;
    size_t res_chars_size = 0;
    for (size_t i = 0; i < col_size; ++i)
    {
        size_t size_to_replicate = replicate_offsets[i] - replicate_offsets[i - 1];
        size_t string_size = offsets[i] - offsets[i - 1];
        res_chars_size += size_to_replicate * string_size;
    }
    res_chars.resize_exact(res_chars_size);

    size_t curr_row = 0;
    size_t curr_offset = 0;
    for (size_t i = 0; i < col_size; ++i)
    {
        const size_t size_to_replicate = replicate_offsets[i] - replicate_offsets[i - 1];
        const size_t string_size = offsets[i] - offsets[i-1];
        const UInt8 * src = &chars[offsets[i - 1]];
        for (size_t j = 0; j < size_to_replicate; ++j)
        {
            memcpySmallAllowReadWriteOverflow15(
                &res_chars[curr_offset], src, string_size);

            curr_offset += string_size;
            res_offsets[curr_row] = curr_offset;
            ++curr_row;
        }
    }

    return res;
}

void ColumnString::reserve(size_t n)
{
    offsets.reserve_exact(n);
}

size_t ColumnString::capacity() const
{
    return offsets.capacity();
}

void ColumnString::prepareForSquashing(const Columns & source_columns, size_t factor)
{
    size_t new_size = size();
    size_t new_chars_size = chars.size();
    for (const auto & source_column : source_columns)
    {
        const auto & source_string_column = assert_cast<const ColumnString &>(*source_column);
        new_size += source_string_column.size();
        new_chars_size += source_string_column.chars.size();
    }

    offsets.reserve_exact(new_size * factor);
    chars.reserve_exact(new_chars_size * factor);
}

void ColumnString::shrinkToFit()
{
    chars.shrink_to_fit();
    offsets.shrink_to_fit();
}

void ColumnString::getExtremes(Field & min, Field & max) const
{
    min = String();
    max = String();

    size_t col_size = size();

    if (col_size == 0)
        return;

    size_t min_idx = 0;
    size_t max_idx = 0;

    ComparatorBase cmp_op(*this);

    for (size_t i = 1; i < col_size; ++i)
    {
        if (cmp_op.compare(i, min_idx) < 0)
            min_idx = i;
        else if (cmp_op.compare(max_idx, i) < 0)
            max_idx = i;
    }

    get(min_idx, min);
    get(max_idx, max);
}

ColumnPtr ColumnString::compress(bool force_compression) const
{
    const size_t source_chars_size = chars.size();
    const size_t source_offsets_elements = offsets.size();
    const size_t source_offsets_size = source_offsets_elements * sizeof(Offset);

    /// Don't compress small blocks.
    if (source_chars_size < min_size_to_compress)
    {
        return ColumnCompressed::wrap(this->getPtr());
    }

    auto chars_compressed = ColumnCompressed::compressBuffer(chars.data(), source_chars_size, force_compression);

    /// Return original column if not compressible.
    if (!chars_compressed)
    {
        return ColumnCompressed::wrap(this->getPtr());
    }

    auto offsets_compressed = ColumnCompressed::compressBuffer(offsets.data(), source_offsets_size, force_compression);
    const bool offsets_were_compressed = !!offsets_compressed;

    /// Offsets are not compressible. Use the source data.
    if (!offsets_compressed)
    {
        offsets_compressed = std::make_shared<Memory<>>(source_offsets_size);
        memcpy(offsets_compressed->data(), offsets.data(), source_offsets_size);
    }

    const size_t chars_compressed_size = chars_compressed->size();
    const size_t offsets_compressed_size = offsets_compressed->size();
    return ColumnCompressed::create(
        source_offsets_elements,
        chars_compressed_size + offsets_compressed_size,
        [my_chars_compressed = std::move(chars_compressed),
         my_offsets_compressed = std::move(offsets_compressed),
         source_chars_size,
         source_offsets_elements,
         offsets_were_compressed]
        {
            auto res = ColumnString::create();

            res->getChars().resize(source_chars_size);
            res->getOffsets().resize(source_offsets_elements);

            ColumnCompressed::decompressBuffer(
                my_chars_compressed->data(), res->getChars().data(), my_chars_compressed->size(), source_chars_size);

            if (offsets_were_compressed)
            {
                ColumnCompressed::decompressBuffer(
                    my_offsets_compressed->data(),
                    res->getOffsets().data(),
                    my_offsets_compressed->size(),
                    source_offsets_elements * sizeof(Offset));
            }
            else
            {
                memcpy(res->getOffsets().data(), my_offsets_compressed->data(), my_offsets_compressed->size());
            }

            return res;
        });
}


int ColumnString::compareAtWithCollation(size_t n, size_t m, const IColumn & rhs_, int, const Collator & collator) const
{
    const ColumnString & rhs = assert_cast<const ColumnString &>(rhs_);

    return collator.compare(
        reinterpret_cast<const char *>(&chars[offsetAt(n)]), sizeAt(n),
        reinterpret_cast<const char *>(&rhs.chars[rhs.offsetAt(m)]), rhs.sizeAt(m));
}

void ColumnString::protect()
{
    getChars().protect();
    getOffsets().protect();
}

void ColumnString::validate() const
{
    Offset last_offset = offsets.empty() ? 0 : offsets.back();
    if (last_offset != chars.size())
        throw Exception(ErrorCodes::LOGICAL_ERROR,
                        "ColumnString validation failed: size mismatch (internal logical error) {} != {}",
                        last_offset, chars.size());
}

void ColumnString::updateHashWithValue(size_t n, SipHash & hash) const
{
    size_t string_size = sizeAt(n);
    size_t offset = offsetAt(n);
    /// For compatibility, which is required in certain aggregate function states.
    size_t size_used_in_hash = string_size + 1;

    hash.update(reinterpret_cast<const char *>(&size_used_in_hash), sizeof(size_used_in_hash));
    hash.update(reinterpret_cast<const char *>(&chars[offset]), string_size);
    /// This is for compatibility
    hash.update(UInt8(0));
}

void ColumnString::updateHashFast(SipHash & hash) const
{
    hash.update(reinterpret_cast<const char *>(offsets.data()), offsets.size() * sizeof(offsets[0]));
    hash.update(reinterpret_cast<const char *>(chars.data()), chars.size() * sizeof(chars[0]));
}

ColumnPtr ColumnString::createSizeSubcolumn() const
{
    MutableColumnPtr column_sizes = ColumnUInt64::create();
    size_t rows = offsets.size();
    if (rows == 0)
        return column_sizes;

    auto & sizes_data = assert_cast<ColumnUInt64 &>(*column_sizes).getData();
    sizes_data.resize(rows);

    IColumn::Offset prev_offset = 0;
    for (size_t i = 0; i < rows; ++i)
    {
        auto current_offset = offsets[i];
        sizes_data[i] = current_offset - prev_offset;
        prev_offset = current_offset;
    }

    return column_sizes;
}

}<|MERGE_RESOLUTION|>--- conflicted
+++ resolved
@@ -263,11 +263,7 @@
     return byteSizeAt(n) + serialize_string_with_zero_byte;
 }
 
-<<<<<<< HEAD
 std::string_view ColumnString::serializeValueIntoArena(size_t n, Arena & arena, char const *& begin, const IColumn::SerializationSettings * settings) const
-=======
-StringRef ColumnString::serializeValueIntoArena(size_t n, Arena & arena, char const *& begin) const
->>>>>>> a1a67d59
 {
     bool serialize_string_with_zero_byte = settings && settings->serialize_string_with_zero_byte;
 
@@ -278,48 +274,17 @@
     res.size = sizeof(string_size) + string_size;
     char * pos = arena.allocContinue(res.size, begin);
     memcpy(pos, &string_size, sizeof(string_size));
-<<<<<<< HEAD
     memcpy(pos + sizeof(string_size), &chars[offset], string_size - serialize_string_with_zero_byte);
     if (serialize_string_with_zero_byte)
         *(pos + sizeof(string_size) + string_size - 1) = 0;
-    return {pos, result_size};
+    res.data = pos;
+    return res;
 }
 
 ALWAYS_INLINE char * ColumnString::serializeValueIntoMemory(size_t n, char * memory, const IColumn::SerializationSettings * settings) const
 {
     bool serialize_string_with_zero_byte = settings && settings->serialize_string_with_zero_byte;
     size_t string_size = sizeAt(n) + serialize_string_with_zero_byte;
-=======
-    memcpy(pos + sizeof(string_size), &chars[offset], string_size);
-    res.data = pos;
-
-    return res;
-}
-
-StringRef ColumnString::serializeAggregationStateValueIntoArena(size_t n, Arena & arena, char const *& begin) const
-{
-    /// Serialize string values with 0 byte at the end for compatibility
-    /// with old versions where we stored 0 byte at the end of each string value.
-    size_t string_size_with_zero_byte = sizeAt(n) + 1;
-    size_t offset = offsetAt(n);
-
-    StringRef res;
-    res.size = sizeof(string_size_with_zero_byte) + string_size_with_zero_byte;
-    char * pos = arena.allocContinue(res.size, begin);
-    memcpy(pos, &string_size_with_zero_byte, sizeof(string_size_with_zero_byte));
-    memcpy(pos + sizeof(string_size_with_zero_byte), &chars[offset], string_size_with_zero_byte - 1);
-    /// Add 0 byte at the end.
-    *(pos + sizeof(string_size_with_zero_byte) + string_size_with_zero_byte - 1) = 0;
-    res.data = pos;
-
-    return res;
-}
-
-
-ALWAYS_INLINE char * ColumnString::serializeValueIntoMemory(size_t n, char * memory) const
-{
-    size_t string_size = sizeAt(n);
->>>>>>> a1a67d59
     size_t offset = offsetAt(n);
 
     memcpy(memory, &string_size, sizeof(string_size));
