--- conflicted
+++ resolved
@@ -932,15 +932,9 @@
     char * serializeValueIntoMemory(size_t n, char * memory, const IColumn::SerializationSettings * settings) const override;
     void batchSerializeValueIntoMemory(std::vector<char *> & memories, const IColumn::SerializationSettings * settings) const override;
 
-<<<<<<< HEAD
-    StringRef serializeValueIntoArenaWithNull(size_t n, Arena & arena, char const *& begin, const UInt8 * is_null) const override;
-    StringRef serializeValueIntoArena(size_t n, Arena & arena, char const *& begin) const override;
-
     void batchUpdateHashWithValue(const UInt8 * nullmap, std::vector<SipHash> & hashes) const override;
-=======
     std::string_view serializeValueIntoArenaWithNull(size_t n, Arena & arena, char const *& begin, const UInt8 * is_null, const IColumn::SerializationSettings * settings) const override;
     std::string_view serializeValueIntoArena(size_t n, Arena & arena, char const *& begin, const IColumn::SerializationSettings * settings) const override;
->>>>>>> c24aa055
 };
 
 }