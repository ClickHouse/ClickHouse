#pragma once

#include <string_view>
#include <Columns/IColumn_fwd.h>
#include <Core/TypeId.h>
#include <Common/AllocatorWithMemoryTracking.h>
#include <Common/PODArray_fwd.h>
#include <Common/typeid_cast.h>

#include <IO/WriteBufferFromString.h>
#include "config.h"

#include <span>

class SipHash;
class Collator;

namespace llvm
{
    class LLVMContext;
    class Value;
    class IRBuilderBase;
}

namespace DB
{

class Arena;
class ColumnGathererStream;
class Field;
class WeakHash32;
class ColumnConst;
class ColumnReplicated;
class IDataType;
class Block;
class ReadBuffer;
struct ColumnsInfo;
using DataTypePtr = std::shared_ptr<const IDataType>;
using IColumnPermutation = PaddedPODArray<size_t>;
using IColumnFilter = PaddedPODArray<UInt8>;

/// A range of column values between row indexes `from` and `to`. The name "equal range" is due to table sorting as its main use case: With
/// a PRIMARY KEY (c_pk1, c_pk2, ...), the first PK column is fully sorted. The second PK column is sorted within equal-value runs of the
/// first PK column, and so on. The number of runs (ranges) per column increases from one primary key column to the next. An "equal range"
/// is a run in a previous column, within the values of the current column can be sorted.
struct EqualRange
{
    size_t from;   /// inclusive
    size_t to;     /// exclusive
    EqualRange(size_t from_, size_t to_) : from(from_), to(to_) { chassert(from <= to); }
    size_t size() const { return to - from; }
};

/// A checkpoint that contains size of column and all its subcolumns.
/// It can be used to rollback column to the previous state, for example
/// after failed parsing when column may be in inconsistent state.
struct ColumnCheckpoint
{
    size_t size;

    explicit ColumnCheckpoint(size_t size_) : size(size_) {}
    virtual ~ColumnCheckpoint() = default;
};

struct ColumnCheckpointWithNested : public ColumnCheckpoint
{
    ColumnCheckpointWithNested(size_t size_, ColumnCheckpointPtr nested_)
        : ColumnCheckpoint(size_), nested(std::move(nested_))
    {
    }

    ColumnCheckpointPtr nested;
};

struct ColumnCheckpointWithMultipleNested : public ColumnCheckpoint
{
    ColumnCheckpointWithMultipleNested(size_t size_, ColumnCheckpoints nested_)
        : ColumnCheckpoint(size_), nested(std::move(nested_))
    {
    }

    ColumnCheckpoints nested;
};

struct ColumnsWithRowNumbers
{
    /// `columns` and `row_numbers` must have same size
    std::vector<const ColumnsInfo *, AllocatorWithMemoryTracking<const ColumnsInfo *>> columns;
    std::vector<UInt32, AllocatorWithMemoryTracking<UInt32>> row_numbers;
};

/// Declares interface to store columns in memory.
class IColumn : public COW<IColumn>
{
private:
    friend class COW<IColumn>;

    /// Creates the same column with the same data.
    /// This is internal method to use from COW.
    /// It performs shallow copy with copy-ctor and not useful from outside.
    /// If you want to copy column for modification, look at 'mutate' method.
    [[nodiscard]] virtual MutablePtr clone() const = 0;

public:
    /// Name of a Column. It is used in info messages.
    [[nodiscard]] virtual std::string getName() const { return getFamilyName(); }

    /// Name of a Column kind, without parameters (example: FixedString, Array).
    [[nodiscard]] virtual const char * getFamilyName() const = 0;

    /// Type of data that column contains. It's an underlying type: UInt16 for Date, UInt32 for DateTime, so on.
    [[nodiscard]] virtual TypeIndex getDataType() const = 0;

    /** If column isn't constant, returns itself.
      * If column is constant, transforms constant to full column (if column type allows such transform) and return it.
      */
    [[nodiscard]] virtual Ptr convertToFullColumnIfConst() const { return getPtr(); }

    /// If column isn't ColumnLowCardinality, return itself.
    /// If column is ColumnLowCardinality, transforms it to full column.
    [[nodiscard]] virtual Ptr convertToFullColumnIfLowCardinality() const { return getPtr(); }

    /// If column isn't ColumnSparse, return itself.
    /// If column is ColumnSparse, transforms it to full column.
    [[nodiscard]] virtual Ptr convertToFullColumnIfSparse() const { return getPtr(); }

    /// If column isn't ColumnReplicated, return itself.
    /// If column is ColumnReplicated, transforms it to full column.
    [[nodiscard]] virtual Ptr convertToFullColumnIfReplicated() const { return getPtr(); }

    [[nodiscard]] virtual Ptr convertToFullIfNeeded() const
    {
        return convertToFullColumnIfConst()->convertToFullColumnIfReplicated()->convertToFullColumnIfSparse()->convertToFullColumnIfLowCardinality();
    }

    /// Creates empty column with the same type.
    [[nodiscard]] virtual MutablePtr cloneEmpty() const { return cloneResized(0); }

    /// Creates column with the same type and specified size.
    /// If size is less than current size, then data is cut.
    /// If size is greater, then default values are appended.
    [[nodiscard]] virtual MutablePtr cloneResized(size_t /*size*/) const;

    /// Returns number of values in column.
    [[nodiscard]] virtual size_t size() const = 0;

    /// There are no values in columns.
    [[nodiscard]] bool empty() const { return size() == 0; }

    /// Returns value of n-th element in universal Field representation.
    /// Is used in rare cases, since creation of Field instance is expensive usually.
    [[nodiscard]] virtual Field operator[](size_t n) const = 0;

    /// Like the previous one, but avoids extra copying if Field is in a container, for example.
    virtual void get(size_t n, Field & res) const = 0;

    struct Options
    {
        Int64 optimize_const_name_size = -1;

        bool notFull(WriteBufferFromOwnString & buf) const
        {
            return optimize_const_name_size < 0 || static_cast<Int64>(buf.count()) <= optimize_const_name_size;
        }
    };

    virtual DataTypePtr getValueNameAndTypeImpl(WriteBufferFromOwnString &, size_t, const Options &) const = 0;
    std::pair<String, DataTypePtr> getValueNameAndType(size_t n, const Options & options) const;

    /// If possible, returns pointer to memory chunk which contains n-th element (if it isn't possible, throws an exception)
    /// Is used to optimize some computations (in aggregation, for example).
    [[nodiscard]] virtual std::string_view getDataAt(size_t n) const = 0;

    /// If column stores integers, it returns n-th element transformed to UInt64 using static_cast.
    /// If column stores floating point numbers, bits of n-th elements are copied to lower bits of UInt64, the remaining bits are zeros.
    /// Is used to optimize some computations (in aggregation, for example).
    [[nodiscard]] virtual UInt64 get64(size_t /*n*/) const;

    /// If column stores native numeric type, it returns n-th element cast to Float64
    /// Is used in regression methods to cast each features into uniform type
    [[nodiscard]] virtual Float64 getFloat64(size_t /*n*/) const;

    [[nodiscard]] virtual Float32 getFloat32(size_t /*n*/) const;

    /** If column is numeric, return value of n-th element, cast to UInt64.
      * For NULL values of Nullable column it is allowed to return arbitrary value.
      * Otherwise throw an exception.
      */
    [[nodiscard]] virtual UInt64 getUInt(size_t /*n*/) const;

    [[nodiscard]] virtual Int64 getInt(size_t /*n*/) const;

    [[nodiscard]] virtual bool isDefaultAt(size_t n) const = 0;
    [[nodiscard]] virtual bool isNullAt(size_t /*n*/) const { return false; }

    /** If column is numeric, return value of n-th element, cast to bool.
      * For NULL values of Nullable column returns false.
      * Otherwise throw an exception.
      */
    [[nodiscard]] virtual bool getBool(size_t /*n*/) const;

    /// Removes all elements outside of specified range.
    /// Is used in LIMIT operation, for example.
    [[nodiscard]] virtual Ptr cut(size_t start, size_t length) const
    {
        MutablePtr res = cloneEmpty();
        res->insertRangeFrom(*this, start, length);
        return res;
    }

    /// Appends new value at the end of column (column's size is increased by 1).
    /// Is used to transform raw strings to Blocks (for example, inside input format parsers)
    virtual void insert(const Field & x) = 0;

    /// Appends new value at the end of the column if it has appropriate type and
    /// returns true if insert is successful and false otherwise.
    virtual bool tryInsert(const Field & x) = 0;

    /// Appends n-th element from other column with the same type.
    /// Is used in merge-sort and merges. It could be implemented in inherited classes more optimally than default implementation.
#if !defined(DEBUG_OR_SANITIZER_BUILD)
    virtual void insertFrom(const IColumn & src, size_t n);
#else
    void insertFrom(const IColumn & src, size_t n)
    {
        assertTypeEquality(src);
        doInsertFrom(src, n);
    }
#endif

    /// Appends range of elements from other column with the same type.
    /// Could be used to concatenate columns.
#if !defined(DEBUG_OR_SANITIZER_BUILD)
    virtual void insertRangeFrom(const IColumn & src, size_t start, size_t length) = 0;
#else
    void insertRangeFrom(const IColumn & src, size_t start, size_t length)
    {
        assertTypeEquality(src);
        doInsertRangeFrom(src, start, length);
    }
#endif

    /// Appends one element from other column with the same type multiple times.
#if !defined(DEBUG_OR_SANITIZER_BUILD)
    virtual void insertManyFrom(const IColumn & src, size_t position, size_t length)
    {
        for (size_t i = 0; i < length; ++i)
            insertFrom(src, position);
    }
#else
    void insertManyFrom(const IColumn & src, size_t position, size_t length)
    {
        assertTypeEquality(src);
        doInsertManyFrom(src, position, length);
    }
#endif

    /// Appends one field multiple times. Can be optimized in inherited classes.
    virtual void insertMany(const Field & field, size_t length)
    {
        for (size_t i = 0; i < length; ++i)
            insert(field);
    }

    /// Appends data located in specified memory chunk if it is possible (throws an exception if it cannot be implemented).
    /// Is used to optimize some computations (in aggregation, for example).
    /// Parameter length could be ignored if column values have fixed size.
    /// All data will be inserted as single element
    virtual void insertData(const char * pos, size_t length) = 0;
    void insertData(std::string_view sv) { insertData(sv.data(), sv.size()); }

    /// Appends "default value".
    /// Is used when there are need to increase column size, but inserting value doesn't make sense.
    /// For example, ColumnNullable(Nested) absolutely ignores values of nested column if it is marked as NULL.
    virtual void insertDefault() = 0;

    /// Appends "default value" multiple times.
    virtual void insertManyDefaults(size_t length)
    {
        reserve(size() + length);
        for (size_t i = 0; i < length; ++i)
            insertDefault();
    }

    /** Removes last n elements.
      * Is used to support exception-safety of several operations.
      *  For example, sometimes insertion should be reverted if we catch an exception during operation processing.
      * If column has less than n elements or n == 0 - undefined behavior.
      */
    virtual void popBack(size_t n) = 0;

    struct SerializationSettings
    {
        bool serialize_string_with_zero_byte = false;

        static SerializationSettings createForAggregationState()
        {
            /// Same aggregation state can be serialized/deserialized by servers with different versions.
            /// Add zero byte to the end of the string in aggregation state to keep it compatible with old versions.
            return SerializationSettings{.serialize_string_with_zero_byte = true};
        }
    };

    /** Serializes n-th element. Serialized element should be placed continuously inside Arena's memory.
      * Serialized value can be deserialized to reconstruct original object. Is used in aggregation.
      * The method is similar to getDataAt(), but can work when element's value cannot be mapped to existing continuous memory chunk,
      *  For example, to obtain unambiguous representation of Array of strings, strings data should be interleaved with their sizes.
      * Parameter begin should be used with Arena::allocContinue.
      */
    virtual std::string_view serializeValueIntoArena(size_t /* n */, Arena & /* arena */, char const *& /* begin */, const SerializationSettings * settings) const;

    /// Same as above but serialize into already allocated continuous memory.
    /// Return pointer to the end of the serialization data.
    virtual char * serializeValueIntoMemory(size_t /* n */, char * /* memory */, const SerializationSettings * settings) const;

    /// Returns size in bytes required to serialize value into memory using the previous method.
    /// If size cannot be calculated in advance, return nullopt. In this case serializeValueIntoMemory
    /// cannot be used and serializeValueIntoArena should be used instead,
    virtual std::optional<size_t> getSerializedValueSize(size_t n, const SerializationSettings *) const { return byteSizeAt(n); }

<<<<<<< HEAD
=======
    virtual void batchSerializeValueIntoMemory(std::vector<char *> & /* memories */, const SerializationSettings * settings) const;

>>>>>>> 134a1ec6
    /// Nullable variant to avoid calling virtualized method inside ColumnNullable.
    virtual std::string_view serializeValueIntoArenaWithNull(
        size_t /* n */,
        Arena & /* arena */,
        char const *& /* begin */,
        const UInt8 * /* is_null */,
        const SerializationSettings * settings) const;

    virtual char * serializeValueIntoMemoryWithNull(size_t /* n */, char * /* memory */, const UInt8 * /* is_null */, const SerializationSettings * settings) const;

<<<<<<< HEAD
=======
    virtual void batchSerializeValueIntoMemoryWithNull(std::vector<char *> & /* memories */, const UInt8 * /* is_null */, const SerializationSettings * settings) const;

>>>>>>> 134a1ec6
    /// Calculate all the sizes of serialized data (as in the methods above) in the column and add to `sizes`.
    /// If `is_null` is not nullptr, also take null byte into account.
    /// This is currently used to facilitate the allocation of memory for an entire continuous row
    /// in a single step. For more details, refer to the HashMethodSerialized implementation.
    virtual void collectSerializedValueSizes(PaddedPODArray<UInt64> & /* sizes */, const UInt8 * /* is_null */, const SerializationSettings * settings) const;

    /// Deserializes a value that was serialized using IColumn::serializeValueIntoArena method.
    /// Note that it needs to deal with user input
    virtual void deserializeAndInsertFromArena(ReadBuffer & in, const SerializationSettings * settings) = 0;

    /// Skip previously serialized value that was serialized using IColumn::serializeValueIntoArena method.
    virtual void skipSerializedInArena(ReadBuffer & in) const = 0;

    /// Update state of hash function with value of n-th element.
    /// On subsequent calls of this method for sequence of column values of arbitrary types,
    ///  passed bytes to hash must identify sequence of values unambiguously.
    virtual void updateHashWithValue(size_t n, SipHash & hash) const = 0;

    /// Get hash function value. Hash is calculated for each element.
    /// It's a fast weak hash function. Mainly need to scatter data between threads.
    /// WeakHash32 must have the same size as column.
    virtual WeakHash32 getWeakHash32() const = 0;

    /// Update state of hash with all column.
    virtual void updateHashFast(SipHash & hash) const = 0;

    /** Removes elements that don't match the filter.
      * Is used in WHERE and HAVING operations.
      * If result_size_hint > 0, then makes advance reserve(result_size_hint) for the result column;
      * if 0, then don't makes reserve(),
      * otherwise (i.e. < 0), makes reserve() using size of source column.
      */
    using Filter = IColumnFilter;
    [[nodiscard]] virtual Ptr filter(const Filter & filt, ssize_t result_size_hint) const = 0;

    /// In-place filter that modifies the current column directly.
    /// Elements that don't match the filter are removed from the current column.
    virtual void filter(const Filter & filt) = 0;

    /** Expand column by mask inplace. After expanding column will
      * satisfy the following: if we filter it by given mask, we will
      * get initial column. Values with indexes i: mask[i] = 0
      * shouldn't be used after expanding.
      * If inverted is true, inverted mask will be used.
      */
    virtual void expand(const Filter & /*mask*/, bool /*inverted*/) = 0;

    /// Permutes elements using specified permutation. Is used in sorting.
    /// limit - if it isn't 0, puts only first limit elements in the result.
    using Permutation = IColumnPermutation;
    [[nodiscard]] virtual Ptr permute(const Permutation & perm, size_t limit) const = 0;

    /// Creates new column with values column[indexes[:limit]]. If limit is 0, all indexes are used.
    /// Indexes must be one of the ColumnUInt. For default implementation, see selectIndexImpl from ColumnsCommon.h
    [[nodiscard]] virtual Ptr index(const IColumn & indexes, size_t limit) const = 0;

    /** Compares (*this)[n] and rhs[m]. Column rhs should have the same type.
      * Returns negative number, 0, or positive number (*this)[n] is less, equal, greater than rhs[m] respectively.
      * Is used in sorting.
      *
      * If one of element's value is NaN or NULLs, then:
      * - if nan_direction_hint == -1, NaN and NULLs are considered as less than everything other;
      * - if nan_direction_hint ==  1, NaN and NULLs are considered as greater than everything other.
      * For example, if nan_direction_hint == -1 is used by descending sorting, NaNs will be at the end.
      *
      * For non-Nullable and non-floating point types, nan_direction_hint is ignored.
      */
#if !defined(DEBUG_OR_SANITIZER_BUILD)
    [[nodiscard]] virtual int compareAt(size_t n, size_t m, const IColumn & rhs, int nan_direction_hint) const = 0;
#else
    [[nodiscard]] int compareAt(size_t n, size_t m, const IColumn & rhs, int nan_direction_hint) const
    {
        assertTypeEquality(rhs);
        return doCompareAt(n, m, rhs, nan_direction_hint);
    }
#endif

#if USE_EMBEDDED_COMPILER

    [[nodiscard]] virtual bool isComparatorCompilable() const { return false; }

    [[nodiscard]] virtual llvm::Value * compileComparator(
        llvm::IRBuilderBase & /*builder*/, llvm::Value * /*lhs*/, llvm::Value * /*rhs*/, llvm::Value * /*nan_direction_hint*/) const;

#endif

    /// Equivalent to compareAt, but collator is used to compare values.
    [[nodiscard]] virtual int compareAtWithCollation(size_t, size_t, const IColumn &, int, const Collator &) const;

    /// Compare the whole column with single value from rhs column.
    /// If row_indexes is nullptr, it's ignored. Otherwise, it is a set of rows to compare.
    /// compare_results[i] will be equal to compareAt(row_indexes[i], rhs_row_num, rhs, nan_direction_hint) * direction
    /// row_indexes (if not ignored) will contain row numbers for which compare result is 0
    /// see compareImpl for default implementation.
    virtual void compareColumn(const IColumn & rhs, size_t rhs_row_num,
                               PaddedPODArray<UInt64> * row_indexes, PaddedPODArray<Int8> & compare_results,
                               int direction, int nan_direction_hint) const = 0;

    /// Check if all elements in the column have equal values. Return true if column is empty.
    [[nodiscard]] virtual bool hasEqualValues() const = 0;

    enum class PermutationSortDirection : uint8_t
    {
        Ascending = 0,
        Descending
    };

    enum class PermutationSortStability : uint8_t
    {
        Unstable = 0,
        Stable
    };

    /** Returns a permutation that sorts elements of this column,
      *  i.e. perm[i]-th element of source column should be i-th element of sorted column.
      * direction - permutation direction.
      * stability - stability of result permutation.
      * limit - if isn't 0, then only first limit elements of the result column could be sorted.
      * nan_direction_hint - see above.
      */
    virtual void getPermutation(PermutationSortDirection direction, PermutationSortStability stability,
                            size_t limit, int nan_direction_hint, Permutation & res) const = 0;

    /*in updatePermutation we pass the current permutation and the intervals at which it should be sorted
     * Then for each interval separately (except for the last one, if there is a limit)
     * We sort it based on data about the current column, and find all the intervals within this
     * interval that had the same values in this column. we can't tell about these values in what order they
     * should have been, we form a new array with intervals that need to be sorted
     * If there is a limit, then for the last interval we do partial sorting and all that is described above,
     * but in addition we still find all the elements equal to the largest sorted, they will also need to be sorted.
     */
    virtual void updatePermutation(PermutationSortDirection direction, PermutationSortStability stability,
                            size_t limit, int nan_direction_hint, Permutation & res, EqualRanges & equal_ranges) const = 0;

    /** Equivalent to getPermutation and updatePermutation but collator is used to compare values.
      * Supported for String, LowCardinality(String), Nullable(String) and for Array and Tuple, containing them.
      */
    virtual void getPermutationWithCollation(
        const Collator & /*collator*/,
        PermutationSortDirection /*direction*/,
        PermutationSortStability /*stability*/,
        size_t /*limit*/,
        int /*nan_direction_hint*/,
        Permutation & /*res*/) const;

    virtual void updatePermutationWithCollation(
        const Collator & /*collator*/,
        PermutationSortDirection /*direction*/,
        PermutationSortStability /*stability*/,
        size_t /*limit*/,
        int /*nan_direction_hint*/,
        Permutation & /*res*/,
        EqualRanges & /*equal_ranges*/) const;

    /// Estimate the cardinality (number of unique values) of the values in 'equal_range' after permutation, formally: |{ column[permutation[r]] : r in equal_range }|.
    virtual size_t estimateCardinalityInPermutedRange(const Permutation & permutation, const EqualRange & equal_range) const;

    /** Copies each element according offsets parameter.
      * (i-th element should be copied offsets[i] - offsets[i - 1] times.)
      * It is necessary in ARRAY JOIN operation.
      */
    using Offset = UInt64;
    using Offsets = PaddedPODArray<Offset>;
    [[nodiscard]] virtual Ptr replicate(const Offsets & offsets) const = 0;

    /** Split column to smaller columns. Each value goes to column index, selected by corresponding element of 'selector'.
      * Selector must contain values from 0 to num_columns - 1.
      * For default implementation, see scatterImpl.
      */
    using Selector = PaddedPODArray<UInt64>;
    [[nodiscard]] virtual std::vector<MutablePtr> scatter(size_t num_columns, const Selector & selector) const = 0;

    /// Insert data from several other columns according to source mask (used in vertical merge).
    /// For now it is a helper to de-virtualize calls to insert*() functions inside gather loop
    /// (descendants should call gatherer_stream.gather(*this) to implement this function.)
    /// TODO: interface decoupled from ColumnGathererStream that allows non-generic specializations.
    virtual void gather(ColumnGathererStream & gatherer_stream) = 0;

    /** Computes minimum and maximum element of the column.
      * In addition to numeric types, the function is completely implemented for Date and DateTime.
      * For strings and arrays function should return default value.
      *  (except for constant columns; they should return value of the constant).
      * If column is empty function should return default value.
      */
    virtual void getExtremes(Field & min, Field & max) const = 0;

    /// Reserves memory for specified amount of elements. If reservation isn't possible, does nothing.
    /// It affects performance only (not correctness).
    virtual void reserve(size_t /*n*/) {}

    /// Returns the number of elements allocated in reserve.
    virtual size_t capacity() const { return size(); }

    /// Reserve memory before squashing all specified source columns into this column.
    virtual void prepareForSquashing(const std::vector<Ptr> & source_columns, size_t factor)
    {
        size_t new_size = size();
        for (const auto & source_column : source_columns)
            new_size += source_column->size();
        reserve(new_size * factor);
    }

    /// Requests the removal of unused capacity.
    /// It is a non-binding request to reduce the capacity of the underlying container to its size.
    virtual void shrinkToFit() {}

    /// If we have another column as a source (owner of data), copy all data to ourself and reset source.
    virtual void ensureOwnership() {}

    /// Size of column data in memory (may be approximate) - for profiling. Zero, if could not be determined.
    [[nodiscard]] virtual size_t byteSize() const = 0;

    /// Size of single value in memory (for accounting purposes)
    [[nodiscard]] virtual size_t byteSizeAt(size_t /*n*/) const = 0;

    /// Size of memory, allocated for column.
    /// This is greater or equals to byteSize due to memory reservation in containers.
    /// Zero, if could not be determined.
    [[nodiscard]] virtual size_t allocatedBytes() const = 0;

    /// Make memory region readonly with mprotect if it is large enough.
    /// The operation is slow and performed only for debug builds.
    virtual void protect() {}

    /// Returns checkpoint of current state of column.
    virtual ColumnCheckpointPtr getCheckpoint() const { return std::make_shared<ColumnCheckpoint>(size()); }

    /// Updates the checkpoint with current state. It is used to avoid extra allocations in 'getCheckpoint'.
    virtual void updateCheckpoint(ColumnCheckpoint & checkpoint) const { checkpoint.size = size(); }

    /// Rollbacks column to the checkpoint.
    /// Unlike 'popBack' this method should work correctly even if column has invalid state.
    /// Sizes of columns in checkpoint must be less or equal than current size.
    virtual void rollback(const ColumnCheckpoint & checkpoint) { popBack(size() - checkpoint.size); }

    /// If the column contains subcolumns (such as Array, Nullable, etc), do callback on them.
    /// Shallow: doesn't do recursive calls; don't do call for itself.

    using MutableColumnCallback = std::function<void(WrappedPtr &)>;
    virtual void forEachMutableSubcolumn(MutableColumnCallback) {}

    /// Note: If you implement forEachSubcolumn(Recursively), you must also implement forEachMutableSubcolumn(Recursively), and vice versa
    using ColumnCallback = std::function<void(const WrappedPtr &)>;
    virtual void forEachSubcolumn(ColumnCallback) const {}

    /// Similar to forEachSubcolumn but it also do recursive calls.
    /// In recursive calls it's prohibited to replace pointers
    /// to subcolumns, so we use another callback function.

    using RecursiveMutableColumnCallback = std::function<void(IColumn &)>;
    virtual void forEachMutableSubcolumnRecursively(RecursiveMutableColumnCallback) {}

    /// Default implementation calls the mutable overload using const_cast.
    using RecursiveColumnCallback = std::function<void(const IColumn &)>;
    virtual void forEachSubcolumnRecursively(RecursiveColumnCallback) const {}

    /// Columns have equal structure.
    /// If true - you can use "compareAt", "insertFrom", etc. methods.
    [[nodiscard]] virtual bool structureEquals(const IColumn &) const;

    /// Returns ratio of values in column, that are equal to default value of column.
    /// Checks only @sample_ratio ratio of rows.
    [[nodiscard]] virtual double getRatioOfDefaultRows(double sample_ratio = 1.0) const = 0; /// NOLINT

    /// Returns number of values in column, that are equal to default value of column.
    [[nodiscard]] virtual UInt64 getNumberOfDefaultRows() const = 0;

    /// Returns indices of values in column, that not equal to default value of column.
    virtual void getIndicesOfNonDefaultRows(Offsets & indices, size_t from, size_t limit) const = 0;

    /// Returns column with @total_size elements.
    /// In result column values from current column are at positions from @offsets.
    /// Other values are filled by value from @column_with_default_value.
    /// @shift means how much rows to skip from the beginning of current column.
    /// Used to create full column from sparse.
    [[nodiscard]] virtual Ptr createWithOffsets(const Offsets & offsets, const ColumnConst & column_with_default_value, size_t total_rows, size_t shift) const;

    using Version = UInt64;
    using Versions = PaddedPODArray<Version>;

    struct Patch
    {
        struct Source
        {
            const IColumn & column;
            const Versions & versions;
        };

        std::vector<Source> sources;

        /// Can be omitted in case of one source.
        const Offsets * src_col_indices = nullptr;
        const Offsets & src_row_indices;
        const Offsets & dst_row_indices;

        /// Versions of the values. Value (and dst version) is updated only
        /// if source version is greater than destination version for the value.
        Versions & dst_versions;
    };

    /// Updates value at dst_pos from src[src_pos].
    /// Implemented only for columns for which isFixedAndContiguous returns true.
    virtual void updateAt(const IColumn & src, size_t dst_pos, size_t src_pos);

    /// Creates a copy of column with updated values according to patch.
    virtual Ptr updateFrom(const Patch & patch) const = 0;

    /// Updates values in column inplace according to patch.
    /// Implementation uses updateAt method.
    virtual void updateInplaceFrom(const Patch & patch) = 0;

    /// Compress column in memory to some representation that allows to decompress it back.
    /// Return itself if compression is not applicable for this column type.
    /// The flag `force_compression` indicates that compression should be performed even if it's not efficient (if only compression factor < 1).
    [[nodiscard]] virtual Ptr compress([[maybe_unused]] bool force_compression) const
    {
        /// No compression by default.
        return getPtr();
    }

    /// If it's CompressedColumn, decompress it and return.
    /// Otherwise return itself.
    [[nodiscard]] virtual Ptr decompress() const
    {
        return getPtr();
    }

    /// Fills column values from RowRefList
    /// If row_refs_are_ranges is true, then each RowRefList has one element with >=1 consecutive rows
    virtual void fillFromRowRefs(const DataTypePtr & type, size_t source_column_index_in_block, const UInt64 * row_refs_begin, const UInt64 * row_refs_end, bool row_refs_are_ranges);

    /// Fills column values from list of blocks and row numbers
    virtual void fillFromBlocksAndRowNumbers(const DataTypePtr & type, size_t source_column_index_in_block, ColumnsWithRowNumbers columns_with_row_numbers);

    /// Some columns may require finalization before using of other operations.
    virtual void finalize() {}
    virtual bool isFinalized() const { return true; }

    MutablePtr cloneFinalized() const
    {
        auto finalized = IColumn::mutate(getPtr());
        finalized->finalize();
        return finalized;
    }

    [[nodiscard]] static MutablePtr mutate(Ptr ptr)
    {
        MutablePtr res = ptr->shallowMutate(); /// Now use_count is 2.
        ptr.reset(); /// Reset use_count to 1.
        res->forEachMutableSubcolumn([](WrappedPtr & subcolumn) { subcolumn = IColumn::mutate(std::move(subcolumn).detach()); });
        return res;
    }

    /// Checks if column has dynamic subcolumns.
    virtual bool hasDynamicStructure() const { return false; }

    /// For columns with dynamic subcolumns checks if columns have equal dynamic structure.
    [[nodiscard]] virtual bool dynamicStructureEquals(const IColumn & rhs) const { return structureEquals(rhs); }
    /// For columns with dynamic subcolumns this method takes dynamic structure from source columns
    /// and creates proper resulting dynamic structure in advance for merge of these source columns.
    virtual void takeDynamicStructureFromSourceColumns(const std::vector<Ptr> & /*source_columns*/, std::optional<size_t> /*max_dynamic_subcolumns*/) {}
    /// For columns with dynamic subcolumns this method takes the exact dynamic structure from provided column.
    virtual void takeDynamicStructureFromColumn(const ColumnPtr & /*source_column*/) {}
    /// For columns with dynamic subcolumns fix current dynamic structure so later inserts into this column won't change it.
    virtual void fixDynamicStructure() {}

    /** Some columns can contain another columns inside.
      * So, we have a tree of columns. But not all combinations are possible.
      * There are the following rules:
      *
      * ColumnConst may be only at top. It cannot be inside any column.
      * ColumnNullable can contain only simple columns.
      */

    /// Various properties on behaviour of column type.

    /// True if column contains something nullable inside. It's true for ColumnNullable, can be true or false for ColumnConst, etc.
    [[nodiscard]] virtual bool isNullable() const { return false; }

    /// It's a special kind of column, that contain single value, but is not a ColumnConst.
    [[nodiscard]] virtual bool isDummy() const { return false; }

    /** Memory layout properties.
      *
      * Each value of a column can be placed in memory contiguously or not.
      *
      * Example: simple columns like UInt64 or FixedString store their values contiguously in single memory buffer.
      *
      * Example: Tuple store values of each component in separate subcolumn, so the values of Tuples with at least two components are not contiguous.
      * Another example is Nullable. Each value have null flag, that is stored separately, so the value is not contiguous in memory.
      *
      * There are some important cases, when values are not stored contiguously, but for each value, you can get contiguous memory segment,
      *  that will unambiguously identify the value. In this case, methods getDataAt and insertData are implemented.
      * Example: String column: bytes of strings are stored concatenated in one memory buffer
      *  and offsets to that buffer are stored in another buffer. The same is for Array of fixed-size contiguous elements.
      *
      * To avoid confusion between these cases, we don't have isContiguous method.
      */

    /// Values in column have fixed size (including the case when values span many memory segments).
    [[nodiscard]] virtual bool valuesHaveFixedSize() const { return isFixedAndContiguous(); }

    /// Values in column are represented as continuous memory segment of fixed size. Implies valuesHaveFixedSize.
    [[nodiscard]] virtual bool isFixedAndContiguous() const { return false; }

    /// If isFixedAndContiguous, returns the underlying data array, otherwise throws an exception.
    [[nodiscard]] virtual std::string_view getRawData() const;

    /// If valuesHaveFixedSize, returns size of value, otherwise throw an exception.
    [[nodiscard]] virtual size_t sizeOfValueIfFixed() const;

    /// Appends n elements with unspecified values and returns a span pointing to their memory range.
    /// Can be used to decompress or deserialize data directly into the column.
    /// Supported only for simple column types like ColumnVector and ColumnFixedString.
    [[nodiscard]] virtual std::span<char> insertRawUninitialized(size_t count);

    /// Column is ColumnVector of numbers or ColumnConst of it. Note that Nullable columns are not numeric.
    [[nodiscard]] virtual bool isNumeric() const { return false; }

    /// If the only value column can contain is NULL.
    /// Does not imply type of object, because it can be ColumnNullable(ColumnNothing) or ColumnConst(ColumnNullable(ColumnNothing))
    [[nodiscard]] virtual bool onlyNull() const { return false; }

    /// Can be inside ColumnNullable.
    [[nodiscard]] virtual bool canBeInsideNullable() const { return false; }

    [[nodiscard]] virtual bool lowCardinality() const { return false; }

    [[nodiscard]] virtual bool isSparse() const { return false; }

    [[nodiscard]] virtual bool isReplicated() const { return false; }

    [[nodiscard]] virtual bool isConst() const { return false; }

    [[nodiscard]] virtual bool isCollationSupported() const { return false; }

    virtual ~IColumn() = default;
    IColumn() = default;
    IColumn(const IColumn &) = default;

    /** Print column name, size, and recursively print all subcolumns.
      */
    [[nodiscard]] String dumpStructure() const;

protected:
    template <typename Compare, typename Sort, typename PartialSort>
    void getPermutationImpl(size_t limit, Permutation & res, Compare compare, Sort full_sort, PartialSort partial_sort) const;

    template <typename Compare, typename Equals, typename Sort, typename PartialSort>
    void updatePermutationImpl(
        size_t limit,
        Permutation & res,
        EqualRanges & equal_ranges,
        Compare compare,
        Equals equals,
        Sort full_sort,
        PartialSort partial_sort) const;

#if defined(DEBUG_OR_SANITIZER_BUILD)
    virtual void doInsertFrom(const IColumn & src, size_t n);

    virtual void doInsertRangeFrom(const IColumn & src, size_t start, size_t length) = 0;

    virtual void doInsertManyFrom(const IColumn & src, size_t position, size_t length)
    {
        for (size_t i = 0; i < length; ++i)
            insertFrom(src, position);
    }

    virtual int doCompareAt(size_t n, size_t m, const IColumn & rhs, int nan_direction_hint) const = 0;

private:
    void assertTypeEquality(const IColumn & rhs) const
    {
        /// For Sparse and Const columns, we can compare only internal types. It is considered normal to e.g. insert from normal vector column to a sparse vector column.
        /// This case is specifically handled in ColumnSparse implementation. Similar situation with Const column.
        /// For the rest of column types we can compare the types directly.
        chassert((isConst() || isSparse() || isReplicated()) ? getDataType() == rhs.getDataType() : typeid(*this) == typeid(rhs));
    }
#endif
};


template <typename ... Args>
struct IsMutableColumns;

template <typename Arg, typename ... Args>
struct IsMutableColumns<Arg, Args ...>
{
    static const bool value = std::is_assignable_v<MutableColumnPtr &&, Arg> && IsMutableColumns<Args ...>::value;
};

template <>
struct IsMutableColumns<> { static const bool value = true; };


/// Throws LOGICAL_ERROR if the type doesn't match.
template <typename Type>
const Type & checkAndGetColumn(const IColumn & column)
{
    return typeid_cast<const Type &>(column);
}

/// Returns nullptr if the type doesn't match.
/// If you're going to dereference the returned pointer without checking for null, use the
/// `const IColumn &` overload above instead.
template <typename Type>
const Type * checkAndGetColumn(const IColumn * column)
{
    return typeid_cast<const Type *>(column);
}

template <typename Type>
bool checkColumn(const IColumn & column)
{
    return checkAndGetColumn<Type>(&column);
}

template <typename Type>
bool checkColumn(const IColumn * column)
{
    return checkAndGetColumn<Type>(column);
}

/// True if column's an ColumnConst instance. It's just a syntax sugar for type check.
bool isColumnConst(const IColumn & column);

/// True if column's an ColumnNullable instance. It's just a syntax sugar for type check.
bool isColumnNullable(const IColumn & column);

/// True if column's an ColumnLazy instance. It's just a syntax sugar for type check.
bool isColumnLazy(const IColumn & column);

/// True if column's is ColumnNullable or ColumnLowCardinality with nullable nested column.
bool isColumnNullableOrLowCardinalityNullable(const IColumn & column);

/// Implement methods to devirtualize some calls of IColumn in final descendents.
/// `typename Parent` is needed because some columns don't inherit IColumn directly.
/// See ColumnFixedSizeHelper for example.
template <typename Derived, typename Parent = IColumn>
class IColumnHelper : public Parent
{
private:
    using Self = IColumnHelper<Derived, Parent>;

    friend Derived;
    friend class COWHelper<Self, Derived>;

    IColumnHelper() = default;
    IColumnHelper(const IColumnHelper &) = default;

    /// Devirtualize insertFrom.
    MutableColumns scatter(size_t num_columns, const IColumn::Selector & selector) const override;

    /// Devirtualize insertFrom and insertRangeFrom.
    void gather(ColumnGathererStream & gatherer) override;

    /// Devirtualize compareAt.
    void compareColumn(
        const IColumn & rhs_base,
        size_t rhs_row_num,
        PaddedPODArray<UInt64> * row_indexes,
        PaddedPODArray<Int8> & compare_results,
        int direction,
        int nan_direction_hint) const override;

    /// Devirtualize compareAt.
    bool hasEqualValues() const override;

    /// Devirtualize isDefaultAt.
    double getRatioOfDefaultRows(double sample_ratio) const override;

    /// Devirtualize isDefaultAt.
    UInt64 getNumberOfDefaultRows() const override;

    /// Devirtualize isDefaultAt.
    void getIndicesOfNonDefaultRows(IColumn::Offsets & indices, size_t from, size_t limit) const override;

    /// Devirtualize byteSizeAt.
    void collectSerializedValueSizes(PaddedPODArray<UInt64> & sizes, const UInt8 * is_null, const IColumn::SerializationSettings * settings) const override;

    /// Devirtualize insertFrom.
    ColumnPtr updateFrom(const IColumn::Patch & patch) const override;

    /// Devirtualize updateAt.
    void updateInplaceFrom(const IColumn::Patch & patch) override;

    /// Fills column values from RowRefList
    /// If row_refs_are_ranges is true, then each RowRefList has one element with >=1 consecutive rows
    void fillFromRowRefs(const DataTypePtr & type, size_t source_column_index_in_block, const UInt64 * row_refs_begin, const UInt64 * row_refs_end, bool row_refs_are_ranges) override;

    /// Fills column values from list of columns and row numbers
    void fillFromBlocksAndRowNumbers(const DataTypePtr & type, size_t source_column_index_in_block, ColumnsWithRowNumbers columns_with_row_numbers) override;
<<<<<<< HEAD
=======

    /// Move common implementations into the same translation unit to ensure they are properly inlined.
    char * serializeValueIntoMemoryWithNull(size_t n, char * memory, const UInt8 * is_null, const IColumn::SerializationSettings * settings) const override;
    void batchSerializeValueIntoMemoryWithNull(std::vector<char *> & memories, const UInt8 * is_null, const IColumn::SerializationSettings * settings) const override;

    char * serializeValueIntoMemory(size_t n, char * memory, const IColumn::SerializationSettings * settings) const override;
    void batchSerializeValueIntoMemory(std::vector<char *> & memories, const IColumn::SerializationSettings * settings) const override;

    std::string_view serializeValueIntoArenaWithNull(size_t n, Arena & arena, char const *& begin, const UInt8 * is_null, const IColumn::SerializationSettings * settings) const override;
    std::string_view serializeValueIntoArena(size_t n, Arena & arena, char const *& begin, const IColumn::SerializationSettings * settings) const override;
>>>>>>> 134a1ec6
};

}<|MERGE_RESOLUTION|>--- conflicted
+++ resolved
@@ -318,11 +318,6 @@
     /// cannot be used and serializeValueIntoArena should be used instead,
     virtual std::optional<size_t> getSerializedValueSize(size_t n, const SerializationSettings *) const { return byteSizeAt(n); }
 
-<<<<<<< HEAD
-=======
-    virtual void batchSerializeValueIntoMemory(std::vector<char *> & /* memories */, const SerializationSettings * settings) const;
-
->>>>>>> 134a1ec6
     /// Nullable variant to avoid calling virtualized method inside ColumnNullable.
     virtual std::string_view serializeValueIntoArenaWithNull(
         size_t /* n */,
@@ -333,11 +328,6 @@
 
     virtual char * serializeValueIntoMemoryWithNull(size_t /* n */, char * /* memory */, const UInt8 * /* is_null */, const SerializationSettings * settings) const;
 
-<<<<<<< HEAD
-=======
-    virtual void batchSerializeValueIntoMemoryWithNull(std::vector<char *> & /* memories */, const UInt8 * /* is_null */, const SerializationSettings * settings) const;
-
->>>>>>> 134a1ec6
     /// Calculate all the sizes of serialized data (as in the methods above) in the column and add to `sizes`.
     /// If `is_null` is not nullptr, also take null byte into account.
     /// This is currently used to facilitate the allocation of memory for an entire continuous row
@@ -931,19 +921,6 @@
 
     /// Fills column values from list of columns and row numbers
     void fillFromBlocksAndRowNumbers(const DataTypePtr & type, size_t source_column_index_in_block, ColumnsWithRowNumbers columns_with_row_numbers) override;
-<<<<<<< HEAD
-=======
-
-    /// Move common implementations into the same translation unit to ensure they are properly inlined.
-    char * serializeValueIntoMemoryWithNull(size_t n, char * memory, const UInt8 * is_null, const IColumn::SerializationSettings * settings) const override;
-    void batchSerializeValueIntoMemoryWithNull(std::vector<char *> & memories, const UInt8 * is_null, const IColumn::SerializationSettings * settings) const override;
-
-    char * serializeValueIntoMemory(size_t n, char * memory, const IColumn::SerializationSettings * settings) const override;
-    void batchSerializeValueIntoMemory(std::vector<char *> & memories, const IColumn::SerializationSettings * settings) const override;
-
-    std::string_view serializeValueIntoArenaWithNull(size_t n, Arena & arena, char const *& begin, const UInt8 * is_null, const IColumn::SerializationSettings * settings) const override;
-    std::string_view serializeValueIntoArena(size_t n, Arena & arena, char const *& begin, const IColumn::SerializationSettings * settings) const override;
->>>>>>> 134a1ec6
 };
 
 }