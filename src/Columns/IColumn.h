#pragma once

#include <Columns/IColumn_fwd.h>
#include <Core/TypeId.h>
#include <base/StringRef.h>
#include <Common/COW.h>
#include <Common/PODArray_fwd.h>
#include <Common/typeid_cast.h>

#include "config.h"

class SipHash;
class Collator;

namespace llvm
{
    class LLVMContext;
    class Value;
    class IRBuilderBase;
}

namespace DB
{

class Arena;
class ColumnGathererStream;
class Field;
class WeakHash32;
class ColumnConst;
class IDataType;
using DataTypePtr = std::shared_ptr<const IDataType>;
using IColumnPermutation = PaddedPODArray<size_t>;
using IColumnFilter = PaddedPODArray<UInt8>;

/// A range of column values between row indexes `from` and `to`. The name "equal range" is due to table sorting as its main use case: With
/// a PRIMARY KEY (c_pk1, c_pk2, ...), the first PK column is fully sorted. The second PK column is sorted within equal-value runs of the
/// first PK column, and so on. The number of runs (ranges) per column increases from one primary key column to the next. An "equal range"
/// is a run in a previous column, within the values of the current column can be sorted.
struct EqualRange
{
    size_t from;   /// inclusive
    size_t to;     /// exclusive
    EqualRange(size_t from_, size_t to_) : from(from_), to(to_) { chassert(from <= to); }
    size_t size() const { return to - from; }
};

/// A checkpoint that contains size of column and all its subcolumns.
/// It can be used to rollback column to the previous state, for example
/// after failed parsing when column may be in inconsistent state.
struct ColumnCheckpoint
{
    size_t size;

    explicit ColumnCheckpoint(size_t size_) : size(size_) {}
    virtual ~ColumnCheckpoint() = default;
};

struct ColumnCheckpointWithNested : public ColumnCheckpoint
{
    ColumnCheckpointWithNested(size_t size_, ColumnCheckpointPtr nested_)
        : ColumnCheckpoint(size_), nested(std::move(nested_))
    {
    }

    ColumnCheckpointPtr nested;
};

struct ColumnCheckpointWithMultipleNested : public ColumnCheckpoint
{
    ColumnCheckpointWithMultipleNested(size_t size_, ColumnCheckpoints nested_)
        : ColumnCheckpoint(size_), nested(std::move(nested_))
    {
    }

    ColumnCheckpoints nested;
};

/// Declares interface to store columns in memory.
class IColumn : public COW<IColumn>
{
private:
    friend class COW<IColumn>;

    /// Creates the same column with the same data.
    /// This is internal method to use from COW.
    /// It performs shallow copy with copy-ctor and not useful from outside.
    /// If you want to copy column for modification, look at 'mutate' method.
    [[nodiscard]] virtual MutablePtr clone() const = 0;

public:
    /// Name of a Column. It is used in info messages.
    [[nodiscard]] virtual std::string getName() const { return getFamilyName(); }

    /// Name of a Column kind, without parameters (example: FixedString, Array).
    [[nodiscard]] virtual const char * getFamilyName() const = 0;

    /// Type of data that column contains. It's an underlying type: UInt16 for Date, UInt32 for DateTime, so on.
    [[nodiscard]] virtual TypeIndex getDataType() const = 0;

    /** If column isn't constant, returns itself.
      * If column is constant, transforms constant to full column (if column type allows such transform) and return it.
      */
    [[nodiscard]] virtual Ptr convertToFullColumnIfConst() const { return getPtr(); }

    /// If column isn't ColumnLowCardinality, return itself.
    /// If column is ColumnLowCardinality, transforms it to full column.
    [[nodiscard]] virtual Ptr convertToFullColumnIfLowCardinality() const { return getPtr(); }

    /// If column isn't ColumnSparse, return itself.
    /// If column is ColumnSparse, transforms it to full column.
    [[nodiscard]] virtual Ptr convertToFullColumnIfSparse() const { return getPtr(); }

    [[nodiscard]] Ptr convertToFullIfNeeded() const
    {
        return convertToFullColumnIfSparse()->convertToFullColumnIfConst()->convertToFullColumnIfLowCardinality();
    }

    /// Creates empty column with the same type.
    [[nodiscard]] virtual MutablePtr cloneEmpty() const { return cloneResized(0); }

    /// Creates column with the same type and specified size.
    /// If size is less than current size, then data is cut.
    /// If size is greater, then default values are appended.
    [[nodiscard]] virtual MutablePtr cloneResized(size_t /*size*/) const;

    /// Returns number of values in column.
    [[nodiscard]] virtual size_t size() const = 0;

    /// There are no values in columns.
    [[nodiscard]] bool empty() const { return size() == 0; }

    /// Returns value of n-th element in universal Field representation.
    /// Is used in rare cases, since creation of Field instance is expensive usually.
    [[nodiscard]] virtual Field operator[](size_t n) const = 0;

    /// Like the previous one, but avoids extra copying if Field is in a container, for example.
    virtual void get(size_t n, Field & res) const = 0;

    virtual std::pair<String, DataTypePtr> getValueNameAndType(size_t) const = 0;

    /// If possible, returns pointer to memory chunk which contains n-th element (if it isn't possible, throws an exception)
    /// Is used to optimize some computations (in aggregation, for example).
    [[nodiscard]] virtual StringRef getDataAt(size_t n) const = 0;

    /// If column stores integers, it returns n-th element transformed to UInt64 using static_cast.
    /// If column stores floating point numbers, bits of n-th elements are copied to lower bits of UInt64, the remaining bits are zeros.
    /// Is used to optimize some computations (in aggregation, for example).
    [[nodiscard]] virtual UInt64 get64(size_t /*n*/) const;

    /// If column stores native numeric type, it returns n-th element cast to Float64
    /// Is used in regression methods to cast each features into uniform type
    [[nodiscard]] virtual Float64 getFloat64(size_t /*n*/) const;

    [[nodiscard]] virtual Float32 getFloat32(size_t /*n*/) const;

    /** If column is numeric, return value of n-th element, cast to UInt64.
      * For NULL values of Nullable column it is allowed to return arbitrary value.
      * Otherwise throw an exception.
      */
    [[nodiscard]] virtual UInt64 getUInt(size_t /*n*/) const;

    [[nodiscard]] virtual Int64 getInt(size_t /*n*/) const;

    [[nodiscard]] virtual bool isDefaultAt(size_t n) const = 0;
    [[nodiscard]] virtual bool isNullAt(size_t /*n*/) const { return false; }

    /** If column is numeric, return value of n-th element, cast to bool.
      * For NULL values of Nullable column returns false.
      * Otherwise throw an exception.
      */
    [[nodiscard]] virtual bool getBool(size_t /*n*/) const;

    /// Removes all elements outside of specified range.
    /// Is used in LIMIT operation, for example.
    [[nodiscard]] virtual Ptr cut(size_t start, size_t length) const
    {
        MutablePtr res = cloneEmpty();
        res->insertRangeFrom(*this, start, length);
        return res;
    }

    /// Appends new value at the end of column (column's size is increased by 1).
    /// Is used to transform raw strings to Blocks (for example, inside input format parsers)
    virtual void insert(const Field & x) = 0;

    /// Appends new value at the end of the column if it has appropriate type and
    /// returns true if insert is successful and false otherwise.
    virtual bool tryInsert(const Field & x) = 0;

    /// Appends n-th element from other column with the same type.
    /// Is used in merge-sort and merges. It could be implemented in inherited classes more optimally than default implementation.
#if !defined(DEBUG_OR_SANITIZER_BUILD)
    virtual void insertFrom(const IColumn & src, size_t n);
#else
    void insertFrom(const IColumn & src, size_t n)
    {
        assertTypeEquality(src);
        doInsertFrom(src, n);
    }
#endif

    /// Appends range of elements from other column with the same type.
    /// Could be used to concatenate columns.
#if !defined(DEBUG_OR_SANITIZER_BUILD)
    virtual void insertRangeFrom(const IColumn & src, size_t start, size_t length) = 0;
#else
    void insertRangeFrom(const IColumn & src, size_t start, size_t length)
    {
        assertTypeEquality(src);
        doInsertRangeFrom(src, start, length);
    }
#endif

    /// Appends one element from other column with the same type multiple times.
#if !defined(DEBUG_OR_SANITIZER_BUILD)
    virtual void insertManyFrom(const IColumn & src, size_t position, size_t length)
    {
        for (size_t i = 0; i < length; ++i)
            insertFrom(src, position);
    }
#else
    void insertManyFrom(const IColumn & src, size_t position, size_t length)
    {
        assertTypeEquality(src);
        doInsertManyFrom(src, position, length);
    }
#endif

    /// Appends one field multiple times. Can be optimized in inherited classes.
    virtual void insertMany(const Field & field, size_t length)
    {
        for (size_t i = 0; i < length; ++i)
            insert(field);
    }

    /// Appends data located in specified memory chunk if it is possible (throws an exception if it cannot be implemented).
    /// Is used to optimize some computations (in aggregation, for example).
    /// Parameter length could be ignored if column values have fixed size.
    /// All data will be inserted as single element
    virtual void insertData(const char * pos, size_t length) = 0;

    /// Appends "default value".
    /// Is used when there are need to increase column size, but inserting value doesn't make sense.
    /// For example, ColumnNullable(Nested) absolutely ignores values of nested column if it is marked as NULL.
    virtual void insertDefault() = 0;

    /// Appends "default value" multiple times.
    virtual void insertManyDefaults(size_t length)
    {
        for (size_t i = 0; i < length; ++i)
            insertDefault();
    }

    /** Removes last n elements.
      * Is used to support exception-safety of several operations.
      *  For example, sometimes insertion should be reverted if we catch an exception during operation processing.
      * If column has less than n elements or n == 0 - undefined behavior.
      */
    virtual void popBack(size_t n) = 0;

    /** Serializes n-th element. Serialized element should be placed continuously inside Arena's memory.
      * Serialized value can be deserialized to reconstruct original object. Is used in aggregation.
      * The method is similar to getDataAt(), but can work when element's value cannot be mapped to existing continuous memory chunk,
      *  For example, to obtain unambiguous representation of Array of strings, strings data should be interleaved with their sizes.
      * Parameter begin should be used with Arena::allocContinue.
      */
    virtual StringRef serializeValueIntoArena(size_t /* n */, Arena & /* arena */, char const *& /* begin */) const;

    /// Same as above but serialize into already allocated continuous memory.
    /// Return pointer to the end of the serialization data.
    virtual char * serializeValueIntoMemory(size_t /* n */, char * /* memory */) const;

<<<<<<< HEAD
    /// Returns size in bytes required to serialize value into memory using the previous method.
    /// If size cannot be calculated in advance, return nullopt. In this case serializeValueIntoMemory
    /// cannot be used and serializeValueIntoArena should be used instead,
    virtual std::optional<size_t> getSerializedValueSize(size_t n) const { return byteSizeAt(n); }

    virtual void batchSerializeValueIntoMemory(std::vector<char *> & /* memories */) const;

=======
>>>>>>> cd55f13f
    /// Nullable variant to avoid calling virtualized method inside ColumnNullable.
    virtual StringRef
    serializeValueIntoArenaWithNull(size_t /* n */, Arena & /* arena */, char const *& /* begin */, const UInt8 * /* is_null */) const;

    virtual char * serializeValueIntoMemoryWithNull(size_t /* n */, char * /* memory */, const UInt8 * /* is_null */) const;

    /// Calculate all the sizes of serialized data in column, then added to `sizes`.
    /// If `is_null` is not nullptr, also take null bit into account.
    /// This is currently used to facilitate the allocation of memory for an entire continuous row
    /// in a single step. For more details, refer to the HashMethodSerialized implementation.
    virtual void collectSerializedValueSizes(PaddedPODArray<UInt64> & /* sizes */, const UInt8 * /* is_null */) const;

    /// Deserializes a value that was serialized using IColumn::serializeValueIntoArena method.
    /// Returns pointer to the position after the read data.
    [[nodiscard]] virtual const char * deserializeAndInsertFromArena(const char * pos) = 0;

    /// Skip previously serialized value that was serialized using IColumn::serializeValueIntoArena method.
    /// Returns a pointer to the position after the deserialized data.
    [[nodiscard]] virtual const char * skipSerializedInArena(const char *) const = 0;

    /// Update state of hash function with value of n-th element.
    /// On subsequent calls of this method for sequence of column values of arbitrary types,
    ///  passed bytes to hash must identify sequence of values unambiguously.
    virtual void updateHashWithValue(size_t n, SipHash & hash) const = 0;

    /// Get hash function value. Hash is calculated for each element.
    /// It's a fast weak hash function. Mainly need to scatter data between threads.
    /// WeakHash32 must have the same size as column.
    virtual WeakHash32 getWeakHash32() const = 0;

    /// Update state of hash with all column.
    virtual void updateHashFast(SipHash & hash) const = 0;

    /** Removes elements that don't match the filter.
      * Is used in WHERE and HAVING operations.
      * If result_size_hint > 0, then makes advance reserve(result_size_hint) for the result column;
      * if 0, then don't makes reserve(),
      * otherwise (i.e. < 0), makes reserve() using size of source column.
      */
    using Filter = IColumnFilter;
    [[nodiscard]] virtual Ptr filter(const Filter & filt, ssize_t result_size_hint) const = 0;

    /** Expand column by mask inplace. After expanding column will
      * satisfy the following: if we filter it by given mask, we will
      * get initial column. Values with indexes i: mask[i] = 0
      * shouldn't be used after expanding.
      * If inverted is true, inverted mask will be used.
      */
    virtual void expand(const Filter & /*mask*/, bool /*inverted*/) = 0;

    /// Permutes elements using specified permutation. Is used in sorting.
    /// limit - if it isn't 0, puts only first limit elements in the result.
    using Permutation = IColumnPermutation;
    [[nodiscard]] virtual Ptr permute(const Permutation & perm, size_t limit) const = 0;

    /// Creates new column with values column[indexes[:limit]]. If limit is 0, all indexes are used.
    /// Indexes must be one of the ColumnUInt. For default implementation, see selectIndexImpl from ColumnsCommon.h
    [[nodiscard]] virtual Ptr index(const IColumn & indexes, size_t limit) const = 0;

    /** Compares (*this)[n] and rhs[m]. Column rhs should have the same type.
      * Returns negative number, 0, or positive number (*this)[n] is less, equal, greater than rhs[m] respectively.
      * Is used in sorting.
      *
      * If one of element's value is NaN or NULLs, then:
      * - if nan_direction_hint == -1, NaN and NULLs are considered as least than everything other;
      * - if nan_direction_hint ==  1, NaN and NULLs are considered as greatest than everything other.
      * For example, if nan_direction_hint == -1 is used by descending sorting, NaNs will be at the end.
      *
      * For non Nullable and non floating point types, nan_direction_hint is ignored.
      */
#if !defined(DEBUG_OR_SANITIZER_BUILD)
    [[nodiscard]] virtual int compareAt(size_t n, size_t m, const IColumn & rhs, int nan_direction_hint) const = 0;
#else
    [[nodiscard]] int compareAt(size_t n, size_t m, const IColumn & rhs, int nan_direction_hint) const
    {
        assertTypeEquality(rhs);
        return doCompareAt(n, m, rhs, nan_direction_hint);
    }
#endif

#if USE_EMBEDDED_COMPILER

    [[nodiscard]] virtual bool isComparatorCompilable() const { return false; }

    [[nodiscard]] virtual llvm::Value * compileComparator(
        llvm::IRBuilderBase & /*builder*/, llvm::Value * /*lhs*/, llvm::Value * /*rhs*/, llvm::Value * /*nan_direction_hint*/) const;

#endif

    /// Equivalent to compareAt, but collator is used to compare values.
    [[nodiscard]] virtual int compareAtWithCollation(size_t, size_t, const IColumn &, int, const Collator &) const;

    /// Compare the whole column with single value from rhs column.
    /// If row_indexes is nullptr, it's ignored. Otherwise, it is a set of rows to compare.
    /// compare_results[i] will be equal to compareAt(row_indexes[i], rhs_row_num, rhs, nan_direction_hint) * direction
    /// row_indexes (if not ignored) will contain row numbers for which compare result is 0
    /// see compareImpl for default implementation.
    virtual void compareColumn(const IColumn & rhs, size_t rhs_row_num,
                               PaddedPODArray<UInt64> * row_indexes, PaddedPODArray<Int8> & compare_results,
                               int direction, int nan_direction_hint) const = 0;

    /// Check if all elements in the column have equal values. Return true if column is empty.
    [[nodiscard]] virtual bool hasEqualValues() const = 0;

    enum class PermutationSortDirection : uint8_t
    {
        Ascending = 0,
        Descending
    };

    enum class PermutationSortStability : uint8_t
    {
        Unstable = 0,
        Stable
    };

    /** Returns a permutation that sorts elements of this column,
      *  i.e. perm[i]-th element of source column should be i-th element of sorted column.
      * direction - permutation direction.
      * stability - stability of result permutation.
      * limit - if isn't 0, then only first limit elements of the result column could be sorted.
      * nan_direction_hint - see above.
      */
    virtual void getPermutation(PermutationSortDirection direction, PermutationSortStability stability,
                            size_t limit, int nan_direction_hint, Permutation & res) const = 0;

    /*in updatePermutation we pass the current permutation and the intervals at which it should be sorted
     * Then for each interval separately (except for the last one, if there is a limit)
     * We sort it based on data about the current column, and find all the intervals within this
     * interval that had the same values in this column. we can't tell about these values in what order they
     * should have been, we form a new array with intervals that need to be sorted
     * If there is a limit, then for the last interval we do partial sorting and all that is described above,
     * but in addition we still find all the elements equal to the largest sorted, they will also need to be sorted.
     */
    virtual void updatePermutation(PermutationSortDirection direction, PermutationSortStability stability,
                            size_t limit, int nan_direction_hint, Permutation & res, EqualRanges & equal_ranges) const = 0;

    /** Equivalent to getPermutation and updatePermutation but collator is used to compare values.
      * Supported for String, LowCardinality(String), Nullable(String) and for Array and Tuple, containing them.
      */
    virtual void getPermutationWithCollation(
        const Collator & /*collator*/,
        PermutationSortDirection /*direction*/,
        PermutationSortStability /*stability*/,
        size_t /*limit*/,
        int /*nan_direction_hint*/,
        Permutation & /*res*/) const;

    virtual void updatePermutationWithCollation(
        const Collator & /*collator*/,
        PermutationSortDirection /*direction*/,
        PermutationSortStability /*stability*/,
        size_t /*limit*/,
        int /*nan_direction_hint*/,
        Permutation & /*res*/,
        EqualRanges & /*equal_ranges*/) const;

    /// Estimate the cardinality (number of unique values) of the values in 'equal_range' after permutation, formally: |{ column[permutation[r]] : r in equal_range }|.
    virtual size_t estimateCardinalityInPermutedRange(const Permutation & permutation, const EqualRange & equal_range) const;

    /** Copies each element according offsets parameter.
      * (i-th element should be copied offsets[i] - offsets[i - 1] times.)
      * It is necessary in ARRAY JOIN operation.
      */
    using Offset = UInt64;
    using Offsets = PaddedPODArray<Offset>;
    [[nodiscard]] virtual Ptr replicate(const Offsets & offsets) const = 0;

    /** Split column to smaller columns. Each value goes to column index, selected by corresponding element of 'selector'.
      * Selector must contain values from 0 to num_columns - 1.
      * For default implementation, see scatterImpl.
      */
    using ColumnIndex = UInt64;
    using Selector = PaddedPODArray<ColumnIndex>;
    [[nodiscard]] virtual std::vector<MutablePtr> scatter(ColumnIndex num_columns, const Selector & selector) const = 0;

    /// Insert data from several other columns according to source mask (used in vertical merge).
    /// For now it is a helper to de-virtualize calls to insert*() functions inside gather loop
    /// (descendants should call gatherer_stream.gather(*this) to implement this function.)
    /// TODO: interface decoupled from ColumnGathererStream that allows non-generic specializations.
    virtual void gather(ColumnGathererStream & gatherer_stream) = 0;

    /** Computes minimum and maximum element of the column.
      * In addition to numeric types, the function is completely implemented for Date and DateTime.
      * For strings and arrays function should return default value.
      *  (except for constant columns; they should return value of the constant).
      * If column is empty function should return default value.
      */
    virtual void getExtremes(Field & min, Field & max) const = 0;

    /// Reserves memory for specified amount of elements. If reservation isn't possible, does nothing.
    /// It affects performance only (not correctness).
    virtual void reserve(size_t /*n*/) {}

    /// Returns the number of elements allocated in reserve.
    virtual size_t capacity() const { return size(); }

    /// Reserve memory before squashing all specified source columns into this column.
    virtual void prepareForSquashing(const std::vector<Ptr> & source_columns)
    {
        size_t new_size = size();
        for (const auto & source_column : source_columns)
            new_size += source_column->size();
        reserve(new_size);
    }

    /// Requests the removal of unused capacity.
    /// It is a non-binding request to reduce the capacity of the underlying container to its size.
    virtual void shrinkToFit() {}

    /// If we have another column as a source (owner of data), copy all data to ourself and reset source.
    virtual void ensureOwnership() {}

    /// Size of column data in memory (may be approximate) - for profiling. Zero, if could not be determined.
    [[nodiscard]] virtual size_t byteSize() const = 0;

    /// Size of single value in memory (for accounting purposes)
    [[nodiscard]] virtual size_t byteSizeAt(size_t /*n*/) const = 0;

    /// Size of memory, allocated for column.
    /// This is greater or equals to byteSize due to memory reservation in containers.
    /// Zero, if could not be determined.
    [[nodiscard]] virtual size_t allocatedBytes() const = 0;

    /// Make memory region readonly with mprotect if it is large enough.
    /// The operation is slow and performed only for debug builds.
    virtual void protect() {}

    /// Returns checkpoint of current state of column.
    virtual ColumnCheckpointPtr getCheckpoint() const { return std::make_shared<ColumnCheckpoint>(size()); }

    /// Updates the checkpoint with current state. It is used to avoid extra allocations in 'getCheckpoint'.
    virtual void updateCheckpoint(ColumnCheckpoint & checkpoint) const { checkpoint.size = size(); }

    /// Rollbacks column to the checkpoint.
    /// Unlike 'popBack' this method should work correctly even if column has invalid state.
    /// Sizes of columns in checkpoint must be less or equal than current size.
    virtual void rollback(const ColumnCheckpoint & checkpoint) { popBack(size() - checkpoint.size); }

    /// If the column contains subcolumns (such as Array, Nullable, etc), do callback on them.
    /// Shallow: doesn't do recursive calls; don't do call for itself.

    using MutableColumnCallback = std::function<void(WrappedPtr &)>;
    virtual void forEachMutableSubcolumn(MutableColumnCallback) {}

    /// Note: If you implement forEachSubcolumn(Recursively), you must also implement forEachMutableSubcolumn(Recursively), and vice versa
    using ColumnCallback = std::function<void(const WrappedPtr &)>;
    virtual void forEachSubcolumn(ColumnCallback) const {}

    /// Similar to forEachSubcolumn but it also do recursive calls.
    /// In recursive calls it's prohibited to replace pointers
    /// to subcolumns, so we use another callback function.

    using RecursiveMutableColumnCallback = std::function<void(IColumn &)>;
    virtual void forEachMutableSubcolumnRecursively(RecursiveMutableColumnCallback) {}

    /// Default implementation calls the mutable overload using const_cast.
    using RecursiveColumnCallback = std::function<void(const IColumn &)>;
    virtual void forEachSubcolumnRecursively(RecursiveColumnCallback) const {}

    /// Columns have equal structure.
    /// If true - you can use "compareAt", "insertFrom", etc. methods.
    [[nodiscard]] virtual bool structureEquals(const IColumn &) const;

    /// Returns ratio of values in column, that are equal to default value of column.
    /// Checks only @sample_ratio ratio of rows.
    [[nodiscard]] virtual double getRatioOfDefaultRows(double sample_ratio = 1.0) const = 0; /// NOLINT

    /// Returns number of values in column, that are equal to default value of column.
    [[nodiscard]] virtual UInt64 getNumberOfDefaultRows() const = 0;

    /// Returns indices of values in column, that not equal to default value of column.
    virtual void getIndicesOfNonDefaultRows(Offsets & indices, size_t from, size_t limit) const = 0;

    /// Returns column with @total_size elements.
    /// In result column values from current column are at positions from @offsets.
    /// Other values are filled by value from @column_with_default_value.
    /// @shift means how much rows to skip from the beginning of current column.
    /// Used to create full column from sparse.
    [[nodiscard]] virtual Ptr createWithOffsets(const Offsets & offsets, const ColumnConst & column_with_default_value, size_t total_rows, size_t shift) const;

    /// Compress column in memory to some representation that allows to decompress it back.
    /// Return itself if compression is not applicable for this column type.
    /// The flag `force_compression` indicates that compression should be performed even if it's not efficient (if only compression factor < 1).
    [[nodiscard]] virtual Ptr compress([[maybe_unused]] bool force_compression) const
    {
        /// No compression by default.
        return getPtr();
    }

    /// If it's CompressedColumn, decompress it and return.
    /// Otherwise return itself.
    [[nodiscard]] virtual Ptr decompress() const
    {
        return getPtr();
    }

    /// Some columns may require finalization before using of other operations.
    virtual void finalize() {}
    virtual bool isFinalized() const { return true; }

    MutablePtr cloneFinalized() const
    {
        auto finalized = IColumn::mutate(getPtr());
        finalized->finalize();
        return finalized;
    }

    [[nodiscard]] static MutablePtr mutate(Ptr ptr)
    {
        MutablePtr res = ptr->shallowMutate(); /// Now use_count is 2.
        ptr.reset(); /// Reset use_count to 1.
        res->forEachMutableSubcolumn([](WrappedPtr & subcolumn) { subcolumn = IColumn::mutate(std::move(subcolumn).detach()); });
        return res;
    }

    /// Checks if column has dynamic subcolumns.
    virtual bool hasDynamicStructure() const { return false; }

    /// For columns with dynamic subcolumns checks if columns have equal dynamic structure.
    [[nodiscard]] virtual bool dynamicStructureEquals(const IColumn & rhs) const { return structureEquals(rhs); }
    /// For columns with dynamic subcolumns this method takes dynamic structure from source columns
    /// and creates proper resulting dynamic structure in advance for merge of these source columns.
    virtual void takeDynamicStructureFromSourceColumns(const std::vector<Ptr> & /*source_columns*/) {}

    /** Some columns can contain another columns inside.
      * So, we have a tree of columns. But not all combinations are possible.
      * There are the following rules:
      *
      * ColumnConst may be only at top. It cannot be inside any column.
      * ColumnNullable can contain only simple columns.
      */

    /// Various properties on behaviour of column type.

    /// True if column contains something nullable inside. It's true for ColumnNullable, can be true or false for ColumnConst, etc.
    [[nodiscard]] virtual bool isNullable() const { return false; }

    /// It's a special kind of column, that contain single value, but is not a ColumnConst.
    [[nodiscard]] virtual bool isDummy() const { return false; }

    /** Memory layout properties.
      *
      * Each value of a column can be placed in memory contiguously or not.
      *
      * Example: simple columns like UInt64 or FixedString store their values contiguously in single memory buffer.
      *
      * Example: Tuple store values of each component in separate subcolumn, so the values of Tuples with at least two components are not contiguous.
      * Another example is Nullable. Each value have null flag, that is stored separately, so the value is not contiguous in memory.
      *
      * There are some important cases, when values are not stored contiguously, but for each value, you can get contiguous memory segment,
      *  that will unambiguously identify the value. In this case, methods getDataAt and insertData are implemented.
      * Example: String column: bytes of strings are stored concatenated in one memory buffer
      *  and offsets to that buffer are stored in another buffer. The same is for Array of fixed-size contiguous elements.
      *
      * To avoid confusion between these cases, we don't have isContiguous method.
      */

    /// Values in column have fixed size (including the case when values span many memory segments).
    [[nodiscard]] virtual bool valuesHaveFixedSize() const { return isFixedAndContiguous(); }

    /// Values in column are represented as continuous memory segment of fixed size. Implies valuesHaveFixedSize.
    [[nodiscard]] virtual bool isFixedAndContiguous() const { return false; }

    /// If isFixedAndContiguous, returns the underlying data array, otherwise throws an exception.
    [[nodiscard]] virtual std::string_view getRawData() const;

    /// If valuesHaveFixedSize, returns size of value, otherwise throw an exception.
    [[nodiscard]] virtual size_t sizeOfValueIfFixed() const;

    /// Column is ColumnVector of numbers or ColumnConst of it. Note that Nullable columns are not numeric.
    [[nodiscard]] virtual bool isNumeric() const { return false; }

    /// If the only value column can contain is NULL.
    /// Does not imply type of object, because it can be ColumnNullable(ColumnNothing) or ColumnConst(ColumnNullable(ColumnNothing))
    [[nodiscard]] virtual bool onlyNull() const { return false; }

    /// Can be inside ColumnNullable.
    [[nodiscard]] virtual bool canBeInsideNullable() const { return false; }

    [[nodiscard]] virtual bool lowCardinality() const { return false; }

    [[nodiscard]] virtual bool isSparse() const { return false; }

    [[nodiscard]] virtual bool isConst() const { return false; }

    [[nodiscard]] virtual bool isCollationSupported() const { return false; }

    virtual ~IColumn() = default;
    IColumn() = default;
    IColumn(const IColumn &) = default;

    /** Print column name, size, and recursively print all subcolumns.
      */
    [[nodiscard]] String dumpStructure() const;

protected:
    template <typename Compare, typename Sort, typename PartialSort>
    void getPermutationImpl(size_t limit, Permutation & res, Compare compare, Sort full_sort, PartialSort partial_sort) const;

    template <typename Compare, typename Equals, typename Sort, typename PartialSort>
    void updatePermutationImpl(
        size_t limit,
        Permutation & res,
        EqualRanges & equal_ranges,
        Compare compare,
        Equals equals,
        Sort full_sort,
        PartialSort partial_sort) const;

#if defined(DEBUG_OR_SANITIZER_BUILD)
    virtual void doInsertFrom(const IColumn & src, size_t n);

    virtual void doInsertRangeFrom(const IColumn & src, size_t start, size_t length) = 0;

    virtual void doInsertManyFrom(const IColumn & src, size_t position, size_t length)
    {
        for (size_t i = 0; i < length; ++i)
            insertFrom(src, position);
    }

    virtual int doCompareAt(size_t n, size_t m, const IColumn & rhs, int nan_direction_hint) const = 0;

private:
    void assertTypeEquality(const IColumn & rhs) const
    {
        /// For Sparse and Const columns, we can compare only internal types. It is considered normal to e.g. insert from normal vector column to a sparse vector column.
        /// This case is specifically handled in ColumnSparse implementation. Similar situation with Const column.
        /// For the rest of column types we can compare the types directly.
        chassert((isConst() || isSparse()) ? getDataType() == rhs.getDataType() : typeid(*this) == typeid(rhs));
    }
#endif
};


template <typename ... Args>
struct IsMutableColumns;

template <typename Arg, typename ... Args>
struct IsMutableColumns<Arg, Args ...>
{
    static const bool value = std::is_assignable_v<MutableColumnPtr &&, Arg> && IsMutableColumns<Args ...>::value;
};

template <>
struct IsMutableColumns<> { static const bool value = true; };


/// Throws LOGICAL_ERROR if the type doesn't match.
template <typename Type>
const Type & checkAndGetColumn(const IColumn & column)
{
    return typeid_cast<const Type &>(column);
}

/// Returns nullptr if the type doesn't match.
/// If you're going to dereference the returned pointer without checking for null, use the
/// `const IColumn &` overload above instead.
template <typename Type>
const Type * checkAndGetColumn(const IColumn * column)
{
    return typeid_cast<const Type *>(column);
}

template <typename Type>
bool checkColumn(const IColumn & column)
{
    return checkAndGetColumn<Type>(&column);
}

template <typename Type>
bool checkColumn(const IColumn * column)
{
    return checkAndGetColumn<Type>(column);
}

/// True if column's an ColumnConst instance. It's just a syntax sugar for type check.
bool isColumnConst(const IColumn & column);

/// True if column's an ColumnNullable instance. It's just a syntax sugar for type check.
bool isColumnNullable(const IColumn & column);

/// True if column's is ColumnNullable or ColumnLowCardinality with nullable nested column.
bool isColumnNullableOrLowCardinalityNullable(const IColumn & column);

/// Implement methods to devirtualize some calls of IColumn in final descendents.
/// `typename Parent` is needed because some columns don't inherit IColumn directly.
/// See ColumnFixedSizeHelper for example.
template <typename Derived, typename Parent = IColumn>
class IColumnHelper : public Parent
{
private:
    using Self = IColumnHelper<Derived, Parent>;

    friend Derived;
    friend class COWHelper<Self, Derived>;

    IColumnHelper() = default;
    IColumnHelper(const IColumnHelper &) = default;

    /// Devirtualize insertFrom.
    MutableColumns scatter(IColumn::ColumnIndex num_columns, const IColumn::Selector & selector) const override;

    /// Devirtualize insertFrom and insertRangeFrom.
    void gather(ColumnGathererStream & gatherer) override;

    /// Devirtualize compareAt.
    void compareColumn(
        const IColumn & rhs_base,
        size_t rhs_row_num,
        PaddedPODArray<UInt64> * row_indexes,
        PaddedPODArray<Int8> & compare_results,
        int direction,
        int nan_direction_hint) const override;

    /// Devirtualize compareAt.
    bool hasEqualValues() const override;

    /// Devirtualize isDefaultAt.
    double getRatioOfDefaultRows(double sample_ratio) const override;

    /// Devirtualize isDefaultAt.
    UInt64 getNumberOfDefaultRows() const override;

    /// Devirtualize isDefaultAt.
    void getIndicesOfNonDefaultRows(IColumn::Offsets & indices, size_t from, size_t limit) const override;

    /// Devirtualize byteSizeAt.
    void collectSerializedValueSizes(PaddedPODArray<UInt64> & sizes, const UInt8 * is_null) const override;

    /// Move common implementations into the same translation unit to ensure they are properly inlined.
    char * serializeValueIntoMemoryWithNull(size_t n, char * memory, const UInt8 * is_null) const override;
    StringRef serializeValueIntoArenaWithNull(size_t n, Arena & arena, char const *& begin, const UInt8 * is_null) const override;
    char * serializeValueIntoMemory(size_t n, char * memory) const override;
    StringRef serializeValueIntoArena(size_t n, Arena & arena, char const *& begin) const override;
};

}<|MERGE_RESOLUTION|>--- conflicted
+++ resolved
@@ -270,16 +270,11 @@
     /// Return pointer to the end of the serialization data.
     virtual char * serializeValueIntoMemory(size_t /* n */, char * /* memory */) const;
 
-<<<<<<< HEAD
     /// Returns size in bytes required to serialize value into memory using the previous method.
     /// If size cannot be calculated in advance, return nullopt. In this case serializeValueIntoMemory
     /// cannot be used and serializeValueIntoArena should be used instead,
     virtual std::optional<size_t> getSerializedValueSize(size_t n) const { return byteSizeAt(n); }
 
-    virtual void batchSerializeValueIntoMemory(std::vector<char *> & /* memories */) const;
-
-=======
->>>>>>> cd55f13f
     /// Nullable variant to avoid calling virtualized method inside ColumnNullable.
     virtual StringRef
     serializeValueIntoArenaWithNull(size_t /* n */, Arena & /* arena */, char const *& /* begin */, const UInt8 * /* is_null */) const;
