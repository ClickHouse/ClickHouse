#include <Columns/IColumn.h>

#include <Columns/ColumnAggregateFunction.h>
#include <Columns/ColumnArray.h>
#include <Columns/ColumnBLOB.h>
#include <Columns/ColumnCompressed.h>
#include <Columns/ColumnConst.h>
#include <Columns/ColumnDecimal.h>
#include <Columns/ColumnDynamic.h>
#include <Columns/ColumnFixedString.h>
#include <Columns/ColumnFunction.h>
#include <Columns/ColumnLazy.h>
#include <Columns/ColumnLowCardinality.h>
#include <Columns/ColumnMap.h>
#include <Columns/ColumnNullable.h>
#include <Columns/ColumnObject.h>
#include <Columns/ColumnQBit.h>
#include <Columns/ColumnReplicated.h>
#include <Columns/ColumnSparse.h>
#include <Columns/ColumnString.h>
#include <Columns/ColumnTuple.h>
#include <Columns/ColumnVariant.h>
#include <Columns/ColumnVector.h>
#include <Columns/IColumnDummy.h>
#include <Columns/IColumn_fwd.h>
#include <Core/Block.h>
#include <Core/Field.h>
#include <DataTypes/Serializations/SerializationInfo.h>
#include <IO/Operators.h>
#include <IO/WriteBufferFromString.h>
#include <Interpreters/RowRefs.h>
#include <Processors/Transforms/ColumnGathererTransform.h>
#include <Common/SipHash.h>

using Hash = CityHash_v1_0_2::uint128;
using HashState = SipHash;

namespace DB
{

namespace ErrorCodes
{
extern const int BAD_COLLATION;
extern const int CANNOT_GET_SIZE_OF_FIELD;
extern const int LOGICAL_ERROR;
extern const int NOT_IMPLEMENTED;
}

std::pair<String, DataTypePtr> IColumn::getValueNameAndType(size_t n, const Options & options) const
{
    WriteBufferFromOwnString name_buf;
    const auto & type = getValueNameAndTypeImpl(name_buf, n, options);
    if (options.notFull(name_buf))
        return {name_buf.str(), type};

    HashState h;
    updateHashWithValue(n, h);
    auto p = getSipHash128AsPair(h);
    return {fmt::format("{}_{}", p.high64, p.low64), type};
}

String IColumn::dumpStructure() const
{
    WriteBufferFromOwnString res;
    res << getFamilyName() << "(size = " << size();

    forEachSubcolumn([&](const auto & subcolumn)
    {
        res << ", " << subcolumn->dumpStructure();
    });

    res << ")";
    return res.str();
}

#if !defined(DEBUG_OR_SANITIZER_BUILD)
void IColumn::insertFrom(const IColumn & src, size_t n)
#else
void IColumn::doInsertFrom(const IColumn & src, size_t n)
#endif
{
    insert(src[n]);
}

ColumnPtr IColumn::createWithOffsets(const Offsets & offsets, const ColumnConst & column_with_default_value, size_t total_rows, size_t shift) const
{
    if (offsets.size() + shift != size())
        throw Exception(
            ErrorCodes::LOGICAL_ERROR,
            "Incompatible sizes of offsets ({}), shift ({}) and size of column {}",
            offsets.size(),
            shift,
            size());

    auto res = cloneEmpty();
    res->reserve(total_rows);

    ssize_t current_offset = -1;
    for (size_t i = 0; i < offsets.size(); ++i)
    {
        ssize_t offsets_diff = static_cast<ssize_t>(offsets[i]) - current_offset;
        current_offset = offsets[i];

        if (offsets_diff > 1)
            res->insertManyFrom(column_with_default_value.getDataColumn(), 0, offsets_diff - 1);

        res->insertFrom(*this, i + shift);
    }

    ssize_t offsets_diff = static_cast<ssize_t>(total_rows) - current_offset;
    if (offsets_diff > 1)
        res->insertManyFrom(column_with_default_value.getDataColumn(), 0, offsets_diff - 1);

    return res;
}

size_t IColumn::estimateCardinalityInPermutedRange(const IColumn::Permutation & /*permutation*/, const EqualRange & equal_range) const
{
    return equal_range.size();
}

IColumn::MutablePtr IColumn::cloneResized(size_t /*size*/) const
{
    throw Exception(ErrorCodes::NOT_IMPLEMENTED, "Cannot cloneResized() column {}", getName());
}

UInt64 IColumn::get64(size_t /*n*/) const
{
    throw Exception(ErrorCodes::NOT_IMPLEMENTED, "Method get64 is not supported for {}", getName());
}

Float64 IColumn::getFloat64(size_t /*n*/) const
{
    throw Exception(ErrorCodes::NOT_IMPLEMENTED, "Method getFloat64 is not supported for {}", getName());
}

Float32 IColumn::getFloat32(size_t /*n*/) const
{
    throw Exception(ErrorCodes::NOT_IMPLEMENTED, "Method getFloat32 is not supported for {}", getName());
}

UInt64 IColumn::getUInt(size_t /*n*/) const
{
    throw Exception(ErrorCodes::NOT_IMPLEMENTED, "Method getUInt is not supported for {}", getName());
}

Int64 IColumn::getInt(size_t /*n*/) const
{
    throw Exception(ErrorCodes::NOT_IMPLEMENTED, "Method getInt is not supported for {}", getName());
}

bool IColumn::getBool(size_t /*n*/) const
{
    throw Exception(ErrorCodes::NOT_IMPLEMENTED, "Method getBool is not supported for {}", getName());
}

std::string_view IColumn::serializeValueIntoArena(size_t /* n */, Arena & /* arena */, char const *& /* begin */, const IColumn::SerializationSettings * /* settings */) const
{
    throw Exception(ErrorCodes::NOT_IMPLEMENTED, "Method serializeValueIntoArena is not supported for {}", getName());
}

char * IColumn::serializeValueIntoMemory(size_t /* n */, char * /* memory */, const IColumn::SerializationSettings * /* settings */) const
{
    throw Exception(ErrorCodes::NOT_IMPLEMENTED, "Method serializeValueIntoMemory is not supported for {}", getName());
}

<<<<<<< HEAD
std::string_view IColumn::serializeValueIntoArenaWithNull(size_t n, Arena & arena, char const *& begin, const UInt8 * is_null) const
=======
void IColumn::batchSerializeValueIntoMemory(std::vector<char *> & /* memories */, const IColumn::SerializationSettings * /* settings */) const
>>>>>>> 134a1ec6
{
    if (is_null)
    {
        char * memory;
        if (is_null[n])
        {
            memory = arena.allocContinue(1, begin);
            *memory = 1;
            return {memory, 1};
        }

<<<<<<< HEAD
        auto serialized_value_size = getSerializedValueSize(n);
        if (serialized_value_size)
        {
            size_t total_size = *serialized_value_size + 1 /* null map byte */;
            memory = arena.allocContinue(total_size, begin);
            *memory = 0;
            serializeValueIntoMemory(n, memory + 1);
            return {memory, total_size};
        }

        memory = arena.allocContinue(1, begin);
        *memory = 0;
        auto res = serializeValueIntoArena(n, arena, begin);
        return std::string_view(res.data() - 1, res.size() + 1);
    }

    return serializeValueIntoArena(n, arena, begin);
}

char * IColumn::serializeValueIntoMemoryWithNull(size_t n, char * memory, const UInt8 * is_null) const
=======
std::string_view IColumn::serializeValueIntoArenaWithNull(
    size_t /* n */,
    Arena & /* arena */,
    char const *& /* begin */,
    const UInt8 * /* is_null */,
    const IColumn::SerializationSettings * /* settings */) const
{
    throw Exception(ErrorCodes::NOT_IMPLEMENTED, "Method serializeValueIntoArenaWithNull is not supported for {}", getName());
}

char * IColumn::serializeValueIntoMemoryWithNull(
    size_t /* n */, char * /* memory */, const UInt8 * /* is_null */, const IColumn::SerializationSettings * /* settings */) const
{
    throw Exception(ErrorCodes::NOT_IMPLEMENTED, "Method serializeValueIntoMemoryWithNull is not supported for {}", getName());
}

void IColumn::batchSerializeValueIntoMemoryWithNull(
    std::vector<char *> & /* memories */, const UInt8 * /* is_null */, const IColumn::SerializationSettings * /* settings */) const
>>>>>>> 134a1ec6
{
    if (is_null)
    {
        *memory = is_null[n];
        ++memory;
        if (is_null[n])
            return memory;
    }

    return serializeValueIntoMemory(n, memory);
}

void IColumn::collectSerializedValueSizes(PaddedPODArray<UInt64> & sizes, const UInt8 * is_null, const SerializationSettings *) const
{
    size_t rows = size();
    if (sizes.empty())
        sizes.resize_fill(rows);
    else if (sizes.size() != rows)
        throw Exception(ErrorCodes::LOGICAL_ERROR, "Size of sizes: {} doesn't match rows_num: {}. It is a bug", sizes.size(), rows);

    if (is_null)
    {
        for (size_t i = 0; i < rows; ++i)
            sizes[i] += 1 + !is_null[i] * byteSizeAt(i);
    }
    else
    {
        for (size_t i = 0; i < rows; ++i)
            sizes[i] += byteSizeAt(i);
    }
}

void IColumn::updateAt(const IColumn &, size_t, size_t)
{
    throw Exception(ErrorCodes::NOT_IMPLEMENTED, "Method updateAt is not supported for {}", getName());
}

#if USE_EMBEDDED_COMPILER
llvm::Value * IColumn::compileComparator(
    llvm::IRBuilderBase & /*builder*/, llvm::Value * /*lhs*/, llvm::Value * /*rhs*/, llvm::Value * /*nan_direction_hint*/) const
{
    throw Exception(ErrorCodes::NOT_IMPLEMENTED, "Method compileComparator is not supported for {}", getName());
}
#endif

int IColumn::compareAtWithCollation(size_t, size_t, const IColumn &, int, const Collator &) const
{
    throw Exception(
        ErrorCodes::BAD_COLLATION,
        "Collations could be specified only for String, LowCardinality(String), Nullable(String) "
        "or for Array or Tuple, containing it.");
}

void IColumn::getPermutationWithCollation(
    const Collator & /*collator*/,
    PermutationSortDirection /*direction*/,
    PermutationSortStability /*stability*/,
    size_t /*limit*/,
    int /*nan_direction_hint*/,
    Permutation & /*res*/) const
{
    throw Exception(
        ErrorCodes::BAD_COLLATION,
        "Collations could be specified only for String, LowCardinality(String), Nullable(String) "
        "or for Array or Tuple, containing them.");
}

void IColumn::updatePermutationWithCollation(
    const Collator & /*collator*/,
    PermutationSortDirection /*direction*/,
    PermutationSortStability /*stability*/,
    size_t /*limit*/,
    int /*nan_direction_hint*/,
    Permutation & /*res*/,
    EqualRanges & /*equal_ranges*/) const
{
    throw Exception(
        ErrorCodes::BAD_COLLATION,
        "Collations could be specified only for String, LowCardinality(String), Nullable(String) "
        "or for Array or Tuple, containing them.");
}

bool IColumn::structureEquals(const IColumn &) const
{
    throw Exception(ErrorCodes::NOT_IMPLEMENTED, "Method structureEquals is not supported for {}", getName());
}

std::string_view IColumn::getRawData() const
{
    throw Exception(ErrorCodes::NOT_IMPLEMENTED, "Column {} is not a contiguous block of memory", getName());
}

size_t IColumn::sizeOfValueIfFixed() const
{
    throw Exception(ErrorCodes::CANNOT_GET_SIZE_OF_FIELD, "Values of column {} are not fixed size.", getName());
}

std::span<char> IColumn::insertRawUninitialized(size_t)
{
    throw Exception(ErrorCodes::NOT_IMPLEMENTED, "Method insertRawUninitialized is not supported for {}.", getName());
}

bool isColumnNullable(const IColumn & column)
{
    return checkColumn<ColumnNullable>(column);
}

bool isColumnNullableOrLowCardinalityNullable(const IColumn & column)
{
    return isColumnNullable(column) || isColumnLowCardinalityNullable(column);
}

bool isColumnConst(const IColumn & column)
{
    return checkColumn<ColumnConst>(column);
}

bool isColumnLazy(const IColumn & column)
{
    return checkColumn<ColumnLazy>(column);
}

template <typename Derived, typename Parent>
MutableColumns IColumnHelper<Derived, Parent>::scatter(size_t num_columns, const IColumn::Selector & selector) const
{
    const auto & self = static_cast<const Derived &>(*this);
    size_t num_rows = self.size();

    if (num_rows != selector.size())
        throw Exception(ErrorCodes::LOGICAL_ERROR, "Size of selector: {} doesn't match size of column: {}", selector.size(), num_rows);

    MutableColumns columns(num_columns);
    for (auto & column : columns)
        column = self.cloneEmpty();

    {
        size_t reserve_size = static_cast<size_t>(num_rows * 1.1 / num_columns);    /// 1.1 is just a guess. Better to use n-sigma rule.

        if (reserve_size > 1)
            for (auto & column : columns)
                column->reserve(reserve_size);
    }

    for (size_t i = 0; i < num_rows; ++i)
        static_cast<Derived &>(*columns[selector[i]]).insertFrom(*this, i);

    return columns;
}

template <typename Derived, typename Parent>
void IColumnHelper<Derived, Parent>::gather(ColumnGathererStream & gatherer)
{
    gatherer.gather(static_cast<Derived &>(*this));
}

template <typename Derived, bool reversed>
void compareColumnImpl(
    const Derived & lhs,
    const Derived & rhs,
    size_t rhs_row_num,
    PaddedPODArray<UInt64> * row_indexes [[maybe_unused]],
    PaddedPODArray<Int8> & compare_results,
    int nan_direction_hint)
{
    size_t num_rows = lhs.size();
    if (compare_results.empty())
        compare_results.resize(num_rows);
    else if (compare_results.size() != num_rows)
        throw Exception(
            ErrorCodes::LOGICAL_ERROR,
            "Size of compare_results: {} doesn't match rows_num: {}",
            compare_results.size(),
            num_rows);

    for (size_t row = 0; row < num_rows; ++row)
    {
        int res = lhs.compareAt(row, rhs_row_num, rhs, nan_direction_hint);
        assert(res == 1 || res == -1 || res == 0);
        compare_results[row] = static_cast<Int8>(res);

        if constexpr (reversed)
            compare_results[row] = -compare_results[row];
    }
}

template <typename Derived, bool reversed>
void compareWithIndexImpl(
    const Derived & lhs,
    const Derived & rhs,
    size_t rhs_row_num,
    PaddedPODArray<UInt64> * row_indexes [[maybe_unused]],
    PaddedPODArray<Int8> & compare_results,
    int nan_direction_hint)
{
    size_t num_rows = lhs.size();
    if (compare_results.empty())
        compare_results.resize(num_rows);
    else if (compare_results.size() != num_rows)
        throw Exception(
            ErrorCodes::LOGICAL_ERROR,
            "Size of compare_results: {} doesn't match rows_num: {}",
            compare_results.size(),
            num_rows);

    UInt64 * next_index = row_indexes->data();
    for (auto row : *row_indexes)
    {
        int res = lhs.compareAt(row, rhs_row_num, rhs, nan_direction_hint);
        assert(res == 1 || res == -1 || res == 0);
        compare_results[row] = static_cast<Int8>(res);

        if constexpr (reversed)
            compare_results[row] = -compare_results[row];

        if (compare_results[row] == 0)
        {
            *next_index = row;
            ++next_index;
        }
    }

    size_t equal_row_indexes_size = next_index - row_indexes->data();
    row_indexes->resize(equal_row_indexes_size);
}

template <typename Derived, typename Parent>
void IColumnHelper<Derived, Parent>::compareColumn(
    const IColumn & rhs_base,
    size_t rhs_row_num,
    PaddedPODArray<UInt64> * row_indexes,
    PaddedPODArray<Int8> & compare_results,
    int direction,
    int nan_direction_hint) const
{
    const auto & lhs = static_cast<const Derived &>(*this);
    const auto & rhs = static_cast<const Derived &>(rhs_base);
    if (direction < 0)
    {
        if (row_indexes)
            compareWithIndexImpl<Derived, true>(lhs, rhs, rhs_row_num, row_indexes, compare_results, nan_direction_hint);
        else
            compareColumnImpl<Derived, true>(lhs, rhs, rhs_row_num, row_indexes, compare_results, nan_direction_hint);
    }
    else if (row_indexes)
    {
        compareWithIndexImpl<Derived, false>(lhs, rhs, rhs_row_num, row_indexes, compare_results, nan_direction_hint);
    }
    else
    {
        compareColumnImpl<Derived, false>(lhs, rhs, rhs_row_num, row_indexes, compare_results, nan_direction_hint);
    }
}

template <typename Derived, typename Parent>
bool IColumnHelper<Derived, Parent>::hasEqualValues() const
{
    const auto & self = static_cast<const Derived &>(*this);
    size_t num_rows = self.size();
    for (size_t i = 1; i < num_rows; ++i)
    {
        if (self.compareAt(i, 0, self, 1) != 0)
            return false;
    }
    return true;
}

template <typename Derived, typename Parent>
double IColumnHelper<Derived, Parent>::getRatioOfDefaultRows(double sample_ratio) const
{
    if (sample_ratio <= 0.0 || sample_ratio > 1.0)
        throw Exception(ErrorCodes::LOGICAL_ERROR,
            "Value of 'sample_ratio' must be in interval (0.0; 1.0], but got: {}", sample_ratio);

    static constexpr auto max_number_of_rows_for_full_search = 1000;

    const auto & self = static_cast<const Derived &>(*this);
    size_t num_rows = self.size();
    size_t num_sampled_rows = std::min(static_cast<size_t>(num_rows * sample_ratio), num_rows);
    size_t num_checked_rows = 0;
    size_t res = 0;

    if (num_sampled_rows == num_rows || num_rows <= max_number_of_rows_for_full_search)
    {
        for (size_t i = 0; i < num_rows; ++i)
            res += self.isDefaultAt(i);
        num_checked_rows = num_rows;
    }
    else if (num_sampled_rows != 0)
    {
        for (size_t i = 0; i < num_rows; ++i)
        {
            if (num_checked_rows * num_rows <= i * num_sampled_rows)
            {
                res += self.isDefaultAt(i);
                ++num_checked_rows;
            }
        }
    }

    if (num_checked_rows == 0)
        return 0.0;

    return static_cast<double>(res) / num_checked_rows;
}

template <typename Derived, typename Parent>
UInt64 IColumnHelper<Derived, Parent>::getNumberOfDefaultRows() const
{
    const auto & self = static_cast<const Derived &>(*this);
    UInt64 res = 0;
    size_t num_rows = self.size();
    for (size_t i = 0; i < num_rows; ++i)
        res += self.isDefaultAt(i);
    return res;
}

template <typename Derived, typename Parent>
void IColumnHelper<Derived, Parent>::getIndicesOfNonDefaultRows(IColumn::Offsets & indices, size_t from, size_t limit) const
{
    const auto & self = static_cast<const Derived &>(*this);
    size_t to = limit && from + limit < self.size() ? from + limit : self.size();
    indices.reserve_exact(indices.size() + to - from);

    for (size_t i = from; i < to; ++i)
    {
        if (!self.isDefaultAt(i))
            indices.push_back(i);
    }
}

/// Fills column values from RowRefList
/// Implementation with concrete column type allows to de-virtualize col->insertFrom() calls
template <bool row_refs_are_ranges, typename ColumnType>
static void fillColumnFromRowRefs(ColumnType * col, const DataTypePtr & type, const size_t source_column_index_in_block, const UInt64 * row_refs_begin, const UInt64 * row_refs_end)
{
    for (const UInt64 * row_ref = row_refs_begin; row_ref != row_refs_end; ++row_ref)
    {
        if (*row_ref)
        {
            const RowRefList * row_ref_list = reinterpret_cast<const RowRefList *>(*row_ref);
            if constexpr (row_refs_are_ranges)
            {
                row_ref_list->assertIsRange();
                if (const auto * source_replicated = row_ref_list->columns_info->replicated_columns[source_column_index_in_block])
                {
                    const auto & source_nested_column = source_replicated->getNestedColumn();
                    const auto & source_indexes = source_replicated->getIndexes();
                    for (size_t i = row_ref_list->row_num; i != row_ref_list->row_num + row_ref_list->rows; ++i)
                        col->insertFrom(*source_nested_column, source_indexes.getIndexAt(i));
                }
                else
                {
                    col->insertRangeFrom(*row_ref_list->columns_info->columns[source_column_index_in_block], row_ref_list->row_num, row_ref_list->rows);
                }
            }
            else
            {
                for (auto it = row_ref_list->begin(); it.ok(); ++it)
                {
                    if (const auto * source_replicated = it->columns_info->replicated_columns[source_column_index_in_block])
                        col->insertFrom(*source_replicated->getNestedColumn(), source_replicated->getIndexes().getIndexAt(it->row_num));
                    else
                        col->insertFrom(*it->columns_info->columns[source_column_index_in_block], it->row_num);
                }
            }
        }
        else
            type->insertDefaultInto(*col);
    }
}

/// Fills column values from RowRefsList
void IColumn::fillFromRowRefs(const DataTypePtr & type, size_t source_column_index_in_block, const UInt64 * row_refs_begin, const UInt64 * row_refs_end, bool row_refs_are_ranges)
{
    if (row_refs_are_ranges)
        fillColumnFromRowRefs<true>(this, type, source_column_index_in_block, row_refs_begin, row_refs_end);
    else
        fillColumnFromRowRefs<false>(this, type, source_column_index_in_block, row_refs_begin, row_refs_end);
}

/// Fills column values from RowRefsList
template <typename Derived, typename Parent>
void IColumnHelper<Derived, Parent>::fillFromRowRefs(const DataTypePtr & type, size_t source_column_index_in_block, const UInt64 * row_refs_begin, const UInt64 * row_refs_end, bool row_refs_are_ranges)
{
    auto & self = static_cast<Derived &>(*this);
    if (row_refs_are_ranges)
        fillColumnFromRowRefs<true>(&self, type, source_column_index_in_block, row_refs_begin, row_refs_end);
    else
        fillColumnFromRowRefs<false>(&self, type, source_column_index_in_block, row_refs_begin, row_refs_end);
}

/// Fills column values from list of blocks and row numbers
/// Implementation with concrete column type allows to de-virtualize col->insertFrom() calls
template <typename ColumnType>
static void fillColumnFromBlocksAndRowNumbers(ColumnType * col, const DataTypePtr & type, size_t source_column_index_in_block, ColumnsWithRowNumbers columns_with_row_numbers)
{
    const auto & columns = columns_with_row_numbers.columns;
    const auto & row_numbers = columns_with_row_numbers.row_numbers;
    chassert(columns.size() == row_numbers.size());

    col->reserve(col->size() + columns.size());
    for (size_t j = 0; j < columns.size(); ++j)
    {
        if (columns[j])
        {
            if (const auto * source_replicated = columns[j]->replicated_columns[source_column_index_in_block])
                col->insertFrom(*source_replicated->getNestedColumn(), source_replicated->getIndexes().getIndexAt(row_numbers[j]));
            else
                col->insertFrom(*columns[j]->columns[source_column_index_in_block], row_numbers[j]);
        }
        else
        {
            type->insertDefaultInto(*col);
        }
    }
}

/// Fills column values from list of blocks and row numbers
void IColumn::fillFromBlocksAndRowNumbers(const DataTypePtr & type, size_t source_column_index_in_block, ColumnsWithRowNumbers columns_with_row_numbers)
{
    fillColumnFromBlocksAndRowNumbers(this, type, source_column_index_in_block, columns_with_row_numbers);
}

/// Fills column values from list of blocks and row numbers
template <typename Derived, typename Parent>
void IColumnHelper<Derived, Parent>::fillFromBlocksAndRowNumbers(const DataTypePtr & type, size_t source_column_index_in_block, ColumnsWithRowNumbers columns_with_row_numbers)
{
    auto & self = static_cast<Derived &>(*this);
    fillColumnFromBlocksAndRowNumbers(&self, type, source_column_index_in_block, columns_with_row_numbers);
}

template <typename Derived, typename Parent>
<<<<<<< HEAD
void IColumnHelper<Derived, Parent>::collectSerializedValueSizes(PaddedPODArray<UInt64> & sizes, const UInt8 * is_null) const
=======
std::string_view IColumnHelper<Derived, Parent>::serializeValueIntoArenaWithNull(
    size_t n, Arena & arena, char const *& begin, const UInt8 * is_null, const IColumn::SerializationSettings * settings) const
{
    const auto & self = static_cast<const Derived &>(*this);
    if (is_null)
    {
        char * memory;
        if (is_null[n])
        {
            memory = arena.allocContinue(1, begin);
            *memory = 1;
            return {memory, 1};
        }

        auto serialized_value_size = self.getSerializedValueSize(n, settings);
        if (serialized_value_size)
        {
            size_t total_size = *serialized_value_size + 1 /* null map byte */;
            memory = arena.allocContinue(total_size, begin);
            *memory = 0;
            self.serializeValueIntoMemory(n, memory + 1, settings);
            return {memory, total_size};
        }

        memory = arena.allocContinue(1, begin);
        *memory = 0;
        auto res = self.serializeValueIntoArena(n, arena, begin, settings);
        return std::string_view(res.data() - 1, res.size() + 1);
    }

    return self.serializeValueIntoArena(n, arena, begin, settings);
}

template <typename Derived, typename Parent>
std::string_view IColumnHelper<Derived, Parent>::serializeValueIntoArena(size_t n, Arena & arena, char const *& begin, const IColumn::SerializationSettings * settings) const
{
    if constexpr (!std::is_base_of_v<ColumnFixedSizeHelper, Derived>)
        return IColumn::serializeValueIntoArena(n, arena, begin, settings);

    const auto & self = static_cast<const Derived &>(*this);
    size_t sz = self.byteSizeAt(n);
    char * memory = arena.allocContinue(sz, begin);
    self.serializeValueIntoMemory(n, memory, settings);
    return {memory, sz};
}

template <typename Derived, typename Parent>
ALWAYS_INLINE char * IColumnHelper<Derived, Parent>::serializeValueIntoMemoryWithNull(
    size_t n, char * memory, const UInt8 * is_null, const IColumn::SerializationSettings * settings) const
{
    const auto & self = static_cast<const Derived &>(*this);
    if (is_null)
    {
        *memory = is_null[n];
        ++memory;
        if (is_null[n])
            return memory;
    }

    return self.serializeValueIntoMemory(n, memory, settings);
}

template <typename Derived, typename Parent>
void IColumnHelper<Derived, Parent>::batchSerializeValueIntoMemoryWithNull(
    std::vector<char *> & memories, const UInt8 * is_null, const IColumn::SerializationSettings * settings) const
{
    const auto & self = static_cast<const Derived &>(*this);
    chassert(memories.size() == self.size());

    if (!is_null)
    {
        self.batchSerializeValueIntoMemory(memories, settings);
        return;
    }

    size_t rows = self.size();
    for (size_t i = 0; i < rows; ++i)
    {
        *memories[i] = is_null[i];
        ++memories[i];
        if (!is_null[i])
            memories[i] = self.serializeValueIntoMemory(i, memories[i], settings);
    }
}

template <typename Derived, typename Parent>
ALWAYS_INLINE char * IColumnHelper<Derived, Parent>::serializeValueIntoMemory(size_t n, char * memory, const IColumn::SerializationSettings * settings) const
{
    if constexpr (!std::is_base_of_v<ColumnFixedSizeHelper, Derived>)
        return IColumn::serializeValueIntoMemory(n, memory, settings);

    const auto & self = static_cast<const Derived &>(*this);
    auto raw_data = self.getDataAt(n);
    memcpy(memory, raw_data.data(), raw_data.size());
    return memory + raw_data.size();
}

template <typename Derived, typename Parent>
void IColumnHelper<Derived, Parent>::batchSerializeValueIntoMemory(std::vector<char *> & memories, const IColumn::SerializationSettings * settings) const
{
    const auto & self = static_cast<const Derived &>(*this);
    chassert(memories.size() == self.size());
    for (size_t i = 0; i < self.size(); ++i)
        memories[i] = self.serializeValueIntoMemory(i, memories[i], settings);
}

template <typename Derived, typename Parent>
void IColumnHelper<Derived, Parent>::collectSerializedValueSizes(PaddedPODArray<UInt64> & sizes, const UInt8 * is_null, const IColumn::SerializationSettings * settings) const
>>>>>>> 134a1ec6
{
    if constexpr (!std::is_base_of_v<ColumnFixedSizeHelper, Derived>)
        return IColumn::collectSerializedValueSizes(sizes, is_null, settings);

    const auto & self = static_cast<const Derived &>(*this);
    size_t rows = self.size();
    if (sizes.empty())
        sizes.resize_fill(rows);
    else if (sizes.size() != rows)
        throw Exception(ErrorCodes::LOGICAL_ERROR, "Size of sizes: {} doesn't match rows_num: {}. It is a bug", sizes.size(), rows);

    if (rows == 0)
        return;

    size_t element_size = self.byteSizeAt(0);
    if (is_null)
    {
        for (size_t i = 0; i < rows; ++i)
            sizes[i] += 1 + !is_null[i] * element_size;
    }
    else
    {
        for (auto & sz : sizes)
            sz += element_size;
    }
}

template <bool one_source>
static UInt64 getColumnIndex(const IColumn::Patch & patch, size_t i)
{
    if constexpr (one_source)
    {
        return 0;
    }
    else
    {
        chassert(patch.src_col_indices);
        return (*patch.src_col_indices)[i];
    }
}

template <bool one_source, typename Derived>
static ColumnPtr updateFrom(const Derived & dst, const IColumn::Patch & patch)
{
    size_t num_patched_rows = patch.dst_row_indices.size();
    if (num_patched_rows == 0)
        return dst.getPtr();

    auto res = dst.cloneEmpty();
    auto & res_typed = assert_cast<Derived &>(*res);
    res_typed.reserve(dst.size());

    size_t current_row = 0;
    for (size_t i = 0; i < num_patched_rows; ++i)
    {
        UInt64 dst_row = patch.dst_row_indices[i];
        UInt64 src_col = getColumnIndex<one_source>(patch, i);
        UInt64 src_row = patch.src_row_indices[i];
        UInt64 src_version = patch.sources[src_col].versions[src_row];

        if (src_version > patch.dst_versions[dst_row])
        {
            patch.dst_versions[dst_row] = src_version;

            res_typed.insertRangeFrom(dst, current_row, dst_row - current_row);
            res_typed.insertFrom(patch.sources[src_col].column, src_row);

            current_row = dst_row + 1;
        }
    }

    res_typed.insertRangeFrom(dst, current_row, dst.size() - current_row);
    return res;
}

template <bool one_source, typename Derived>
static void updateInplaceFrom(Derived & dst, const IColumn::Patch & patch)
{
    size_t num_patched_rows = patch.dst_row_indices.size();

    for (size_t i = 0; i < num_patched_rows; ++i)
    {
        UInt64 dst_row = patch.dst_row_indices[i];
        UInt64 src_col = getColumnIndex<one_source>(patch, i);
        UInt64 src_row = patch.src_row_indices[i];
        UInt64 src_version = patch.sources[src_col].versions[src_row];

        if (src_version > patch.dst_versions[dst_row])
        {
            patch.dst_versions[dst_row] = src_version;
            dst.updateAt(patch.sources[src_col].column, dst_row, src_row);
        }
    }
}

template <typename Derived>
static void assertPatch(const Derived & dst, const IColumn::Patch & patch)
{
    if (patch.sources.empty())
        throw Exception(ErrorCodes::LOGICAL_ERROR, "Patch has no sources");

    if (patch.dst_row_indices.size() != patch.src_row_indices.size())
        throw Exception(ErrorCodes::LOGICAL_ERROR,
            "Size of destination indices ({}) doesn't match the size of source indices ({})",
            patch.dst_row_indices.size(), patch.src_row_indices.size());

    if (patch.dst_versions.size() != dst.size())
        throw Exception(ErrorCodes::LOGICAL_ERROR,
            "Size of destination versions ({}) doesn't match the size of destination column ({})",
            patch.dst_versions.size(), dst.size());

    if (patch.sources.size() != 1 && !patch.src_col_indices)
        throw Exception(ErrorCodes::LOGICAL_ERROR,
            "Have {} sources for patch, but column indices are not provided",
            patch.sources.size());
}

template <typename Derived, typename Parent>
ColumnPtr IColumnHelper<Derived, Parent>::updateFrom(const IColumn::Patch & patch) const
{
    const auto & dst = static_cast<const Derived &>(*this);
    assertPatch(dst, patch);

    if (patch.sources.size() == 1)
        return updateFrom<true>(dst, patch);

    return updateFrom<false>(dst, patch);
}


template <typename Derived, typename Parent>
void IColumnHelper<Derived, Parent>::updateInplaceFrom(const IColumn::Patch & patch)
{
    auto & dst = static_cast<Derived &>(*this);
    assertPatch(dst, patch);

    if (patch.sources.size() == 1)
        updateInplaceFrom<true>(dst, patch);
    else
        updateInplaceFrom<false>(dst, patch);
}

template class IColumnHelper<ColumnVector<UInt8>, ColumnFixedSizeHelper>;
template class IColumnHelper<ColumnVector<UInt16>, ColumnFixedSizeHelper>;
template class IColumnHelper<ColumnVector<UInt32>, ColumnFixedSizeHelper>;
template class IColumnHelper<ColumnVector<UInt64>, ColumnFixedSizeHelper>;
template class IColumnHelper<ColumnVector<UInt128>, ColumnFixedSizeHelper>;
template class IColumnHelper<ColumnVector<UInt256>, ColumnFixedSizeHelper>;
template class IColumnHelper<ColumnVector<Int8>, ColumnFixedSizeHelper>;
template class IColumnHelper<ColumnVector<Int16>, ColumnFixedSizeHelper>;
template class IColumnHelper<ColumnVector<Int32>, ColumnFixedSizeHelper>;
template class IColumnHelper<ColumnVector<Int64>, ColumnFixedSizeHelper>;
template class IColumnHelper<ColumnVector<Int128>, ColumnFixedSizeHelper>;
template class IColumnHelper<ColumnVector<Int256>, ColumnFixedSizeHelper>;
template class IColumnHelper<ColumnVector<BFloat16>, ColumnFixedSizeHelper>;
template class IColumnHelper<ColumnVector<Float32>, ColumnFixedSizeHelper>;
template class IColumnHelper<ColumnVector<Float64>, ColumnFixedSizeHelper>;
template class IColumnHelper<ColumnVector<UUID>, ColumnFixedSizeHelper>;
template class IColumnHelper<ColumnVector<IPv4>, ColumnFixedSizeHelper>;
template class IColumnHelper<ColumnVector<IPv6>, ColumnFixedSizeHelper>;

template class IColumnHelper<ColumnDecimal<Decimal32>, ColumnFixedSizeHelper>;
template class IColumnHelper<ColumnDecimal<Decimal64>, ColumnFixedSizeHelper>;
template class IColumnHelper<ColumnDecimal<Decimal128>, ColumnFixedSizeHelper>;
template class IColumnHelper<ColumnDecimal<Decimal256>, ColumnFixedSizeHelper>;
template class IColumnHelper<ColumnDecimal<DateTime64>, ColumnFixedSizeHelper>;
template class IColumnHelper<ColumnDecimal<Time64>, ColumnFixedSizeHelper>;

template class IColumnHelper<ColumnFixedString, ColumnFixedSizeHelper>;
template class IColumnHelper<ColumnString, IColumn>;

template class IColumnHelper<ColumnLowCardinality, IColumn>;
template class IColumnHelper<ColumnNullable, IColumn>;
template class IColumnHelper<ColumnConst, IColumn>;
template class IColumnHelper<ColumnArray, IColumn>;
template class IColumnHelper<ColumnTuple, IColumn>;
template class IColumnHelper<ColumnQBit, IColumn>;
template class IColumnHelper<ColumnMap, IColumn>;
template class IColumnHelper<ColumnSparse, IColumn>;
template class IColumnHelper<ColumnReplicated, IColumn>;
template class IColumnHelper<ColumnAggregateFunction, IColumn>;
template class IColumnHelper<ColumnFunction, IColumn>;
template class IColumnHelper<ColumnCompressed, IColumn>;
template class IColumnHelper<ColumnVariant, IColumn>;
template class IColumnHelper<ColumnDynamic, IColumn>;
template class IColumnHelper<ColumnObject, IColumn>;

template class IColumnHelper<IColumnDummy, IColumn>;

template class IColumnHelper<ColumnBLOB, IColumn>;

void intrusive_ptr_add_ref(const IColumn * c)
{
    BOOST_ASSERT(c != nullptr);
    boost::sp_adl_block::intrusive_ptr_add_ref(dynamic_cast<const boost::intrusive_ref_counter<IColumn> *>(c));
}

void intrusive_ptr_release(const IColumn * c)
{
    BOOST_ASSERT(c != nullptr);
    boost::sp_adl_block::intrusive_ptr_release(dynamic_cast<const boost::intrusive_ref_counter<IColumn> *>(c));
}

}<|MERGE_RESOLUTION|>--- conflicted
+++ resolved
@@ -1,3 +1,4 @@
+#include <string_view>
 #include <Columns/IColumn.h>
 
 #include <Columns/ColumnAggregateFunction.h>
@@ -164,11 +165,7 @@
     throw Exception(ErrorCodes::NOT_IMPLEMENTED, "Method serializeValueIntoMemory is not supported for {}", getName());
 }
 
-<<<<<<< HEAD
-std::string_view IColumn::serializeValueIntoArenaWithNull(size_t n, Arena & arena, char const *& begin, const UInt8 * is_null) const
-=======
-void IColumn::batchSerializeValueIntoMemory(std::vector<char *> & /* memories */, const IColumn::SerializationSettings * /* settings */) const
->>>>>>> 134a1ec6
+std::string_view IColumn::serializeValueIntoArenaWithNull(size_t n, Arena & arena, char const *& begin, const UInt8 * is_null, const SerializationSettings * settings) const
 {
     if (is_null)
     {
@@ -180,47 +177,26 @@
             return {memory, 1};
         }
 
-<<<<<<< HEAD
-        auto serialized_value_size = getSerializedValueSize(n);
+        auto serialized_value_size = getSerializedValueSize(n, settings);
         if (serialized_value_size)
         {
             size_t total_size = *serialized_value_size + 1 /* null map byte */;
             memory = arena.allocContinue(total_size, begin);
             *memory = 0;
-            serializeValueIntoMemory(n, memory + 1);
+            serializeValueIntoMemory(n, memory + 1, settings);
             return {memory, total_size};
         }
 
         memory = arena.allocContinue(1, begin);
         *memory = 0;
-        auto res = serializeValueIntoArena(n, arena, begin);
+        auto res = serializeValueIntoArena(n, arena, begin, settings);
         return std::string_view(res.data() - 1, res.size() + 1);
     }
 
-    return serializeValueIntoArena(n, arena, begin);
-}
-
-char * IColumn::serializeValueIntoMemoryWithNull(size_t n, char * memory, const UInt8 * is_null) const
-=======
-std::string_view IColumn::serializeValueIntoArenaWithNull(
-    size_t /* n */,
-    Arena & /* arena */,
-    char const *& /* begin */,
-    const UInt8 * /* is_null */,
-    const IColumn::SerializationSettings * /* settings */) const
-{
-    throw Exception(ErrorCodes::NOT_IMPLEMENTED, "Method serializeValueIntoArenaWithNull is not supported for {}", getName());
-}
-
-char * IColumn::serializeValueIntoMemoryWithNull(
-    size_t /* n */, char * /* memory */, const UInt8 * /* is_null */, const IColumn::SerializationSettings * /* settings */) const
-{
-    throw Exception(ErrorCodes::NOT_IMPLEMENTED, "Method serializeValueIntoMemoryWithNull is not supported for {}", getName());
-}
-
-void IColumn::batchSerializeValueIntoMemoryWithNull(
-    std::vector<char *> & /* memories */, const UInt8 * /* is_null */, const IColumn::SerializationSettings * /* settings */) const
->>>>>>> 134a1ec6
+    return serializeValueIntoArena(n, arena, begin, settings);
+}
+
+char * IColumn::serializeValueIntoMemoryWithNull(size_t n, char * memory, const UInt8 * is_null, const SerializationSettings * settings) const
 {
     if (is_null)
     {
@@ -230,7 +206,7 @@
             return memory;
     }
 
-    return serializeValueIntoMemory(n, memory);
+    return serializeValueIntoMemory(n, memory, settings);
 }
 
 void IColumn::collectSerializedValueSizes(PaddedPODArray<UInt64> & sizes, const UInt8 * is_null, const SerializationSettings *) const
@@ -653,118 +629,7 @@
 }
 
 template <typename Derived, typename Parent>
-<<<<<<< HEAD
-void IColumnHelper<Derived, Parent>::collectSerializedValueSizes(PaddedPODArray<UInt64> & sizes, const UInt8 * is_null) const
-=======
-std::string_view IColumnHelper<Derived, Parent>::serializeValueIntoArenaWithNull(
-    size_t n, Arena & arena, char const *& begin, const UInt8 * is_null, const IColumn::SerializationSettings * settings) const
-{
-    const auto & self = static_cast<const Derived &>(*this);
-    if (is_null)
-    {
-        char * memory;
-        if (is_null[n])
-        {
-            memory = arena.allocContinue(1, begin);
-            *memory = 1;
-            return {memory, 1};
-        }
-
-        auto serialized_value_size = self.getSerializedValueSize(n, settings);
-        if (serialized_value_size)
-        {
-            size_t total_size = *serialized_value_size + 1 /* null map byte */;
-            memory = arena.allocContinue(total_size, begin);
-            *memory = 0;
-            self.serializeValueIntoMemory(n, memory + 1, settings);
-            return {memory, total_size};
-        }
-
-        memory = arena.allocContinue(1, begin);
-        *memory = 0;
-        auto res = self.serializeValueIntoArena(n, arena, begin, settings);
-        return std::string_view(res.data() - 1, res.size() + 1);
-    }
-
-    return self.serializeValueIntoArena(n, arena, begin, settings);
-}
-
-template <typename Derived, typename Parent>
-std::string_view IColumnHelper<Derived, Parent>::serializeValueIntoArena(size_t n, Arena & arena, char const *& begin, const IColumn::SerializationSettings * settings) const
-{
-    if constexpr (!std::is_base_of_v<ColumnFixedSizeHelper, Derived>)
-        return IColumn::serializeValueIntoArena(n, arena, begin, settings);
-
-    const auto & self = static_cast<const Derived &>(*this);
-    size_t sz = self.byteSizeAt(n);
-    char * memory = arena.allocContinue(sz, begin);
-    self.serializeValueIntoMemory(n, memory, settings);
-    return {memory, sz};
-}
-
-template <typename Derived, typename Parent>
-ALWAYS_INLINE char * IColumnHelper<Derived, Parent>::serializeValueIntoMemoryWithNull(
-    size_t n, char * memory, const UInt8 * is_null, const IColumn::SerializationSettings * settings) const
-{
-    const auto & self = static_cast<const Derived &>(*this);
-    if (is_null)
-    {
-        *memory = is_null[n];
-        ++memory;
-        if (is_null[n])
-            return memory;
-    }
-
-    return self.serializeValueIntoMemory(n, memory, settings);
-}
-
-template <typename Derived, typename Parent>
-void IColumnHelper<Derived, Parent>::batchSerializeValueIntoMemoryWithNull(
-    std::vector<char *> & memories, const UInt8 * is_null, const IColumn::SerializationSettings * settings) const
-{
-    const auto & self = static_cast<const Derived &>(*this);
-    chassert(memories.size() == self.size());
-
-    if (!is_null)
-    {
-        self.batchSerializeValueIntoMemory(memories, settings);
-        return;
-    }
-
-    size_t rows = self.size();
-    for (size_t i = 0; i < rows; ++i)
-    {
-        *memories[i] = is_null[i];
-        ++memories[i];
-        if (!is_null[i])
-            memories[i] = self.serializeValueIntoMemory(i, memories[i], settings);
-    }
-}
-
-template <typename Derived, typename Parent>
-ALWAYS_INLINE char * IColumnHelper<Derived, Parent>::serializeValueIntoMemory(size_t n, char * memory, const IColumn::SerializationSettings * settings) const
-{
-    if constexpr (!std::is_base_of_v<ColumnFixedSizeHelper, Derived>)
-        return IColumn::serializeValueIntoMemory(n, memory, settings);
-
-    const auto & self = static_cast<const Derived &>(*this);
-    auto raw_data = self.getDataAt(n);
-    memcpy(memory, raw_data.data(), raw_data.size());
-    return memory + raw_data.size();
-}
-
-template <typename Derived, typename Parent>
-void IColumnHelper<Derived, Parent>::batchSerializeValueIntoMemory(std::vector<char *> & memories, const IColumn::SerializationSettings * settings) const
-{
-    const auto & self = static_cast<const Derived &>(*this);
-    chassert(memories.size() == self.size());
-    for (size_t i = 0; i < self.size(); ++i)
-        memories[i] = self.serializeValueIntoMemory(i, memories[i], settings);
-}
-
-template <typename Derived, typename Parent>
 void IColumnHelper<Derived, Parent>::collectSerializedValueSizes(PaddedPODArray<UInt64> & sizes, const UInt8 * is_null, const IColumn::SerializationSettings * settings) const
->>>>>>> 134a1ec6
 {
     if constexpr (!std::is_base_of_v<ColumnFixedSizeHelper, Derived>)
         return IColumn::collectSerializedValueSizes(sizes, is_null, settings);
