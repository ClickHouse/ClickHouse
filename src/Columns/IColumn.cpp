--- conflicted
+++ resolved
@@ -138,11 +138,7 @@
     throw Exception(ErrorCodes::NOT_IMPLEMENTED, "Method getBool is not supported for {}", getName());
 }
 
-<<<<<<< HEAD
-std::string_view IColumn::serializeValueIntoArena(size_t /* n */, Arena & /* arena */, char const *& /* begin */, const IColumn::SerializationSettings * /* settings */) const
-=======
-StringRef IColumn::serializeValueIntoArena(size_t /* n */, Arena & /* arena */, char const *& /* begin */) const
->>>>>>> f794297a
+StringRef IColumn::serializeValueIntoArena(size_t /* n */, Arena & /* arena */, char const *& /* begin */, const IColumn::SerializationSettings * /* settings */) const
 {
     throw Exception(ErrorCodes::NOT_IMPLEMENTED, "Method serializeValueIntoArena is not supported for {}", getName());
 }
@@ -157,17 +153,12 @@
     throw Exception(ErrorCodes::NOT_IMPLEMENTED, "Method batchSerializeValueIntoMemory is not supported for {}", getName());
 }
 
-<<<<<<< HEAD
-std::string_view IColumn::serializeValueIntoArenaWithNull(
+StringRef IColumn::serializeValueIntoArenaWithNull(
     size_t /* n */,
     Arena & /* arena */,
     char const *& /* begin */,
     const UInt8 * /* is_null */,
     const IColumn::SerializationSettings * /* settings */) const
-=======
-StringRef
-IColumn::serializeValueIntoArenaWithNull(size_t /* n */, Arena & /* arena */, char const *& /* begin */, const UInt8 * /* is_null */) const
->>>>>>> f794297a
 {
     throw Exception(ErrorCodes::NOT_IMPLEMENTED, "Method serializeValueIntoArenaWithNull is not supported for {}", getName());
 }
@@ -602,13 +593,8 @@
 }
 
 template <typename Derived, typename Parent>
-<<<<<<< HEAD
-std::string_view IColumnHelper<Derived, Parent>::serializeValueIntoArenaWithNull(
+StringRef IColumnHelper<Derived, Parent>::serializeValueIntoArenaWithNull(
     size_t n, Arena & arena, char const *& begin, const UInt8 * is_null, const IColumn::SerializationSettings * settings) const
-=======
-StringRef
-IColumnHelper<Derived, Parent>::serializeValueIntoArenaWithNull(size_t n, Arena & arena, char const *& begin, const UInt8 * is_null) const
->>>>>>> f794297a
 {
     const auto & self = static_cast<const Derived &>(*this);
     if (is_null)
@@ -633,24 +619,15 @@
 
         memory = arena.allocContinue(1, begin);
         *memory = 0;
-<<<<<<< HEAD
         auto res = self.serializeValueIntoArena(n, arena, begin, settings);
-        return std::string_view(res.data() - 1, res.size() + 1);
-=======
-        auto res = self.serializeValueIntoArena(n, arena, begin);
         return StringRef(res.data - 1, res.size + 1);
->>>>>>> f794297a
     }
 
     return self.serializeValueIntoArena(n, arena, begin, settings);
 }
 
 template <typename Derived, typename Parent>
-<<<<<<< HEAD
-std::string_view IColumnHelper<Derived, Parent>::serializeValueIntoArena(size_t n, Arena & arena, char const *& begin, const IColumn::SerializationSettings * settings) const
-=======
-StringRef IColumnHelper<Derived, Parent>::serializeValueIntoArena(size_t n, Arena & arena, char const *& begin) const
->>>>>>> f794297a
+StringRef IColumnHelper<Derived, Parent>::serializeValueIntoArena(size_t n, Arena & arena, char const *& begin, const IColumn::SerializationSettings * settings) const
 {
     if constexpr (!std::is_base_of_v<ColumnFixedSizeHelper, Derived>)
         return IColumn::serializeValueIntoArena(n, arena, begin, settings);
