#include <Columns/IColumn.h>

#include <Columns/ColumnAggregateFunction.h>
#include <Columns/ColumnArray.h>
#include <Columns/ColumnCompressed.h>
#include <Columns/ColumnConst.h>
#include <Columns/ColumnDecimal.h>
#include <Columns/ColumnDynamic.h>
#include <Columns/ColumnFixedString.h>
#include <Columns/ColumnFunction.h>
#include <Columns/ColumnLowCardinality.h>
#include <Columns/ColumnMap.h>
#include <Columns/ColumnNullable.h>
#include <Columns/ColumnObject.h>
#include <Columns/ColumnObjectDeprecated.h>
#include <Columns/ColumnSparse.h>
#include <Columns/ColumnString.h>
#include <Columns/ColumnTuple.h>
#include <Columns/ColumnVariant.h>
#include <Columns/ColumnVector.h>
#include <Columns/IColumnDummy.h>
#include <Columns/IColumn_fwd.h>
#include <Core/Field.h>
#include <DataTypes/Serializations/SerializationInfo.h>
#include <IO/Operators.h>
#include <IO/WriteBufferFromString.h>
#include <Processors/Transforms/ColumnGathererTransform.h>

namespace DB
{

namespace ErrorCodes
{
extern const int BAD_COLLATION;
extern const int CANNOT_GET_SIZE_OF_FIELD;
extern const int LOGICAL_ERROR;
extern const int NOT_IMPLEMENTED;
}

String IColumn::dumpStructure() const
{
    WriteBufferFromOwnString res;
    res << getFamilyName() << "(size = " << size();

    forEachSubcolumn([&](const auto & subcolumn)
    {
        res << ", " << subcolumn->dumpStructure();
    });

    res << ")";
    return res.str();
}

#if !defined(DEBUG_OR_SANITIZER_BUILD)
void IColumn::insertFrom(const IColumn & src, size_t n)
#else
void IColumn::doInsertFrom(const IColumn & src, size_t n)
#endif
{
    insert(src[n]);
}

ColumnPtr IColumn::createWithOffsets(const Offsets & offsets, const ColumnConst & column_with_default_value, size_t total_rows, size_t shift) const
{
    if (offsets.size() + shift != size())
        throw Exception(
            ErrorCodes::LOGICAL_ERROR,
            "Incompatible sizes of offsets ({}), shift ({}) and size of column {}",
            offsets.size(),
            shift,
            size());

    auto res = cloneEmpty();
    res->reserve(total_rows);

    ssize_t current_offset = -1;
    for (size_t i = 0; i < offsets.size(); ++i)
    {
        ssize_t offsets_diff = static_cast<ssize_t>(offsets[i]) - current_offset;
        current_offset = offsets[i];

        if (offsets_diff > 1)
            res->insertManyFrom(column_with_default_value.getDataColumn(), 0, offsets_diff - 1);

        res->insertFrom(*this, i + shift);
    }

    ssize_t offsets_diff = static_cast<ssize_t>(total_rows) - current_offset;
    if (offsets_diff > 1)
        res->insertManyFrom(column_with_default_value.getDataColumn(), 0, offsets_diff - 1);

    return res;
}

size_t IColumn::estimateCardinalityInPermutedRange(const IColumn::Permutation & /*permutation*/, const EqualRange & equal_range) const
{
    return equal_range.size();
}

IColumn::MutablePtr IColumn::cloneResized(size_t /*size*/) const
{
    throw Exception(ErrorCodes::NOT_IMPLEMENTED, "Cannot cloneResized() column {}", getName());
}

UInt64 IColumn::get64(size_t /*n*/) const
{
    throw Exception(ErrorCodes::NOT_IMPLEMENTED, "Method get64 is not supported for {}", getName());
}

Float64 IColumn::getFloat64(size_t /*n*/) const
{
    throw Exception(ErrorCodes::NOT_IMPLEMENTED, "Method getFloat64 is not supported for {}", getName());
}

Float32 IColumn::getFloat32(size_t /*n*/) const
{
    throw Exception(ErrorCodes::NOT_IMPLEMENTED, "Method getFloat32 is not supported for {}", getName());
}

UInt64 IColumn::getUInt(size_t /*n*/) const
{
    throw Exception(ErrorCodes::NOT_IMPLEMENTED, "Method getUInt is not supported for {}", getName());
}

Int64 IColumn::getInt(size_t /*n*/) const
{
    throw Exception(ErrorCodes::NOT_IMPLEMENTED, "Method getInt is not supported for {}", getName());
}

bool IColumn::getBool(size_t /*n*/) const
{
    throw Exception(ErrorCodes::NOT_IMPLEMENTED, "Method getBool is not supported for {}", getName());
}

StringRef IColumn::serializeValueIntoArena(size_t /* n */, Arena & /* arena */, char const *& /* begin */) const
{
    throw Exception(ErrorCodes::NOT_IMPLEMENTED, "Method serializeValueIntoArena is not supported for {}", getName());
}

char * IColumn::serializeValueIntoMemory(size_t /* n */, char * /* memory */) const
{
    throw Exception(ErrorCodes::NOT_IMPLEMENTED, "Method serializeValueIntoMemory is not supported for {}", getName());
}

StringRef
IColumn::serializeValueIntoArenaWithNull(size_t /* n */, Arena & /* arena */, char const *& /* begin */, const UInt8 * /* is_null */) const
{
    throw Exception(ErrorCodes::NOT_IMPLEMENTED, "Method serializeValueIntoArenaWithNull is not supported for {}", getName());
}

char * IColumn::serializeValueIntoMemoryWithNull(size_t /* n */, char * /* memory */, const UInt8 * /* is_null */) const
{
    throw Exception(ErrorCodes::NOT_IMPLEMENTED, "Method serializeValueIntoMemoryWithNull is not supported for {}", getName());
}

void IColumn::collectSerializedValueSizes(PaddedPODArray<UInt64> & /* sizes */, const UInt8 * /* is_null */) const
{
    throw Exception(ErrorCodes::NOT_IMPLEMENTED, "Method collectSerializedValueSizes is not supported for {}", getName());
}

#if USE_EMBEDDED_COMPILER
llvm::Value * IColumn::compileComparator(
    llvm::IRBuilderBase & /*builder*/, llvm::Value * /*lhs*/, llvm::Value * /*rhs*/, llvm::Value * /*nan_direction_hint*/) const
{
    throw Exception(ErrorCodes::NOT_IMPLEMENTED, "Method compileComparator is not supported for {}", getName());
}
#endif

int IColumn::compareAtWithCollation(size_t, size_t, const IColumn &, int, const Collator &) const
{
    throw Exception(
        ErrorCodes::BAD_COLLATION,
        "Collations could be specified only for String, LowCardinality(String), Nullable(String) "
        "or for Array or Tuple, containing it.");
}

void IColumn::getPermutationWithCollation(
    const Collator & /*collator*/,
    PermutationSortDirection /*direction*/,
    PermutationSortStability /*stability*/,
    size_t /*limit*/,
    int /*nan_direction_hint*/,
    Permutation & /*res*/) const
{
    throw Exception(
        ErrorCodes::BAD_COLLATION,
        "Collations could be specified only for String, LowCardinality(String), Nullable(String) "
        "or for Array or Tuple, containing them.");
}

void IColumn::updatePermutationWithCollation(
    const Collator & /*collator*/,
    PermutationSortDirection /*direction*/,
    PermutationSortStability /*stability*/,
    size_t /*limit*/,
    int /*nan_direction_hint*/,
    Permutation & /*res*/,
    EqualRanges & /*equal_ranges*/) const
{
    throw Exception(
        ErrorCodes::BAD_COLLATION,
        "Collations could be specified only for String, LowCardinality(String), Nullable(String) "
        "or for Array or Tuple, containing them.");
}

bool IColumn::structureEquals(const IColumn &) const
{
    throw Exception(ErrorCodes::NOT_IMPLEMENTED, "Method structureEquals is not supported for {}", getName());
}

std::string_view IColumn::getRawData() const
{
    throw Exception(ErrorCodes::NOT_IMPLEMENTED, "Column {} is not a contiguous block of memory", getName());
}

size_t IColumn::sizeOfValueIfFixed() const
{
    throw Exception(ErrorCodes::CANNOT_GET_SIZE_OF_FIELD, "Values of column {} are not fixed size.", getName());
}

bool isColumnNullable(const IColumn & column)
{
    return checkColumn<ColumnNullable>(column);
}

bool isColumnNullableOrLowCardinalityNullable(const IColumn & column)
{
    return isColumnNullable(column) || isColumnLowCardinalityNullable(column);
}

bool isColumnConst(const IColumn & column)
{
    return checkColumn<ColumnConst>(column);
}

template <typename Derived, typename Parent>
MutableColumns IColumnHelper<Derived, Parent>::scatter(IColumn::ColumnIndex num_columns, const IColumn::Selector & selector) const
{
    const auto & self = static_cast<const Derived &>(*this);
    size_t num_rows = self.size();

    if (num_rows != selector.size())
        throw Exception(ErrorCodes::LOGICAL_ERROR, "Size of selector: {} doesn't match size of column: {}", selector.size(), num_rows);

    MutableColumns columns(num_columns);
    for (auto & column : columns)
        column = self.cloneEmpty();

    {
        size_t reserve_size = static_cast<size_t>(num_rows * 1.1 / num_columns);    /// 1.1 is just a guess. Better to use n-sigma rule.

        if (reserve_size > 1)
            for (auto & column : columns)
                column->reserve(reserve_size);
    }

    for (size_t i = 0; i < num_rows; ++i)
        static_cast<Derived &>(*columns[selector[i]]).insertFrom(*this, i);

    return columns;
}

template <typename Derived, typename Parent>
void IColumnHelper<Derived, Parent>::gather(ColumnGathererStream & gatherer)
{
    gatherer.gather(static_cast<Derived &>(*this));
}

template <typename Derived, bool reversed>
void compareImpl(
    const Derived & lhs,
    const Derived & rhs,
    size_t rhs_row_num,
    PaddedPODArray<UInt64> * row_indexes [[maybe_unused]],
    PaddedPODArray<Int8> & compare_results,
    int nan_direction_hint)
{
    size_t num_rows = lhs.size();
    if (compare_results.empty())
        compare_results.resize(num_rows);
    else if (compare_results.size() != num_rows)
        throw Exception(
            ErrorCodes::LOGICAL_ERROR,
            "Size of compare_results: {} doesn't match rows_num: {}",
            compare_results.size(),
            num_rows);

    for (size_t row = 0; row < num_rows; ++row)
    {
        int res = lhs.compareAt(row, rhs_row_num, rhs, nan_direction_hint);
        assert(res == 1 || res == -1 || res == 0);
        compare_results[row] = static_cast<Int8>(res);

        if constexpr (reversed)
            compare_results[row] = -compare_results[row];
    }
}

template <typename Derived, bool reversed>
void compareWithIndexImpl(
    const Derived & lhs,
    const Derived & rhs,
    size_t rhs_row_num,
    PaddedPODArray<UInt64> * row_indexes [[maybe_unused]],
    PaddedPODArray<Int8> & compare_results,
    int nan_direction_hint)
{
    size_t num_rows = lhs.size();
    if (compare_results.empty())
        compare_results.resize(num_rows);
    else if (compare_results.size() != num_rows)
        throw Exception(
            ErrorCodes::LOGICAL_ERROR,
            "Size of compare_results: {} doesn't match rows_num: {}",
            compare_results.size(),
            num_rows);

    UInt64 * next_index = row_indexes->data();
    for (auto row : *row_indexes)
    {
        int res = lhs.compareAt(row, rhs_row_num, rhs, nan_direction_hint);
        assert(res == 1 || res == -1 || res == 0);
        compare_results[row] = static_cast<Int8>(res);

        if constexpr (reversed)
            compare_results[row] = -compare_results[row];

        if (compare_results[row] == 0)
        {
            *next_index = row;
            ++next_index;
        }
    }

    size_t equal_row_indexes_size = next_index - row_indexes->data();
    row_indexes->resize(equal_row_indexes_size);
}

template <typename Derived, typename Parent>
void IColumnHelper<Derived, Parent>::compareColumn(
    const IColumn & rhs_base,
    size_t rhs_row_num,
    PaddedPODArray<UInt64> * row_indexes,
    PaddedPODArray<Int8> & compare_results,
    int direction,
    int nan_direction_hint) const
{
    const auto & lhs = static_cast<const Derived &>(*this);
    const auto & rhs = static_cast<const Derived &>(rhs_base);
    if (direction < 0)
    {
        if (row_indexes)
            compareWithIndexImpl<Derived, true>(lhs, rhs, rhs_row_num, row_indexes, compare_results, nan_direction_hint);
        else
            compareImpl<Derived, true>(lhs, rhs, rhs_row_num, row_indexes, compare_results, nan_direction_hint);
    }
    else if (row_indexes)
    {
        compareWithIndexImpl<Derived, false>(lhs, rhs, rhs_row_num, row_indexes, compare_results, nan_direction_hint);
    }
    else
    {
        compareImpl<Derived, false>(lhs, rhs, rhs_row_num, row_indexes, compare_results, nan_direction_hint);
    }
}

template <typename Derived, typename Parent>
bool IColumnHelper<Derived, Parent>::hasEqualValues() const
{
    const auto & self = static_cast<const Derived &>(*this);
    size_t num_rows = self.size();
    for (size_t i = 1; i < num_rows; ++i)
    {
        if (self.compareAt(i, 0, self, 1) != 0)
            return false;
    }
    return true;
}

template <typename Derived, typename Parent>
double IColumnHelper<Derived, Parent>::getRatioOfDefaultRows(double sample_ratio) const
{
    if (sample_ratio <= 0.0 || sample_ratio > 1.0)
        throw Exception(ErrorCodes::LOGICAL_ERROR,
            "Value of 'sample_ratio' must be in interval (0.0; 1.0], but got: {}", sample_ratio);

    static constexpr auto max_number_of_rows_for_full_search = 1000;

    const auto & self = static_cast<const Derived &>(*this);
    size_t num_rows = self.size();
    size_t num_sampled_rows = std::min(static_cast<size_t>(num_rows * sample_ratio), num_rows);
    size_t num_checked_rows = 0;
    size_t res = 0;

    if (num_sampled_rows == num_rows || num_rows <= max_number_of_rows_for_full_search)
    {
        for (size_t i = 0; i < num_rows; ++i)
            res += self.isDefaultAt(i);
        num_checked_rows = num_rows;
    }
    else if (num_sampled_rows != 0)
    {
        for (size_t i = 0; i < num_rows; ++i)
        {
            if (num_checked_rows * num_rows <= i * num_sampled_rows)
            {
                res += self.isDefaultAt(i);
                ++num_checked_rows;
            }
        }
    }

    if (num_checked_rows == 0)
        return 0.0;

    return static_cast<double>(res) / num_checked_rows;
}

template <typename Derived, typename Parent>
UInt64 IColumnHelper<Derived, Parent>::getNumberOfDefaultRows() const
{
    const auto & self = static_cast<const Derived &>(*this);
    UInt64 res = 0;
    size_t num_rows = self.size();
    for (size_t i = 0; i < num_rows; ++i)
        res += self.isDefaultAt(i);
    return res;
}

template <typename Derived, typename Parent>
void IColumnHelper<Derived, Parent>::getIndicesOfNonDefaultRows(IColumn::Offsets & indices, size_t from, size_t limit) const
{
    const auto & self = static_cast<const Derived &>(*this);
    size_t to = limit && from + limit < self.size() ? from + limit : self.size();
    indices.reserve_exact(indices.size() + to - from);

    for (size_t i = from; i < to; ++i)
    {
        if (!self.isDefaultAt(i))
            indices.push_back(i);
    }
}

template <typename Derived, typename Parent>
StringRef
IColumnHelper<Derived, Parent>::serializeValueIntoArenaWithNull(size_t n, Arena & arena, char const *& begin, const UInt8 * is_null) const
{
    const auto & self = static_cast<const Derived &>(*this);
    if (is_null)
    {
        char * memory;
        if (is_null[n])
        {
            memory = arena.allocContinue(1, begin);
            *memory = 1;
            return {memory, 1};
        }

<<<<<<< HEAD
        auto serialized_value_size = self.getSerializedValueSize(n);
        if (serialized_value_size)
        {
            size_t total_size = *serialized_value_size + 1 /* null map byte */;
            memory = arena.allocContinue(total_size, begin);
            *memory = 0;
            self.serializeValueIntoMemory(n, memory + 1);
            return {memory, total_size};
        }

        memory = arena.allocContinue(1, begin);
=======
        size_t sz = self.byteSizeAt(n) + 1 /* null byte */;
        memory = arena.allocContinue(sz, begin);
>>>>>>> cd55f13f
        *memory = 0;
        auto res = self.serializeValueIntoArena(n, arena, begin);
        return StringRef(res.data - 1, res.size + 1);
    }

    return self.serializeValueIntoArena(n, arena, begin);
}

template <typename Derived, typename Parent>
StringRef IColumnHelper<Derived, Parent>::serializeValueIntoArena(size_t n, Arena & arena, char const *& begin) const
{
    if constexpr (!std::is_base_of_v<ColumnFixedSizeHelper, Derived>)
        return IColumn::serializeValueIntoArena(n, arena, begin);

    const auto & self = static_cast<const Derived &>(*this);
    size_t sz = self.byteSizeAt(n);
    char * memory = arena.allocContinue(sz, begin);
    self.serializeValueIntoMemory(n, memory);
    return {memory, sz};
}

template <typename Derived, typename Parent>
char * IColumnHelper<Derived, Parent>::serializeValueIntoMemoryWithNull(size_t n, char * memory, const UInt8 * is_null) const
{
    const auto & self = static_cast<const Derived &>(*this);
    if (is_null)
    {
        *memory = is_null[n];
        ++memory;
        if (is_null[n])
            return memory;
    }

    return self.serializeValueIntoMemory(n, memory);
}

template <typename Derived, typename Parent>
char * IColumnHelper<Derived, Parent>::serializeValueIntoMemory(size_t n, char * memory) const
{
    if constexpr (!std::is_base_of_v<ColumnFixedSizeHelper, Derived>)
        return IColumn::serializeValueIntoMemory(n, memory);

    const auto & self = static_cast<const Derived &>(*this);
    auto raw_data = self.getDataAt(n);
    memcpy(memory, raw_data.data, raw_data.size);
    return memory + raw_data.size;
}

template <typename Derived, typename Parent>
void IColumnHelper<Derived, Parent>::collectSerializedValueSizes(PaddedPODArray<UInt64> & sizes, const UInt8 * is_null) const
{
    if constexpr (!std::is_base_of_v<ColumnFixedSizeHelper, Derived>)
        return IColumn::collectSerializedValueSizes(sizes, is_null);

    const auto & self = static_cast<const Derived &>(*this);
    size_t rows = self.size();
    if (sizes.empty())
        sizes.resize_fill(rows);
    else if (sizes.size() != rows)
        throw Exception(ErrorCodes::LOGICAL_ERROR, "Size of sizes: {} doesn't match rows_num: {}. It is a bug", sizes.size(), rows);

    if (rows == 0)
        return;

    size_t element_size = self.byteSizeAt(0);
    if (is_null)
    {
        for (size_t i = 0; i < rows; ++i)
        {
            if (is_null[i])
                ++sizes[i];
            else
                sizes[i] += element_size + 1 /* null byte */;
        }
    }
    else
    {
        for (auto & sz : sizes)
            sz += element_size;
    }
}

template class IColumnHelper<ColumnVector<UInt8>, ColumnFixedSizeHelper>;
template class IColumnHelper<ColumnVector<UInt16>, ColumnFixedSizeHelper>;
template class IColumnHelper<ColumnVector<UInt32>, ColumnFixedSizeHelper>;
template class IColumnHelper<ColumnVector<UInt64>, ColumnFixedSizeHelper>;
template class IColumnHelper<ColumnVector<UInt128>, ColumnFixedSizeHelper>;
template class IColumnHelper<ColumnVector<UInt256>, ColumnFixedSizeHelper>;
template class IColumnHelper<ColumnVector<Int8>, ColumnFixedSizeHelper>;
template class IColumnHelper<ColumnVector<Int16>, ColumnFixedSizeHelper>;
template class IColumnHelper<ColumnVector<Int32>, ColumnFixedSizeHelper>;
template class IColumnHelper<ColumnVector<Int64>, ColumnFixedSizeHelper>;
template class IColumnHelper<ColumnVector<Int128>, ColumnFixedSizeHelper>;
template class IColumnHelper<ColumnVector<Int256>, ColumnFixedSizeHelper>;
template class IColumnHelper<ColumnVector<BFloat16>, ColumnFixedSizeHelper>;
template class IColumnHelper<ColumnVector<Float32>, ColumnFixedSizeHelper>;
template class IColumnHelper<ColumnVector<Float64>, ColumnFixedSizeHelper>;
template class IColumnHelper<ColumnVector<UUID>, ColumnFixedSizeHelper>;
template class IColumnHelper<ColumnVector<IPv4>, ColumnFixedSizeHelper>;
template class IColumnHelper<ColumnVector<IPv6>, ColumnFixedSizeHelper>;

template class IColumnHelper<ColumnDecimal<Decimal32>, ColumnFixedSizeHelper>;
template class IColumnHelper<ColumnDecimal<Decimal64>, ColumnFixedSizeHelper>;
template class IColumnHelper<ColumnDecimal<Decimal128>, ColumnFixedSizeHelper>;
template class IColumnHelper<ColumnDecimal<Decimal256>, ColumnFixedSizeHelper>;
template class IColumnHelper<ColumnDecimal<DateTime64>, ColumnFixedSizeHelper>;

template class IColumnHelper<ColumnFixedString, ColumnFixedSizeHelper>;
template class IColumnHelper<ColumnString, IColumn>;

template class IColumnHelper<ColumnLowCardinality, IColumn>;
template class IColumnHelper<ColumnNullable, IColumn>;
template class IColumnHelper<ColumnConst, IColumn>;
template class IColumnHelper<ColumnArray, IColumn>;
template class IColumnHelper<ColumnTuple, IColumn>;
template class IColumnHelper<ColumnMap, IColumn>;
template class IColumnHelper<ColumnSparse, IColumn>;
template class IColumnHelper<ColumnObjectDeprecated, IColumn>;
template class IColumnHelper<ColumnAggregateFunction, IColumn>;
template class IColumnHelper<ColumnFunction, IColumn>;
template class IColumnHelper<ColumnCompressed, IColumn>;
template class IColumnHelper<ColumnVariant, IColumn>;
template class IColumnHelper<ColumnDynamic, IColumn>;
template class IColumnHelper<ColumnObject, IColumn>;

template class IColumnHelper<IColumnDummy, IColumn>;


void intrusive_ptr_add_ref(const IColumn * c)
{
    BOOST_ASSERT(c != nullptr);
    boost::sp_adl_block::intrusive_ptr_add_ref(dynamic_cast<const boost::intrusive_ref_counter<IColumn> *>(c));
}

void intrusive_ptr_release(const IColumn * c)
{
    BOOST_ASSERT(c != nullptr);
    boost::sp_adl_block::intrusive_ptr_release(dynamic_cast<const boost::intrusive_ref_counter<IColumn> *>(c));
}
}<|MERGE_RESOLUTION|>--- conflicted
+++ resolved
@@ -456,7 +456,6 @@
             return {memory, 1};
         }
 
-<<<<<<< HEAD
         auto serialized_value_size = self.getSerializedValueSize(n);
         if (serialized_value_size)
         {
@@ -468,10 +467,6 @@
         }
 
         memory = arena.allocContinue(1, begin);
-=======
-        size_t sz = self.byteSizeAt(n) + 1 /* null byte */;
-        memory = arena.allocContinue(sz, begin);
->>>>>>> cd55f13f
         *memory = 0;
         auto res = self.serializeValueIntoArena(n, arena, begin);
         return StringRef(res.data - 1, res.size + 1);
