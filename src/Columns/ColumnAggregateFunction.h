#pragma once

#include <AggregateFunctions/IAggregateFunction_fwd.h>
#include <Columns/IColumn.h>
#include <Core/Field.h>
#include <Common/PODArray.h>

namespace DB
{

namespace ErrorCodes
{
    extern const int NOT_IMPLEMENTED;
}

class Arena;
using ArenaPtr = std::shared_ptr<Arena>;
using ConstArenaPtr = std::shared_ptr<const Arena>;
using ConstArenas = std::vector<ConstArenaPtr>;

class Context;
using ContextPtr = std::shared_ptr<const Context>;

struct ColumnWithTypeAndName;
using ColumnsWithTypeAndName = std::vector<ColumnWithTypeAndName>;


/** Column of states of aggregate functions.
  * Presented as an array of pointers to the states of aggregate functions (data).
  * The states themselves are stored in one of the pools (arenas).
  *
  * It can be in two variants:
  *
  * 1. Own its values - that is, be responsible for destroying them.
  * The column consists of the values "assigned to it" after the aggregation is performed (see Aggregator, convertToBlocks function),
  *  or from values created by itself (see `insert` method).
  * In this case, `src` will be `nullptr`, and the column itself will be destroyed (call `IAggregateFunction::destroy`)
  *  states of aggregate functions in the destructor.
  *
  * 2. Do not own its values, but use values taken from another ColumnAggregateFunction column.
  * For example, this is a column obtained by permutation/filtering or other transformations from another column.
  * In this case, `src` will be `shared ptr` to the source column. Destruction of values will be handled by this source column.
  *
  * This solution is somewhat limited:
  * - the variant in which the column contains a part of "it's own" and a part of "another's" values is not supported;
  * - the option of having multiple source columns is not supported, which may be necessary for a more optimal merge of the two columns.
  *
  * These restrictions can be removed if you add an array of flags or even refcount,
  *  specifying which individual values should be destroyed and which ones should not.
  * Clearly, this method would have a substantially non-zero price.
  */
class ColumnAggregateFunction final : public COWHelper<IColumnHelper<ColumnAggregateFunction>, ColumnAggregateFunction>
{
public:
    using Container = PaddedPODArray<AggregateDataPtr>;

private:
    friend class COWHelper<IColumnHelper<ColumnAggregateFunction>, ColumnAggregateFunction>;

    /// Arenas used by function states that are created elsewhere. We own these
    /// arenas in the sense of extending their lifetime, but do not modify them.
    /// Even reading these arenas is unsafe, because they may be shared with
    /// other data blocks and modified by other threads concurrently.
    ConstArenas foreign_arenas;

    /// Arena for allocating the internals of function states created by current
    /// column (e.g., when inserting new states).
    ArenaPtr my_arena;

    /// Used for destroying states and for finalization of values.
    AggregateFunctionPtr func;

    /// Source column. Used (holds source from destruction),
    ///  if this column has been constructed from another and uses all or part of its values.
    ColumnPtr src;
    /// Do not share the source column (`src`) after further modifications (i.e. insertRangeFrom()).
    /// This may be useful for proper memory tracking, since source column may contain aggregate states.
    bool force_data_ownership = false;

    /// Array of pointers to aggregation states, that are placed in arenas.
    Container data;

    /// Name of the type to distinguish different aggregation states.
    String type_string;

    std::optional<size_t> version;

    ColumnAggregateFunction() = default;

    /// Create a new column that has another column as a source.
    MutablePtr createView() const;

    explicit ColumnAggregateFunction(const AggregateFunctionPtr & func_, std::optional<size_t> version_ = std::nullopt);

    ColumnAggregateFunction(const AggregateFunctionPtr & func_, const ConstArenas & arenas_);

    ColumnAggregateFunction(const ColumnAggregateFunction & src_);

    void insertFromWithOwnership(const IColumn & from, size_t n);

public:
    ~ColumnAggregateFunction() override;

    void set(const AggregateFunctionPtr & func_, std::optional<size_t> version_ = std::nullopt);

    AggregateFunctionPtr getAggregateFunction() { return func; }
    AggregateFunctionPtr getAggregateFunction() const { return func; }

    /// If we have another column as a source (owner of data), copy all data to ourself and reset source.
    /// This is needed before inserting new elements, because we must own these elements (to destroy them in destructor),
    ///  but ownership of different elements cannot be mixed by different columns.
    void ensureOwnership() override;

    /// Take shared ownership of Arena, that holds memory for states of aggregate functions.
    void addArena(ConstArenaPtr arena_);

    /// Transform column with states of aggregate functions to column with final result values.
    /// It expects ColumnAggregateFunction as an argument, this column will be destroyed.
    /// This method is made static and receive MutableColumnPtr object to explicitly destroy it.
    static MutableColumnPtr convertToValues(MutableColumnPtr column);

    std::string getName() const override;
    const char * getFamilyName() const override { return "AggregateFunction"; }
    TypeIndex getDataType() const override { return TypeIndex::AggregateFunction; }

    MutableColumnPtr predictValues(const ColumnsWithTypeAndName & arguments, ContextPtr context) const;

    size_t size() const override
    {
        return getData().size();
    }

    MutableColumnPtr cloneEmpty() const override;

    Field operator[](size_t n) const override;

    void get(size_t n, Field & res) const override;

    std::pair<String, DataTypePtr> getValueNameAndType(size_t n) const override;

    bool isDefaultAt(size_t) const override
    {
        throw Exception(ErrorCodes::NOT_IMPLEMENTED, "Method isDefaultAt is not supported for ColumnAggregateFunction");
    }

    StringRef getDataAt(size_t n) const override;

    void insertData(const char * pos, size_t length) override;

#if !defined(DEBUG_OR_SANITIZER_BUILD)
    void insertFrom(const IColumn & from, size_t n) override;
#else
    using IColumn::insertFrom;

    void doInsertFrom(const IColumn & from, size_t n) override;
#endif


    void insertFrom(ConstAggregateDataPtr place);

    /// Merge state at last row with specified state in another column.
    void insertMergeFrom(ConstAggregateDataPtr place);

    void insertMergeFrom(const IColumn & from, size_t n);

    Arena & createOrGetArena();

    void insert(const Field & x) override;

    bool tryInsert(const Field & x) override;

    void insertDefault() override;

<<<<<<< HEAD
    std::string_view
    serializeValueIntoArena(size_t n, Arena & arena, char const *& begin, const IColumn::SerializationSettings * settings) const override;
=======
    StringRef serializeValueIntoArena(size_t n, Arena & arena, char const *& begin) const override;
>>>>>>> f794297a

    void deserializeAndInsertFromArena(ReadBuffer & in, const IColumn::SerializationSettings * settings) override;

    void skipSerializedInArena(ReadBuffer & in) const override;

    void updateHashWithValue(size_t n, SipHash & hash) const override;

    WeakHash32 getWeakHash32() const override;

    void updateHashFast(SipHash & hash) const override;

    size_t byteSize() const override;

    size_t byteSizeAt(size_t n) const override;

    size_t allocatedBytes() const override;

    void protect() override;

#if !defined(DEBUG_OR_SANITIZER_BUILD)
    void insertRangeFrom(const IColumn & from, size_t start, size_t length) override;
#else
    void doInsertRangeFrom(const IColumn & from, size_t start, size_t length) override;
#endif

    void popBack(size_t n) override;

    ColumnPtr filter(const Filter & filter, ssize_t result_size_hint) const override;

    void expand(const Filter & mask, bool inverted) override;

    ColumnPtr permute(const Permutation & perm, size_t limit) const override;

    ColumnPtr index(const IColumn & indexes, size_t limit) const override;

    template <typename Type>
    ColumnPtr indexImpl(const PaddedPODArray<Type> & indexes, size_t limit) const;

    ColumnPtr replicate(const Offsets & offsets) const override;

    MutableColumns scatter(size_t num_columns, const Selector & selector) const override;

#if !defined(DEBUG_OR_SANITIZER_BUILD)
    int compareAt(size_t, size_t, const IColumn &, int) const override
#else
    int doCompareAt(size_t, size_t, const IColumn &, int) const override
#endif
    {
        return 0;
    }

    void compareColumn(const IColumn &, size_t, PaddedPODArray<UInt64> *, PaddedPODArray<Int8> &, int, int) const override
    {
        throw Exception(ErrorCodes::NOT_IMPLEMENTED, "Method compareColumn is not supported for ColumnAggregateFunction");
    }

    bool hasEqualValues() const override
    {
        throw Exception(ErrorCodes::NOT_IMPLEMENTED, "Method hasEqualValues is not supported for ColumnAggregateFunction");
    }

    double getRatioOfDefaultRows(double) const override
    {
        return 0.0;
    }

    UInt64 getNumberOfDefaultRows() const override
    {
        return 0;
    }

    void getIndicesOfNonDefaultRows(Offsets &, size_t, size_t) const override
    {
        throw Exception(ErrorCodes::NOT_IMPLEMENTED, "Method getIndicesOfNonDefaultRows is not supported for ColumnAggregateFunction");
    }

    void getPermutation(PermutationSortDirection direction, PermutationSortStability stability,
                        size_t limit, int nan_direction_hint, Permutation & res) const override;

    void updatePermutation(PermutationSortDirection direction, PermutationSortStability stability,
                        size_t limit, int, Permutation & res, EqualRanges & equal_ranges) const override;

    /** More efficient manipulation methods */
    Container & getData()
    {
        return data;
    }

    const Container & getData() const
    {
        return data;
    }

    void getExtremes(Field & min, Field & max) const override;

    bool structureEquals(const IColumn &) const override;

    MutableColumnPtr cloneResized(size_t size) const override;
};
}<|MERGE_RESOLUTION|>--- conflicted
+++ resolved
@@ -171,12 +171,7 @@
 
     void insertDefault() override;
 
-<<<<<<< HEAD
-    std::string_view
-    serializeValueIntoArena(size_t n, Arena & arena, char const *& begin, const IColumn::SerializationSettings * settings) const override;
-=======
-    StringRef serializeValueIntoArena(size_t n, Arena & arena, char const *& begin) const override;
->>>>>>> f794297a
+    StringRef serializeValueIntoArena(size_t n, Arena & arena, char const *& begin, const IColumn::SerializationSettings * settings) const override;
 
     void deserializeAndInsertFromArena(ReadBuffer & in, const IColumn::SerializationSettings * settings) override;
 
