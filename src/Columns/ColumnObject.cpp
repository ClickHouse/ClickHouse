#include <DataTypes/DataTypeObject.h>
#include <DataTypes/DataTypesBinaryEncoding.h>
#include <Columns/ColumnObject.h>
#include <Columns/ColumnCompressed.h>
#include <DataTypes/Serializations/SerializationDynamic.h>
#include <IO/Operators.h>
#include <IO/WriteBufferFromString.h>
#include <IO/ReadBufferFromString.h>
#include <Common/Arena.h>
#include <Common/SipHash.h>
#include <Common/logger_useful.h>

namespace DB
{

namespace ErrorCodes
{
    extern const int ATTEMPT_TO_READ_AFTER_EOF;
    extern const int NOT_IMPLEMENTED;
    extern const int LOGICAL_ERROR;
    extern const int PARAMETER_OUT_OF_BOUND;
}

namespace
{

const FormatSettings & getFormatSettings()
{
    static thread_local const FormatSettings settings;
    return settings;
}

const std::shared_ptr<SerializationDynamic> & getDynamicSerialization()
{
    static thread_local const std::shared_ptr<SerializationDynamic> dynamic_serialization = std::make_shared<SerializationDynamic>();
    return dynamic_serialization;
}

struct ColumnObjectCheckpoint : public ColumnCheckpoint
{
    using CheckpointsMap = std::unordered_map<std::string_view, ColumnCheckpointPtr>;

    ColumnObjectCheckpoint(size_t size_, CheckpointsMap typed_paths_, CheckpointsMap dynamic_paths_, ColumnCheckpointPtr shared_data_)
        : ColumnCheckpoint(size_)
        , typed_paths(std::move(typed_paths_))
        , dynamic_paths(std::move(dynamic_paths_))
        , shared_data(std::move(shared_data_))
    {
    }

    CheckpointsMap typed_paths;
    CheckpointsMap dynamic_paths;
    ColumnCheckpointPtr shared_data;
};

}

ColumnObject::ColumnObject(
    std::unordered_map<String, MutableColumnPtr> typed_paths_,
    std::unordered_map<String, MutableColumnPtr> dynamic_paths_,
    MutableColumnPtr shared_data_,
    size_t max_dynamic_paths_,
    size_t global_max_dynamic_paths_,
    size_t max_dynamic_types_,
    const StatisticsPtr & statistics_)
    : shared_data(std::move(shared_data_))
    , max_dynamic_paths(max_dynamic_paths_)
    , global_max_dynamic_paths(global_max_dynamic_paths_)
    , max_dynamic_types(max_dynamic_types_)
    , statistics(statistics_)
{
    typed_paths.reserve(typed_paths_.size());
    sorted_typed_paths.reserve(typed_paths_.size());
    for (auto & [path, column] : typed_paths_)
    {
        auto it = typed_paths.emplace(path, std::move(column)).first;
        sorted_typed_paths.push_back(it->first);
    }
    std::sort(sorted_typed_paths.begin(), sorted_typed_paths.end());

    dynamic_paths.reserve(dynamic_paths_.size());
    dynamic_paths_ptrs.reserve(dynamic_paths_.size());
    for (auto & [path, column] : dynamic_paths_)
    {
        auto it = dynamic_paths.emplace(path, std::move(column)).first;
        dynamic_paths_ptrs[path] = assert_cast<ColumnDynamic *>(it->second.get());
        sorted_dynamic_paths.insert(it->first);
    }
}

ColumnObject::ColumnObject(
    std::unordered_map<String, MutableColumnPtr> typed_paths_, size_t max_dynamic_paths_, size_t max_dynamic_types_)
    : max_dynamic_paths(max_dynamic_paths_), global_max_dynamic_paths(max_dynamic_paths_), max_dynamic_types(max_dynamic_types_)
{
    typed_paths.reserve(typed_paths_.size());
    sorted_typed_paths.reserve(typed_paths_.size());
    for (auto & [path, column] : typed_paths_)
    {
        if (!column->empty())
            throw Exception(ErrorCodes::LOGICAL_ERROR, "Unexpected non-empty typed path column in ColumnObject constructor");
        auto it = typed_paths.emplace(path, std::move(column)).first;
        sorted_typed_paths.push_back(it->first);
    }

    std::sort(sorted_typed_paths.begin(), sorted_typed_paths.end());

    MutableColumns paths_and_values;
    paths_and_values.emplace_back(ColumnString::create());
    paths_and_values.emplace_back(ColumnString::create());
    shared_data = ColumnArray::create(ColumnTuple::create(std::move(paths_and_values)));
}

ColumnObject::ColumnObject(const ColumnObject & other)
    : COWHelper<IColumnHelper<ColumnObject>, ColumnObject>(other)
    , typed_paths(other.typed_paths)
    , dynamic_paths(other.dynamic_paths)
    , dynamic_paths_ptrs(other.dynamic_paths_ptrs)
    , shared_data(other.shared_data)
    , max_dynamic_paths(other.max_dynamic_paths)
    , global_max_dynamic_paths(other.global_max_dynamic_paths)
    , max_dynamic_types(other.max_dynamic_types)
    , statistics(other.statistics)
{
    /// We should update string_view in sorted_typed_paths and sorted_dynamic_paths so they
    /// point to the new strings in typed_paths and dynamic_paths.
    sorted_typed_paths.clear();
    for (const auto & [path, _] : typed_paths)
        sorted_typed_paths.emplace_back(path);
    std::sort(sorted_typed_paths.begin(), sorted_typed_paths.end());

    sorted_dynamic_paths.clear();
    for (const auto & [path, _] : dynamic_paths)
        sorted_dynamic_paths.emplace(path);
}

ColumnObject::Ptr ColumnObject::create(
    const std::unordered_map<String, ColumnPtr> & typed_paths_,
    const std::unordered_map<String, ColumnPtr> & dynamic_paths_,
    const ColumnPtr & shared_data_,
    size_t max_dynamic_paths_,
    size_t global_max_dynamic_paths_,
    size_t max_dynamic_types_,
    const ColumnObject::StatisticsPtr & statistics_)
{
    std::unordered_map<String, MutableColumnPtr> mutable_typed_paths;
    mutable_typed_paths.reserve(typed_paths_.size());
    for (const auto & [path, column] : typed_paths_)
        mutable_typed_paths[path] = typed_paths_.at(path)->assumeMutable();

    std::unordered_map<String, MutableColumnPtr> mutable_dynamic_paths;
    mutable_dynamic_paths.reserve(dynamic_paths_.size());
    for (const auto & [path, column] : dynamic_paths_)
        mutable_dynamic_paths[path] = dynamic_paths_.at(path)->assumeMutable();

    return ColumnObject::create(
        std::move(mutable_typed_paths),
        std::move(mutable_dynamic_paths),
        shared_data_->assumeMutable(),
        max_dynamic_paths_,
        global_max_dynamic_paths_,
        max_dynamic_types_,
        statistics_);
}

ColumnObject::MutablePtr ColumnObject::create(
    std::unordered_map<String, MutableColumnPtr> typed_paths_,
    std::unordered_map<String, MutableColumnPtr> dynamic_paths_,
    MutableColumnPtr shared_data_,
    size_t max_dynamic_paths_,
    size_t global_max_dynamic_paths_,
    size_t max_dynamic_types_,
    const ColumnObject::StatisticsPtr & statistics_)
{
    return Base::create(std::move(typed_paths_), std::move(dynamic_paths_), std::move(shared_data_), max_dynamic_paths_, global_max_dynamic_paths_, max_dynamic_types_, statistics_);
}

ColumnObject::MutablePtr ColumnObject::create(std::unordered_map<String, MutableColumnPtr> typed_paths_, size_t max_dynamic_paths_, size_t max_dynamic_types_)
{
    return Base::create(std::move(typed_paths_), max_dynamic_paths_, max_dynamic_types_);
}

std::string ColumnObject::getName() const
{
    WriteBufferFromOwnString ss;
    ss << "Object(";
    ss << "max_dynamic_paths=" << global_max_dynamic_paths;
    ss << ", max_dynamic_types=" << max_dynamic_types;
    for (const auto & path : sorted_typed_paths)
        ss << ", " << path << " " << typed_paths.find(path)->second->getName();
    ss << ")";
    return ss.str();
}

MutableColumnPtr ColumnObject::cloneEmpty() const
{
    std::unordered_map<String, MutableColumnPtr> empty_typed_paths;
    empty_typed_paths.reserve(typed_paths.size());
    for (const auto & [path, column] : typed_paths)
        empty_typed_paths[path] = column->cloneEmpty();

    std::unordered_map<String, MutableColumnPtr> empty_dynamic_paths;
    empty_dynamic_paths.reserve(dynamic_paths.size());
    for (const auto & [path, column] : dynamic_paths)
        empty_dynamic_paths[path] = column->cloneEmpty();

    return ColumnObject::create(
        std::move(empty_typed_paths),
        std::move(empty_dynamic_paths),
        shared_data->cloneEmpty(),
        max_dynamic_paths,
        global_max_dynamic_paths,
        max_dynamic_types,
        statistics);
}

MutableColumnPtr ColumnObject::cloneResized(size_t size) const
{
    std::unordered_map<String, MutableColumnPtr> resized_typed_paths;
    resized_typed_paths.reserve(typed_paths.size());
    for (const auto & [path, column] : typed_paths)
        resized_typed_paths[path] = column->cloneResized(size);

    std::unordered_map<String, MutableColumnPtr> resized_dynamic_paths;
    resized_dynamic_paths.reserve(dynamic_paths.size());
    for (const auto & [path, column] : dynamic_paths)
        resized_dynamic_paths[path] = column->cloneResized(size);

    return ColumnObject::create(
        std::move(resized_typed_paths),
        std::move(resized_dynamic_paths),
        shared_data->cloneResized(size),
        max_dynamic_paths,
        global_max_dynamic_paths,
        max_dynamic_types,
        statistics);
}

Field ColumnObject::operator[](size_t n) const
{
    Object object;

    for (const auto & [path, column] : typed_paths)
        object[path] = (*column)[n];
    for (const auto & [path, column] : dynamic_paths_ptrs)
    {
        /// Output only non-null values from dynamic paths. We cannot distinguish cases when
        /// dynamic path has Null value and when it's absent in the row and consider them equivalent.
        if (!column->isNullAt(n))
            object[path] = (*column)[n];
    }

    const auto & shared_data_offsets = getSharedDataOffsets();
    const auto [shared_paths, shared_values] = getSharedDataPathsAndValues();
    size_t start = shared_data_offsets[static_cast<ssize_t>(n) - 1];
    size_t end = shared_data_offsets[n];
    for (size_t i = start; i != end; ++i)
    {
        String path{shared_paths->getDataAt(i)};
        auto value_data = shared_values->getDataAt(i);
        ReadBufferFromMemory buf(value_data);
        Field value;
        getDynamicSerialization()->deserializeBinary(value, buf, getFormatSettings());
        object[path] = value;
    }

    return object;
}

void ColumnObject::get(size_t n, Field & res) const
{
    res = (*this)[n];
}

DataTypePtr ColumnObject::getValueNameAndTypeImpl(WriteBufferFromOwnString & name_buf, size_t n, const Options & options) const
{
    if (options.notFull(name_buf))
        name_buf << '{';

    bool first = true;

    if (options.notFull(name_buf))
    {
        for (const auto & [path, column] : typed_paths)
        {
            if (!options.notFull(name_buf))
                break;

            if (first)
                first = false;
            else
                name_buf << ", ";
            writeDoubleQuoted(path, name_buf);
            column->getValueNameAndTypeImpl(name_buf, n, options);
        }
    }

    if (options.notFull(name_buf))
    {
        for (const auto & [path, column] : dynamic_paths_ptrs)
        {
            if (!options.notFull(name_buf))
                break;

            /// Output only non-null values from dynamic paths. We cannot distinguish cases when
            /// dynamic path has Null value and when it's absent in the row and consider them equivalent.
            if (column->isNullAt(n))
                continue;

            if (first)
                first = false;
            else
                name_buf << ", ";
            writeDoubleQuoted(path, name_buf);
            column->getValueNameAndTypeImpl(name_buf, n, options);
        }
    }

    if (options.notFull(name_buf))
    {
        const auto & shared_data_offsets = getSharedDataOffsets();
        const auto [shared_paths, shared_values] = getSharedDataPathsAndValues();
        size_t start = shared_data_offsets[static_cast<ssize_t>(n) - 1];
        size_t end = shared_data_offsets[n];
        for (size_t i = start; i != end; ++i)
        {
            if (!options.notFull(name_buf))
                break;

            if (first)
                first = false;
            else
                name_buf << ", ";

            String path{shared_paths->getDataAt(i)};
            writeDoubleQuoted(path, name_buf);

            auto value_data = shared_values->getDataAt(i);
            ReadBufferFromMemory buf(value_data);
            auto decoded_type = decodeDataType(buf);

            if (isNothing(decoded_type))
            {
                name_buf << ": NULL";
                continue;
            }

            const auto column = decoded_type->createColumn();
            decoded_type->getDefaultSerialization()->deserializeBinary(*column, buf, getFormatSettings());

            column->getValueNameAndTypeImpl(name_buf, 0, options);
        }
    }

    if (options.notFull(name_buf))
        name_buf << "}";

    return std::make_shared<DataTypeObject>(DataTypeObject::SchemaFormat::JSON);
}

bool ColumnObject::isDefaultAt(size_t n) const
{
    for (const auto & [path, column] : typed_paths)
    {
        if (!column->isDefaultAt(n))
            return false;
    }

    for (const auto & [path, column] : dynamic_paths_ptrs)
    {
        if (!column->isDefaultAt(n))
            return false;
    }

    if (!shared_data->isDefaultAt(n))
        return false;

    return true;
}

std::string_view ColumnObject::getDataAt(size_t) const
{
    throw Exception(ErrorCodes::NOT_IMPLEMENTED, "Method getDataAt is not supported for {}", getName());
}

void ColumnObject::insertData(const char *, size_t)
{
    throw Exception(ErrorCodes::NOT_IMPLEMENTED, "Method insertData is not supported for {}", getName());
}

ColumnDynamic * ColumnObject::tryToAddNewDynamicPath(std::string_view path)
{
    if (dynamic_paths.size() == max_dynamic_paths)
        return nullptr;

    auto new_dynamic_column = ColumnDynamic::create(max_dynamic_types);
    new_dynamic_column->reserve(shared_data->capacity());
    new_dynamic_column->insertManyDefaults(size());
    auto it = dynamic_paths.emplace(path, std::move(new_dynamic_column)).first;
    auto it_ptr = dynamic_paths_ptrs.emplace(path, assert_cast<ColumnDynamic *>(it->second.get())).first;
    sorted_dynamic_paths.insert(it->first);
    return it_ptr->second;
}

void ColumnObject::addNewDynamicPath(std::string_view path, MutableColumnPtr column)
{
    if (dynamic_paths.size() == max_dynamic_paths)
        throw Exception(ErrorCodes::LOGICAL_ERROR, "Cannot add new dynamic path as the limit ({}) on dynamic paths is reached", max_dynamic_paths);

    if (!empty())
        throw Exception(ErrorCodes::LOGICAL_ERROR, "Setting specific column for dynamic path is allowed only for empty object column");

    auto it = dynamic_paths.emplace(path, std::move(column)).first;
    dynamic_paths_ptrs.emplace(path, assert_cast<ColumnDynamic *>(it->second.get()));
    sorted_dynamic_paths.insert(it->first);
}

void ColumnObject::addNewDynamicPath(std::string_view path)
{
    if (!tryToAddNewDynamicPath(path))
        throw Exception(ErrorCodes::LOGICAL_ERROR, "Cannot add new dynamic path as the limit ({}) on dynamic paths is reached", max_dynamic_paths);
}

void ColumnObject::setMaxDynamicPaths(size_t max_dynamic_paths_)
{
    if (!empty())
        throw Exception(ErrorCodes::LOGICAL_ERROR, "Setting specific max_dynamic_paths parameter is allowed only for empty object column");

    max_dynamic_paths = max_dynamic_paths_;
}

void ColumnObject::setDynamicPaths(const std::vector<String> & paths)
{
    if (!empty())
        throw Exception(ErrorCodes::LOGICAL_ERROR, "Setting specific max_dynamic_paths parameter is allowed only for empty object column");

    if (paths.size() > max_dynamic_paths)
        throw Exception(ErrorCodes::LOGICAL_ERROR, "Cannot set dynamic paths to Object column, the number of paths ({}) exceeds the limit ({})", paths.size(), max_dynamic_paths);

    /// Clear current dynamic structure if any.
    dynamic_paths_ptrs.clear();
    dynamic_paths.clear();
    sorted_dynamic_paths.clear();

    size_t size = this->size();
    for (const auto & path : paths)
    {
        auto new_dynamic_column = ColumnDynamic::create(max_dynamic_types);
        if (size)
            new_dynamic_column->insertManyDefaults(size);
        auto it = dynamic_paths.emplace(path, std::move(new_dynamic_column)).first;
        dynamic_paths_ptrs[path] = assert_cast<ColumnDynamic *>(it->second.get());
        sorted_dynamic_paths.insert(it->first);
    }
}

void ColumnObject::setDynamicPaths(const std::vector<std::pair<String, ColumnPtr>> & paths)
{
    if (paths.size() > max_dynamic_paths)
        throw Exception(ErrorCodes::LOGICAL_ERROR, "Cannot set dynamic paths to Object column, the number of paths ({}) exceeds the limit ({})", paths.size(), max_dynamic_paths);

    for (const auto & [path, column] : paths)
    {
        auto it = dynamic_paths.emplace(path, column).first;
        dynamic_paths_ptrs[path] = assert_cast<ColumnDynamic *>(it->second.get());
        sorted_dynamic_paths.insert(it->first);
    }
}

void ColumnObject::insert(const Field & x)
{
    const auto & object = x.safeGet<Object>();
    auto & shared_data_offsets = getSharedDataOffsets();
    auto [shared_data_paths, shared_data_values] = getSharedDataPathsAndValues();
    size_t current_size = size();
    for (const auto & [path, value_field] : object)
    {
        if (auto typed_it = typed_paths.find(path); typed_it != typed_paths.end())
        {
            typed_it->second->insert(value_field);
        }
        else if (auto dynamic_it = dynamic_paths_ptrs.find(path); dynamic_it != dynamic_paths_ptrs.end())
        {
            dynamic_it->second->insert(value_field);
        }
        else if (auto * dynamic_path_column = tryToAddNewDynamicPath(path))
        {
            dynamic_path_column->insert(value_field);
        }
        /// We reached the limit on dynamic paths. Add this path to the common data if the value is not Null.
        /// (we cannot distinguish cases when path has Null value or is absent in the row and consider them equivalent).
        /// Object is actually std::map, so all paths are already sorted and we can add it right now.
        else if (!value_field.isNull())
        {
            shared_data_paths->insertData(path.data(), path.size());
            auto & shared_data_values_chars = shared_data_values->getChars();
            {
                WriteBufferFromVector<ColumnString::Chars> value_buf(shared_data_values_chars, AppendModeTag());
                getDynamicSerialization()->serializeBinary(value_field, value_buf, getFormatSettings());
            }
            shared_data_values->getOffsets().push_back(shared_data_values_chars.size());
        }
    }

    shared_data_offsets.push_back(shared_data_paths->size());

    /// Fill all remaining typed and dynamic paths with default values.
    for (auto & [_, column] : typed_paths)
    {
        if (column->size() == current_size)
            column->insertDefault();
    }

    for (auto & [_, column] : dynamic_paths_ptrs)
    {
        if (column->size() == current_size)
            column->insertDefault();
    }
}

bool ColumnObject::tryInsert(const Field & x)
{
    if (x.getType() != Field::Types::Which::Object)
        return false;

    const auto & object = x.safeGet<Object>();
    auto & shared_data_offsets = getSharedDataOffsets();
    auto [shared_data_paths, shared_data_values] = getSharedDataPathsAndValues();
    size_t prev_size = size();
    size_t prev_paths_size = shared_data_paths->size();
    size_t prev_values_size = shared_data_values->size();
    /// Save all newly added dynamic paths. In case of failure
    /// we should remove them.
    std::unordered_set<String> new_dynamic_paths;
    auto restore_sizes = [&]()
    {
        for (auto & [_, column] : typed_paths)
        {
            if (column->size() != prev_size)
                column->popBack(column->size() - prev_size);
        }

        /// Remove all newly added dynamic paths.
        for (const auto & path : new_dynamic_paths)
        {
            dynamic_paths_ptrs.erase(path);
            dynamic_paths.erase(path);
        }

        for (auto & [_, column] : dynamic_paths_ptrs)
        {
            if (column->size() != prev_size)
                column->popBack(column->size() - prev_size);
        }

        if (shared_data_paths->size() != prev_paths_size)  /// NOLINT(clang-analyzer-core.NullDereference)
            shared_data_paths->popBack(shared_data_paths->size() - prev_paths_size);
        if (shared_data_values->size() != prev_values_size)
            shared_data_values->popBack(shared_data_values->size() - prev_values_size);
    };

    for (const auto & [path, value_field] : object)
    {
        if (auto typed_it = typed_paths.find(path); typed_it != typed_paths.end())
        {
            if (!typed_it->second->tryInsert(value_field))
            {
                restore_sizes();
                return false;
            }
        }
        else if (auto dynamic_it = dynamic_paths_ptrs.find(path); dynamic_it != dynamic_paths_ptrs.end())
        {
            if (!dynamic_it->second->tryInsert(value_field))
            {
                restore_sizes();
                return false;
            }
        }
        else if (auto * dynamic_path_column = tryToAddNewDynamicPath(path))
        {
            if (!dynamic_path_column->tryInsert(value_field))
            {
                restore_sizes();
                return false;
            }
        }
        /// We reached the limit on dynamic paths. Add this path to the common data if the value is not Null.
        /// (we cannot distinguish cases when path has Null value or is absent in the row and consider them equivalent).
        /// Object is actually std::map, so all paths are already sorted and we can add it right now.
        else if (!value_field.isNull())
        {
            WriteBufferFromOwnString value_buf;
            getDynamicSerialization()->serializeBinary(value_field, value_buf, getFormatSettings());
            shared_data_paths->insertData(path.data(), path.size());
            shared_data_values->insertData(value_buf.str().data(), value_buf.str().size());
        }
    }

    shared_data_offsets.push_back(shared_data_paths->size());

    /// Fill all remaining typed and dynamic paths with default values.
    for (auto & [_, column] : typed_paths)
    {
        if (column->size() == prev_size)
            column->insertDefault();
    }

    for (auto & [_, column] : dynamic_paths_ptrs)
    {
        if (column->size() == prev_size)
            column->insertDefault();
    }

    return true;
}

#if !defined(DEBUG_OR_SANITIZER_BUILD)
void ColumnObject::insertFrom(const IColumn & src, size_t n)
#else
void ColumnObject::doInsertFrom(const IColumn & src, size_t n)
#endif
{
    const auto & src_object_column = assert_cast<const ColumnObject &>(src);

    /// First, insert typed paths, they must be the same for both columns.
    for (const auto & [path, column] : src_object_column.typed_paths)
        typed_paths[path]->insertFrom(*column, n);

    /// Second, insert dynamic paths and extend them if needed.
    /// We can reach the limit of dynamic paths, and in this case
    /// the rest of dynamic paths will be inserted into shared data.
    std::vector<std::string_view> src_dynamic_paths_for_shared_data;
    for (const auto & [path, column] : src_object_column.dynamic_paths)
    {
        /// Check if we already have such dynamic path.
        if (auto it = dynamic_paths_ptrs.find(path); it != dynamic_paths_ptrs.end())
            it->second->insertFrom(*column, n);
        /// Try to add a new dynamic path.
        else if (auto * dynamic_path_column = tryToAddNewDynamicPath(path))
            dynamic_path_column->insertFrom(*column, n);
        /// Limit on dynamic paths is reached, add path to shared data later.
        else
            src_dynamic_paths_for_shared_data.push_back(path);
    }

    /// Finally, insert paths from shared data.
    insertFromSharedDataAndFillRemainingDynamicPaths(src_object_column, std::move(src_dynamic_paths_for_shared_data), n, 1);
}

#if !defined(DEBUG_OR_SANITIZER_BUILD)
void ColumnObject::insertRangeFrom(const IColumn & src, size_t start, size_t length)
#else
void ColumnObject::doInsertRangeFrom(const IColumn & src, size_t start, size_t length)
#endif
{
    if (length == 0)
        return;

    if (start + length > src.size())
        throw Exception(ErrorCodes::PARAMETER_OUT_OF_BOUND, "Parameter out of bound in ColumnObject::insertRangeFrom method.");

    /// TODO: try to parallelize doInsertRangeFrom over typed/dynamic paths if it makes sense.
    const auto & src_object_column = assert_cast<const ColumnObject &>(src);

    /// First, insert typed paths, they must be the same for both columns.
    for (const auto & [path, column] : src_object_column.typed_paths)
        typed_paths[path]->insertRangeFrom(*column, start, length);

    /// Second, insert dynamic paths and extend them if needed.
    /// We can reach the limit of dynamic paths, and in this case
    /// the rest of dynamic paths will be inserted into shared data.
    std::vector<std::string_view> src_dynamic_paths_for_shared_data;
    for (const auto & [path, column] : src_object_column.dynamic_paths)
    {
        /// Check if we already have such dynamic path.
        if (auto it = dynamic_paths_ptrs.find(path); it != dynamic_paths_ptrs.end())
            it->second->insertRangeFrom(*column, start, length);
        /// Try to add a new dynamic path.
        else if (auto * dynamic_path_column = tryToAddNewDynamicPath(path))
            dynamic_path_column->insertRangeFrom(*column, start, length);
        /// Limit on dynamic paths is reached, add path to shared data later.
        else
            src_dynamic_paths_for_shared_data.push_back(path);
    }

    /// Finally, insert paths from shared data.
    insertFromSharedDataAndFillRemainingDynamicPaths(src_object_column, std::move(src_dynamic_paths_for_shared_data), start, length);
}

void ColumnObject::insertFromSharedDataAndFillRemainingDynamicPaths(const DB::ColumnObject & src_object_column, std::vector<std::string_view> && src_dynamic_paths_for_shared_data, size_t start, size_t length)
{
    /// Paths in shared data are sorted, so paths from src_dynamic_paths_for_shared_data should be inserted properly
    /// to keep paths sorted. Let's sort them in advance.
    std::sort(src_dynamic_paths_for_shared_data.begin(), src_dynamic_paths_for_shared_data.end());

    /// Check if src object doesn't have any paths in shared data in specified range.
    const auto & src_shared_data_offsets = src_object_column.getSharedDataOffsets();
    if (src_shared_data_offsets[static_cast<ssize_t>(start) - 1] == src_shared_data_offsets[static_cast<ssize_t>(start) + length - 1])
    {
        size_t current_size = size();

        /// If no src dynamic columns should be inserted into shared data, insert defaults.
        if (src_dynamic_paths_for_shared_data.empty())
        {
            shared_data->insertManyDefaults(length);
        }
        /// Otherwise insert required src dynamic columns into shared data.
        else
        {
            const auto [shared_data_paths, shared_data_values] = getSharedDataPathsAndValues();
            auto & shared_data_offsets = getSharedDataOffsets();
            for (size_t i = start; i != start + length; ++i)
            {
                /// Paths in src_dynamic_paths_for_shared_data are already sorted.
                for (const auto path : src_dynamic_paths_for_shared_data)
                    serializePathAndValueIntoSharedData(shared_data_paths, shared_data_values, path, *src_object_column.dynamic_paths_ptrs.find(path)->second, i);
                shared_data_offsets.push_back(shared_data_paths->size());
            }
        }

        /// Insert default values in all remaining dynamic paths.
        for (auto & [_, column] : dynamic_paths_ptrs)
        {
            if (column->size() == current_size)
                column->insertManyDefaults(length);
        }
        return;
    }

    /// Src object column contains some paths in shared data in specified range.
    /// Iterate over this range and insert all required paths into shared data or dynamic paths.
    const auto [src_shared_data_paths, src_shared_data_values] = src_object_column.getSharedDataPathsAndValues();
    const auto [shared_data_paths, shared_data_values] = getSharedDataPathsAndValues();
    auto & shared_data_offsets = getSharedDataOffsets();
    for (size_t row = start; row != start + length; ++row)
    {
        size_t current_size = shared_data_offsets.size();
        /// Use separate index to iterate over sorted src_dynamic_paths_for_shared_data.
        size_t src_dynamic_paths_for_shared_data_index = 0;
        size_t offset = src_shared_data_offsets[static_cast<ssize_t>(row) - 1];
        size_t end = src_shared_data_offsets[row];
        for (size_t i = offset; i != end; ++i)
        {
            auto path = src_shared_data_paths->getDataAt(i);
            /// Check if we have this path in dynamic paths.
            if (auto it = dynamic_paths_ptrs.find(path); it != dynamic_paths_ptrs.end())
            {
                /// Deserialize binary value into dynamic column from shared data.
                if (it->second->size() != current_size)
<<<<<<< HEAD
=======
                {
                    src_object_column.validateDynamicPathsAndSharedData();
>>>>>>> 7d0b74a3
                    throw Exception(ErrorCodes::LOGICAL_ERROR, "Unexpected size of dynamic path {}: {} != {}", path, it->second->size(), current_size);

                deserializeValueFromSharedData(src_shared_data_values, i, *it->second);
            }
            else if (auto * dynamic_path_column = tryToAddNewDynamicPath(path))
            {
                deserializeValueFromSharedData(src_shared_data_values, i, *dynamic_path_column);
            }
            else
            {
                /// Before inserting this path into shared data check if we need to
                /// insert dynamic paths from src_dynamic_paths_for_shared_data before.
                while (src_dynamic_paths_for_shared_data_index < src_dynamic_paths_for_shared_data.size()
                       && src_dynamic_paths_for_shared_data[src_dynamic_paths_for_shared_data_index] < path)
                {
                    const auto dynamic_path = src_dynamic_paths_for_shared_data[src_dynamic_paths_for_shared_data_index];
                    serializePathAndValueIntoSharedData(shared_data_paths, shared_data_values, dynamic_path, *src_object_column.dynamic_paths_ptrs.find(dynamic_path)->second, row);
                    ++src_dynamic_paths_for_shared_data_index;
                }

                /// Insert path and value from src shared data to our shared data.
                shared_data_paths->insertFrom(*src_shared_data_paths, i);
                shared_data_values->insertFrom(*src_shared_data_values, i);
            }
        }

        /// Insert remaining dynamic paths from src_dynamic_paths_for_shared_data.
        for (; src_dynamic_paths_for_shared_data_index != src_dynamic_paths_for_shared_data.size(); ++src_dynamic_paths_for_shared_data_index)
        {
            const auto dynamic_path = src_dynamic_paths_for_shared_data[src_dynamic_paths_for_shared_data_index];
            serializePathAndValueIntoSharedData(shared_data_paths, shared_data_values, dynamic_path, *src_object_column.dynamic_paths_ptrs.find(dynamic_path)->second, row);
        }

        shared_data_offsets.push_back(shared_data_paths->size());

        /// Insert default value in all remaining dynamic paths.
        for (auto & [_, column] : dynamic_paths_ptrs)
        {
            if (column->size() == current_size)
                column->insertDefault();
        }
    }
}

void ColumnObject::serializePathAndValueIntoSharedData(ColumnString * shared_data_paths, ColumnString * shared_data_values, std::string_view path, const ColumnDynamic & column, size_t n)
{
    /// Don't store Null values in shared data. We consider Null value equivalent to the absence
    /// of this path in the row because we cannot distinguish these 2 cases for dynamic paths.
    if (column.isNullAt(n))
        return;

    shared_data_paths->insertData(path.data(), path.size());
    auto & shared_data_values_chars = shared_data_values->getChars();
    {
        WriteBufferFromVector<ColumnString::Chars> value_buf(shared_data_values_chars, AppendModeTag());
        getDynamicSerialization()->serializeBinary(column, n, value_buf, getFormatSettings());
    }
    shared_data_values->getOffsets().push_back(shared_data_values_chars.size());
}

void ColumnObject::deserializeValueFromSharedData(const ColumnString * shared_data_values, size_t n, IColumn & column)
{
    auto value_data = shared_data_values->getDataAt(n);
    ReadBufferFromMemory buf(value_data);
    getDynamicSerialization()->deserializeBinary(column, buf, getFormatSettings());
}

void ColumnObject::insertDefault()
{
    for (auto & [_, column] : typed_paths)
        column->insertDefault();
    for (auto & [_, column] : dynamic_paths_ptrs)
        column->insertDefault();
    shared_data->insertDefault();
}

void ColumnObject::insertManyDefaults(size_t length)
{
    for (auto & [_, column] : typed_paths)
        column->insertManyDefaults(length);
    for (auto & [_, column] : dynamic_paths_ptrs)
        column->insertManyDefaults(length);
    shared_data->insertManyDefaults(length);
}

void ColumnObject::popBack(size_t n)
{
    for (auto & [_, column] : typed_paths)
        column->popBack(n);
    for (auto & [_, column] : dynamic_paths_ptrs)
        column->popBack(n);
    shared_data->popBack(n);
}

ColumnCheckpointPtr ColumnObject::getCheckpoint() const
{
    auto get_checkpoints = [](const auto & columns)
    {
        ColumnObjectCheckpoint::CheckpointsMap checkpoints;
        for (const auto & [name, column] : columns)
            checkpoints[name] = column->getCheckpoint();

        return checkpoints;
    };

    return std::make_shared<ColumnObjectCheckpoint>(size(), get_checkpoints(typed_paths), get_checkpoints(dynamic_paths_ptrs), shared_data->getCheckpoint());
}

void ColumnObject::updateCheckpoint(ColumnCheckpoint & checkpoint) const
{
    auto & object_checkpoint = assert_cast<ColumnObjectCheckpoint &>(checkpoint);

    auto update_checkpoints = [&](const auto & columns_map, auto & checkpoints_map)
    {
        for (const auto & [name, column] : columns_map)
        {
            auto & nested = checkpoints_map[name];
            if (!nested)
                nested = column->getCheckpoint();
            else
                column->updateCheckpoint(*nested);
        }
    };

    checkpoint.size = size();
    update_checkpoints(typed_paths, object_checkpoint.typed_paths);
    update_checkpoints(dynamic_paths, object_checkpoint.dynamic_paths);
    shared_data->updateCheckpoint(*object_checkpoint.shared_data);
}

void ColumnObject::rollback(const ColumnCheckpoint & checkpoint)
{
    const auto & object_checkpoint = assert_cast<const ColumnObjectCheckpoint &>(checkpoint);

    auto rollback_columns = [&](auto & columns_map, const auto & checkpoints_map, bool is_dynamic_paths)
    {
        NameSet names_to_remove;

        /// Rollback subcolumns and remove paths that were not in checkpoint.
        for (auto & [name, column] : columns_map)
        {
            auto it = checkpoints_map.find(name);
            if (it == checkpoints_map.end())
                names_to_remove.insert(name);
            else
                column->rollback(*it->second);
        }

        for (const auto & name : names_to_remove)
        {
            if (is_dynamic_paths)
            {
                dynamic_paths_ptrs.erase(name);
                sorted_dynamic_paths.erase(name);
            }

            columns_map.erase(name);
        }
    };

    rollback_columns(typed_paths, object_checkpoint.typed_paths, false);
    rollback_columns(dynamic_paths, object_checkpoint.dynamic_paths, true);
    shared_data->rollback(*object_checkpoint.shared_data);
}

std::string_view ColumnObject::serializeValueIntoArena(size_t n, Arena & arena, const char *& begin, const IColumn::SerializationSettings * settings) const
{
    std::string_view res;
    /// First serialize values from typed paths in sorted order. They are the same for all instances of this column.
    for (auto path : sorted_typed_paths)
    {
        auto data_ref = typed_paths.find(path)->second->serializeValueIntoArena(n, arena, begin, settings);
        res = std::string_view{data_ref.data() - res.size(), res.size() + data_ref.size()};
    }

    /// Second, serialize paths and values in binary format from dynamic paths and shared data in sorted by path order.
    serializeDynamicPathsAndSharedDataIntoArena(n, arena, begin, res);
    return res;
}

void ColumnObject::serializeDynamicPathsAndSharedDataIntoArena(size_t n, Arena & arena, const char *& begin, std::string_view & res) const
{
    /// Calculate total number of paths to serialize and write it.
    const auto & shared_data_offsets = getSharedDataOffsets();
    size_t offset = shared_data_offsets[static_cast<ssize_t>(n) - 1];
    size_t end = shared_data_offsets[static_cast<ssize_t>(n)];
    size_t num_paths = (end - offset);
    /// Don't serialize Nulls from dynamic paths.
    for (const auto & [_, column] : dynamic_paths)
        num_paths += !column->isNullAt(n);

    char * pos = arena.allocContinue(sizeof(size_t), begin);
    memcpy(pos, &num_paths, sizeof(size_t));
    res = std::string_view{pos - res.size(), res.size() + sizeof(size_t)};

    auto dynamic_paths_it = sorted_dynamic_paths.begin();
    auto [shared_data_paths, shared_data_values] = getSharedDataPathsAndValues();
    for (size_t i = offset; i != end; ++i)
    {
        auto path = shared_data_paths->getDataAt(i);
        /// Paths in shared data are sorted. Serialize all paths from dynamic paths that go before this path in sorted order.
        while (dynamic_paths_it != sorted_dynamic_paths.end() && *dynamic_paths_it < path)
        {
            const auto * dynamic_column = dynamic_paths_ptrs.find(*dynamic_paths_it)->second;
            /// Don't serialize Nulls.
            if (!dynamic_column->isNullAt(n))
            {
                WriteBufferFromOwnString buf;
                getDynamicSerialization()->serializeBinary(*dynamic_column, n, buf, getFormatSettings());
                serializePathAndValueIntoArena(arena, begin, std::string_view(*dynamic_paths_it), buf.str(), res);
            }
            ++dynamic_paths_it;
        }
        serializePathAndValueIntoArena(arena, begin, std::string_view(path), shared_data_values->getDataAt(i), res);
    }

    /// Serialize all remaining paths in dynamic paths.
    for (; dynamic_paths_it != sorted_dynamic_paths.end(); ++dynamic_paths_it)
    {
        const auto * dynamic_column = dynamic_paths_ptrs.find(*dynamic_paths_it)->second;
        if (!dynamic_column->isNullAt(n))
        {
            WriteBufferFromOwnString buf;
            getDynamicSerialization()->serializeBinary(*dynamic_column, n, buf, getFormatSettings());
            serializePathAndValueIntoArena(arena, begin, std::string_view(*dynamic_paths_it), buf.str(), res);
        }
    }
}

void ColumnObject::serializePathAndValueIntoArena(DB::Arena & arena, const char *& begin, std::string_view path, std::string_view value, std::string_view & res) const
{
    size_t value_size = value.size();
    size_t path_size = path.size();
    char * pos = arena.allocContinue(sizeof(size_t) + path_size + sizeof(size_t) + value_size, begin);
    memcpy(pos, &path_size, sizeof(size_t));
    memcpy(pos + sizeof(size_t), path.data(), path_size);
    memcpy(pos + sizeof(size_t) + path_size, &value_size, sizeof(size_t));
    memcpy(pos + sizeof(size_t) + path_size + sizeof(size_t), value.data(), value_size);
    res = std::string_view{pos - res.size(), res.size() + sizeof(size_t) + path_size + sizeof(size_t) + value_size};
}

void ColumnObject::deserializeAndInsertFromArena(ReadBuffer & in, const IColumn::SerializationSettings * settings)
{
    /// First deserialize typed paths. They come first.
    for (auto path : sorted_typed_paths)
        typed_paths.find(path)->second->deserializeAndInsertFromArena(in, settings);

    /// Second deserialize all other paths and values and insert them into dynamic paths or shared data.
    deserializeDynamicPathsAndSharedDataFromArena(in);
}

void ColumnObject::deserializeDynamicPathsAndSharedDataFromArena(ReadBuffer & in)
{
    size_t current_size = size();
    size_t num_paths;
    readBinaryLittleEndian<size_t>(num_paths, in);

    const auto [shared_data_paths, shared_data_values] = getSharedDataPathsAndValues();
    for (size_t i = 0; i != num_paths; ++i)
    {
        size_t path_size;
        readBinaryLittleEndian<size_t>(path_size, in);

        if (in.available() < path_size)
            throw Exception(
                ErrorCodes::ATTEMPT_TO_READ_AFTER_EOF,
                "Attempt to read {} bytes for the path size, but only {} bytes are available",
                path_size,
                in.available());
        std::string_view path(in.position(), path_size);
        in.ignore(path_size);

        /// Deserialize binary value and try to insert it to dynamic paths or shared data.
        size_t value_size;
        readBinaryLittleEndian<size_t>(value_size, in);

        /// Check if we have this path in dynamic paths.
        if (auto dynamic_it = dynamic_paths.find(path); dynamic_it != dynamic_paths.end())
        {
            getDynamicSerialization()->deserializeBinary(*dynamic_it->second, in, getFormatSettings());
        }
        /// Try to add a new dynamic path.
        else if (auto * dynamic_path_column = tryToAddNewDynamicPath(path))
        {
            getDynamicSerialization()->deserializeBinary(*dynamic_path_column, in, getFormatSettings());
        }
        /// Limit on dynamic paths is reached, add this path to shared data.
        /// Serialized paths are sorted, so we can insert right away.
        else
        {
            if (in.available() < value_size)
                throw Exception(
                    ErrorCodes::ATTEMPT_TO_READ_AFTER_EOF,
                    "Attempt to read {} bytes for the value size, but only {} bytes are available",
                    value_size,
                    in.available());
            std::string_view value(in.position(), value_size);
            in.ignore(value_size);
            shared_data_paths->insertData(path.data(), path.size());
            shared_data_values->insertData(value.data(), value.size());
        }
    }

    getSharedDataOffsets().push_back(shared_data_paths->size());

    /// Insert default value in all remaining  dynamic paths.
    for (auto & [_, column] : dynamic_paths_ptrs)
    {
        if (column->size() == current_size)
            column->insertDefault();
    }
}

void ColumnObject::skipSerializedInArena(ReadBuffer & in) const
{
    /// First, skip all values of typed paths;
    for (auto path : sorted_typed_paths)
        typed_paths.find(path)->second->skipSerializedInArena(in);

    /// Second, skip all other paths and values.
    size_t num_paths;
    readBinaryLittleEndian<size_t>(num_paths, in);

    for (size_t i = 0; i != num_paths; ++i)
    {
        size_t path_size;
        readBinaryLittleEndian<size_t>(path_size, in);
        in.ignore(path_size);

        size_t value_size;
        readBinaryLittleEndian<size_t>(value_size, in);
        in.ignore(value_size);
    }
}

void ColumnObject::updateHashWithValue(size_t n, SipHash & hash) const
{
    for (auto path : sorted_typed_paths)
        typed_paths.find(path)->second->updateHashWithValue(n, hash);

    /// The hash of the object in row should not depend on the way we store paths (in dynamic paths or in shared data)
    /// and should be the same for the same objects. To support it we update hash with path and its value (if not null) in
    /// sorted by path order from both dynamic paths and shared data.
    const auto [shared_data_paths, shared_data_values] = getSharedDataPathsAndValues();
    const auto & shared_data_offsets = getSharedDataOffsets();
    size_t start = shared_data_offsets[static_cast<ssize_t>(n) - 1];
    size_t end = shared_data_offsets[static_cast<ssize_t>(n)];
    auto dynamic_paths_it = sorted_dynamic_paths.begin();
    for (size_t i = start; i != end; ++i)
    {
        auto path = shared_data_paths->getDataAt(i);
        /// Paths in shared data are sorted. Update hash with all paths from dynamic paths that go before this path in sorted order.
        while (dynamic_paths_it != sorted_dynamic_paths.end() && *dynamic_paths_it < path)
        {
            const auto * dynamic_column = dynamic_paths_ptrs.find(*dynamic_paths_it)->second;
            if (!dynamic_column->isNullAt(n))
            {
                hash.update(*dynamic_paths_it);
                dynamic_column->updateHashWithValue(n, hash);
            }
            ++dynamic_paths_it;
        }

        /// Deserialize value in temporary column to get its hash.
        auto value = shared_data_values->getDataAt(i);
        ReadBufferFromMemory buf(value);
        auto tmp_column = ColumnDynamic::create();
        getDynamicSerialization()->deserializeBinary(*tmp_column, buf, getFormatSettings());
        hash.update(path);
        tmp_column->updateHashWithValue(0, hash);
    }

    /// Iterate over all remaining paths in dynamic paths.
    for (; dynamic_paths_it != sorted_dynamic_paths.end(); ++dynamic_paths_it)
    {
        const auto * dynamic_column = dynamic_paths_ptrs.find(*dynamic_paths_it)->second;
        if (!dynamic_column->isNullAt(n))
        {
            hash.update(*dynamic_paths_it);
            dynamic_column->updateHashWithValue(n, hash);
        }
    }
}

WeakHash32 ColumnObject::getWeakHash32() const
{
    WeakHash32 hash(size());
    for (const auto & [_, column] : typed_paths)
        hash.update(column->getWeakHash32());
    for (const auto & [_, column] : dynamic_paths_ptrs)
        hash.update(column->getWeakHash32());
    hash.update(shared_data->getWeakHash32());
    return hash;
}

void ColumnObject::updateHashFast(SipHash & hash) const
{
    for (const auto & [_, column] : typed_paths)
        column->updateHashFast(hash);
    for (const auto & [_, column] : dynamic_paths_ptrs)
        column->updateHashFast(hash);
    shared_data->updateHashFast(hash);
}

ColumnPtr ColumnObject::filter(const Filter & filt, ssize_t result_size_hint) const
{
    std::unordered_map<String, ColumnPtr> filtered_typed_paths;
    filtered_typed_paths.reserve(typed_paths.size());
    for (const auto & [path, column] : typed_paths)
        filtered_typed_paths[path] = column->filter(filt, result_size_hint);

    std::unordered_map<String, ColumnPtr> filtered_dynamic_paths;
    filtered_dynamic_paths.reserve(dynamic_paths_ptrs.size());
    for (const auto & [path, column] : dynamic_paths_ptrs)
        filtered_dynamic_paths[path] = column->filter(filt, result_size_hint);

    auto filtered_shared_data = shared_data->filter(filt, result_size_hint);
    return ColumnObject::create(filtered_typed_paths, filtered_dynamic_paths, filtered_shared_data, max_dynamic_paths, global_max_dynamic_paths, max_dynamic_types);
}

void ColumnObject::expand(const Filter & mask, bool inverted)
{
    for (auto & [_, column] : typed_paths)
        column->expand(mask, inverted);
    for (auto & [_, column] : dynamic_paths_ptrs)
        column->expand(mask, inverted);
    shared_data->expand(mask, inverted);
}

ColumnPtr ColumnObject::permute(const Permutation & perm, size_t limit) const
{
    std::unordered_map<String, ColumnPtr> permuted_typed_paths;
    permuted_typed_paths.reserve(typed_paths.size());
    for (const auto & [path, column] : typed_paths)
        permuted_typed_paths[path] = column->permute(perm, limit);

    std::unordered_map<String, ColumnPtr> permuted_dynamic_paths;
    permuted_dynamic_paths.reserve(dynamic_paths_ptrs.size());
    for (const auto & [path, column] : dynamic_paths_ptrs)
        permuted_dynamic_paths[path] = column->permute(perm, limit);

    auto permuted_shared_data = shared_data->permute(perm, limit);
    return ColumnObject::create(permuted_typed_paths, permuted_dynamic_paths, permuted_shared_data, max_dynamic_paths, global_max_dynamic_paths, max_dynamic_types);
}

ColumnPtr ColumnObject::index(const IColumn & indexes, size_t limit) const
{
    std::unordered_map<String, ColumnPtr> indexed_typed_paths;
    indexed_typed_paths.reserve(typed_paths.size());
    for (const auto & [path, column] : typed_paths)
        indexed_typed_paths[path] = column->index(indexes, limit);

    std::unordered_map<String, ColumnPtr> indexed_dynamic_paths;
    indexed_dynamic_paths.reserve(dynamic_paths_ptrs.size());
    for (const auto & [path, column] : dynamic_paths_ptrs)
        indexed_dynamic_paths[path] = column->index(indexes, limit);

    auto indexed_shared_data = shared_data->index(indexes, limit);
    return ColumnObject::create(indexed_typed_paths, indexed_dynamic_paths, indexed_shared_data, max_dynamic_paths, global_max_dynamic_paths, max_dynamic_types);
}

ColumnPtr ColumnObject::replicate(const Offsets & replicate_offsets) const
{
    std::unordered_map<String, ColumnPtr> replicated_typed_paths;
    replicated_typed_paths.reserve(typed_paths.size());
    for (const auto & [path, column] : typed_paths)
        replicated_typed_paths[path] = column->replicate(replicate_offsets);

    std::unordered_map<String, ColumnPtr> replicated_dynamic_paths;
    replicated_dynamic_paths.reserve(dynamic_paths_ptrs.size());
    for (const auto & [path, column] : dynamic_paths_ptrs)
        replicated_dynamic_paths[path] = column->replicate(replicate_offsets);

    auto replicated_shared_data = shared_data->replicate(replicate_offsets);
    return ColumnObject::create(replicated_typed_paths, replicated_dynamic_paths, replicated_shared_data, max_dynamic_paths, global_max_dynamic_paths, max_dynamic_types);
}

MutableColumns ColumnObject::scatter(size_t num_columns, const Selector & selector) const
{
    std::vector<std::unordered_map<String, MutableColumnPtr>> scattered_typed_paths(num_columns);
    for (auto & typed_paths_ : scattered_typed_paths)
        typed_paths_.reserve(typed_paths.size());

    for (const auto & [path, column] : typed_paths)
    {
        auto scattered_columns = column->scatter(num_columns, selector);
        for (size_t i = 0; i != num_columns; ++i)
            scattered_typed_paths[i][path] = std::move(scattered_columns[i]);
    }

    std::vector<std::unordered_map<String, MutableColumnPtr>> scattered_dynamic_paths(num_columns);
    for (auto & dynamic_paths_ : scattered_dynamic_paths)
        dynamic_paths_.reserve(dynamic_paths_ptrs.size());

    for (const auto & [path, column] : dynamic_paths_ptrs)
    {
        auto scattered_columns = column->scatter(num_columns, selector);
        for (size_t i = 0; i != num_columns; ++i)
            scattered_dynamic_paths[i][path] = std::move(scattered_columns[i]);
    }

    auto scattered_shared_data_columns = shared_data->scatter(num_columns, selector);
    MutableColumns result_columns;
    result_columns.reserve(num_columns);
    for (size_t i = 0; i != num_columns; ++i)
        result_columns.emplace_back(ColumnObject::create(std::move(scattered_typed_paths[i]), std::move(scattered_dynamic_paths[i]), std::move(scattered_shared_data_columns[i]), max_dynamic_paths, global_max_dynamic_paths, max_dynamic_types));
    return result_columns;
}

struct ColumnObject::ComparatorBase
{
    const ColumnObject & parent;
    int nan_direction_hint;

    ComparatorBase(const ColumnObject & parent_, int nan_direction_hint_)
        : parent(parent_), nan_direction_hint(nan_direction_hint_)
    {
    }

    ALWAYS_INLINE int compare(size_t lhs, size_t rhs) const
    {
        int res = parent.compareAt(lhs, rhs, parent, nan_direction_hint);

        return res;
    }
};

void ColumnObject::getPermutation(PermutationSortDirection direction, PermutationSortStability stability,
                                  size_t limit, int nan_direction_hint, Permutation & res) const
{
    if (direction == IColumn::PermutationSortDirection::Ascending && stability == IColumn::PermutationSortStability::Unstable)
        getPermutationImpl(limit, res, ComparatorAscendingUnstable(*this, nan_direction_hint), DefaultSort(), DefaultPartialSort());
    else if (direction == IColumn::PermutationSortDirection::Ascending && stability == IColumn::PermutationSortStability::Stable)
        getPermutationImpl(limit, res, ComparatorAscendingStable(*this, nan_direction_hint), DefaultSort(), DefaultPartialSort());
    else if (direction == IColumn::PermutationSortDirection::Descending && stability == IColumn::PermutationSortStability::Unstable)
        getPermutationImpl(limit, res, ComparatorDescendingUnstable(*this, nan_direction_hint), DefaultSort(), DefaultPartialSort());
    else if (direction == IColumn::PermutationSortDirection::Descending && stability == IColumn::PermutationSortStability::Stable)
        getPermutationImpl(limit, res, ComparatorDescendingStable(*this, nan_direction_hint), DefaultSort(), DefaultPartialSort());
}

void ColumnObject::updatePermutation(PermutationSortDirection direction, PermutationSortStability stability,
                                     size_t limit, int nan_direction_hint, Permutation & res, EqualRanges & equal_ranges) const
{
    auto comparator_equal = ComparatorEqual(*this, nan_direction_hint);

    if (direction == IColumn::PermutationSortDirection::Ascending && stability == IColumn::PermutationSortStability::Unstable)
        updatePermutationImpl(limit, res, equal_ranges, ComparatorAscendingUnstable(*this, nan_direction_hint), comparator_equal, DefaultSort(), DefaultPartialSort());
    else if (direction == IColumn::PermutationSortDirection::Ascending && stability == IColumn::PermutationSortStability::Stable)
        updatePermutationImpl(limit, res, equal_ranges, ComparatorAscendingStable(*this, nan_direction_hint), comparator_equal, DefaultSort(), DefaultPartialSort());
    else if (direction == IColumn::PermutationSortDirection::Descending && stability == IColumn::PermutationSortStability::Unstable)
        updatePermutationImpl(limit, res, equal_ranges, ComparatorDescendingUnstable(*this, nan_direction_hint), comparator_equal, DefaultSort(), DefaultPartialSort());
    else if (direction == IColumn::PermutationSortDirection::Descending && stability == IColumn::PermutationSortStability::Stable)
        updatePermutationImpl(limit, res, equal_ranges, ComparatorDescendingStable(*this, nan_direction_hint), comparator_equal, DefaultSort(), DefaultPartialSort());
}

void ColumnObject::reserve(size_t n)
{
    for (auto & [_, column] : typed_paths)
        column->reserve(n);
    for (auto & [_, column] : dynamic_paths_ptrs)
        column->reserve(n);
    shared_data->reserve(n);
}

size_t ColumnObject::capacity() const
{
    return shared_data->capacity();
}

void ColumnObject::shrinkToFit()
{
    for (auto & [_, column] : typed_paths)
        column->shrinkToFit();
    for (auto & [_, column] : dynamic_paths_ptrs)
        column->shrinkToFit();
    shared_data->shrinkToFit();
}

void ColumnObject::ensureOwnership()
{
    for (auto & [_, column] : typed_paths)
        column->ensureOwnership();
    for (auto & [_, column] : dynamic_paths_ptrs)
        column->ensureOwnership();
    shared_data->ensureOwnership();
}

size_t ColumnObject::byteSize() const
{
    size_t size = 0;
    for (const auto & [_, column] : typed_paths)
        size += column->byteSize();
    for (const auto & [_, column] : dynamic_paths_ptrs)
        size += column->byteSize();
    size += shared_data->byteSize();
    return size;
}

size_t ColumnObject::byteSizeAt(size_t n) const
{
    size_t size = 0;
    for (const auto & [_, column] : typed_paths)
        size += column->byteSizeAt(n);
    for (const auto & [_, column] : dynamic_paths_ptrs)
        size += column->byteSizeAt(n);
    size += shared_data->byteSizeAt(n);
    return size;
}

size_t ColumnObject::allocatedBytes() const
{
    size_t size = 0;
    for (const auto & [_, column] : typed_paths)
        size += column->allocatedBytes();
    for (const auto & [_, column] : dynamic_paths_ptrs)
        size += column->allocatedBytes();
    size += shared_data->allocatedBytes();
    return size;
}

void ColumnObject::protect()
{
    for (auto & [_, column] : typed_paths)
        column->protect();
    for (auto & [_, column] : dynamic_paths_ptrs)
        column->protect();
    shared_data->protect();
}

void ColumnObject::forEachMutableSubcolumn(DB::IColumn::MutableColumnCallback callback)
{
    for (auto & [_, column] : typed_paths)
        callback(column);
    for (auto & [path, column] : dynamic_paths)
    {
        callback(column);
        dynamic_paths_ptrs[path] = assert_cast<ColumnDynamic *>(column.get());
    }
    callback(shared_data);
}

void ColumnObject::forEachMutableSubcolumnRecursively(DB::IColumn::RecursiveMutableColumnCallback callback)
{
    for (auto & [_, column] : typed_paths)
    {
        callback(*column);
        column->forEachMutableSubcolumnRecursively(callback);
    }
    for (auto & [path, column] : dynamic_paths)
    {
        callback(*column);
        column->forEachMutableSubcolumnRecursively(callback);
        dynamic_paths_ptrs[path] = assert_cast<ColumnDynamic *>(column.get());
    }
    callback(*shared_data);
    shared_data->forEachMutableSubcolumnRecursively(callback);
}

void ColumnObject::forEachSubcolumn(DB::IColumn::ColumnCallback callback) const
{
    for (const auto & [_, column] : typed_paths)
        callback(column);
    for (const auto & [path, column] : dynamic_paths)
        callback(column);

    callback(shared_data);
}

void ColumnObject::forEachSubcolumnRecursively(DB::IColumn::RecursiveColumnCallback callback) const
{
    for (const auto & [_, column] : typed_paths)
    {
        callback(*column);
        column->forEachSubcolumnRecursively(callback);
    }
    for (const auto & [path, column] : dynamic_paths)
    {
        callback(*column);
        column->forEachSubcolumnRecursively(callback);
    }
    callback(*shared_data);
    shared_data->forEachSubcolumnRecursively(callback);
}

bool ColumnObject::structureEquals(const IColumn & rhs) const
{
    /// 2 Object columns have equal structure if they have the same typed paths and global_max_dynamic_paths/max_dynamic_types.
    const auto * rhs_object = typeid_cast<const ColumnObject *>(&rhs);
    if (!rhs_object || typed_paths.size() != rhs_object->typed_paths.size() || global_max_dynamic_paths != rhs_object->global_max_dynamic_paths || max_dynamic_types != rhs_object->max_dynamic_types)
        return false;

    for (const auto & [path, column] : typed_paths)
    {
        auto it = rhs_object->typed_paths.find(path);
        if (it == rhs_object->typed_paths.end() || !it->second->structureEquals(*column))
            return false;
    }

    return true;
}

ColumnPtr ColumnObject::compress(bool force_compression) const
{
    std::unordered_map<String, ColumnPtr> compressed_typed_paths;
    compressed_typed_paths.reserve(typed_paths.size());
    size_t byte_size = 0;
    for (const auto & [path, column] : typed_paths)
    {
        auto compressed_column = column->compress(force_compression);
        byte_size += compressed_column->byteSize();
        compressed_typed_paths[path] = std::move(compressed_column);
    }

    std::unordered_map<String, ColumnPtr> compressed_dynamic_paths;
    compressed_dynamic_paths.reserve(dynamic_paths_ptrs.size());
    for (const auto & [path, column] : dynamic_paths_ptrs)
    {
        auto compressed_column = column->compress(force_compression);
        byte_size += compressed_column->byteSize();
        compressed_dynamic_paths[path] = std::move(compressed_column);
    }

    auto compressed_shared_data = shared_data->compress(force_compression);
    byte_size += compressed_shared_data->byteSize();

    auto decompress =
        [my_compressed_typed_paths = std::move(compressed_typed_paths),
         my_compressed_dynamic_paths = std::move(compressed_dynamic_paths),
         my_compressed_shared_data = std::move(compressed_shared_data),
         my_max_dynamic_paths = max_dynamic_paths,
         my_global_max_dynamic_paths = global_max_dynamic_paths,
         my_max_dynamic_types = max_dynamic_types,
         my_statistics = statistics]() mutable
    {
        std::unordered_map<String, ColumnPtr> decompressed_typed_paths;
        decompressed_typed_paths.reserve(my_compressed_typed_paths.size());
        for (const auto & [path, column] : my_compressed_typed_paths)
            decompressed_typed_paths[path] = column->decompress();

        std::unordered_map<String, ColumnPtr> decompressed_dynamic_paths;
        decompressed_dynamic_paths.reserve(my_compressed_dynamic_paths.size());
        for (const auto & [path, column] : my_compressed_dynamic_paths)
            decompressed_dynamic_paths[path] = column->decompress();

        auto decompressed_shared_data = my_compressed_shared_data->decompress();
        return ColumnObject::create(decompressed_typed_paths, decompressed_dynamic_paths, decompressed_shared_data, my_max_dynamic_paths, my_global_max_dynamic_paths, my_max_dynamic_types, my_statistics);
    };

    return ColumnCompressed::create(size(), byte_size, decompress);
}

void ColumnObject::finalize()
{
    for (auto & [_, column] : typed_paths)
        column->finalize();
    for (auto & [_, column] : dynamic_paths_ptrs)
        column->finalize();
    shared_data->finalize();
}

bool ColumnObject::isFinalized() const
{
    bool finalized = true;
    for (const auto & [_, column] : typed_paths)
        finalized &= column->isFinalized();
    for (const auto & [_, column] : dynamic_paths_ptrs)
        finalized &= column->isFinalized();
    finalized &= shared_data->isFinalized();
    return finalized;
}

void ColumnObject::getExtremes(DB::Field & min, DB::Field & max) const
{
    if (empty())
    {
        min = Object();
        max = Object();
    }
    else
    {
        get(0, min);
        get(0, max);
    }
}

void ColumnObject::prepareForSquashing(const std::vector<ColumnPtr> & source_columns, size_t factor)
{
    if (source_columns.empty())
        return;

    /// Dynamic paths of source Object columns may differ.
    /// We want to preallocate memory for all dynamic paths we will have after squashing.
    /// It may happen that the total number of dynamic paths in source columns will
    /// exceed the limit, in this case we will choose the most frequent paths.
    std::unordered_map<String, size_t> path_to_total_number_of_non_null_values;

    auto add_dynamic_paths = [&](const ColumnObject & source_object)
    {
        for (const auto & [path, dynamic_column_ptr] : source_object.dynamic_paths_ptrs)
        {
            auto it = path_to_total_number_of_non_null_values.find(path);
            if (it == path_to_total_number_of_non_null_values.end())
                it = path_to_total_number_of_non_null_values.emplace(path, 0).first;
            it->second += (dynamic_column_ptr->size() - dynamic_column_ptr->getNumberOfDefaultRows());
        }
    };

    for (const auto & source_column : source_columns)
        add_dynamic_paths(assert_cast<const ColumnObject &>(*source_column));

    /// Add dynamic paths from this object column.
    add_dynamic_paths(*this);

    /// It might happen that current max_dynamic_paths is less then global_max_dynamic_paths
    /// but the shared data is empty. For example if this block was deserialized from Native format.
    /// In this case we should set max_dynamic_paths = global_max_dynamic_paths, so during squashing we
    /// will insert new types to SharedVariant only when the global limit is reached.
    if (getSharedDataPathsAndValues().first->empty())
        max_dynamic_paths = global_max_dynamic_paths;

    /// Check if the number of all dynamic paths exceeds the limit.
    if (path_to_total_number_of_non_null_values.size() > max_dynamic_paths)
    {
        /// We want to keep the most frequent paths in the resulting object column.
        /// Sort paths by total number of non null values.
        /// Don't include paths from current column as we cannot change them.
        std::vector<std::pair<size_t, std::string_view>> paths_with_sizes;
        paths_with_sizes.reserve(path_to_total_number_of_non_null_values.size() - dynamic_paths.size());
        for (const auto & [path, size] : path_to_total_number_of_non_null_values)
        {
            if (!dynamic_paths.contains(path))
                paths_with_sizes.emplace_back(size, path);
        }

        /// If sizes are equal, sort by path names in ascending order (for easier testing purposes).
        std::sort(paths_with_sizes.begin(), paths_with_sizes.end(), [](const auto & left, const auto & right){ return std::tie(left.first, right.second) < std::tie(right.first, left.second); });

        /// Fill dynamic_paths with first paths in sorted list until we reach the limit.
        size_t paths_to_add = max_dynamic_paths - dynamic_paths.size();
        for (size_t i = 0; i != paths_to_add; ++i)
            addNewDynamicPath(paths_with_sizes[i].second);
    }
    /// Otherwise keep all paths.
    else
    {
        /// Create columns for new dynamic paths.
        for (const auto & [path, _] : path_to_total_number_of_non_null_values)
        {
            if (!dynamic_paths.contains(path))
                addNewDynamicPath(path);
        }
    }

    /// Now current object column has all resulting dynamic paths and we can call
    /// prepareForSquashing on them to preallocate the memory.
    /// Also we can preallocate memory for dynamic paths and shared data.
    Columns shared_data_source_columns;
    shared_data_source_columns.reserve(source_columns.size());
    std::unordered_map<String, Columns> typed_paths_source_columns;
    typed_paths_source_columns.reserve(typed_paths.size());
    std::unordered_map<String, Columns> dynamic_paths_source_columns;
    dynamic_paths_source_columns.reserve(dynamic_paths.size());

    for (const auto & [path, column] : typed_paths)
        typed_paths_source_columns[path].reserve(source_columns.size());

    for (const auto & [path, column] : dynamic_paths)
        dynamic_paths_source_columns[path].reserve(source_columns.size());

    size_t total_size = 0;
    for (const auto & source_column : source_columns)
    {
        const auto & source_object_column = assert_cast<const ColumnObject &>(*source_column);
        total_size += source_object_column.size();
        shared_data_source_columns.push_back(source_object_column.shared_data);

        for (const auto & [path, column] : source_object_column.typed_paths)
            typed_paths_source_columns.at(path).push_back(column);

        for (const auto & [path, column] : source_object_column.dynamic_paths)
        {
            if (dynamic_paths.contains(path))
                dynamic_paths_source_columns.at(path).push_back(column);
        }
    }

    shared_data->prepareForSquashing(shared_data_source_columns, factor);

    for (const auto & [path, source_typed_columns] : typed_paths_source_columns)
        typed_paths[path]->prepareForSquashing(source_typed_columns, factor);

    for (const auto & [path, source_dynamic_columns] : dynamic_paths_source_columns)
    {
        /// ColumnDynamic::prepareForSquashing may not preallocate enough memory for discriminators and offsets
        /// because source columns may not have this dynamic path (and so dynamic columns filled with nulls).
        /// For this reason we first call ColumnDynamic::reserve with resulting size to preallocate memory for
        /// discriminators and offsets and ColumnDynamic::prepareVariantsForSquashing to preallocate memory
        /// for all variants inside Dynamic.
        dynamic_paths_ptrs[path]->reserve(total_size);
        dynamic_paths_ptrs[path]->prepareVariantsForSquashing(source_dynamic_columns, factor);
    }
}

bool ColumnObject::dynamicStructureEquals(const IColumn & rhs) const
{
    const auto * rhs_object = typeid_cast<const ColumnObject *>(&rhs);
    if (!rhs_object || typed_paths.size() != rhs_object->typed_paths.size()
        || global_max_dynamic_paths != rhs_object->global_max_dynamic_paths || max_dynamic_types != rhs_object->max_dynamic_types
        || dynamic_paths.size() != rhs_object->dynamic_paths.size())
        return false;

    for (const auto & [path, column] : typed_paths)
    {
        auto it = rhs_object->typed_paths.find(path);
        if (it == rhs_object->typed_paths.end() || !it->second->dynamicStructureEquals(*column))
            return false;
    }

    for (const auto & [path, column] : dynamic_paths)
    {
        auto it = rhs_object->dynamic_paths.find(path);
        if (it == rhs_object->dynamic_paths.end() || !it->second->dynamicStructureEquals(*column))
            return false;
    }

    return true;
}

void ColumnObject::takeDynamicStructureFromSourceColumns(const Columns & source_columns, std::optional<size_t> max_dynamic_subcolumns)
{
    if (!empty())
        throw Exception(ErrorCodes::LOGICAL_ERROR, "takeDynamicStructureFromSourceColumns should be called only on empty Object column");

    /// During serialization of Object column in MergeTree all Object columns
    /// in single part must have the same structure (the same dynamic paths). During merge
    /// resulting column is constructed by inserting from source columns,
    /// but it may happen that resulting column doesn't have rows from all source parts
    /// but only from subset of them, and as a result some dynamic paths could be missing
    /// and structures of resulting column may differ.
    /// To solve this problem, before merge we create empty resulting column and use this method
    /// to take dynamic structure from all source columns even if we won't insert
    /// rows from some of them.

    /// We want to construct resulting set of dynamic paths with paths that have least number of null values in source columns
    /// and insert the rest paths into shared data if we exceed the limit of dynamic paths.
    /// First, collect all dynamic paths from all source columns and calculate total number of non-null values.
    std::unordered_map<String, size_t> path_to_total_number_of_non_null_values;
    for (const auto & source_column : source_columns)
    {
        const auto & source_object = assert_cast<const ColumnObject &>(*source_column);
        /// During deserialization from MergeTree we will have statistics from the whole
        /// data part with number of non null values for each dynamic path.
        const auto & source_statistics = source_object.getStatistics();
        for (const auto & [path, column_ptr] : source_object.dynamic_paths_ptrs)
        {
            auto it = path_to_total_number_of_non_null_values.find(path);
            if (it == path_to_total_number_of_non_null_values.end())
                it = path_to_total_number_of_non_null_values.emplace(path, 0).first;
            size_t size = column_ptr->size() - column_ptr->getNumberOfDefaultRows();
            if (source_statistics)
            {
                auto statistics_it = source_statistics->dynamic_paths_statistics.find(path);
                if (statistics_it != source_statistics->dynamic_paths_statistics.end())
                    size = statistics_it->second;
            }
            it->second += size;
        }

        /// Add paths from shared data statistics. It can helo extracting frequent paths
        /// from shared data to dynamic paths.
        if (source_statistics)
        {
            for (const auto & [path, size] : source_statistics->shared_data_paths_statistics)
            {
                auto it = path_to_total_number_of_non_null_values.find(path);
                if (it == path_to_total_number_of_non_null_values.end())
                    it = path_to_total_number_of_non_null_values.emplace(path, 0).first;
                it->second += size;
            }
        }
    }

    /// Reset current state.
    dynamic_paths.clear();
    dynamic_paths_ptrs.clear();
    sorted_dynamic_paths.clear();
    /// If max_dynamic_subcolumns is set, use it as max number of paths.
    max_dynamic_paths = max_dynamic_subcolumns ? std::min(*max_dynamic_subcolumns, global_max_dynamic_paths) : global_max_dynamic_paths;
    Statistics new_statistics(Statistics::Source::MERGE);

    /// Check if the number of all dynamic paths exceeds the limit.
    if (path_to_total_number_of_non_null_values.size() > max_dynamic_paths)
    {
        /// Sort paths by total number of non null values.
        std::vector<std::pair<size_t, std::string_view>> paths_with_sizes;
        paths_with_sizes.reserve(path_to_total_number_of_non_null_values.size());
        for (const auto & [path, size] : path_to_total_number_of_non_null_values)
            paths_with_sizes.emplace_back(size, path);

        /// If sizes are equal, sort by path names in ascending order (for easier testing purposes).
        std::sort(paths_with_sizes.begin(), paths_with_sizes.end(), [](const auto & left, const auto & right){ return std::tuple(right.first, left.second) < std::tuple(left.first, right.second); });

        /// Fill dynamic_paths with first max_dynamic_paths paths in sorted list.
        for (const auto & [size, path] : paths_with_sizes)
        {
            if (dynamic_paths.size() < max_dynamic_paths)
            {
                auto it = dynamic_paths.emplace(path, ColumnDynamic::create(max_dynamic_types)).first;
                dynamic_paths_ptrs.emplace(path, assert_cast<ColumnDynamic *>(it->second.get()));
                sorted_dynamic_paths.insert(it->first);
            }
            /// Add all remaining paths into shared data statistics until we reach its max size;
            else if (new_statistics.shared_data_paths_statistics.size() < Statistics::MAX_SHARED_DATA_STATISTICS_SIZE)
            {
                new_statistics.shared_data_paths_statistics.emplace(path, size);
            }
        }
    }
    /// Use all dynamic paths from all source columns.
    else
    {
        for (const auto & [path, _] : path_to_total_number_of_non_null_values)
        {
            auto it = dynamic_paths.emplace(path, ColumnDynamic::create(max_dynamic_types)).first;
            dynamic_paths_ptrs[path] = assert_cast<ColumnDynamic *>(it->second.get());
            sorted_dynamic_paths.insert(it->first);
        }
    }

    /// Fill statistics for the merged part.
    for (const auto & [path, _] : dynamic_paths)
        new_statistics.dynamic_paths_statistics[path] = path_to_total_number_of_non_null_values[path];
    statistics = std::make_shared<const Statistics>(std::move(new_statistics));

    /// Set max_dynamic_paths to the number of selected dynamic paths.
    /// It's needed to avoid adding new unexpected dynamic paths during inserts into this column during merge.
    max_dynamic_paths = dynamic_paths.size();

    /// Now we have the resulting set of dynamic paths that will be used in all merged columns.
    /// As we use Dynamic column for dynamic paths, we should call takeDynamicStructureFromSourceColumns
    /// on all resulting dynamic columns.
    for (auto & [path, column] : dynamic_paths)
    {
        Columns dynamic_path_source_columns;
        for (const auto & source_column : source_columns)
        {
            const auto & source_object = assert_cast<const ColumnObject &>(*source_column);
            auto it = source_object.dynamic_paths.find(path);
            if (it != source_object.dynamic_paths.end())
                dynamic_path_source_columns.push_back(it->second);
        }
        column->takeDynamicStructureFromSourceColumns(dynamic_path_source_columns, max_dynamic_subcolumns);
    }

    /// Typed paths also can contain types with dynamic structure.
    for (auto & [path, column] : typed_paths)
    {
        Columns typed_path_source_columns;
        typed_path_source_columns.reserve(source_columns.size());
        for (const auto & source_column : source_columns)
            typed_path_source_columns.push_back(assert_cast<const ColumnObject &>(*source_column).typed_paths.at(path));
        column->takeDynamicStructureFromSourceColumns(typed_path_source_columns, max_dynamic_subcolumns);
    }
}

void ColumnObject::takeDynamicStructureFromColumn(const ColumnPtr & source_column)
{
    if (!empty())
        throw Exception(ErrorCodes::LOGICAL_ERROR, "takeDynamicStructureFromColumn should be called only on empty Object column");

    const auto & source_object = assert_cast<const ColumnObject &>(*source_column);

    for (auto & [path, column] : typed_paths)
        column->takeDynamicStructureFromColumn(source_object.typed_paths.at(path));

    dynamic_paths.clear();
    dynamic_paths_ptrs.clear();
    sorted_dynamic_paths.clear();
    for (const auto & [path, column] : source_object.getDynamicPaths())
    {
        auto it = dynamic_paths.emplace(path, ColumnDynamic::create(max_dynamic_types)).first;
        it->second->takeDynamicStructureFromColumn(column);
        dynamic_paths_ptrs.emplace(path, assert_cast<ColumnDynamic *>(it->second.get()));
        sorted_dynamic_paths.insert(it->first);
    }

    /// Set max_dynamic_paths to the number of dynamic paths.
    /// It's needed to avoid adding new unexpected dynamic paths during later inserts into this column.
    max_dynamic_paths = dynamic_paths.size();

    statistics = source_object.getStatistics();
}

void ColumnObject::fixDynamicStructure()
{
    /// Set max_dynamic_paths to the number of dynamic paths.
    /// It's needed to avoid adding new unexpected dynamic paths during later inserts into this column.
    max_dynamic_paths = dynamic_paths.size();
}

size_t ColumnObject::findPathLowerBoundInSharedData(std::string_view path, const ColumnString & shared_data_paths, size_t start, size_t end)
{
    /// Simple random access iterator over values in ColumnString in specified range.
    class Iterator
    {
    public:
        using difference_type = size_t;
        using value_type = std::string_view;
        using iterator_category = std::random_access_iterator_tag;
        using pointer = std::string_view*;
        using reference = std::string_view&;

        Iterator() = delete;
        Iterator(const ColumnString * data_, size_t index_) : data(data_), index(index_) {}
        Iterator(const Iterator & rhs) = default;
        Iterator & operator=(const Iterator & rhs) = default;
        inline Iterator& operator+=(difference_type rhs) { index += rhs; return *this;}
        inline std::string_view operator*() const {return data->getDataAt(index);}

        inline Iterator& operator++() { ++index; return *this; }
        inline difference_type operator-(const Iterator & rhs) const {return index - rhs.index; }

        const ColumnString * data;
        size_t index;
    };

    Iterator start_it(&shared_data_paths, start);
    Iterator end_it(&shared_data_paths, end);
    auto it = std::lower_bound(start_it, end_it, path);
    return it.index;
}

void ColumnObject::fillPathColumnFromSharedData(IColumn & path_column, std::string_view path, const ColumnPtr & shared_data_column, size_t start, size_t end)
{
    const auto & shared_data_array = assert_cast<const ColumnArray &>(*shared_data_column);
    const auto & shared_data_offsets = shared_data_array.getOffsets();
    size_t first_offset = shared_data_offsets[static_cast<ssize_t>(start) - 1];
    size_t last_offset = shared_data_offsets[static_cast<ssize_t>(end) - 1];
    /// Check if we have at least one row with data.
    if (first_offset == last_offset)
    {
        path_column.insertManyDefaults(end - start);
        return;
    }

    const auto & shared_data_tuple = assert_cast<const ColumnTuple &>(shared_data_array.getData());
    const auto & shared_data_paths = assert_cast<const ColumnString &>(shared_data_tuple.getColumn(0));
    const auto & shared_data_values = assert_cast<const ColumnString &>(shared_data_tuple.getColumn(1));
    const auto & dynamic_serialization = getDynamicSerialization();
    for (size_t i = start; i != end; ++i)
    {
        size_t paths_start = shared_data_offsets[static_cast<ssize_t>(i) - 1];
        size_t paths_end = shared_data_offsets[static_cast<ssize_t>(i)];
        auto lower_bound_path_index = ColumnObject::findPathLowerBoundInSharedData(path, shared_data_paths, paths_start, paths_end);
        if (lower_bound_path_index != paths_end && shared_data_paths.getDataAt(lower_bound_path_index) == path)
        {
            auto value_data = shared_data_values.getDataAt(lower_bound_path_index);
            ReadBufferFromMemory buf(value_data);
            dynamic_serialization->deserializeBinary(path_column, buf, getFormatSettings());
        }
        else
        {
            path_column.insertDefault();
        }
    }
}

ColumnObject::SortedPathsIterator::SortedPathsIterator(const ColumnObject & column_object_, size_t row_)
    : column_object(column_object_)
    , typed_paths_it(column_object.sorted_typed_paths.begin())
    , typed_paths_end(column_object.sorted_typed_paths.end())
    , dynamic_paths_it(column_object.sorted_dynamic_paths.begin())
    , dynamic_paths_end(column_object.sorted_dynamic_paths.end())
    , row(row_)
{
    std::tie(shared_data_paths, shared_data_values) = column_object.getSharedDataPathsAndValues();
    const auto & shared_data_offsets = column_object.getSharedDataOffsets();
    shared_data_it = shared_data_offsets[row - 1];
    shared_data_end = shared_data_offsets[row];
    setCurrentPath();
}

void ColumnObject::SortedPathsIterator::next()
{
    switch (current_path_type)
    {
        case PathType::DYNAMIC:
            ++dynamic_paths_it;
            break;
        case PathType::TYPED:
            ++typed_paths_it;
            break;
        case PathType::SHARED_DATA:
            ++shared_data_it;
            break;
    }

    setCurrentPath();
}

int ColumnObject::SortedPathsIterator::compare(const SortedPathsIterator & rhs, int nan_direction_hint) const
{
    /// First, compare paths as strings.
    auto path = getCurrentPath();
    auto rhs_path = rhs.getCurrentPath();
    if (path != rhs_path)
        return path < rhs_path ? -1 : 1;

    /// If paths are equal, compare their values.
    auto [column, n] = getCurrentPathColumnAndRow();
    auto [rhs_column, rhs_n] = rhs.getCurrentPathColumnAndRow();
    return column->compareAt(n, rhs_n, *rhs_column, nan_direction_hint);
}

bool ColumnObject::SortedPathsIterator::end()
{
    return typed_paths_it == typed_paths_end && dynamic_paths_it == dynamic_paths_end && shared_data_it == shared_data_end;
}

void ColumnObject::SortedPathsIterator::setCurrentPath()
{
    /// We have 3 sorted lists of paths - typed paths, dynamic paths and paths in shared data.
    /// We store iterators for each of these lists. Here we try to find the iterator with the lexicographically smallest path.

    /// Null in dynamic path is considered as absence of this path.
    while (dynamic_paths_it != dynamic_paths_end && column_object.dynamic_paths.find(*dynamic_paths_it)->second->isNullAt(row))
        ++dynamic_paths_it;

    std::array<std::pair<PathType, std::optional<std::string_view>>, 3> paths{
        std::pair{PathType::TYPED, typed_paths_it == typed_paths_end ? std::nullopt : std::optional<std::string_view>(*typed_paths_it)},
        std::pair{
            PathType::DYNAMIC, dynamic_paths_it == dynamic_paths_end ? std::nullopt : std::optional<std::string_view>(*dynamic_paths_it)},
        std::pair{
            PathType::SHARED_DATA,
            shared_data_it == shared_data_end ? std::nullopt
                                              : std::optional<std::string_view>(shared_data_paths->getDataAt(shared_data_it))},
    };

    auto min_path = std::ranges::min(
        paths,
        [](auto first_path, auto second_path)
        {
            if (!second_path.second)
                return true;

            if (!first_path.second)
                return false;

            return first_path.second < second_path.second;
        });

    if (min_path.second)
        current_path_type = min_path.first;
}

std::string_view ColumnObject::SortedPathsIterator::getCurrentPath() const
{
    switch (current_path_type)
    {
        case PathType::DYNAMIC:
            return *dynamic_paths_it;
        case PathType::TYPED:
            return *typed_paths_it;
        case PathType::SHARED_DATA:
            return shared_data_paths->getDataAt(shared_data_it);
    }
}

std::pair<ColumnPtr, size_t> ColumnObject::SortedPathsIterator::getCurrentPathColumnAndRow() const
{
    switch (current_path_type)
    {
        case PathType::DYNAMIC:
            return {column_object.dynamic_paths.find(*dynamic_paths_it)->second, row};
        case PathType::TYPED:
            return {column_object.typed_paths.find(*typed_paths_it)->second, row};
        case PathType::SHARED_DATA:
        {
            auto tmp_column = ColumnDynamic::create();
            tmp_column->reserve(1);
            ColumnObject::deserializeValueFromSharedData(shared_data_values, shared_data_it, *tmp_column);
            return {std::move(tmp_column), 0};
        }
    }
};

ColumnObject::SortedPathsIterator::PathInfo ColumnObject::SortedPathsIterator::getCurrentPathInfo() const
{
    PathInfo path_info;
    path_info.type = current_path_type;
    path_info.path = getCurrentPath();
    std::tie(path_info.column, path_info.row) = getCurrentPathColumnAndRow();
    return path_info;
}

#if !defined(DEBUG_OR_SANITIZER_BUILD)
int ColumnObject::compareAt(size_t n, size_t m, const IColumn & rhs, int nan_direction_hint) const
#else
int ColumnObject::doCompareAt(size_t n, size_t m, const IColumn & rhs, int nan_direction_hint) const
#endif
{
    /// We compare objects lexicographically like maps.
    const ColumnObject & rhs_object = assert_cast<const ColumnObject &>(rhs);
    /// Iterate over paths in both columns in sorted order.
    SortedPathsIterator it(*this, n);
    SortedPathsIterator rhs_it(rhs_object, m);

    while (!it.end() && !rhs_it.end())
    {
        auto cmp = it.compare(rhs_it, nan_direction_hint);
        if (cmp)
            return cmp;
        it.next();
        rhs_it.next();
    }

    if (it.end() && rhs_it.end())
        return 0;

    if (it.end())
        return -1;
    return 1;
}

void ColumnObject::repairDuplicatesInDynamicPathsAndSharedData(size_t offset)
{
    if (dynamic_paths.empty())
        return;

    /// First, check if all dynamic paths have correct sizes, just in case.
    size_t expected_size = shared_data->size();
    for (const auto & [path, column] : dynamic_paths)
    {
        if (column->size() != expected_size)
            throw Exception(ErrorCodes::LOGICAL_ERROR, "Unexpected size of dynamic path {}: {} != {}", path, column->size(), expected_size);
    }

    /// Second, iterate over paths in shared data and check if we have any path that is also present in dynamic paths.
    const auto & shared_data_offsets = getSharedDataOffsets();
    const auto [shared_data_paths, shared_data_values] = getSharedDataPathsAndValues();
    /// Remember the first row with duplicates if any. We will start repair from this row.
    std::optional<size_t> first_row_with_duplicates = std::nullopt;
    size_t size = shared_data_offsets.size();
    for (size_t i = offset; i < size; ++i)
    {
        size_t shared_data_start = shared_data_offsets[i - 1];
        size_t shared_data_end = shared_data_offsets[i];
        for (size_t j = shared_data_start; j < shared_data_end; ++j)
        {
            if (dynamic_paths.contains(shared_data_paths->getDataAt(j)))
            {
                /// Duplicate is found, no need to iterate further, we need to start repair.
                first_row_with_duplicates = i;
                break;
            }
        }

        if (first_row_with_duplicates)
            break;
    }

    if (!first_row_with_duplicates)
        return;

    LOG_TRACE(getLogger("ColumnObject"), "Repair duplicates in Object column starting from row {}", *first_row_with_duplicates);

    /// During repair we create new shared data without duplicated dynamic paths
    /// update corresponding dynamic paths with values from shared data.
    auto new_shared_data = shared_data->cloneResized(*first_row_with_duplicates);
    const auto [new_shared_data_paths, new_shared_data_values, new_shared_data_offsets] = getSharedDataPathsValuesAndOffsets(*new_shared_data);
    new_shared_data_offsets->reserve(size);
    PathToColumnMap new_dynamic_paths;
    for (size_t i = *first_row_with_duplicates; i < size; ++i)
    {
        size_t shared_data_start = shared_data_offsets[i - 1];
        size_t shared_data_end = shared_data_offsets[i];
        for (size_t j = shared_data_start; j < shared_data_end; ++j)
        {
            auto path = shared_data_paths->getDataAt(j);
            auto it = dynamic_paths.find(path);
            if (it == dynamic_paths.end())
            {
                new_shared_data_paths->insertFrom(*shared_data_paths, j);
                new_shared_data_values->insertFrom(*shared_data_values, j);
            }
            /// We update dynamic path with value from shared data only if dynamic path has NULL at this row.
            else if (it->second->isNullAt(i))
            {
                auto new_it = new_dynamic_paths.find(path);
                if (new_it == new_dynamic_paths.end())
                {
                    new_it = new_dynamic_paths.emplace(path, it->second->cloneResized(i)).first;
                    new_it->second->reserve(size);
                }

                deserializeValueFromSharedData(shared_data_values, j, *new_it->second);
            }
            /// Situation when both values in dynamic path and shared data are non-NULL should not be possible
            /// and we cannot repair it anyhow. Throw logical error exception in this case.
            else
            {
                auto value = shared_data_values->getDataAt(j);
                ReadBufferFromMemory buf(value);
                auto type_from_shared_data = decodeDataType(buf);
                if (!isNothing(type_from_shared_data))
                {
                    auto type_from_dynamic_path = dynamic_paths_ptrs.find(path)->second->getTypeAt(i);
                    throw Exception(
                        ErrorCodes::LOGICAL_ERROR,
                        "Path {} is present both in dynamic paths and shared data and has two non-null values at the row {}."
                        "Value type in dynamic paths: {}. Value type in shared data: {}",
                        path,
                        i,
                        type_from_dynamic_path->getName(),
                        type_from_shared_data->getName());
                }
            }
        }

        new_shared_data_offsets->push_back(new_shared_data_paths->size());
        /// Update new dynamic paths that were not updated with value from shared data in this row.
        for (auto & [path, column] : new_dynamic_paths)
        {
            if (column->size() == i)
                column->insertFrom(*dynamic_paths.at(path), i);
        }
    }

    for (auto & [path, column] : new_dynamic_paths)
    {
        if (column->size() != size)
            throw Exception(ErrorCodes::LOGICAL_ERROR, "Unexpected size of new dynamic path {}: {} != {}", path, column->size(), size);
        dynamic_paths_ptrs[path] = assert_cast<ColumnDynamic *>(column.get());
        dynamic_paths[path] = std::move(column);
    }

    if (new_shared_data->size() != size)
        throw Exception(ErrorCodes::LOGICAL_ERROR, "Unexpected size of new shared data: {} != {}", new_shared_data->size(), size);
    shared_data = std::move(new_shared_data);
}

}<|MERGE_RESOLUTION|>--- conflicted
+++ resolved
@@ -747,11 +747,6 @@
             {
                 /// Deserialize binary value into dynamic column from shared data.
                 if (it->second->size() != current_size)
-<<<<<<< HEAD
-=======
-                {
-                    src_object_column.validateDynamicPathsAndSharedData();
->>>>>>> 7d0b74a3
                     throw Exception(ErrorCodes::LOGICAL_ERROR, "Unexpected size of dynamic path {}: {} != {}", path, it->second->size(), current_size);
 
                 deserializeValueFromSharedData(src_shared_data_values, i, *it->second);
