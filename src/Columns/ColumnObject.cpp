#include <DataTypes/DataTypeObject.h>
#include <DataTypes/DataTypesBinaryEncoding.h>
#include <Columns/ColumnObject.h>
#include <Columns/ColumnCompressed.h>
#include <DataTypes/Serializations/SerializationDynamic.h>
#include <IO/Operators.h>
#include <IO/WriteBufferFromString.h>
#include <IO/ReadBufferFromString.h>
#include <Common/Arena.h>
#include <Common/SipHash.h>

namespace DB
{

namespace ErrorCodes
{
    extern const int ATTEMPT_TO_READ_AFTER_EOF;
    extern const int NOT_IMPLEMENTED;
    extern const int LOGICAL_ERROR;
}

namespace
{

const FormatSettings & getFormatSettings()
{
    static thread_local const FormatSettings settings;
    return settings;
}

const std::shared_ptr<SerializationDynamic> & getDynamicSerialization()
{
    static thread_local const std::shared_ptr<SerializationDynamic> dynamic_serialization = std::make_shared<SerializationDynamic>();
    return dynamic_serialization;
}

struct ColumnObjectCheckpoint : public ColumnCheckpoint
{
    using CheckpointsMap = std::unordered_map<std::string_view, ColumnCheckpointPtr>;

    ColumnObjectCheckpoint(size_t size_, CheckpointsMap typed_paths_, CheckpointsMap dynamic_paths_, ColumnCheckpointPtr shared_data_)
        : ColumnCheckpoint(size_)
        , typed_paths(std::move(typed_paths_))
        , dynamic_paths(std::move(dynamic_paths_))
        , shared_data(std::move(shared_data_))
    {
    }

    CheckpointsMap typed_paths;
    CheckpointsMap dynamic_paths;
    ColumnCheckpointPtr shared_data;
};

}

ColumnObject::ColumnObject(
    std::unordered_map<String, MutableColumnPtr> typed_paths_,
    std::unordered_map<String, MutableColumnPtr> dynamic_paths_,
    MutableColumnPtr shared_data_,
    size_t max_dynamic_paths_,
    size_t global_max_dynamic_paths_,
    size_t max_dynamic_types_,
    const StatisticsPtr & statistics_)
    : shared_data(std::move(shared_data_))
    , max_dynamic_paths(max_dynamic_paths_)
    , global_max_dynamic_paths(global_max_dynamic_paths_)
    , max_dynamic_types(max_dynamic_types_)
    , statistics(statistics_)
{
    typed_paths.reserve(typed_paths_.size());
    sorted_typed_paths.reserve(typed_paths_.size());
    for (auto & [path, column] : typed_paths_)
    {
        auto it = typed_paths.emplace(path, std::move(column)).first;
        sorted_typed_paths.push_back(it->first);
    }
    std::sort(sorted_typed_paths.begin(), sorted_typed_paths.end());

    dynamic_paths.reserve(dynamic_paths_.size());
    dynamic_paths_ptrs.reserve(dynamic_paths_.size());
    for (auto & [path, column] : dynamic_paths_)
    {
        auto it = dynamic_paths.emplace(path, std::move(column)).first;
        dynamic_paths_ptrs[path] = assert_cast<ColumnDynamic *>(it->second.get());
        sorted_dynamic_paths.insert(it->first);
    }
}

ColumnObject::ColumnObject(
    std::unordered_map<String, MutableColumnPtr> typed_paths_, size_t max_dynamic_paths_, size_t max_dynamic_types_)
    : max_dynamic_paths(max_dynamic_paths_), global_max_dynamic_paths(max_dynamic_paths_), max_dynamic_types(max_dynamic_types_)
{
    typed_paths.reserve(typed_paths_.size());
    sorted_typed_paths.reserve(typed_paths_.size());
    for (auto & [path, column] : typed_paths_)
    {
        if (!column->empty())
            throw Exception(ErrorCodes::LOGICAL_ERROR, "Unexpected non-empty typed path column in ColumnObject constructor");
        auto it = typed_paths.emplace(path, std::move(column)).first;
        sorted_typed_paths.push_back(it->first);
    }

    std::sort(sorted_typed_paths.begin(), sorted_typed_paths.end());

    MutableColumns paths_and_values;
    paths_and_values.emplace_back(ColumnString::create());
    paths_and_values.emplace_back(ColumnString::create());
    shared_data = ColumnArray::create(ColumnTuple::create(std::move(paths_and_values)));
}

ColumnObject::ColumnObject(const ColumnObject & other)
    : COWHelper<IColumnHelper<ColumnObject>, ColumnObject>(other)
    , typed_paths(other.typed_paths)
    , dynamic_paths(other.dynamic_paths)
    , dynamic_paths_ptrs(other.dynamic_paths_ptrs)
    , shared_data(other.shared_data)
    , max_dynamic_paths(other.max_dynamic_paths)
    , global_max_dynamic_paths(other.global_max_dynamic_paths)
    , max_dynamic_types(other.max_dynamic_types)
    , statistics(other.statistics)
{
    /// We should update string_view in sorted_typed_paths and sorted_dynamic_paths so they
    /// point to the new strings in typed_paths and dynamic_paths.
    sorted_typed_paths.clear();
    for (const auto & [path, _] : typed_paths)
        sorted_typed_paths.emplace_back(path);
    std::sort(sorted_typed_paths.begin(), sorted_typed_paths.end());

    sorted_dynamic_paths.clear();
    for (const auto & [path, _] : dynamic_paths)
        sorted_dynamic_paths.emplace(path);
}

ColumnObject::Ptr ColumnObject::create(
    const std::unordered_map<String, ColumnPtr> & typed_paths_,
    const std::unordered_map<String, ColumnPtr> & dynamic_paths_,
    const ColumnPtr & shared_data_,
    size_t max_dynamic_paths_,
    size_t global_max_dynamic_paths_,
    size_t max_dynamic_types_,
    const ColumnObject::StatisticsPtr & statistics_)
{
    std::unordered_map<String, MutableColumnPtr> mutable_typed_paths;
    mutable_typed_paths.reserve(typed_paths_.size());
    for (const auto & [path, column] : typed_paths_)
        mutable_typed_paths[path] = typed_paths_.at(path)->assumeMutable();

    std::unordered_map<String, MutableColumnPtr> mutable_dynamic_paths;
    mutable_dynamic_paths.reserve(dynamic_paths_.size());
    for (const auto & [path, column] : dynamic_paths_)
        mutable_dynamic_paths[path] = dynamic_paths_.at(path)->assumeMutable();

    return ColumnObject::create(
        std::move(mutable_typed_paths),
        std::move(mutable_dynamic_paths),
        shared_data_->assumeMutable(),
        max_dynamic_paths_,
        global_max_dynamic_paths_,
        max_dynamic_types_,
        statistics_);
}

ColumnObject::MutablePtr ColumnObject::create(
    std::unordered_map<String, MutableColumnPtr> typed_paths_,
    std::unordered_map<String, MutableColumnPtr> dynamic_paths_,
    MutableColumnPtr shared_data_,
    size_t max_dynamic_paths_,
    size_t global_max_dynamic_paths_,
    size_t max_dynamic_types_,
    const ColumnObject::StatisticsPtr & statistics_)
{
    return Base::create(std::move(typed_paths_), std::move(dynamic_paths_), std::move(shared_data_), max_dynamic_paths_, global_max_dynamic_paths_, max_dynamic_types_, statistics_);
}

ColumnObject::MutablePtr ColumnObject::create(std::unordered_map<String, MutableColumnPtr> typed_paths_, size_t max_dynamic_paths_, size_t max_dynamic_types_)
{
    return Base::create(std::move(typed_paths_), max_dynamic_paths_, max_dynamic_types_);
}

std::string ColumnObject::getName() const
{
    WriteBufferFromOwnString ss;
    ss << "Object(";
    ss << "max_dynamic_paths=" << global_max_dynamic_paths;
    ss << ", max_dynamic_types=" << max_dynamic_types;
    for (const auto & path : sorted_typed_paths)
        ss << ", " << path << " " << typed_paths.find(path)->second->getName();
    ss << ")";
    return ss.str();
}

MutableColumnPtr ColumnObject::cloneEmpty() const
{
    std::unordered_map<String, MutableColumnPtr> empty_typed_paths;
    empty_typed_paths.reserve(typed_paths.size());
    for (const auto & [path, column] : typed_paths)
        empty_typed_paths[path] = column->cloneEmpty();

    std::unordered_map<String, MutableColumnPtr> empty_dynamic_paths;
    empty_dynamic_paths.reserve(dynamic_paths.size());
    for (const auto & [path, column] : dynamic_paths)
        empty_dynamic_paths[path] = column->cloneEmpty();

    return ColumnObject::create(
        std::move(empty_typed_paths),
        std::move(empty_dynamic_paths),
        shared_data->cloneEmpty(),
        max_dynamic_paths,
        global_max_dynamic_paths,
        max_dynamic_types,
        statistics);
}

MutableColumnPtr ColumnObject::cloneResized(size_t size) const
{
    std::unordered_map<String, MutableColumnPtr> resized_typed_paths;
    resized_typed_paths.reserve(typed_paths.size());
    for (const auto & [path, column] : typed_paths)
        resized_typed_paths[path] = column->cloneResized(size);

    std::unordered_map<String, MutableColumnPtr> resized_dynamic_paths;
    resized_dynamic_paths.reserve(dynamic_paths.size());
    for (const auto & [path, column] : dynamic_paths)
        resized_dynamic_paths[path] = column->cloneResized(size);

    return ColumnObject::create(
        std::move(resized_typed_paths),
        std::move(resized_dynamic_paths),
        shared_data->cloneResized(size),
        max_dynamic_paths,
        global_max_dynamic_paths,
        max_dynamic_types,
        statistics);
}

Field ColumnObject::operator[](size_t n) const
{
    Object object;

    for (const auto & [path, column] : typed_paths)
        object[path] = (*column)[n];
    for (const auto & [path, column] : dynamic_paths_ptrs)
    {
        /// Output only non-null values from dynamic paths. We cannot distinguish cases when
        /// dynamic path has Null value and when it's absent in the row and consider them equivalent.
        if (!column->isNullAt(n))
            object[path] = (*column)[n];
    }

    const auto & shared_data_offsets = getSharedDataOffsets();
    const auto [shared_paths, shared_values] = getSharedDataPathsAndValues();
    size_t start = shared_data_offsets[static_cast<ssize_t>(n) - 1];
    size_t end = shared_data_offsets[n];
    for (size_t i = start; i != end; ++i)
    {
        String path = shared_paths->getDataAt(i).toString();
        auto value_data = shared_values->getDataAt(i);
        ReadBufferFromMemory buf(value_data.data, value_data.size);
        Field value;
        getDynamicSerialization()->deserializeBinary(value, buf, getFormatSettings());
        object[path] = value;
    }

    return object;
}

void ColumnObject::get(size_t n, Field & res) const
{
    res = (*this)[n];
}

std::pair<String, DataTypePtr> ColumnObject::getValueNameAndType(size_t n) const
{
    WriteBufferFromOwnString wb;
    wb << '{';

    bool first = true;

    for (const auto & [path, column] : typed_paths)
    {
        const auto & [value, type] = column->getValueNameAndType(n);

        if (first)
            first = false;
        else
            wb << ", ";

        writeDoubleQuoted(path, wb);
        wb << ": " << value;
    }

    for (const auto & [path, column] : dynamic_paths_ptrs)
    {
        /// Output only non-null values from dynamic paths. We cannot distinguish cases when
        /// dynamic path has Null value and when it's absent in the row and consider them equivalent.
        if (column->isNullAt(n))
            continue;

        const auto & [value, type] = column->getValueNameAndType(n);

        if (first)
            first = false;
        else
            wb << ", ";

        writeDoubleQuoted(path, wb);
        wb << ": " << value;
    }

    const auto & shared_data_offsets = getSharedDataOffsets();
    const auto [shared_paths, shared_values] = getSharedDataPathsAndValues();
    size_t start = shared_data_offsets[static_cast<ssize_t>(n) - 1];
    size_t end = shared_data_offsets[n];
    for (size_t i = start; i != end; ++i)
    {
        if (first)
            first = false;
        else
            wb << ", ";

        String path = shared_paths->getDataAt(i).toString();
        writeDoubleQuoted(path, wb);

        auto value_data = shared_values->getDataAt(i);
        ReadBufferFromMemory buf(value_data.data, value_data.size);
        auto decoded_type = decodeDataType(buf);

        if (isNothing(decoded_type))
        {
            wb << ": NULL";
            continue;
        }

        const auto column = decoded_type->createColumn();
        decoded_type->getDefaultSerialization()->deserializeBinary(*column, buf, getFormatSettings());

        const auto & [value, type] = column->getValueNameAndType(0);

        wb << ": " << value;
    }

    wb << "}";

    return {wb.str(), std::make_shared<DataTypeObject>(DataTypeObject::SchemaFormat::JSON)};
}

bool ColumnObject::isDefaultAt(size_t n) const
{
    for (const auto & [path, column] : typed_paths)
    {
        if (!column->isDefaultAt(n))
            return false;
    }

    for (const auto & [path, column] : dynamic_paths_ptrs)
    {
        if (!column->isDefaultAt(n))
            return false;
    }

    if (!shared_data->isDefaultAt(n))
        return false;

    return true;
}

StringRef ColumnObject::getDataAt(size_t) const
{
    throw Exception(ErrorCodes::NOT_IMPLEMENTED, "Method getDataAt is not supported for {}", getName());
}

void ColumnObject::insertData(const char *, size_t)
{
    throw Exception(ErrorCodes::NOT_IMPLEMENTED, "Method insertData is not supported for {}", getName());
}

ColumnDynamic * ColumnObject::tryToAddNewDynamicPath(std::string_view path)
{
    if (dynamic_paths.size() == max_dynamic_paths)
        return nullptr;

    auto new_dynamic_column = ColumnDynamic::create(max_dynamic_types);
    new_dynamic_column->reserve(shared_data->capacity());
    new_dynamic_column->insertManyDefaults(size());
    auto it = dynamic_paths.emplace(path, std::move(new_dynamic_column)).first;
    auto it_ptr = dynamic_paths_ptrs.emplace(path, assert_cast<ColumnDynamic *>(it->second.get())).first;
    sorted_dynamic_paths.insert(it->first);
    return it_ptr->second;
}

void ColumnObject::addNewDynamicPath(std::string_view path, MutableColumnPtr column)
{
    if (dynamic_paths.size() == max_dynamic_paths)
        throw Exception(ErrorCodes::LOGICAL_ERROR, "Cannot add new dynamic path as the limit ({}) on dynamic paths is reached", max_dynamic_paths);

    if (!empty())
        throw Exception(ErrorCodes::LOGICAL_ERROR, "Setting specific column for dynamic path is allowed only for empty object column");

    auto it = dynamic_paths.emplace(path, std::move(column)).first;
    dynamic_paths_ptrs.emplace(path, assert_cast<ColumnDynamic *>(it->second.get()));
    sorted_dynamic_paths.insert(it->first);
}

void ColumnObject::addNewDynamicPath(std::string_view path)
{
    if (!tryToAddNewDynamicPath(path))
        throw Exception(ErrorCodes::LOGICAL_ERROR, "Cannot add new dynamic path as the limit ({}) on dynamic paths is reached", max_dynamic_paths);
}

void ColumnObject::setMaxDynamicPaths(size_t max_dynamic_paths_)
{
    if (!empty())
        throw Exception(ErrorCodes::LOGICAL_ERROR, "Setting specific max_dynamic_paths parameter is allowed only for empty object column");

    max_dynamic_paths = max_dynamic_paths_;
}

void ColumnObject::setDynamicPaths(const std::vector<String> & paths)
{
    if (!empty())
        throw Exception(ErrorCodes::LOGICAL_ERROR, "Setting specific max_dynamic_paths parameter is allowed only for empty object column");

    if (paths.size() > max_dynamic_paths)
        throw Exception(ErrorCodes::LOGICAL_ERROR, "Cannot set dynamic paths to Object column, the number of paths ({}) exceeds the limit ({})", paths.size(), max_dynamic_paths);

    /// Clear current dynamic structure if any.
    dynamic_paths_ptrs.clear();
    dynamic_paths.clear();
    sorted_dynamic_paths.clear();

    size_t size = this->size();
    for (const auto & path : paths)
    {
        auto new_dynamic_column = ColumnDynamic::create(max_dynamic_types);
        if (size)
            new_dynamic_column->insertManyDefaults(size);
        auto it = dynamic_paths.emplace(path, std::move(new_dynamic_column)).first;
        dynamic_paths_ptrs[path] = assert_cast<ColumnDynamic *>(it->second.get());
        sorted_dynamic_paths.insert(it->first);
    }
}

void ColumnObject::setDynamicPaths(const std::vector<std::pair<String, ColumnPtr>> & paths)
{
    if (paths.size() > max_dynamic_paths)
        throw Exception(ErrorCodes::LOGICAL_ERROR, "Cannot set dynamic paths to Object column, the number of paths ({}) exceeds the limit ({})", paths.size(), max_dynamic_paths);

    for (const auto & [path, column] : paths)
    {
        auto it = dynamic_paths.emplace(path, column).first;
        dynamic_paths_ptrs[path] = assert_cast<ColumnDynamic *>(it->second.get());
        sorted_dynamic_paths.insert(it->first);
    }
}

void ColumnObject::insert(const Field & x)
{
    const auto & object = x.safeGet<Object>();
    auto & shared_data_offsets = getSharedDataOffsets();
    auto [shared_data_paths, shared_data_values] = getSharedDataPathsAndValues();
    size_t current_size = size();
    for (const auto & [path, value_field] : object)
    {
        if (auto typed_it = typed_paths.find(path); typed_it != typed_paths.end())
        {
            typed_it->second->insert(value_field);
        }
        else if (auto dynamic_it = dynamic_paths_ptrs.find(path); dynamic_it != dynamic_paths_ptrs.end())
        {
            dynamic_it->second->insert(value_field);
        }
        else if (auto * dynamic_path_column = tryToAddNewDynamicPath(path))
        {
            dynamic_path_column->insert(value_field);
        }
        /// We reached the limit on dynamic paths. Add this path to the common data if the value is not Null.
        /// (we cannot distinguish cases when path has Null value or is absent in the row and consider them equivalent).
        /// Object is actually std::map, so all paths are already sorted and we can add it right now.
        else if (!value_field.isNull())
        {
            shared_data_paths->insertData(path.data(), path.size());
            auto & shared_data_values_chars = shared_data_values->getChars();
            {
                WriteBufferFromVector<ColumnString::Chars> value_buf(shared_data_values_chars, AppendModeTag());
                getDynamicSerialization()->serializeBinary(value_field, value_buf, getFormatSettings());
            }
            shared_data_values->getOffsets().push_back(shared_data_values_chars.size());
        }
    }

    shared_data_offsets.push_back(shared_data_paths->size());

    /// Fill all remaining typed and dynamic paths with default values.
    for (auto & [_, column] : typed_paths)
    {
        if (column->size() == current_size)
            column->insertDefault();
    }

    for (auto & [_, column] : dynamic_paths_ptrs)
    {
        if (column->size() == current_size)
            column->insertDefault();
    }
}

bool ColumnObject::tryInsert(const Field & x)
{
    if (x.getType() != Field::Types::Which::Object)
        return false;

    const auto & object = x.safeGet<Object>();
    auto & shared_data_offsets = getSharedDataOffsets();
    auto [shared_data_paths, shared_data_values] = getSharedDataPathsAndValues();
    size_t prev_size = size();
    size_t prev_paths_size = shared_data_paths->size();
    size_t prev_values_size = shared_data_values->size();
    /// Save all newly added dynamic paths. In case of failure
    /// we should remove them.
    std::unordered_set<String> new_dynamic_paths;
    auto restore_sizes = [&]()
    {
        for (auto & [_, column] : typed_paths)
        {
            if (column->size() != prev_size)
                column->popBack(column->size() - prev_size);
        }

        /// Remove all newly added dynamic paths.
        for (const auto & path : new_dynamic_paths)
        {
            dynamic_paths_ptrs.erase(path);
            dynamic_paths.erase(path);
        }

        for (auto & [_, column] : dynamic_paths_ptrs)
        {
            if (column->size() != prev_size)
                column->popBack(column->size() - prev_size);
        }

        if (shared_data_paths->size() != prev_paths_size)  /// NOLINT(clang-analyzer-core.NullDereference)
            shared_data_paths->popBack(shared_data_paths->size() - prev_paths_size);
        if (shared_data_values->size() != prev_values_size)
            shared_data_values->popBack(shared_data_values->size() - prev_values_size);
    };

    for (const auto & [path, value_field] : object)
    {
        if (auto typed_it = typed_paths.find(path); typed_it != typed_paths.end())
        {
            if (!typed_it->second->tryInsert(value_field))
            {
                restore_sizes();
                return false;
            }
        }
        else if (auto dynamic_it = dynamic_paths_ptrs.find(path); dynamic_it != dynamic_paths_ptrs.end())
        {
            if (!dynamic_it->second->tryInsert(value_field))
            {
                restore_sizes();
                return false;
            }
        }
        else if (auto * dynamic_path_column = tryToAddNewDynamicPath(path))
        {
            if (!dynamic_path_column->tryInsert(value_field))
            {
                restore_sizes();
                return false;
            }
        }
        /// We reached the limit on dynamic paths. Add this path to the common data if the value is not Null.
        /// (we cannot distinguish cases when path has Null value or is absent in the row and consider them equivalent).
        /// Object is actually std::map, so all paths are already sorted and we can add it right now.
        else if (!value_field.isNull())
        {
            WriteBufferFromOwnString value_buf;
            getDynamicSerialization()->serializeBinary(value_field, value_buf, getFormatSettings());
            shared_data_paths->insertData(path.data(), path.size());
            shared_data_values->insertData(value_buf.str().data(), value_buf.str().size());
        }
    }

    shared_data_offsets.push_back(shared_data_paths->size());

    /// Fill all remaining typed and dynamic paths with default values.
    for (auto & [_, column] : typed_paths)
    {
        if (column->size() == prev_size)
            column->insertDefault();
    }

    for (auto & [_, column] : dynamic_paths_ptrs)
    {
        if (column->size() == prev_size)
            column->insertDefault();
    }

    return true;
}

#if !defined(DEBUG_OR_SANITIZER_BUILD)
void ColumnObject::insertFrom(const IColumn & src, size_t n)
#else
void ColumnObject::doInsertFrom(const IColumn & src, size_t n)
#endif
{
    const auto & src_object_column = assert_cast<const ColumnObject &>(src);

    /// First, insert typed paths, they must be the same for both columns.
    for (const auto & [path, column] : src_object_column.typed_paths)
        typed_paths[path]->insertFrom(*column, n);

    /// Second, insert dynamic paths and extend them if needed.
    /// We can reach the limit of dynamic paths, and in this case
    /// the rest of dynamic paths will be inserted into shared data.
    std::vector<std::string_view> src_dynamic_paths_for_shared_data;
    for (const auto & [path, column] : src_object_column.dynamic_paths)
    {
        /// Check if we already have such dynamic path.
        if (auto it = dynamic_paths_ptrs.find(path); it != dynamic_paths_ptrs.end())
            it->second->insertFrom(*column, n);
        /// Try to add a new dynamic path.
        else if (auto * dynamic_path_column = tryToAddNewDynamicPath(path))
            dynamic_path_column->insertFrom(*column, n);
        /// Limit on dynamic paths is reached, add path to shared data later.
        else
            src_dynamic_paths_for_shared_data.push_back(path);
    }

    /// Finally, insert paths from shared data.
    insertFromSharedDataAndFillRemainingDynamicPaths(src_object_column, std::move(src_dynamic_paths_for_shared_data), n, 1);
}

#if !defined(DEBUG_OR_SANITIZER_BUILD)
void ColumnObject::insertRangeFrom(const IColumn & src, size_t start, size_t length)
#else
void ColumnObject::doInsertRangeFrom(const IColumn & src, size_t start, size_t length)
#endif
{
    /// TODO: try to parallelize doInsertRangeFrom over typed/dynamic paths if it makes sense.
    const auto & src_object_column = assert_cast<const ColumnObject &>(src);

    /// First, insert typed paths, they must be the same for both columns.
    for (const auto & [path, column] : src_object_column.typed_paths)
        typed_paths[path]->insertRangeFrom(*column, start, length);

    /// Second, insert dynamic paths and extend them if needed.
    /// We can reach the limit of dynamic paths, and in this case
    /// the rest of dynamic paths will be inserted into shared data.
    std::vector<std::string_view> src_dynamic_paths_for_shared_data;
    for (const auto & [path, column] : src_object_column.dynamic_paths)
    {
        /// Check if we already have such dynamic path.
        if (auto it = dynamic_paths_ptrs.find(path); it != dynamic_paths_ptrs.end())
            it->second->insertRangeFrom(*column, start, length);
        /// Try to add a new dynamic path.
        else if (auto * dynamic_path_column = tryToAddNewDynamicPath(path))
            dynamic_path_column->insertRangeFrom(*column, start, length);
        /// Limit on dynamic paths is reached, add path to shared data later.
        else
            src_dynamic_paths_for_shared_data.push_back(path);
    }

    /// Finally, insert paths from shared data.
    insertFromSharedDataAndFillRemainingDynamicPaths(src_object_column, std::move(src_dynamic_paths_for_shared_data), start, length);
}

void ColumnObject::insertFromSharedDataAndFillRemainingDynamicPaths(const DB::ColumnObject & src_object_column, std::vector<std::string_view> && src_dynamic_paths_for_shared_data, size_t start, size_t length)
{
    /// Paths in shared data are sorted, so paths from src_dynamic_paths_for_shared_data should be inserted properly
    /// to keep paths sorted. Let's sort them in advance.
    std::sort(src_dynamic_paths_for_shared_data.begin(), src_dynamic_paths_for_shared_data.end());

    /// Check if src object doesn't have any paths in shared data in specified range.
    const auto & src_shared_data_offsets = src_object_column.getSharedDataOffsets();
    if (src_shared_data_offsets[static_cast<ssize_t>(start) - 1] == src_shared_data_offsets[static_cast<ssize_t>(start) + length - 1])
    {
        size_t current_size = size();

        /// If no src dynamic columns should be inserted into shared data, insert defaults.
        if (src_dynamic_paths_for_shared_data.empty())
        {
            shared_data->insertManyDefaults(length);
        }
        /// Otherwise insert required src dynamic columns into shared data.
        else
        {
            const auto [shared_data_paths, shared_data_values] = getSharedDataPathsAndValues();
            auto & shared_data_offsets = getSharedDataOffsets();
            for (size_t i = start; i != start + length; ++i)
            {
                /// Paths in src_dynamic_paths_for_shared_data are already sorted.
                for (const auto path : src_dynamic_paths_for_shared_data)
                    serializePathAndValueIntoSharedData(shared_data_paths, shared_data_values, path, *src_object_column.dynamic_paths_ptrs.find(path)->second, i);
                shared_data_offsets.push_back(shared_data_paths->size());
            }
        }

        /// Insert default values in all remaining dynamic paths.
        for (auto & [_, column] : dynamic_paths_ptrs)
        {
            if (column->size() == current_size)
                column->insertManyDefaults(length);
        }
        return;
    }

    /// Src object column contains some paths in shared data in specified range.
    /// Iterate over this range and insert all required paths into shared data or dynamic paths.
    const auto [src_shared_data_paths, src_shared_data_values] = src_object_column.getSharedDataPathsAndValues();
    const auto [shared_data_paths, shared_data_values] = getSharedDataPathsAndValues();
    auto & shared_data_offsets = getSharedDataOffsets();
    for (size_t row = start; row != start + length; ++row)
    {
        size_t current_size = shared_data_offsets.size();
        /// Use separate index to iterate over sorted src_dynamic_paths_for_shared_data.
        size_t src_dynamic_paths_for_shared_data_index = 0;
        size_t offset = src_shared_data_offsets[static_cast<ssize_t>(row) - 1];
        size_t end = src_shared_data_offsets[row];
        for (size_t i = offset; i != end; ++i)
        {
            auto path = src_shared_data_paths->getDataAt(i).toView();
            /// Check if we have this path in dynamic paths.
            if (auto it = dynamic_paths_ptrs.find(path); it != dynamic_paths_ptrs.end())
            {
                /// Deserialize binary value into dynamic column from shared data.
                if (it->second->size() != current_size)
                {
                    src_object_column.validateDynamicPathsAndSharedData();
                    throw Exception(ErrorCodes::LOGICAL_ERROR, "Unexpected size of dynamic path {}: {} != {}", path, it->second->size(), current_size);
                }
                deserializeValueFromSharedData(src_shared_data_values, i, *it->second);
            }
            else if (auto * dynamic_path_column = tryToAddNewDynamicPath(path))
            {
                deserializeValueFromSharedData(src_shared_data_values, i, *dynamic_path_column);
            }
            else
            {
                /// Before inserting this path into shared data check if we need to
                /// insert dynamic paths from src_dynamic_paths_for_shared_data before.
                while (src_dynamic_paths_for_shared_data_index < src_dynamic_paths_for_shared_data.size()
                       && src_dynamic_paths_for_shared_data[src_dynamic_paths_for_shared_data_index] < path)
                {
                    const auto dynamic_path = src_dynamic_paths_for_shared_data[src_dynamic_paths_for_shared_data_index];
                    serializePathAndValueIntoSharedData(shared_data_paths, shared_data_values, dynamic_path, *src_object_column.dynamic_paths_ptrs.find(dynamic_path)->second, row);
                    ++src_dynamic_paths_for_shared_data_index;
                }

                /// Insert path and value from src shared data to our shared data.
                shared_data_paths->insertFrom(*src_shared_data_paths, i);
                shared_data_values->insertFrom(*src_shared_data_values, i);
            }
        }

        /// Insert remaining dynamic paths from src_dynamic_paths_for_shared_data.
        for (; src_dynamic_paths_for_shared_data_index != src_dynamic_paths_for_shared_data.size(); ++src_dynamic_paths_for_shared_data_index)
        {
            const auto dynamic_path = src_dynamic_paths_for_shared_data[src_dynamic_paths_for_shared_data_index];
            serializePathAndValueIntoSharedData(shared_data_paths, shared_data_values, dynamic_path, *src_object_column.dynamic_paths_ptrs.find(dynamic_path)->second, row);
        }

        shared_data_offsets.push_back(shared_data_paths->size());

        /// Insert default value in all remaining dynamic paths.
        for (auto & [_, column] : dynamic_paths_ptrs)
        {
            if (column->size() == current_size)
                column->insertDefault();
        }
    }
}

void ColumnObject::serializePathAndValueIntoSharedData(ColumnString * shared_data_paths, ColumnString * shared_data_values, std::string_view path, const ColumnDynamic & column, size_t n)
{
    /// Don't store Null values in shared data. We consider Null value equivalent to the absence
    /// of this path in the row because we cannot distinguish these 2 cases for dynamic paths.
    if (column.isNullAt(n))
        return;

    shared_data_paths->insertData(path.data(), path.size());
    auto & shared_data_values_chars = shared_data_values->getChars();
    {
        WriteBufferFromVector<ColumnString::Chars> value_buf(shared_data_values_chars, AppendModeTag());
        getDynamicSerialization()->serializeBinary(column, n, value_buf, getFormatSettings());
    }
    shared_data_values->getOffsets().push_back(shared_data_values_chars.size());
}

void ColumnObject::deserializeValueFromSharedData(const ColumnString * shared_data_values, size_t n, IColumn & column)
{
    auto value_data = shared_data_values->getDataAt(n);
    ReadBufferFromMemory buf(value_data.data, value_data.size);
    getDynamicSerialization()->deserializeBinary(column, buf, getFormatSettings());
}

void ColumnObject::insertDefault()
{
    for (auto & [_, column] : typed_paths)
        column->insertDefault();
    for (auto & [_, column] : dynamic_paths_ptrs)
        column->insertDefault();
    shared_data->insertDefault();
}

void ColumnObject::insertManyDefaults(size_t length)
{
    for (auto & [_, column] : typed_paths)
        column->insertManyDefaults(length);
    for (auto & [_, column] : dynamic_paths_ptrs)
        column->insertManyDefaults(length);
    shared_data->insertManyDefaults(length);
}

void ColumnObject::popBack(size_t n)
{
    for (auto & [_, column] : typed_paths)
        column->popBack(n);
    for (auto & [_, column] : dynamic_paths_ptrs)
        column->popBack(n);
    shared_data->popBack(n);
}

ColumnCheckpointPtr ColumnObject::getCheckpoint() const
{
    auto get_checkpoints = [](const auto & columns)
    {
        ColumnObjectCheckpoint::CheckpointsMap checkpoints;
        for (const auto & [name, column] : columns)
            checkpoints[name] = column->getCheckpoint();

        return checkpoints;
    };

    return std::make_shared<ColumnObjectCheckpoint>(size(), get_checkpoints(typed_paths), get_checkpoints(dynamic_paths_ptrs), shared_data->getCheckpoint());
}

void ColumnObject::updateCheckpoint(ColumnCheckpoint & checkpoint) const
{
    auto & object_checkpoint = assert_cast<ColumnObjectCheckpoint &>(checkpoint);

    auto update_checkpoints = [&](const auto & columns_map, auto & checkpoints_map)
    {
        for (const auto & [name, column] : columns_map)
        {
            auto & nested = checkpoints_map[name];
            if (!nested)
                nested = column->getCheckpoint();
            else
                column->updateCheckpoint(*nested);
        }
    };

    checkpoint.size = size();
    update_checkpoints(typed_paths, object_checkpoint.typed_paths);
    update_checkpoints(dynamic_paths, object_checkpoint.dynamic_paths);
    shared_data->updateCheckpoint(*object_checkpoint.shared_data);
}

void ColumnObject::rollback(const ColumnCheckpoint & checkpoint)
{
    const auto & object_checkpoint = assert_cast<const ColumnObjectCheckpoint &>(checkpoint);

    auto rollback_columns = [&](auto & columns_map, const auto & checkpoints_map, bool is_dynamic_paths)
    {
        NameSet names_to_remove;

        /// Rollback subcolumns and remove paths that were not in checkpoint.
        for (auto & [name, column] : columns_map)
        {
            auto it = checkpoints_map.find(name);
            if (it == checkpoints_map.end())
                names_to_remove.insert(name);
            else
                column->rollback(*it->second);
        }

        for (const auto & name : names_to_remove)
        {
            if (is_dynamic_paths)
            {
                dynamic_paths_ptrs.erase(name);
                sorted_dynamic_paths.erase(name);
            }

            columns_map.erase(name);
        }
    };

    rollback_columns(typed_paths, object_checkpoint.typed_paths, false);
    rollback_columns(dynamic_paths, object_checkpoint.dynamic_paths, true);
    shared_data->rollback(*object_checkpoint.shared_data);
}

StringRef ColumnObject::serializeValueIntoArena(size_t n, Arena & arena, const char *& begin) const
{
    StringRef res(begin, 0);
    /// First serialize values from typed paths in sorted order. They are the same for all instances of this column.
    for (auto path : sorted_typed_paths)
    {
        auto data_ref = typed_paths.find(path)->second->serializeValueIntoArena(n, arena, begin);
        res.data = data_ref.data - res.size;
        res.size += data_ref.size;
    }

    /// Second, serialize paths and values in binary format from dynamic paths and shared data in sorted by path order.
    serializeDynamicPathsAndSharedDataIntoArena(n, arena, begin, res);
    return res;
}

StringRef ColumnObject::serializeAggregationStateValueIntoArena(size_t n, Arena & arena, char const *& begin) const
{
    StringRef res(begin, 0);
    /// First serialize values from typed paths in sorted order. They are the same for all instances of this column.
    for (auto path : sorted_typed_paths)
    {
        auto data_ref = typed_paths.find(path)->second->serializeAggregationStateValueIntoArena(n, arena, begin);
        res.data = data_ref.data - res.size;
        res.size += data_ref.size;
    }

    /// Second, serialize paths and values in binary format from dynamic paths and shared data in sorted by path order.
    serializeDynamicPathsAndSharedDataIntoArena(n, arena, begin, res);
    return res;
}

void ColumnObject::serializeDynamicPathsAndSharedDataIntoArena(size_t n, Arena & arena, const char *& begin, StringRef & res) const
{
    /// Calculate total number of paths to serialize and write it.
    const auto & shared_data_offsets = getSharedDataOffsets();
    size_t offset = shared_data_offsets[static_cast<ssize_t>(n) - 1];
    size_t end = shared_data_offsets[static_cast<ssize_t>(n)];
    size_t num_paths = (end - offset);
    /// Don't serialize Nulls from dynamic paths.
    for (const auto & [_, column] : dynamic_paths)
        num_paths += !column->isNullAt(n);

    char * pos = arena.allocContinue(sizeof(size_t), begin);
    memcpy(pos, &num_paths, sizeof(size_t));
    res.data = pos - res.size;
    res.size += sizeof(size_t);

    auto dynamic_paths_it = sorted_dynamic_paths.begin();
    auto [shared_data_paths, shared_data_values] = getSharedDataPathsAndValues();
    for (size_t i = offset; i != end; ++i)
    {
        auto path = shared_data_paths->getDataAt(i).toView();
        /// Paths in shared data are sorted. Serialize all paths from dynamic paths that go before this path in sorted order.
        while (dynamic_paths_it != sorted_dynamic_paths.end() && *dynamic_paths_it < path)
        {
            const auto * dynamic_column = dynamic_paths_ptrs.find(*dynamic_paths_it)->second;
            /// Don't serialize Nulls.
            if (!dynamic_column->isNullAt(n))
            {
                WriteBufferFromOwnString buf;
                getDynamicSerialization()->serializeBinary(*dynamic_column, n, buf, getFormatSettings());
                serializePathAndValueIntoArena(arena, begin, StringRef(*dynamic_paths_it), buf.str(), res);
            }
            ++dynamic_paths_it;
        }
        serializePathAndValueIntoArena(arena, begin, StringRef(path), shared_data_values->getDataAt(i), res);
    }

    /// Serialize all remaining paths in dynamic paths.
    for (; dynamic_paths_it != sorted_dynamic_paths.end(); ++dynamic_paths_it)
    {
        const auto * dynamic_column = dynamic_paths_ptrs.find(*dynamic_paths_it)->second;
        if (!dynamic_column->isNullAt(n))
        {
            WriteBufferFromOwnString buf;
            getDynamicSerialization()->serializeBinary(*dynamic_column, n, buf, getFormatSettings());
            serializePathAndValueIntoArena(arena, begin, StringRef(*dynamic_paths_it), buf.str(), res);
        }
    }
}

void ColumnObject::serializePathAndValueIntoArena(DB::Arena & arena, const char *& begin, StringRef path, StringRef value, StringRef & res) const
{
    size_t value_size = value.size;
    size_t path_size = path.size;
    char * pos = arena.allocContinue(sizeof(size_t) + path_size + sizeof(size_t) + value_size, begin);
    memcpy(pos, &path_size, sizeof(size_t));
    memcpy(pos + sizeof(size_t), path.data, path_size);
    memcpy(pos + sizeof(size_t) + path_size, &value_size, sizeof(size_t));
    memcpy(pos + sizeof(size_t) + path_size + sizeof(size_t), value.data, value_size);
    res.data = pos - res.size;
    res.size += sizeof(size_t) + path_size + sizeof(size_t) + value_size;
}

void ColumnObject::deserializeAndInsertFromArena(ReadBuffer & in)
{
    /// First deserialize typed paths. They come first.
    for (auto path : sorted_typed_paths)
        typed_paths.find(path)->second->deserializeAndInsertFromArena(in);

    /// Second deserialize all other paths and values and insert them into dynamic paths or shared data.
    deserializeDynamicPathsAndSharedDataFromArena(in);
}

void ColumnObject::deserializeAndInsertAggregationStateValueFromArena(ReadBuffer & in)
{
    /// First deserialize typed paths. They come first.
    for (auto path : sorted_typed_paths)
        typed_paths.find(path)->second->deserializeAndInsertAggregationStateValueFromArena(in);

    /// Second deserialize all other paths and values and insert them into dynamic paths or shared data.
    deserializeDynamicPathsAndSharedDataFromArena(in);
}

void ColumnObject::deserializeDynamicPathsAndSharedDataFromArena(ReadBuffer & in)
{
    size_t current_size = size();
    size_t num_paths;
    readBinaryLittleEndian<size_t>(num_paths, in);

    const auto [shared_data_paths, shared_data_values] = getSharedDataPathsAndValues();
    for (size_t i = 0; i != num_paths; ++i)
    {
        size_t path_size;
        readBinaryLittleEndian<size_t>(path_size, in);

        if (in.available() < path_size)
            throw Exception(
                ErrorCodes::ATTEMPT_TO_READ_AFTER_EOF,
                "Attempt to read {} bytes for the path size, but only {} bytes are available",
                path_size,
                in.available());
        std::string_view path(in.position(), path_size);
        in.ignore(path_size);

        /// Deserialize binary value and try to insert it to dynamic paths or shared data.
        size_t value_size;
        readBinaryLittleEndian<size_t>(value_size, in);

        /// Check if we have this path in dynamic paths.
        if (auto dynamic_it = dynamic_paths.find(path); dynamic_it != dynamic_paths.end())
        {
            getDynamicSerialization()->deserializeBinary(*dynamic_it->second, in, getFormatSettings());
        }
        /// Try to add a new dynamic path.
        else if (auto * dynamic_path_column = tryToAddNewDynamicPath(path))
        {
            getDynamicSerialization()->deserializeBinary(*dynamic_path_column, in, getFormatSettings());
        }
        /// Limit on dynamic paths is reached, add this path to shared data.
        /// Serialized paths are sorted, so we can insert right away.
        else
        {
            if (in.available() < value_size)
                throw Exception(
                    ErrorCodes::ATTEMPT_TO_READ_AFTER_EOF,
                    "Attempt to read {} bytes for the value size, but only {} bytes are available",
                    value_size,
                    in.available());
            std::string_view value(in.position(), value_size);
            in.ignore(value_size);
            shared_data_paths->insertData(path.data(), path.size());
            shared_data_values->insertData(value.data(), value.size());
        }
    }

    getSharedDataOffsets().push_back(shared_data_paths->size());

    /// Insert default value in all remaining  dynamic paths.
    for (auto & [_, column] : dynamic_paths_ptrs)
    {
        if (column->size() == current_size)
            column->insertDefault();
    }
}

void ColumnObject::skipSerializedInArena(ReadBuffer & in) const
{
    /// First, skip all values of typed paths;
    for (auto path : sorted_typed_paths)
        typed_paths.find(path)->second->skipSerializedInArena(in);

    /// Second, skip all other paths and values.
    size_t num_paths;
    readBinaryLittleEndian<size_t>(num_paths, in);

    for (size_t i = 0; i != num_paths; ++i)
    {
        size_t path_size;
        readBinaryLittleEndian<size_t>(path_size, in);
        in.ignore(path_size);

        size_t value_size;
        readBinaryLittleEndian<size_t>(value_size, in);
        in.ignore(value_size);
    }
}

void ColumnObject::updateHashWithValue(size_t n, SipHash & hash) const
{
    for (auto path : sorted_typed_paths)
        typed_paths.find(path)->second->updateHashWithValue(n, hash);

    /// The hash of the object in row should not depend on the way we store paths (in dynamic paths or in shared data)
    /// and should be the same for the same objects. To support it we update hash with path and its value (if not null) in
    /// sorted by path order from both dynamic paths and shared data.
    const auto [shared_data_paths, shared_data_values] = getSharedDataPathsAndValues();
    const auto & shared_data_offsets = getSharedDataOffsets();
    size_t start = shared_data_offsets[static_cast<ssize_t>(n) - 1];
    size_t end = shared_data_offsets[static_cast<ssize_t>(n)];
    auto dynamic_paths_it = sorted_dynamic_paths.begin();
    for (size_t i = start; i != end; ++i)
    {
        auto path = shared_data_paths->getDataAt(i).toView();
        /// Paths in shared data are sorted. Update hash with all paths from dynamic paths that go before this path in sorted order.
        while (dynamic_paths_it != sorted_dynamic_paths.end() && *dynamic_paths_it < path)
        {
            const auto * dynamic_column = dynamic_paths_ptrs.find(*dynamic_paths_it)->second;
            if (!dynamic_column->isNullAt(n))
            {
                hash.update(*dynamic_paths_it);
                dynamic_column->updateHashWithValue(n, hash);
            }
            ++dynamic_paths_it;
        }

        /// Deserialize value in temporary column to get its hash.
        auto value = shared_data_values->getDataAt(i);
        ReadBufferFromMemory buf(value.data, value.size);
        auto tmp_column = ColumnDynamic::create();
        getDynamicSerialization()->deserializeBinary(*tmp_column, buf, getFormatSettings());
        hash.update(path);
        tmp_column->updateHashWithValue(0, hash);
    }

    /// Iterate over all remaining paths in dynamic paths.
    for (; dynamic_paths_it != sorted_dynamic_paths.end(); ++dynamic_paths_it)
    {
        const auto * dynamic_column = dynamic_paths_ptrs.find(*dynamic_paths_it)->second;
        if (!dynamic_column->isNullAt(n))
        {
            hash.update(*dynamic_paths_it);
            dynamic_column->updateHashWithValue(n, hash);
        }
    }
}

WeakHash32 ColumnObject::getWeakHash32() const
{
    WeakHash32 hash(size());
    for (const auto & [_, column] : typed_paths)
        hash.update(column->getWeakHash32());
    for (const auto & [_, column] : dynamic_paths_ptrs)
        hash.update(column->getWeakHash32());
    hash.update(shared_data->getWeakHash32());
    return hash;
}

void ColumnObject::updateHashFast(SipHash & hash) const
{
    for (const auto & [_, column] : typed_paths)
        column->updateHashFast(hash);
    for (const auto & [_, column] : dynamic_paths_ptrs)
        column->updateHashFast(hash);
    shared_data->updateHashFast(hash);
}

ColumnPtr ColumnObject::filter(const Filter & filt, ssize_t result_size_hint) const
{
    std::unordered_map<String, ColumnPtr> filtered_typed_paths;
    filtered_typed_paths.reserve(typed_paths.size());
    for (const auto & [path, column] : typed_paths)
        filtered_typed_paths[path] = column->filter(filt, result_size_hint);

    std::unordered_map<String, ColumnPtr> filtered_dynamic_paths;
    filtered_dynamic_paths.reserve(dynamic_paths_ptrs.size());
    for (const auto & [path, column] : dynamic_paths_ptrs)
        filtered_dynamic_paths[path] = column->filter(filt, result_size_hint);

    auto filtered_shared_data = shared_data->filter(filt, result_size_hint);
    return ColumnObject::create(filtered_typed_paths, filtered_dynamic_paths, filtered_shared_data, max_dynamic_paths, global_max_dynamic_paths, max_dynamic_types);
}

void ColumnObject::expand(const Filter & mask, bool inverted)
{
    for (auto & [_, column] : typed_paths)
        column->expand(mask, inverted);
    for (auto & [_, column] : dynamic_paths_ptrs)
        column->expand(mask, inverted);
    shared_data->expand(mask, inverted);
}

ColumnPtr ColumnObject::permute(const Permutation & perm, size_t limit) const
{
    std::unordered_map<String, ColumnPtr> permuted_typed_paths;
    permuted_typed_paths.reserve(typed_paths.size());
    for (const auto & [path, column] : typed_paths)
        permuted_typed_paths[path] = column->permute(perm, limit);

    std::unordered_map<String, ColumnPtr> permuted_dynamic_paths;
    permuted_dynamic_paths.reserve(dynamic_paths_ptrs.size());
    for (const auto & [path, column] : dynamic_paths_ptrs)
        permuted_dynamic_paths[path] = column->permute(perm, limit);

    auto permuted_shared_data = shared_data->permute(perm, limit);
    return ColumnObject::create(permuted_typed_paths, permuted_dynamic_paths, permuted_shared_data, max_dynamic_paths, global_max_dynamic_paths, max_dynamic_types);
}

ColumnPtr ColumnObject::index(const IColumn & indexes, size_t limit) const
{
    std::unordered_map<String, ColumnPtr> indexed_typed_paths;
    indexed_typed_paths.reserve(typed_paths.size());
    for (const auto & [path, column] : typed_paths)
        indexed_typed_paths[path] = column->index(indexes, limit);

    std::unordered_map<String, ColumnPtr> indexed_dynamic_paths;
    indexed_dynamic_paths.reserve(dynamic_paths_ptrs.size());
    for (const auto & [path, column] : dynamic_paths_ptrs)
        indexed_dynamic_paths[path] = column->index(indexes, limit);

    auto indexed_shared_data = shared_data->index(indexes, limit);
    return ColumnObject::create(indexed_typed_paths, indexed_dynamic_paths, indexed_shared_data, max_dynamic_paths, global_max_dynamic_paths, max_dynamic_types);
}

ColumnPtr ColumnObject::replicate(const Offsets & replicate_offsets) const
{
    std::unordered_map<String, ColumnPtr> replicated_typed_paths;
    replicated_typed_paths.reserve(typed_paths.size());
    for (const auto & [path, column] : typed_paths)
        replicated_typed_paths[path] = column->replicate(replicate_offsets);

    std::unordered_map<String, ColumnPtr> replicated_dynamic_paths;
    replicated_dynamic_paths.reserve(dynamic_paths_ptrs.size());
    for (const auto & [path, column] : dynamic_paths_ptrs)
        replicated_dynamic_paths[path] = column->replicate(replicate_offsets);

    auto replicated_shared_data = shared_data->replicate(replicate_offsets);
    return ColumnObject::create(replicated_typed_paths, replicated_dynamic_paths, replicated_shared_data, max_dynamic_paths, global_max_dynamic_paths, max_dynamic_types);
}

MutableColumns ColumnObject::scatter(size_t num_columns, const Selector & selector) const
{
    std::vector<std::unordered_map<String, MutableColumnPtr>> scattered_typed_paths(num_columns);
    for (auto & typed_paths_ : scattered_typed_paths)
        typed_paths_.reserve(typed_paths.size());

    for (const auto & [path, column] : typed_paths)
    {
        auto scattered_columns = column->scatter(num_columns, selector);
        for (size_t i = 0; i != num_columns; ++i)
            scattered_typed_paths[i][path] = std::move(scattered_columns[i]);
    }

    std::vector<std::unordered_map<String, MutableColumnPtr>> scattered_dynamic_paths(num_columns);
    for (auto & dynamic_paths_ : scattered_dynamic_paths)
        dynamic_paths_.reserve(dynamic_paths_ptrs.size());

    for (const auto & [path, column] : dynamic_paths_ptrs)
    {
        auto scattered_columns = column->scatter(num_columns, selector);
        for (size_t i = 0; i != num_columns; ++i)
            scattered_dynamic_paths[i][path] = std::move(scattered_columns[i]);
    }

    auto scattered_shared_data_columns = shared_data->scatter(num_columns, selector);
    MutableColumns result_columns;
    result_columns.reserve(num_columns);
    for (size_t i = 0; i != num_columns; ++i)
        result_columns.emplace_back(ColumnObject::create(std::move(scattered_typed_paths[i]), std::move(scattered_dynamic_paths[i]), std::move(scattered_shared_data_columns[i]), max_dynamic_paths, global_max_dynamic_paths, max_dynamic_types));
    return result_columns;
}

struct ColumnObject::ComparatorBase
{
    const ColumnObject & parent;
    int nan_direction_hint;

    ComparatorBase(const ColumnObject & parent_, int nan_direction_hint_)
        : parent(parent_), nan_direction_hint(nan_direction_hint_)
    {
    }

    ALWAYS_INLINE int compare(size_t lhs, size_t rhs) const
    {
        int res = parent.compareAt(lhs, rhs, parent, nan_direction_hint);

        return res;
    }
};

void ColumnObject::getPermutation(PermutationSortDirection direction, PermutationSortStability stability,
                                  size_t limit, int nan_direction_hint, Permutation & res) const
{
    if (direction == IColumn::PermutationSortDirection::Ascending && stability == IColumn::PermutationSortStability::Unstable)
        getPermutationImpl(limit, res, ComparatorAscendingUnstable(*this, nan_direction_hint), DefaultSort(), DefaultPartialSort());
    else if (direction == IColumn::PermutationSortDirection::Ascending && stability == IColumn::PermutationSortStability::Stable)
        getPermutationImpl(limit, res, ComparatorAscendingStable(*this, nan_direction_hint), DefaultSort(), DefaultPartialSort());
    else if (direction == IColumn::PermutationSortDirection::Descending && stability == IColumn::PermutationSortStability::Unstable)
        getPermutationImpl(limit, res, ComparatorDescendingUnstable(*this, nan_direction_hint), DefaultSort(), DefaultPartialSort());
    else if (direction == IColumn::PermutationSortDirection::Descending && stability == IColumn::PermutationSortStability::Stable)
        getPermutationImpl(limit, res, ComparatorDescendingStable(*this, nan_direction_hint), DefaultSort(), DefaultPartialSort());
}

void ColumnObject::updatePermutation(PermutationSortDirection direction, PermutationSortStability stability,
                                     size_t limit, int nan_direction_hint, Permutation & res, EqualRanges & equal_ranges) const
{
    auto comparator_equal = ComparatorEqual(*this, nan_direction_hint);

    if (direction == IColumn::PermutationSortDirection::Ascending && stability == IColumn::PermutationSortStability::Unstable)
        updatePermutationImpl(limit, res, equal_ranges, ComparatorAscendingUnstable(*this, nan_direction_hint), comparator_equal, DefaultSort(), DefaultPartialSort());
    else if (direction == IColumn::PermutationSortDirection::Ascending && stability == IColumn::PermutationSortStability::Stable)
        updatePermutationImpl(limit, res, equal_ranges, ComparatorAscendingStable(*this, nan_direction_hint), comparator_equal, DefaultSort(), DefaultPartialSort());
    else if (direction == IColumn::PermutationSortDirection::Descending && stability == IColumn::PermutationSortStability::Unstable)
        updatePermutationImpl(limit, res, equal_ranges, ComparatorDescendingUnstable(*this, nan_direction_hint), comparator_equal, DefaultSort(), DefaultPartialSort());
    else if (direction == IColumn::PermutationSortDirection::Descending && stability == IColumn::PermutationSortStability::Stable)
        updatePermutationImpl(limit, res, equal_ranges, ComparatorDescendingStable(*this, nan_direction_hint), comparator_equal, DefaultSort(), DefaultPartialSort());
}

void ColumnObject::reserve(size_t n)
{
    for (auto & [_, column] : typed_paths)
        column->reserve(n);
    for (auto & [_, column] : dynamic_paths_ptrs)
        column->reserve(n);
    shared_data->reserve(n);
}

size_t ColumnObject::capacity() const
{
    return shared_data->capacity();
}

void ColumnObject::shrinkToFit()
{
    for (auto & [_, column] : typed_paths)
        column->shrinkToFit();
    for (auto & [_, column] : dynamic_paths_ptrs)
        column->shrinkToFit();
    shared_data->shrinkToFit();
}

void ColumnObject::ensureOwnership()
{
    for (auto & [_, column] : typed_paths)
        column->ensureOwnership();
    for (auto & [_, column] : dynamic_paths_ptrs)
        column->ensureOwnership();
    shared_data->ensureOwnership();
}

size_t ColumnObject::byteSize() const
{
    size_t size = 0;
    for (const auto & [_, column] : typed_paths)
        size += column->byteSize();
    for (const auto & [_, column] : dynamic_paths_ptrs)
        size += column->byteSize();
    size += shared_data->byteSize();
    return size;
}

size_t ColumnObject::byteSizeAt(size_t n) const
{
    size_t size = 0;
    for (const auto & [_, column] : typed_paths)
        size += column->byteSizeAt(n);
    for (const auto & [_, column] : dynamic_paths_ptrs)
        size += column->byteSizeAt(n);
    size += shared_data->byteSizeAt(n);
    return size;
}

size_t ColumnObject::allocatedBytes() const
{
    size_t size = 0;
    for (const auto & [_, column] : typed_paths)
        size += column->allocatedBytes();
    for (const auto & [_, column] : dynamic_paths_ptrs)
        size += column->allocatedBytes();
    size += shared_data->allocatedBytes();
    return size;
}

void ColumnObject::protect()
{
    for (auto & [_, column] : typed_paths)
        column->protect();
    for (auto & [_, column] : dynamic_paths_ptrs)
        column->protect();
    shared_data->protect();
}

void ColumnObject::forEachMutableSubcolumn(DB::IColumn::MutableColumnCallback callback)
{
    for (auto & [_, column] : typed_paths)
        callback(column);
    for (auto & [path, column] : dynamic_paths)
    {
        callback(column);
        dynamic_paths_ptrs[path] = assert_cast<ColumnDynamic *>(column.get());
    }
    callback(shared_data);
}

void ColumnObject::forEachMutableSubcolumnRecursively(DB::IColumn::RecursiveMutableColumnCallback callback)
{
    for (auto & [_, column] : typed_paths)
    {
        callback(*column);
        column->forEachMutableSubcolumnRecursively(callback);
    }
    for (auto & [path, column] : dynamic_paths)
    {
        callback(*column);
        column->forEachMutableSubcolumnRecursively(callback);
        dynamic_paths_ptrs[path] = assert_cast<ColumnDynamic *>(column.get());
    }
    callback(*shared_data);
    shared_data->forEachMutableSubcolumnRecursively(callback);
}

void ColumnObject::forEachSubcolumn(DB::IColumn::ColumnCallback callback) const
{
    for (const auto & [_, column] : typed_paths)
        callback(column);
    for (const auto & [path, column] : dynamic_paths)
        callback(column);

    callback(shared_data);
}

void ColumnObject::forEachSubcolumnRecursively(DB::IColumn::RecursiveColumnCallback callback) const
{
    for (const auto & [_, column] : typed_paths)
    {
        callback(*column);
        column->forEachSubcolumnRecursively(callback);
    }
    for (const auto & [path, column] : dynamic_paths)
    {
        callback(*column);
        column->forEachSubcolumnRecursively(callback);
    }
    callback(*shared_data);
    shared_data->forEachSubcolumnRecursively(callback);
}

bool ColumnObject::structureEquals(const IColumn & rhs) const
{
    /// 2 Object columns have equal structure if they have the same typed paths and global_max_dynamic_paths/max_dynamic_types.
    const auto * rhs_object = typeid_cast<const ColumnObject *>(&rhs);
    if (!rhs_object || typed_paths.size() != rhs_object->typed_paths.size() || global_max_dynamic_paths != rhs_object->global_max_dynamic_paths || max_dynamic_types != rhs_object->max_dynamic_types)
        return false;

    for (const auto & [path, column] : typed_paths)
    {
        auto it = rhs_object->typed_paths.find(path);
        if (it == rhs_object->typed_paths.end() || !it->second->structureEquals(*column))
            return false;
    }

    return true;
}

ColumnPtr ColumnObject::compress(bool force_compression) const
{
    std::unordered_map<String, ColumnPtr> compressed_typed_paths;
    compressed_typed_paths.reserve(typed_paths.size());
    size_t byte_size = 0;
    for (const auto & [path, column] : typed_paths)
    {
        auto compressed_column = column->compress(force_compression);
        byte_size += compressed_column->byteSize();
        compressed_typed_paths[path] = std::move(compressed_column);
    }

    std::unordered_map<String, ColumnPtr> compressed_dynamic_paths;
    compressed_dynamic_paths.reserve(dynamic_paths_ptrs.size());
    for (const auto & [path, column] : dynamic_paths_ptrs)
    {
        auto compressed_column = column->compress(force_compression);
        byte_size += compressed_column->byteSize();
        compressed_dynamic_paths[path] = std::move(compressed_column);
    }

    auto compressed_shared_data = shared_data->compress(force_compression);
    byte_size += compressed_shared_data->byteSize();

    auto decompress =
        [my_compressed_typed_paths = std::move(compressed_typed_paths),
         my_compressed_dynamic_paths = std::move(compressed_dynamic_paths),
         my_compressed_shared_data = std::move(compressed_shared_data),
         my_max_dynamic_paths = max_dynamic_paths,
         my_global_max_dynamic_paths = global_max_dynamic_paths,
         my_max_dynamic_types = max_dynamic_types,
         my_statistics = statistics]() mutable
    {
        std::unordered_map<String, ColumnPtr> decompressed_typed_paths;
        decompressed_typed_paths.reserve(my_compressed_typed_paths.size());
        for (const auto & [path, column] : my_compressed_typed_paths)
            decompressed_typed_paths[path] = column->decompress();

        std::unordered_map<String, ColumnPtr> decompressed_dynamic_paths;
        decompressed_dynamic_paths.reserve(my_compressed_dynamic_paths.size());
        for (const auto & [path, column] : my_compressed_dynamic_paths)
            decompressed_dynamic_paths[path] = column->decompress();

        auto decompressed_shared_data = my_compressed_shared_data->decompress();
        return ColumnObject::create(decompressed_typed_paths, decompressed_dynamic_paths, decompressed_shared_data, my_max_dynamic_paths, my_global_max_dynamic_paths, my_max_dynamic_types, my_statistics);
    };

    return ColumnCompressed::create(size(), byte_size, decompress);
}

void ColumnObject::finalize()
{
    for (auto & [_, column] : typed_paths)
        column->finalize();
    for (auto & [_, column] : dynamic_paths_ptrs)
        column->finalize();
    shared_data->finalize();
}

bool ColumnObject::isFinalized() const
{
    bool finalized = true;
    for (const auto & [_, column] : typed_paths)
        finalized &= column->isFinalized();
    for (const auto & [_, column] : dynamic_paths_ptrs)
        finalized &= column->isFinalized();
    finalized &= shared_data->isFinalized();
    return finalized;
}

void ColumnObject::getExtremes(DB::Field & min, DB::Field & max) const
{
    if (empty())
    {
        min = Object();
        max = Object();
    }
    else
    {
        get(0, min);
        get(0, max);
    }
}

void ColumnObject::prepareForSquashing(const std::vector<ColumnPtr> & source_columns, size_t factor)
{
    if (source_columns.empty())
        return;

    /// Dynamic paths of source Object columns may differ.
    /// We want to preallocate memory for all dynamic paths we will have after squashing.
    /// It may happen that the total number of dynamic paths in source columns will
    /// exceed the limit, in this case we will choose the most frequent paths.
    std::unordered_map<String, size_t> path_to_total_number_of_non_null_values;

    auto add_dynamic_paths = [&](const ColumnObject & source_object)
    {
        for (const auto & [path, dynamic_column_ptr] : source_object.dynamic_paths_ptrs)
        {
            auto it = path_to_total_number_of_non_null_values.find(path);
            if (it == path_to_total_number_of_non_null_values.end())
                it = path_to_total_number_of_non_null_values.emplace(path, 0).first;
            it->second += (dynamic_column_ptr->size() - dynamic_column_ptr->getNumberOfDefaultRows());
        }
    };

    for (const auto & source_column : source_columns)
        add_dynamic_paths(assert_cast<const ColumnObject &>(*source_column));

    /// Add dynamic paths from this object column.
    add_dynamic_paths(*this);

    /// It might happen that current max_dynamic_paths is less then global_max_dynamic_paths
    /// but the shared data is empty. For example if this block was deserialized from Native format.
    /// In this case we should set max_dynamic_paths = global_max_dynamic_paths, so during squashing we
    /// will insert new types to SharedVariant only when the global limit is reached.
    if (getSharedDataPathsAndValues().first->empty())
        max_dynamic_paths = global_max_dynamic_paths;

    /// Check if the number of all dynamic paths exceeds the limit.
    if (path_to_total_number_of_non_null_values.size() > max_dynamic_paths)
    {
        /// We want to keep the most frequent paths in the resulting object column.
        /// Sort paths by total number of non null values.
        /// Don't include paths from current column as we cannot change them.
        std::vector<std::pair<size_t, std::string_view>> paths_with_sizes;
        paths_with_sizes.reserve(path_to_total_number_of_non_null_values.size() - dynamic_paths.size());
        for (const auto & [path, size] : path_to_total_number_of_non_null_values)
        {
            if (!dynamic_paths.contains(path))
                paths_with_sizes.emplace_back(size, path);
        }

        /// If sizes are equal, sort by path names in ascending order (for easier testing purposes).
        std::sort(paths_with_sizes.begin(), paths_with_sizes.end(), [](const auto & left, const auto & right){ return std::tie(left.first, right.second) < std::tie(right.first, left.second); });

        /// Fill dynamic_paths with first paths in sorted list until we reach the limit.
        size_t paths_to_add = max_dynamic_paths - dynamic_paths.size();
        for (size_t i = 0; i != paths_to_add; ++i)
            addNewDynamicPath(paths_with_sizes[i].second);
    }
    /// Otherwise keep all paths.
    else
    {
        /// Create columns for new dynamic paths.
        for (const auto & [path, _] : path_to_total_number_of_non_null_values)
        {
            if (!dynamic_paths.contains(path))
                addNewDynamicPath(path);
        }
    }

    /// Now current object column has all resulting dynamic paths and we can call
    /// prepareForSquashing on them to preallocate the memory.
    /// Also we can preallocate memory for dynamic paths and shared data.
    Columns shared_data_source_columns;
    shared_data_source_columns.reserve(source_columns.size());
    std::unordered_map<String, Columns> typed_paths_source_columns;
    typed_paths_source_columns.reserve(typed_paths.size());
    std::unordered_map<String, Columns> dynamic_paths_source_columns;
    dynamic_paths_source_columns.reserve(dynamic_paths.size());

    for (const auto & [path, column] : typed_paths)
        typed_paths_source_columns[path].reserve(source_columns.size());

    for (const auto & [path, column] : dynamic_paths)
        dynamic_paths_source_columns[path].reserve(source_columns.size());

    size_t total_size = 0;
    for (const auto & source_column : source_columns)
    {
        const auto & source_object_column = assert_cast<const ColumnObject &>(*source_column);
        total_size += source_object_column.size();
        shared_data_source_columns.push_back(source_object_column.shared_data);

        for (const auto & [path, column] : source_object_column.typed_paths)
            typed_paths_source_columns.at(path).push_back(column);

        for (const auto & [path, column] : source_object_column.dynamic_paths)
        {
            if (dynamic_paths.contains(path))
                dynamic_paths_source_columns.at(path).push_back(column);
        }
    }

    shared_data->prepareForSquashing(shared_data_source_columns, factor);

    for (const auto & [path, source_typed_columns] : typed_paths_source_columns)
        typed_paths[path]->prepareForSquashing(source_typed_columns, factor);

    for (const auto & [path, source_dynamic_columns] : dynamic_paths_source_columns)
    {
        /// ColumnDynamic::prepareForSquashing may not preallocate enough memory for discriminators and offsets
        /// because source columns may not have this dynamic path (and so dynamic columns filled with nulls).
        /// For this reason we first call ColumnDynamic::reserve with resulting size to preallocate memory for
        /// discriminators and offsets and ColumnDynamic::prepareVariantsForSquashing to preallocate memory
        /// for all variants inside Dynamic.
        dynamic_paths_ptrs[path]->reserve(total_size);
        dynamic_paths_ptrs[path]->prepareVariantsForSquashing(source_dynamic_columns, factor);
    }
}

bool ColumnObject::dynamicStructureEquals(const IColumn & rhs) const
{
    const auto * rhs_object = typeid_cast<const ColumnObject *>(&rhs);
    if (!rhs_object || typed_paths.size() != rhs_object->typed_paths.size()
        || global_max_dynamic_paths != rhs_object->global_max_dynamic_paths || max_dynamic_types != rhs_object->max_dynamic_types
        || dynamic_paths.size() != rhs_object->dynamic_paths.size())
        return false;

    for (const auto & [path, column] : typed_paths)
    {
        auto it = rhs_object->typed_paths.find(path);
        if (it == rhs_object->typed_paths.end() || !it->second->dynamicStructureEquals(*column))
            return false;
    }

    for (const auto & [path, column] : dynamic_paths)
    {
        auto it = rhs_object->dynamic_paths.find(path);
        if (it == rhs_object->dynamic_paths.end() || !it->second->dynamicStructureEquals(*column))
            return false;
    }

    return true;
}

void ColumnObject::takeDynamicStructureFromSourceColumns(const DB::Columns & source_columns)
{
    if (!empty())
        throw Exception(ErrorCodes::LOGICAL_ERROR, "takeDynamicStructureFromSourceColumns should be called only on empty Object column");

    /// During serialization of Object column in MergeTree all Object columns
    /// in single part must have the same structure (the same dynamic paths). During merge
    /// resulting column is constructed by inserting from source columns,
    /// but it may happen that resulting column doesn't have rows from all source parts
    /// but only from subset of them, and as a result some dynamic paths could be missing
    /// and structures of resulting column may differ.
    /// To solve this problem, before merge we create empty resulting column and use this method
    /// to take dynamic structure from all source columns even if we won't insert
    /// rows from some of them.

    /// We want to construct resulting set of dynamic paths with paths that have least number of null values in source columns
    /// and insert the rest paths into shared data if we exceed the limit of dynamic paths.
    /// First, collect all dynamic paths from all source columns and calculate total number of non-null values.
    std::unordered_map<String, size_t> path_to_total_number_of_non_null_values;
    for (const auto & source_column : source_columns)
    {
        const auto & source_object = assert_cast<const ColumnObject &>(*source_column);
        /// During deserialization from MergeTree we will have statistics from the whole
        /// data part with number of non null values for each dynamic path.
        const auto & source_statistics = source_object.getStatistics();
        for (const auto & [path, column_ptr] : source_object.dynamic_paths_ptrs)
        {
            auto it = path_to_total_number_of_non_null_values.find(path);
            if (it == path_to_total_number_of_non_null_values.end())
                it = path_to_total_number_of_non_null_values.emplace(path, 0).first;
            size_t size = column_ptr->size() - column_ptr->getNumberOfDefaultRows();
            if (source_statistics)
            {
                auto statistics_it = source_statistics->dynamic_paths_statistics.find(path);
                if (statistics_it != source_statistics->dynamic_paths_statistics.end())
                    size = statistics_it->second;
            }
            it->second += size;
        }

        /// Add paths from shared data statistics. It can helo extracting frequent paths
        /// from shared data to dynamic paths.
        if (source_statistics)
        {
            for (const auto & [path, size] : source_statistics->shared_data_paths_statistics)
            {
                auto it = path_to_total_number_of_non_null_values.find(path);
                if (it == path_to_total_number_of_non_null_values.end())
                    it = path_to_total_number_of_non_null_values.emplace(path, 0).first;
                it->second += size;
            }
        }
    }

    /// Reset current state.
    dynamic_paths.clear();
    dynamic_paths_ptrs.clear();
    sorted_dynamic_paths.clear();
    max_dynamic_paths = global_max_dynamic_paths;
    Statistics new_statistics(Statistics::Source::MERGE);

    /// Check if the number of all dynamic paths exceeds the limit.
    if (path_to_total_number_of_non_null_values.size() > max_dynamic_paths)
    {
        /// Sort paths by total number of non null values.
        std::vector<std::pair<size_t, std::string_view>> paths_with_sizes;
        paths_with_sizes.reserve(path_to_total_number_of_non_null_values.size());
        for (const auto & [path, size] : path_to_total_number_of_non_null_values)
            paths_with_sizes.emplace_back(size, path);

        /// If sizes are equal, sort by path names in ascending order (for easier testing purposes).
        std::sort(paths_with_sizes.begin(), paths_with_sizes.end(), [](const auto & left, const auto & right){ return std::tuple(right.first, left.second) < std::tuple(left.first, right.second); });

        /// Fill dynamic_paths with first max_dynamic_paths paths in sorted list.
        for (const auto & [size, path] : paths_with_sizes)
        {
            if (dynamic_paths.size() < max_dynamic_paths)
            {
                auto it = dynamic_paths.emplace(path, ColumnDynamic::create(max_dynamic_types)).first;
                dynamic_paths_ptrs.emplace(path, assert_cast<ColumnDynamic *>(it->second.get()));
                sorted_dynamic_paths.insert(it->first);
            }
            /// Add all remaining paths into shared data statistics until we reach its max size;
            else if (new_statistics.shared_data_paths_statistics.size() < Statistics::MAX_SHARED_DATA_STATISTICS_SIZE)
            {
                new_statistics.shared_data_paths_statistics.emplace(path, size);
            }
        }
    }
    /// Use all dynamic paths from all source columns.
    else
    {
        for (const auto & [path, _] : path_to_total_number_of_non_null_values)
        {
            auto it = dynamic_paths.emplace(path, ColumnDynamic::create(max_dynamic_types)).first;
            dynamic_paths_ptrs[path] = assert_cast<ColumnDynamic *>(it->second.get());
            sorted_dynamic_paths.insert(it->first);
        }
    }

    /// Fill statistics for the merged part.
    for (const auto & [path, _] : dynamic_paths)
        new_statistics.dynamic_paths_statistics[path] = path_to_total_number_of_non_null_values[path];
    statistics = std::make_shared<const Statistics>(std::move(new_statistics));

    /// Set max_dynamic_paths to the number of selected dynamic paths.
    /// It's needed to avoid adding new unexpected dynamic paths during inserts into this column during merge.
    max_dynamic_paths = dynamic_paths.size();

    /// Now we have the resulting set of dynamic paths that will be used in all merged columns.
    /// As we use Dynamic column for dynamic paths, we should call takeDynamicStructureFromSourceColumns
    /// on all resulting dynamic columns.
    for (auto & [path, column] : dynamic_paths)
    {
        Columns dynamic_path_source_columns;
        for (const auto & source_column : source_columns)
        {
            const auto & source_object = assert_cast<const ColumnObject &>(*source_column);
            auto it = source_object.dynamic_paths.find(path);
            if (it != source_object.dynamic_paths.end())
                dynamic_path_source_columns.push_back(it->second);
        }
        column->takeDynamicStructureFromSourceColumns(dynamic_path_source_columns);
    }

    /// Typed paths also can contain types with dynamic structure.
    for (auto & [path, column] : typed_paths)
    {
        Columns typed_path_source_columns;
        typed_path_source_columns.reserve(source_columns.size());
        for (const auto & source_column : source_columns)
            typed_path_source_columns.push_back(assert_cast<const ColumnObject &>(*source_column).typed_paths.at(path));
        column->takeDynamicStructureFromSourceColumns(typed_path_source_columns);
    }
}

void ColumnObject::takeDynamicStructureFromColumn(const ColumnPtr & source_column)
{
    if (!empty())
        throw Exception(ErrorCodes::LOGICAL_ERROR, "takeDynamicStructureFromColumn should be called only on empty Object column");

    const auto & source_object = assert_cast<const ColumnObject &>(*source_column);

    for (auto & [path, column] : typed_paths)
        column->takeDynamicStructureFromColumn(source_object.typed_paths.at(path));

    dynamic_paths.clear();
    dynamic_paths_ptrs.clear();
    sorted_dynamic_paths.clear();
    for (const auto & [path, column] : source_object.getDynamicPaths())
    {
        auto it = dynamic_paths.emplace(path, ColumnDynamic::create(max_dynamic_types)).first;
        it->second->takeDynamicStructureFromColumn(column);
        dynamic_paths_ptrs.emplace(path, assert_cast<ColumnDynamic *>(it->second.get()));
        sorted_dynamic_paths.insert(it->first);
    }

    /// Set max_dynamic_paths to the number of dynamic paths.
    /// It's needed to avoid adding new unexpected dynamic paths during later inserts into this column.
    max_dynamic_paths = dynamic_paths.size();

    statistics = source_object.getStatistics();
}

<<<<<<< HEAD
void ColumnObject::fixDynamicStructure()
{
    /// Set max_dynamic_paths to the number of dynamic paths.
    /// It's needed to avoid adding new unexpected dynamic paths during later inserts into this column.
    max_dynamic_paths = dynamic_paths.size();
}

size_t ColumnObject::findPathLowerBoundInSharedData(std::string_view path, const ColumnString & shared_data_paths, size_t start, size_t end)
=======
size_t ColumnObject::findPathLowerBoundInSharedData(StringRef path, const ColumnString & shared_data_paths, size_t start, size_t end)
>>>>>>> 78ea30f2
{
    /// Simple random access iterator over values in ColumnString in specified range.
    class Iterator
    {
    public:
        using difference_type = size_t;
        using value_type = StringRef;
        using iterator_category = std::random_access_iterator_tag;
        using pointer = StringRef*;
        using reference = StringRef&;

        Iterator() = delete;
        Iterator(const ColumnString * data_, size_t index_) : data(data_), index(index_) {}
        Iterator(const Iterator & rhs) = default;
        Iterator & operator=(const Iterator & rhs) = default;
        inline Iterator& operator+=(difference_type rhs) { index += rhs; return *this;}
        inline StringRef operator*() const {return data->getDataAt(index);}

        inline Iterator& operator++() { ++index; return *this; }
        inline difference_type operator-(const Iterator & rhs) const {return index - rhs.index; }

        const ColumnString * data;
        size_t index;
    };

    Iterator start_it(&shared_data_paths, start);
    Iterator end_it(&shared_data_paths, end);
    auto it = std::lower_bound(start_it, end_it, path);
    return it.index;
}

void ColumnObject::fillPathColumnFromSharedData(IColumn & path_column, StringRef path, const ColumnPtr & shared_data_column, size_t start, size_t end)
{
    const auto & shared_data_array = assert_cast<const ColumnArray &>(*shared_data_column);
    const auto & shared_data_offsets = shared_data_array.getOffsets();
    size_t first_offset = shared_data_offsets[static_cast<ssize_t>(start) - 1];
    size_t last_offset = shared_data_offsets[static_cast<ssize_t>(end) - 1];
    /// Check if we have at least one row with data.
    if (first_offset == last_offset)
    {
        path_column.insertManyDefaults(end - start);
        return;
    }

    const auto & shared_data_tuple = assert_cast<const ColumnTuple &>(shared_data_array.getData());
    const auto & shared_data_paths = assert_cast<const ColumnString &>(shared_data_tuple.getColumn(0));
    const auto & shared_data_values = assert_cast<const ColumnString &>(shared_data_tuple.getColumn(1));
    const auto & dynamic_serialization = getDynamicSerialization();
    for (size_t i = start; i != end; ++i)
    {
        size_t paths_start = shared_data_offsets[static_cast<ssize_t>(i) - 1];
        size_t paths_end = shared_data_offsets[static_cast<ssize_t>(i)];
        auto lower_bound_path_index = ColumnObject::findPathLowerBoundInSharedData(path, shared_data_paths, paths_start, paths_end);
        if (lower_bound_path_index != paths_end && shared_data_paths.getDataAt(lower_bound_path_index) == path)
        {
            auto value_data = shared_data_values.getDataAt(lower_bound_path_index);
            ReadBufferFromMemory buf(value_data.data, value_data.size);
            dynamic_serialization->deserializeBinary(path_column, buf, getFormatSettings());
        }
        else
        {
            path_column.insertDefault();
        }
    }
}

/// Class that allows to iterate over paths inside single row in ColumnObject in sorted order.
class ColumnObject::SortedPathsIterator
{
public:
    SortedPathsIterator(const ColumnObject & column_object_, size_t row_)
        : column_object(column_object_)
        , typed_paths_it(column_object.sorted_typed_paths.begin())
        , typed_paths_end(column_object.sorted_typed_paths.end())
        , dynamic_paths_it(column_object.sorted_dynamic_paths.begin())
        , dynamic_paths_end(column_object.sorted_dynamic_paths.end())
        , row(row_)
    {
        std::tie(shared_data_paths, shared_data_values) = column_object.getSharedDataPathsAndValues();
        const auto & shared_data_offsets = column_object.getSharedDataOffsets();
        shared_data_it = shared_data_offsets[row - 1];
        shared_data_end = shared_data_offsets[row];
        setCurrentPath();
    }

    void next()
    {
        switch (current_path_type)
        {
            case PathType::DYNAMIC:
                ++dynamic_paths_it;
                break;
            case PathType::TYPED:
                ++typed_paths_it;
                break;
            case PathType::SHARED_DATA:
                ++shared_data_it;
                break;
        }

        setCurrentPath();
    }

    /// Compare paths and values of 2 iterators.
    /// Returns -1, 0, 1 if this iterator is less, equal or greater than rhs.
    int compare(const SortedPathsIterator & rhs, int nan_direction_hint) const
    {
        /// First, compare paths as strings.
        auto path = getCurrentPath();
        auto rhs_path = rhs.getCurrentPath();
        if (path != rhs_path)
            return path < rhs_path ? -1 : 1;

        /// If paths are equal, compare their values.
        auto [column, n] = getCurrentPathColumnAndRow();
        auto [rhs_column, rhs_n] = rhs.getCurrentPathColumnAndRow();
        return column->compareAt(n, rhs_n, *rhs_column, nan_direction_hint);
    }

    bool end()
    {
        return typed_paths_it == typed_paths_end && dynamic_paths_it == dynamic_paths_end && shared_data_it == shared_data_end;
    }

private:
    void setCurrentPath()
    {
        /// We have 3 sorted lists of paths - typed paths, dynamic paths and paths in shared data.
        /// We store iterators for each of these lists. Here we try to find the iterator with the lexicographically smallest path.

        /// Null in dynamic path is considered as absence of this path.
        while (dynamic_paths_it != dynamic_paths_end && column_object.dynamic_paths.find(*dynamic_paths_it)->second->isNullAt(row))
            ++dynamic_paths_it;

        std::array<std::pair<PathType, std::optional<std::string_view>>, 3> paths{
            std::pair{PathType::TYPED, typed_paths_it == typed_paths_end ? std::nullopt : std::optional<std::string_view>(*typed_paths_it)},
            std::pair{PathType::DYNAMIC, dynamic_paths_it == dynamic_paths_end ? std::nullopt : std::optional<std::string_view>(*dynamic_paths_it)},
            std::pair{
                PathType::SHARED_DATA, shared_data_it == shared_data_end ? std::nullopt : std::optional<std::string_view>(shared_data_paths->getDataAt(shared_data_it).toView())},
        };

        auto min_path = std::ranges::min(
            paths,
            [](auto first_path, auto second_path)
            {
                if (!second_path.second)
                    return true;

                if (!first_path.second)
                    return false;

                return first_path.second < second_path.second;
            });

        if (min_path.second)
            current_path_type = min_path.first;
    }

    std::string_view getCurrentPath() const
    {
        switch (current_path_type)
        {
            case PathType::DYNAMIC:
                return *dynamic_paths_it;
            case PathType::TYPED:
                return *typed_paths_it;
            case PathType::SHARED_DATA:
                return shared_data_paths->getDataAt(shared_data_it).toView();
        }
    }

    std::pair<ColumnPtr, size_t> getCurrentPathColumnAndRow() const
    {
        switch (current_path_type)
        {
            case PathType::DYNAMIC:
                return {column_object.dynamic_paths.find(*dynamic_paths_it)->second, row};
            case PathType::TYPED:
                return {column_object.typed_paths.find(*typed_paths_it)->second, row};
            case PathType::SHARED_DATA:
            {
                auto tmp_column = ColumnDynamic::create();
                ColumnObject::deserializeValueFromSharedData(shared_data_values, shared_data_it, *tmp_column);
                return {std::move(tmp_column), 0};
            }
        }
    }

    enum class PathType
    {
        TYPED,
        DYNAMIC,
        SHARED_DATA,
    };

    const ColumnObject & column_object;
    decltype(column_object.sorted_typed_paths)::const_iterator typed_paths_it;
    decltype(column_object.sorted_typed_paths)::const_iterator typed_paths_end;
    decltype(column_object.sorted_dynamic_paths)::const_iterator dynamic_paths_it;
    decltype(column_object.sorted_dynamic_paths)::const_iterator dynamic_paths_end;
    size_t shared_data_it;
    size_t shared_data_end;
    const ColumnString * shared_data_paths;
    const ColumnString * shared_data_values;
    PathType current_path_type;
    size_t row;
};

#if !defined(DEBUG_OR_SANITIZER_BUILD)
int ColumnObject::compareAt(size_t n, size_t m, const IColumn & rhs, int nan_direction_hint) const
#else
int ColumnObject::doCompareAt(size_t n, size_t m, const IColumn & rhs, int nan_direction_hint) const
#endif
{
    /// We compare objects lexicographically like maps.
    const ColumnObject & rhs_object = assert_cast<const ColumnObject &>(rhs);
    /// Iterate over paths in both columns in sorted order.
    SortedPathsIterator it(*this, n);
    SortedPathsIterator rhs_it(rhs_object, m);

    while (!it.end() && !rhs_it.end())
    {
        auto cmp = it.compare(rhs_it, nan_direction_hint);
        if (cmp)
            return cmp;
        it.next();
        rhs_it.next();
    }

    if (it.end() && rhs_it.end())
        return 0;

    if (it.end())
        return -1;
    return 1;
}

void ColumnObject::validateDynamicPathsAndSharedData(size_t shared_data_offset) const
{
    if (dynamic_paths.empty())
        return;

    size_t expected_size = shared_data->size();
    for (const auto & [path, column] : dynamic_paths)
    {
        if (column->size() != expected_size)
            throw Exception(ErrorCodes::LOGICAL_ERROR, "Unexpected size of dynamic path {}: {} != {}", path, column->size(), expected_size);
    }

    const auto & shared_data_offsets = getSharedDataOffsets();
    const auto [shared_data_paths, _] = getSharedDataPathsAndValues();
    size_t shared_data_paths_start = shared_data_offsets[ssize_t(shared_data_offset) - 1];
    size_t shared_data_paths_end = shared_data_offsets.back();
    for (size_t i = shared_data_paths_start; i != shared_data_paths_end; ++i)
    {
        auto path = shared_data_paths->getDataAt(i);
        if (dynamic_paths.contains(path))
            throw Exception(ErrorCodes::LOGICAL_ERROR, "Path {} is present both in dynamic paths and in shared data", path.toString());
    }
}

}<|MERGE_RESOLUTION|>--- conflicted
+++ resolved
@@ -1851,7 +1851,6 @@
     statistics = source_object.getStatistics();
 }
 
-<<<<<<< HEAD
 void ColumnObject::fixDynamicStructure()
 {
     /// Set max_dynamic_paths to the number of dynamic paths.
@@ -1859,10 +1858,7 @@
     max_dynamic_paths = dynamic_paths.size();
 }
 
-size_t ColumnObject::findPathLowerBoundInSharedData(std::string_view path, const ColumnString & shared_data_paths, size_t start, size_t end)
-=======
 size_t ColumnObject::findPathLowerBoundInSharedData(StringRef path, const ColumnString & shared_data_paths, size_t start, size_t end)
->>>>>>> 78ea30f2
 {
     /// Simple random access iterator over values in ColumnString in specified range.
     class Iterator
