#include <DataTypes/DataTypeObject.h>
#include <DataTypes/DataTypesBinaryEncoding.h>
#include <Columns/ColumnObject.h>
#include <Columns/ColumnCompressed.h>
#include <DataTypes/Serializations/SerializationDynamic.h>
#include <IO/Operators.h>
#include <IO/WriteBufferFromString.h>
#include <IO/ReadBufferFromString.h>
#include <Common/Arena.h>
#include <Common/SipHash.h>

namespace DB
{

namespace ErrorCodes
{
    extern const int ATTEMPT_TO_READ_AFTER_EOF;
    extern const int NOT_IMPLEMENTED;
    extern const int LOGICAL_ERROR;
}

namespace
{

const FormatSettings & getFormatSettings()
{
    static thread_local const FormatSettings settings;
    return settings;
}

const std::shared_ptr<SerializationDynamic> & getDynamicSerialization()
{
    static thread_local const std::shared_ptr<SerializationDynamic> dynamic_serialization = std::make_shared<SerializationDynamic>();
    return dynamic_serialization;
}

struct ColumnObjectCheckpoint : public ColumnCheckpoint
{
    using CheckpointsMap = std::unordered_map<std::string_view, ColumnCheckpointPtr>;

    ColumnObjectCheckpoint(size_t size_, CheckpointsMap typed_paths_, CheckpointsMap dynamic_paths_, ColumnCheckpointPtr shared_data_)
        : ColumnCheckpoint(size_)
        , typed_paths(std::move(typed_paths_))
        , dynamic_paths(std::move(dynamic_paths_))
        , shared_data(std::move(shared_data_))
    {
    }

    CheckpointsMap typed_paths;
    CheckpointsMap dynamic_paths;
    ColumnCheckpointPtr shared_data;
};

}

ColumnObject::ColumnObject(
    std::unordered_map<String, MutableColumnPtr> typed_paths_,
    std::unordered_map<String, MutableColumnPtr> dynamic_paths_,
    MutableColumnPtr shared_data_,
    size_t max_dynamic_paths_,
    size_t global_max_dynamic_paths_,
    size_t max_dynamic_types_,
    const StatisticsPtr & statistics_)
    : shared_data(std::move(shared_data_))
    , max_dynamic_paths(max_dynamic_paths_)
    , global_max_dynamic_paths(global_max_dynamic_paths_)
    , max_dynamic_types(max_dynamic_types_)
    , statistics(statistics_)
{
    typed_paths.reserve(typed_paths_.size());
    sorted_typed_paths.reserve(typed_paths_.size());
    for (auto & [path, column] : typed_paths_)
    {
        auto it = typed_paths.emplace(path, std::move(column)).first;
        sorted_typed_paths.push_back(it->first);
    }
    std::sort(sorted_typed_paths.begin(), sorted_typed_paths.end());

    dynamic_paths.reserve(dynamic_paths_.size());
    dynamic_paths_ptrs.reserve(dynamic_paths_.size());
    for (auto & [path, column] : dynamic_paths_)
    {
        auto it = dynamic_paths.emplace(path, std::move(column)).first;
        dynamic_paths_ptrs[path] = assert_cast<ColumnDynamic *>(it->second.get());
        sorted_dynamic_paths.insert(it->first);
    }
}

ColumnObject::ColumnObject(
    std::unordered_map<String, MutableColumnPtr> typed_paths_, size_t max_dynamic_paths_, size_t max_dynamic_types_)
    : max_dynamic_paths(max_dynamic_paths_), global_max_dynamic_paths(max_dynamic_paths_), max_dynamic_types(max_dynamic_types_)
{
    typed_paths.reserve(typed_paths_.size());
    sorted_typed_paths.reserve(typed_paths_.size());
    for (auto & [path, column] : typed_paths_)
    {
        if (!column->empty())
            throw Exception(ErrorCodes::LOGICAL_ERROR, "Unexpected non-empty typed path column in ColumnObject constructor");
        auto it = typed_paths.emplace(path, std::move(column)).first;
        sorted_typed_paths.push_back(it->first);
    }

    std::sort(sorted_typed_paths.begin(), sorted_typed_paths.end());

    MutableColumns paths_and_values;
    paths_and_values.emplace_back(ColumnString::create());
    paths_and_values.emplace_back(ColumnString::create());
    shared_data = ColumnArray::create(ColumnTuple::create(std::move(paths_and_values)));
}

ColumnObject::ColumnObject(const ColumnObject & other)
    : COWHelper<IColumnHelper<ColumnObject>, ColumnObject>(other)
    , typed_paths(other.typed_paths)
    , dynamic_paths(other.dynamic_paths)
    , dynamic_paths_ptrs(other.dynamic_paths_ptrs)
    , shared_data(other.shared_data)
    , max_dynamic_paths(other.max_dynamic_paths)
    , global_max_dynamic_paths(other.global_max_dynamic_paths)
    , max_dynamic_types(other.max_dynamic_types)
    , statistics(other.statistics)
{
    /// We should update string_view in sorted_typed_paths and sorted_dynamic_paths so they
    /// point to the new strings in typed_paths and dynamic_paths.
    sorted_typed_paths.clear();
    for (const auto & [path, _] : typed_paths)
        sorted_typed_paths.emplace_back(path);
    std::sort(sorted_typed_paths.begin(), sorted_typed_paths.end());

    sorted_dynamic_paths.clear();
    for (const auto & [path, _] : dynamic_paths)
        sorted_dynamic_paths.emplace(path);
}

ColumnObject::Ptr ColumnObject::create(
    const std::unordered_map<String, ColumnPtr> & typed_paths_,
    const std::unordered_map<String, ColumnPtr> & dynamic_paths_,
    const ColumnPtr & shared_data_,
    size_t max_dynamic_paths_,
    size_t global_max_dynamic_paths_,
    size_t max_dynamic_types_,
    const ColumnObject::StatisticsPtr & statistics_)
{
    std::unordered_map<String, MutableColumnPtr> mutable_typed_paths;
    mutable_typed_paths.reserve(typed_paths_.size());
    for (const auto & [path, column] : typed_paths_)
        mutable_typed_paths[path] = typed_paths_.at(path)->assumeMutable();

    std::unordered_map<String, MutableColumnPtr> mutable_dynamic_paths;
    mutable_dynamic_paths.reserve(dynamic_paths_.size());
    for (const auto & [path, column] : dynamic_paths_)
        mutable_dynamic_paths[path] = dynamic_paths_.at(path)->assumeMutable();

    return ColumnObject::create(
        std::move(mutable_typed_paths),
        std::move(mutable_dynamic_paths),
        shared_data_->assumeMutable(),
        max_dynamic_paths_,
        global_max_dynamic_paths_,
        max_dynamic_types_,
        statistics_);
}

ColumnObject::MutablePtr ColumnObject::create(
    std::unordered_map<String, MutableColumnPtr> typed_paths_,
    std::unordered_map<String, MutableColumnPtr> dynamic_paths_,
    MutableColumnPtr shared_data_,
    size_t max_dynamic_paths_,
    size_t global_max_dynamic_paths_,
    size_t max_dynamic_types_,
    const ColumnObject::StatisticsPtr & statistics_)
{
    return Base::create(std::move(typed_paths_), std::move(dynamic_paths_), std::move(shared_data_), max_dynamic_paths_, global_max_dynamic_paths_, max_dynamic_types_, statistics_);
}

ColumnObject::MutablePtr ColumnObject::create(std::unordered_map<String, MutableColumnPtr> typed_paths_, size_t max_dynamic_paths_, size_t max_dynamic_types_)
{
    return Base::create(std::move(typed_paths_), max_dynamic_paths_, max_dynamic_types_);
}

std::string ColumnObject::getName() const
{
    WriteBufferFromOwnString ss;
    ss << "Object(";
    ss << "max_dynamic_paths=" << global_max_dynamic_paths;
    ss << ", max_dynamic_types=" << max_dynamic_types;
    for (const auto & path : sorted_typed_paths)
        ss << ", " << path << " " << typed_paths.find(path)->second->getName();
    ss << ")";
    return ss.str();
}

MutableColumnPtr ColumnObject::cloneEmpty() const
{
    std::unordered_map<String, MutableColumnPtr> empty_typed_paths;
    empty_typed_paths.reserve(typed_paths.size());
    for (const auto & [path, column] : typed_paths)
        empty_typed_paths[path] = column->cloneEmpty();

    std::unordered_map<String, MutableColumnPtr> empty_dynamic_paths;
    empty_dynamic_paths.reserve(dynamic_paths.size());
    for (const auto & [path, column] : dynamic_paths)
        empty_dynamic_paths[path] = column->cloneEmpty();

    return ColumnObject::create(
        std::move(empty_typed_paths),
        std::move(empty_dynamic_paths),
        shared_data->cloneEmpty(),
        max_dynamic_paths,
        global_max_dynamic_paths,
        max_dynamic_types,
        statistics);
}

MutableColumnPtr ColumnObject::cloneResized(size_t size) const
{
    std::unordered_map<String, MutableColumnPtr> resized_typed_paths;
    resized_typed_paths.reserve(typed_paths.size());
    for (const auto & [path, column] : typed_paths)
        resized_typed_paths[path] = column->cloneResized(size);

    std::unordered_map<String, MutableColumnPtr> resized_dynamic_paths;
    resized_dynamic_paths.reserve(dynamic_paths.size());
    for (const auto & [path, column] : dynamic_paths)
        resized_dynamic_paths[path] = column->cloneResized(size);

    return ColumnObject::create(
        std::move(resized_typed_paths),
        std::move(resized_dynamic_paths),
        shared_data->cloneResized(size),
        max_dynamic_paths,
        global_max_dynamic_paths,
        max_dynamic_types,
        statistics);
}

Field ColumnObject::operator[](size_t n) const
{
    Object object;

    for (const auto & [path, column] : typed_paths)
        object[path] = (*column)[n];
    for (const auto & [path, column] : dynamic_paths_ptrs)
    {
        /// Output only non-null values from dynamic paths. We cannot distinguish cases when
        /// dynamic path has Null value and when it's absent in the row and consider them equivalent.
        if (!column->isNullAt(n))
            object[path] = (*column)[n];
    }

    const auto & shared_data_offsets = getSharedDataOffsets();
    const auto [shared_paths, shared_values] = getSharedDataPathsAndValues();
    size_t start = shared_data_offsets[static_cast<ssize_t>(n) - 1];
    size_t end = shared_data_offsets[n];
    for (size_t i = start; i != end; ++i)
    {
        String path = shared_paths->getDataAt(i).toString();
        auto value_data = shared_values->getDataAt(i);
        ReadBufferFromMemory buf(value_data.data, value_data.size);
        Field value;
        getDynamicSerialization()->deserializeBinary(value, buf, getFormatSettings());
        object[path] = value;
    }

    return object;
}

void ColumnObject::get(size_t n, Field & res) const
{
    res = (*this)[n];
}

std::pair<String, DataTypePtr> ColumnObject::getValueNameAndType(size_t n) const
{
    WriteBufferFromOwnString wb;
    wb << '{';

    bool first = true;

    for (const auto & [path, column] : typed_paths)
    {
        const auto & [value, type] = column->getValueNameAndType(n);

        if (first)
            first = false;
        else
            wb << ", ";

        writeDoubleQuoted(path, wb);
        wb << ": " << value;
    }

    for (const auto & [path, column] : dynamic_paths_ptrs)
    {
        /// Output only non-null values from dynamic paths. We cannot distinguish cases when
        /// dynamic path has Null value and when it's absent in the row and consider them equivalent.
        if (column->isNullAt(n))
            continue;

        const auto & [value, type] = column->getValueNameAndType(n);

        if (first)
            first = false;
        else
            wb << ", ";

        writeDoubleQuoted(path, wb);
        wb << ": " << value;
    }

    const auto & shared_data_offsets = getSharedDataOffsets();
    const auto [shared_paths, shared_values] = getSharedDataPathsAndValues();
    size_t start = shared_data_offsets[static_cast<ssize_t>(n) - 1];
    size_t end = shared_data_offsets[n];
    for (size_t i = start; i != end; ++i)
    {
        if (first)
            first = false;
        else
            wb << ", ";

        String path = shared_paths->getDataAt(i).toString();
        writeDoubleQuoted(path, wb);

        auto value_data = shared_values->getDataAt(i);
        ReadBufferFromMemory buf(value_data.data, value_data.size);
        auto decoded_type = decodeDataType(buf);

        if (isNothing(decoded_type))
        {
            wb << ": NULL";
            continue;
        }

        const auto column = decoded_type->createColumn();
        decoded_type->getDefaultSerialization()->deserializeBinary(*column, buf, getFormatSettings());

        const auto & [value, type] = column->getValueNameAndType(0);

        wb << ": " << value;
    }

    wb << "}";

    return {wb.str(), std::make_shared<DataTypeObject>(DataTypeObject::SchemaFormat::JSON)};
}

bool ColumnObject::isDefaultAt(size_t n) const
{
    for (const auto & [path, column] : typed_paths)
    {
        if (!column->isDefaultAt(n))
            return false;
    }

    for (const auto & [path, column] : dynamic_paths_ptrs)
    {
        if (!column->isDefaultAt(n))
            return false;
    }

    if (!shared_data->isDefaultAt(n))
        return false;

    return true;
}

StringRef ColumnObject::getDataAt(size_t) const
{
    throw Exception(ErrorCodes::NOT_IMPLEMENTED, "Method getDataAt is not supported for {}", getName());
}

void ColumnObject::insertData(const char *, size_t)
{
    throw Exception(ErrorCodes::NOT_IMPLEMENTED, "Method insertData is not supported for {}", getName());
}

ColumnDynamic * ColumnObject::tryToAddNewDynamicPath(std::string_view path)
{
    if (dynamic_paths.size() == max_dynamic_paths)
        return nullptr;

    auto new_dynamic_column = ColumnDynamic::create(max_dynamic_types);
    new_dynamic_column->reserve(shared_data->capacity());
    new_dynamic_column->insertManyDefaults(size());
    auto it = dynamic_paths.emplace(path, std::move(new_dynamic_column)).first;
    auto it_ptr = dynamic_paths_ptrs.emplace(path, assert_cast<ColumnDynamic *>(it->second.get())).first;
    sorted_dynamic_paths.insert(it->first);
    return it_ptr->second;
}

void ColumnObject::addNewDynamicPath(std::string_view path, MutableColumnPtr column)
{
    if (dynamic_paths.size() == max_dynamic_paths)
        throw Exception(ErrorCodes::LOGICAL_ERROR, "Cannot add new dynamic path as the limit ({}) on dynamic paths is reached", max_dynamic_paths);

    if (!empty())
        throw Exception(ErrorCodes::LOGICAL_ERROR, "Setting specific column for dynamic path is allowed only for empty object column");

    auto it = dynamic_paths.emplace(path, std::move(column)).first;
    dynamic_paths_ptrs.emplace(path, assert_cast<ColumnDynamic *>(it->second.get()));
    sorted_dynamic_paths.insert(it->first);
}

void ColumnObject::addNewDynamicPath(std::string_view path)
{
    if (!tryToAddNewDynamicPath(path))
        throw Exception(ErrorCodes::LOGICAL_ERROR, "Cannot add new dynamic path as the limit ({}) on dynamic paths is reached", max_dynamic_paths);
}

void ColumnObject::setMaxDynamicPaths(size_t max_dynamic_paths_)
{
    if (!empty())
        throw Exception(ErrorCodes::LOGICAL_ERROR, "Setting specific max_dynamic_paths parameter is allowed only for empty object column");

    max_dynamic_paths = max_dynamic_paths_;
}

void ColumnObject::setDynamicPaths(const std::vector<String> & paths)
{
    if (!empty())
        throw Exception(ErrorCodes::LOGICAL_ERROR, "Setting specific max_dynamic_paths parameter is allowed only for empty object column");

    if (paths.size() > max_dynamic_paths)
        throw Exception(ErrorCodes::LOGICAL_ERROR, "Cannot set dynamic paths to Object column, the number of paths ({}) exceeds the limit ({})", paths.size(), max_dynamic_paths);

    /// Clear current dynamic structure if any.
    dynamic_paths_ptrs.clear();
    dynamic_paths.clear();
    sorted_dynamic_paths.clear();

    size_t size = this->size();
    for (const auto & path : paths)
    {
        auto new_dynamic_column = ColumnDynamic::create(max_dynamic_types);
        if (size)
            new_dynamic_column->insertManyDefaults(size);
        auto it = dynamic_paths.emplace(path, std::move(new_dynamic_column)).first;
        dynamic_paths_ptrs[path] = assert_cast<ColumnDynamic *>(it->second.get());
        sorted_dynamic_paths.insert(it->first);
    }
}

void ColumnObject::setDynamicPaths(const std::vector<std::pair<String, ColumnPtr>> & paths)
{
    if (paths.size() > max_dynamic_paths)
        throw Exception(ErrorCodes::LOGICAL_ERROR, "Cannot set dynamic paths to Object column, the number of paths ({}) exceeds the limit ({})", paths.size(), max_dynamic_paths);

    for (const auto & [path, column] : paths)
    {
        auto it = dynamic_paths.emplace(path, column).first;
        dynamic_paths_ptrs[path] = assert_cast<ColumnDynamic *>(it->second.get());
        sorted_dynamic_paths.insert(it->first);
    }
}

void ColumnObject::insert(const Field & x)
{
    const auto & object = x.safeGet<Object>();
    auto & shared_data_offsets = getSharedDataOffsets();
    auto [shared_data_paths, shared_data_values] = getSharedDataPathsAndValues();
    size_t current_size = size();
    for (const auto & [path, value_field] : object)
    {
        if (auto typed_it = typed_paths.find(path); typed_it != typed_paths.end())
        {
            typed_it->second->insert(value_field);
        }
        else if (auto dynamic_it = dynamic_paths_ptrs.find(path); dynamic_it != dynamic_paths_ptrs.end())
        {
            dynamic_it->second->insert(value_field);
        }
        else if (auto * dynamic_path_column = tryToAddNewDynamicPath(path))
        {
            dynamic_path_column->insert(value_field);
        }
        /// We reached the limit on dynamic paths. Add this path to the common data if the value is not Null.
        /// (we cannot distinguish cases when path has Null value or is absent in the row and consider them equivalent).
        /// Object is actually std::map, so all paths are already sorted and we can add it right now.
        else if (!value_field.isNull())
        {
            shared_data_paths->insertData(path.data(), path.size());
            auto & shared_data_values_chars = shared_data_values->getChars();
            {
                WriteBufferFromVector<ColumnString::Chars> value_buf(shared_data_values_chars, AppendModeTag());
                getDynamicSerialization()->serializeBinary(value_field, value_buf, getFormatSettings());
            }
            shared_data_values->getOffsets().push_back(shared_data_values_chars.size());
        }
    }

    shared_data_offsets.push_back(shared_data_paths->size());

    /// Fill all remaining typed and dynamic paths with default values.
    for (auto & [_, column] : typed_paths)
    {
        if (column->size() == current_size)
            column->insertDefault();
    }

    for (auto & [_, column] : dynamic_paths_ptrs)
    {
        if (column->size() == current_size)
            column->insertDefault();
    }
}

bool ColumnObject::tryInsert(const Field & x)
{
    if (x.getType() != Field::Types::Which::Object)
        return false;

    const auto & object = x.safeGet<Object>();
    auto & shared_data_offsets = getSharedDataOffsets();
    auto [shared_data_paths, shared_data_values] = getSharedDataPathsAndValues();
    size_t prev_size = size();
    size_t prev_paths_size = shared_data_paths->size();
    size_t prev_values_size = shared_data_values->size();
    /// Save all newly added dynamic paths. In case of failure
    /// we should remove them.
    std::unordered_set<String> new_dynamic_paths;
    auto restore_sizes = [&]()
    {
        for (auto & [_, column] : typed_paths)
        {
            if (column->size() != prev_size)
                column->popBack(column->size() - prev_size);
        }

        /// Remove all newly added dynamic paths.
        for (const auto & path : new_dynamic_paths)
        {
            dynamic_paths_ptrs.erase(path);
            dynamic_paths.erase(path);
        }

        for (auto & [_, column] : dynamic_paths_ptrs)
        {
            if (column->size() != prev_size)
                column->popBack(column->size() - prev_size);
        }

        if (shared_data_paths->size() != prev_paths_size)  /// NOLINT(clang-analyzer-core.NullDereference)
            shared_data_paths->popBack(shared_data_paths->size() - prev_paths_size);
        if (shared_data_values->size() != prev_values_size)
            shared_data_values->popBack(shared_data_values->size() - prev_values_size);
    };

    for (const auto & [path, value_field] : object)
    {
        if (auto typed_it = typed_paths.find(path); typed_it != typed_paths.end())
        {
            if (!typed_it->second->tryInsert(value_field))
            {
                restore_sizes();
                return false;
            }
        }
        else if (auto dynamic_it = dynamic_paths_ptrs.find(path); dynamic_it != dynamic_paths_ptrs.end())
        {
            if (!dynamic_it->second->tryInsert(value_field))
            {
                restore_sizes();
                return false;
            }
        }
        else if (auto * dynamic_path_column = tryToAddNewDynamicPath(path))
        {
            if (!dynamic_path_column->tryInsert(value_field))
            {
                restore_sizes();
                return false;
            }
        }
        /// We reached the limit on dynamic paths. Add this path to the common data if the value is not Null.
        /// (we cannot distinguish cases when path has Null value or is absent in the row and consider them equivalent).
        /// Object is actually std::map, so all paths are already sorted and we can add it right now.
        else if (!value_field.isNull())
        {
            WriteBufferFromOwnString value_buf;
            getDynamicSerialization()->serializeBinary(value_field, value_buf, getFormatSettings());
            shared_data_paths->insertData(path.data(), path.size());
            shared_data_values->insertData(value_buf.str().data(), value_buf.str().size());
        }
    }

    shared_data_offsets.push_back(shared_data_paths->size());

    /// Fill all remaining typed and dynamic paths with default values.
    for (auto & [_, column] : typed_paths)
    {
        if (column->size() == prev_size)
            column->insertDefault();
    }

    for (auto & [_, column] : dynamic_paths_ptrs)
    {
        if (column->size() == prev_size)
            column->insertDefault();
    }

    return true;
}

#if !defined(DEBUG_OR_SANITIZER_BUILD)
void ColumnObject::insertFrom(const IColumn & src, size_t n)
#else
void ColumnObject::doInsertFrom(const IColumn & src, size_t n)
#endif
{
    const auto & src_object_column = assert_cast<const ColumnObject &>(src);

    /// First, insert typed paths, they must be the same for both columns.
    for (const auto & [path, column] : src_object_column.typed_paths)
        typed_paths[path]->insertFrom(*column, n);

    /// Second, insert dynamic paths and extend them if needed.
    /// We can reach the limit of dynamic paths, and in this case
    /// the rest of dynamic paths will be inserted into shared data.
    std::vector<std::string_view> src_dynamic_paths_for_shared_data;
    for (const auto & [path, column] : src_object_column.dynamic_paths)
    {
        /// Check if we already have such dynamic path.
        if (auto it = dynamic_paths_ptrs.find(path); it != dynamic_paths_ptrs.end())
            it->second->insertFrom(*column, n);
        /// Try to add a new dynamic path.
        else if (auto * dynamic_path_column = tryToAddNewDynamicPath(path))
            dynamic_path_column->insertFrom(*column, n);
        /// Limit on dynamic paths is reached, add path to shared data later.
        else
            src_dynamic_paths_for_shared_data.push_back(path);
    }

    /// Finally, insert paths from shared data.
    insertFromSharedDataAndFillRemainingDynamicPaths(src_object_column, std::move(src_dynamic_paths_for_shared_data), n, 1);
}

#if !defined(DEBUG_OR_SANITIZER_BUILD)
void ColumnObject::insertRangeFrom(const IColumn & src, size_t start, size_t length)
#else
void ColumnObject::doInsertRangeFrom(const IColumn & src, size_t start, size_t length)
#endif
{
    /// TODO: try to parallelize doInsertRangeFrom over typed/dynamic paths if it makes sense.
    const auto & src_object_column = assert_cast<const ColumnObject &>(src);

    /// First, insert typed paths, they must be the same for both columns.
    for (const auto & [path, column] : src_object_column.typed_paths)
        typed_paths[path]->insertRangeFrom(*column, start, length);

    /// Second, insert dynamic paths and extend them if needed.
    /// We can reach the limit of dynamic paths, and in this case
    /// the rest of dynamic paths will be inserted into shared data.
    std::vector<std::string_view> src_dynamic_paths_for_shared_data;
    for (const auto & [path, column] : src_object_column.dynamic_paths)
    {
        /// Check if we already have such dynamic path.
        if (auto it = dynamic_paths_ptrs.find(path); it != dynamic_paths_ptrs.end())
            it->second->insertRangeFrom(*column, start, length);
        /// Try to add a new dynamic path.
        else if (auto * dynamic_path_column = tryToAddNewDynamicPath(path))
            dynamic_path_column->insertRangeFrom(*column, start, length);
        /// Limit on dynamic paths is reached, add path to shared data later.
        else
            src_dynamic_paths_for_shared_data.push_back(path);
    }

    /// Finally, insert paths from shared data.
    insertFromSharedDataAndFillRemainingDynamicPaths(src_object_column, std::move(src_dynamic_paths_for_shared_data), start, length);
}

void ColumnObject::insertFromSharedDataAndFillRemainingDynamicPaths(const DB::ColumnObject & src_object_column, std::vector<std::string_view> && src_dynamic_paths_for_shared_data, size_t start, size_t length)
{
    /// Paths in shared data are sorted, so paths from src_dynamic_paths_for_shared_data should be inserted properly
    /// to keep paths sorted. Let's sort them in advance.
    std::sort(src_dynamic_paths_for_shared_data.begin(), src_dynamic_paths_for_shared_data.end());

    /// Check if src object doesn't have any paths in shared data in specified range.
    const auto & src_shared_data_offsets = src_object_column.getSharedDataOffsets();
    if (src_shared_data_offsets[static_cast<ssize_t>(start) - 1] == src_shared_data_offsets[static_cast<ssize_t>(start) + length - 1])
    {
        size_t current_size = size();

        /// If no src dynamic columns should be inserted into shared data, insert defaults.
        if (src_dynamic_paths_for_shared_data.empty())
        {
            shared_data->insertManyDefaults(length);
        }
        /// Otherwise insert required src dynamic columns into shared data.
        else
        {
            const auto [shared_data_paths, shared_data_values] = getSharedDataPathsAndValues();
            auto & shared_data_offsets = getSharedDataOffsets();
            for (size_t i = start; i != start + length; ++i)
            {
                /// Paths in src_dynamic_paths_for_shared_data are already sorted.
                for (const auto path : src_dynamic_paths_for_shared_data)
                    serializePathAndValueIntoSharedData(shared_data_paths, shared_data_values, path, *src_object_column.dynamic_paths_ptrs.find(path)->second, i);
                shared_data_offsets.push_back(shared_data_paths->size());
            }
        }

        /// Insert default values in all remaining dynamic paths.
        for (auto & [_, column] : dynamic_paths_ptrs)
        {
            if (column->size() == current_size)
                column->insertManyDefaults(length);
        }
        return;
    }

    /// Src object column contains some paths in shared data in specified range.
    /// Iterate over this range and insert all required paths into shared data or dynamic paths.
    const auto [src_shared_data_paths, src_shared_data_values] = src_object_column.getSharedDataPathsAndValues();
    const auto [shared_data_paths, shared_data_values] = getSharedDataPathsAndValues();
    auto & shared_data_offsets = getSharedDataOffsets();
    for (size_t row = start; row != start + length; ++row)
    {
        size_t current_size = shared_data_offsets.size();
        /// Use separate index to iterate over sorted src_dynamic_paths_for_shared_data.
        size_t src_dynamic_paths_for_shared_data_index = 0;
        size_t offset = src_shared_data_offsets[static_cast<ssize_t>(row) - 1];
        size_t end = src_shared_data_offsets[row];
        for (size_t i = offset; i != end; ++i)
        {
            auto path = src_shared_data_paths->getDataAt(i).toView();
            /// Check if we have this path in dynamic paths.
            if (auto it = dynamic_paths_ptrs.find(path); it != dynamic_paths_ptrs.end())
            {
                /// Deserialize binary value into dynamic column from shared data.
                if (it->second->size() != current_size)
                {
                    src_object_column.validateDynamicPathsAndSharedData();
                    throw Exception(ErrorCodes::LOGICAL_ERROR, "Unexpected size of dynamic path {}: {} != {}", path, it->second->size(), current_size);
                }
                deserializeValueFromSharedData(src_shared_data_values, i, *it->second);
            }
            else if (auto * dynamic_path_column = tryToAddNewDynamicPath(path))
            {
                deserializeValueFromSharedData(src_shared_data_values, i, *dynamic_path_column);
            }
            else
            {
                /// Before inserting this path into shared data check if we need to
                /// insert dynamic paths from src_dynamic_paths_for_shared_data before.
                while (src_dynamic_paths_for_shared_data_index < src_dynamic_paths_for_shared_data.size()
                       && src_dynamic_paths_for_shared_data[src_dynamic_paths_for_shared_data_index] < path)
                {
                    const auto dynamic_path = src_dynamic_paths_for_shared_data[src_dynamic_paths_for_shared_data_index];
                    serializePathAndValueIntoSharedData(shared_data_paths, shared_data_values, dynamic_path, *src_object_column.dynamic_paths_ptrs.find(dynamic_path)->second, row);
                    ++src_dynamic_paths_for_shared_data_index;
                }

                /// Insert path and value from src shared data to our shared data.
                shared_data_paths->insertFrom(*src_shared_data_paths, i);
                shared_data_values->insertFrom(*src_shared_data_values, i);
            }
        }

        /// Insert remaining dynamic paths from src_dynamic_paths_for_shared_data.
        for (; src_dynamic_paths_for_shared_data_index != src_dynamic_paths_for_shared_data.size(); ++src_dynamic_paths_for_shared_data_index)
        {
            const auto dynamic_path = src_dynamic_paths_for_shared_data[src_dynamic_paths_for_shared_data_index];
            serializePathAndValueIntoSharedData(shared_data_paths, shared_data_values, dynamic_path, *src_object_column.dynamic_paths_ptrs.find(dynamic_path)->second, row);
        }

        shared_data_offsets.push_back(shared_data_paths->size());

        /// Insert default value in all remaining dynamic paths.
        for (auto & [_, column] : dynamic_paths_ptrs)
        {
            if (column->size() == current_size)
                column->insertDefault();
        }
    }
}

void ColumnObject::serializePathAndValueIntoSharedData(ColumnString * shared_data_paths, ColumnString * shared_data_values, std::string_view path, const ColumnDynamic & column, size_t n)
{
    /// Don't store Null values in shared data. We consider Null value equivalent to the absence
    /// of this path in the row because we cannot distinguish these 2 cases for dynamic paths.
    if (column.isNullAt(n))
        return;

    shared_data_paths->insertData(path.data(), path.size());
    auto & shared_data_values_chars = shared_data_values->getChars();
    {
        WriteBufferFromVector<ColumnString::Chars> value_buf(shared_data_values_chars, AppendModeTag());
        getDynamicSerialization()->serializeBinary(column, n, value_buf, getFormatSettings());
    }
    shared_data_values->getOffsets().push_back(shared_data_values_chars.size());
}

void ColumnObject::deserializeValueFromSharedData(const ColumnString * shared_data_values, size_t n, IColumn & column)
{
    auto value_data = shared_data_values->getDataAt(n);
    ReadBufferFromMemory buf(value_data.data, value_data.size);
    getDynamicSerialization()->deserializeBinary(column, buf, getFormatSettings());
}

void ColumnObject::insertDefault()
{
    for (auto & [_, column] : typed_paths)
        column->insertDefault();
    for (auto & [_, column] : dynamic_paths_ptrs)
        column->insertDefault();
    shared_data->insertDefault();
}

void ColumnObject::insertManyDefaults(size_t length)
{
    for (auto & [_, column] : typed_paths)
        column->insertManyDefaults(length);
    for (auto & [_, column] : dynamic_paths_ptrs)
        column->insertManyDefaults(length);
    shared_data->insertManyDefaults(length);
}

void ColumnObject::popBack(size_t n)
{
    for (auto & [_, column] : typed_paths)
        column->popBack(n);
    for (auto & [_, column] : dynamic_paths_ptrs)
        column->popBack(n);
    shared_data->popBack(n);
}

ColumnCheckpointPtr ColumnObject::getCheckpoint() const
{
    auto get_checkpoints = [](const auto & columns)
    {
        ColumnObjectCheckpoint::CheckpointsMap checkpoints;
        for (const auto & [name, column] : columns)
            checkpoints[name] = column->getCheckpoint();

        return checkpoints;
    };

    return std::make_shared<ColumnObjectCheckpoint>(size(), get_checkpoints(typed_paths), get_checkpoints(dynamic_paths_ptrs), shared_data->getCheckpoint());
}

void ColumnObject::updateCheckpoint(ColumnCheckpoint & checkpoint) const
{
    auto & object_checkpoint = assert_cast<ColumnObjectCheckpoint &>(checkpoint);

    auto update_checkpoints = [&](const auto & columns_map, auto & checkpoints_map)
    {
        for (const auto & [name, column] : columns_map)
        {
            auto & nested = checkpoints_map[name];
            if (!nested)
                nested = column->getCheckpoint();
            else
                column->updateCheckpoint(*nested);
        }
    };

    checkpoint.size = size();
    update_checkpoints(typed_paths, object_checkpoint.typed_paths);
    update_checkpoints(dynamic_paths, object_checkpoint.dynamic_paths);
    shared_data->updateCheckpoint(*object_checkpoint.shared_data);
}

void ColumnObject::rollback(const ColumnCheckpoint & checkpoint)
{
    const auto & object_checkpoint = assert_cast<const ColumnObjectCheckpoint &>(checkpoint);

    auto rollback_columns = [&](auto & columns_map, const auto & checkpoints_map, bool is_dynamic_paths)
    {
        NameSet names_to_remove;

        /// Rollback subcolumns and remove paths that were not in checkpoint.
        for (auto & [name, column] : columns_map)
        {
            auto it = checkpoints_map.find(name);
            if (it == checkpoints_map.end())
                names_to_remove.insert(name);
            else
                column->rollback(*it->second);
        }

        for (const auto & name : names_to_remove)
        {
            if (is_dynamic_paths)
            {
                dynamic_paths_ptrs.erase(name);
                sorted_dynamic_paths.erase(name);
            }

            columns_map.erase(name);
        }
    };

    rollback_columns(typed_paths, object_checkpoint.typed_paths, false);
    rollback_columns(dynamic_paths, object_checkpoint.dynamic_paths, true);
    shared_data->rollback(*object_checkpoint.shared_data);
}

<<<<<<< HEAD
std::string_view ColumnObject::serializeValueIntoArena(size_t n, Arena & arena, const char *& begin, const IColumn::SerializationSettings * settings) const
=======
StringRef ColumnObject::serializeValueIntoArena(size_t n, Arena & arena, const char *& begin) const
>>>>>>> 867d7877
{
    StringRef res(begin, 0);
    /// First serialize values from typed paths in sorted order. They are the same for all instances of this column.
    for (auto path : sorted_typed_paths)
    {
<<<<<<< HEAD
        auto data_ref = typed_paths.find(path)->second->serializeValueIntoArena(n, arena, begin, settings);
        res = std::string_view{data_ref.data() - res.size(), res.size() + data_ref.size()};
=======
        auto data_ref = typed_paths.find(path)->second->serializeValueIntoArena(n, arena, begin);
        res.data = data_ref.data - res.size;
        res.size += data_ref.size;
    }

    /// Second, serialize paths and values in binary format from dynamic paths and shared data in sorted by path order.
    serializeDynamicPathsAndSharedDataIntoArena(n, arena, begin, res);
    return res;
}

StringRef ColumnObject::serializeAggregationStateValueIntoArena(size_t n, Arena & arena, char const *& begin) const
{
    StringRef res(begin, 0);
    /// First serialize values from typed paths in sorted order. They are the same for all instances of this column.
    for (auto path : sorted_typed_paths)
    {
        auto data_ref = typed_paths.find(path)->second->serializeAggregationStateValueIntoArena(n, arena, begin);
        res.data = data_ref.data - res.size;
        res.size += data_ref.size;
>>>>>>> 867d7877
    }

    /// Second, serialize paths and values in binary format from dynamic paths and shared data in sorted by path order.
    serializeDynamicPathsAndSharedDataIntoArena(n, arena, begin, res);
    return res;
}

void ColumnObject::serializeDynamicPathsAndSharedDataIntoArena(size_t n, Arena & arena, const char *& begin, StringRef & res) const
{
    /// Calculate total number of paths to serialize and write it.
    const auto & shared_data_offsets = getSharedDataOffsets();
    size_t offset = shared_data_offsets[static_cast<ssize_t>(n) - 1];
    size_t end = shared_data_offsets[static_cast<ssize_t>(n)];
    size_t num_paths = (end - offset);
    /// Don't serialize Nulls from dynamic paths.
    for (const auto & [_, column] : dynamic_paths)
        num_paths += !column->isNullAt(n);

    char * pos = arena.allocContinue(sizeof(size_t), begin);
    memcpy(pos, &num_paths, sizeof(size_t));
    res.data = pos - res.size;
    res.size += sizeof(size_t);

    auto dynamic_paths_it = sorted_dynamic_paths.begin();
    auto [shared_data_paths, shared_data_values] = getSharedDataPathsAndValues();
    for (size_t i = offset; i != end; ++i)
    {
        auto path = shared_data_paths->getDataAt(i).toView();
        /// Paths in shared data are sorted. Serialize all paths from dynamic paths that go before this path in sorted order.
        while (dynamic_paths_it != sorted_dynamic_paths.end() && *dynamic_paths_it < path)
        {
            const auto * dynamic_column = dynamic_paths_ptrs.find(*dynamic_paths_it)->second;
            /// Don't serialize Nulls.
            if (!dynamic_column->isNullAt(n))
            {
                WriteBufferFromOwnString buf;
                getDynamicSerialization()->serializeBinary(*dynamic_column, n, buf, getFormatSettings());
                serializePathAndValueIntoArena(arena, begin, StringRef(*dynamic_paths_it), buf.str(), res);
            }
            ++dynamic_paths_it;
        }
        serializePathAndValueIntoArena(arena, begin, StringRef(path), shared_data_values->getDataAt(i), res);
    }

    /// Serialize all remaining paths in dynamic paths.
    for (; dynamic_paths_it != sorted_dynamic_paths.end(); ++dynamic_paths_it)
    {
        const auto * dynamic_column = dynamic_paths_ptrs.find(*dynamic_paths_it)->second;
        if (!dynamic_column->isNullAt(n))
        {
            WriteBufferFromOwnString buf;
            getDynamicSerialization()->serializeBinary(*dynamic_column, n, buf, getFormatSettings());
            serializePathAndValueIntoArena(arena, begin, StringRef(*dynamic_paths_it), buf.str(), res);
        }
    }
}

void ColumnObject::serializePathAndValueIntoArena(DB::Arena & arena, const char *& begin, StringRef path, StringRef value, StringRef & res) const
{
    size_t value_size = value.size;
    size_t path_size = path.size;
    char * pos = arena.allocContinue(sizeof(size_t) + path_size + sizeof(size_t) + value_size, begin);
    memcpy(pos, &path_size, sizeof(size_t));
    memcpy(pos + sizeof(size_t), path.data, path_size);
    memcpy(pos + sizeof(size_t) + path_size, &value_size, sizeof(size_t));
    memcpy(pos + sizeof(size_t) + path_size + sizeof(size_t), value.data, value_size);
    res.data = pos - res.size;
    res.size += sizeof(size_t) + path_size + sizeof(size_t) + value_size;
}

void ColumnObject::deserializeAndInsertFromArena(ReadBuffer & in, const IColumn::SerializationSettings * settings)
{
    /// First deserialize typed paths. They come first.
    for (auto path : sorted_typed_paths)
        typed_paths.find(path)->second->deserializeAndInsertFromArena(in, settings);

    /// Second deserialize all other paths and values and insert them into dynamic paths or shared data.
    deserializeDynamicPathsAndSharedDataFromArena(in);
}

void ColumnObject::deserializeDynamicPathsAndSharedDataFromArena(ReadBuffer & in)
{
    size_t current_size = size();
    size_t num_paths;
    readBinaryLittleEndian<size_t>(num_paths, in);

    const auto [shared_data_paths, shared_data_values] = getSharedDataPathsAndValues();
    for (size_t i = 0; i != num_paths; ++i)
    {
        size_t path_size;
        readBinaryLittleEndian<size_t>(path_size, in);

        if (in.available() < path_size)
            throw Exception(
                ErrorCodes::ATTEMPT_TO_READ_AFTER_EOF,
                "Attempt to read {} bytes for the path size, but only {} bytes are available",
                path_size,
                in.available());
        std::string_view path(in.position(), path_size);
        in.ignore(path_size);

        /// Deserialize binary value and try to insert it to dynamic paths or shared data.
        size_t value_size;
        readBinaryLittleEndian<size_t>(value_size, in);

        /// Check if we have this path in dynamic paths.
        if (auto dynamic_it = dynamic_paths.find(path); dynamic_it != dynamic_paths.end())
        {
            getDynamicSerialization()->deserializeBinary(*dynamic_it->second, in, getFormatSettings());
        }
        /// Try to add a new dynamic path.
        else if (auto * dynamic_path_column = tryToAddNewDynamicPath(path))
        {
            getDynamicSerialization()->deserializeBinary(*dynamic_path_column, in, getFormatSettings());
        }
        /// Limit on dynamic paths is reached, add this path to shared data.
        /// Serialized paths are sorted, so we can insert right away.
        else
        {
            if (in.available() < value_size)
                throw Exception(
                    ErrorCodes::ATTEMPT_TO_READ_AFTER_EOF,
                    "Attempt to read {} bytes for the value size, but only {} bytes are available",
                    value_size,
                    in.available());
            std::string_view value(in.position(), value_size);
            in.ignore(value_size);
            shared_data_paths->insertData(path.data(), path.size());
            shared_data_values->insertData(value.data(), value.size());
        }
    }

    getSharedDataOffsets().push_back(shared_data_paths->size());

    /// Insert default value in all remaining  dynamic paths.
    for (auto & [_, column] : dynamic_paths_ptrs)
    {
        if (column->size() == current_size)
            column->insertDefault();
    }
}

void ColumnObject::skipSerializedInArena(ReadBuffer & in) const
{
    /// First, skip all values of typed paths;
    for (auto path : sorted_typed_paths)
        typed_paths.find(path)->second->skipSerializedInArena(in);

    /// Second, skip all other paths and values.
    size_t num_paths;
    readBinaryLittleEndian<size_t>(num_paths, in);

    for (size_t i = 0; i != num_paths; ++i)
    {
        size_t path_size;
        readBinaryLittleEndian<size_t>(path_size, in);
        in.ignore(path_size);

        size_t value_size;
        readBinaryLittleEndian<size_t>(value_size, in);
        in.ignore(value_size);
    }
}

void ColumnObject::updateHashWithValue(size_t n, SipHash & hash) const
{
    for (auto path : sorted_typed_paths)
        typed_paths.find(path)->second->updateHashWithValue(n, hash);

    /// The hash of the object in row should not depend on the way we store paths (in dynamic paths or in shared data)
    /// and should be the same for the same objects. To support it we update hash with path and its value (if not null) in
    /// sorted by path order from both dynamic paths and shared data.
    const auto [shared_data_paths, shared_data_values] = getSharedDataPathsAndValues();
    const auto & shared_data_offsets = getSharedDataOffsets();
    size_t start = shared_data_offsets[static_cast<ssize_t>(n) - 1];
    size_t end = shared_data_offsets[static_cast<ssize_t>(n)];
    auto dynamic_paths_it = sorted_dynamic_paths.begin();
    for (size_t i = start; i != end; ++i)
    {
        auto path = shared_data_paths->getDataAt(i).toView();
        /// Paths in shared data are sorted. Update hash with all paths from dynamic paths that go before this path in sorted order.
        while (dynamic_paths_it != sorted_dynamic_paths.end() && *dynamic_paths_it < path)
        {
            const auto * dynamic_column = dynamic_paths_ptrs.find(*dynamic_paths_it)->second;
            if (!dynamic_column->isNullAt(n))
            {
                hash.update(*dynamic_paths_it);
                dynamic_column->updateHashWithValue(n, hash);
            }
            ++dynamic_paths_it;
        }

        /// Deserialize value in temporary column to get its hash.
        auto value = shared_data_values->getDataAt(i);
        ReadBufferFromMemory buf(value.data, value.size);
        auto tmp_column = ColumnDynamic::create();
        getDynamicSerialization()->deserializeBinary(*tmp_column, buf, getFormatSettings());
        hash.update(path);
        tmp_column->updateHashWithValue(0, hash);
    }

    /// Iterate over all remaining paths in dynamic paths.
    for (; dynamic_paths_it != sorted_dynamic_paths.end(); ++dynamic_paths_it)
    {
        const auto * dynamic_column = dynamic_paths_ptrs.find(*dynamic_paths_it)->second;
        if (!dynamic_column->isNullAt(n))
        {
            hash.update(*dynamic_paths_it);
            dynamic_column->updateHashWithValue(n, hash);
        }
    }
}

WeakHash32 ColumnObject::getWeakHash32() const
{
    WeakHash32 hash(size());
    for (const auto & [_, column] : typed_paths)
        hash.update(column->getWeakHash32());
    for (const auto & [_, column] : dynamic_paths_ptrs)
        hash.update(column->getWeakHash32());
    hash.update(shared_data->getWeakHash32());
    return hash;
}

void ColumnObject::updateHashFast(SipHash & hash) const
{
    for (const auto & [_, column] : typed_paths)
        column->updateHashFast(hash);
    for (const auto & [_, column] : dynamic_paths_ptrs)
        column->updateHashFast(hash);
    shared_data->updateHashFast(hash);
}

ColumnPtr ColumnObject::filter(const Filter & filt, ssize_t result_size_hint) const
{
    std::unordered_map<String, ColumnPtr> filtered_typed_paths;
    filtered_typed_paths.reserve(typed_paths.size());
    for (const auto & [path, column] : typed_paths)
        filtered_typed_paths[path] = column->filter(filt, result_size_hint);

    std::unordered_map<String, ColumnPtr> filtered_dynamic_paths;
    filtered_dynamic_paths.reserve(dynamic_paths_ptrs.size());
    for (const auto & [path, column] : dynamic_paths_ptrs)
        filtered_dynamic_paths[path] = column->filter(filt, result_size_hint);

    auto filtered_shared_data = shared_data->filter(filt, result_size_hint);
    return ColumnObject::create(filtered_typed_paths, filtered_dynamic_paths, filtered_shared_data, max_dynamic_paths, global_max_dynamic_paths, max_dynamic_types);
}

void ColumnObject::expand(const Filter & mask, bool inverted)
{
    for (auto & [_, column] : typed_paths)
        column->expand(mask, inverted);
    for (auto & [_, column] : dynamic_paths_ptrs)
        column->expand(mask, inverted);
    shared_data->expand(mask, inverted);
}

ColumnPtr ColumnObject::permute(const Permutation & perm, size_t limit) const
{
    std::unordered_map<String, ColumnPtr> permuted_typed_paths;
    permuted_typed_paths.reserve(typed_paths.size());
    for (const auto & [path, column] : typed_paths)
        permuted_typed_paths[path] = column->permute(perm, limit);

    std::unordered_map<String, ColumnPtr> permuted_dynamic_paths;
    permuted_dynamic_paths.reserve(dynamic_paths_ptrs.size());
    for (const auto & [path, column] : dynamic_paths_ptrs)
        permuted_dynamic_paths[path] = column->permute(perm, limit);

    auto permuted_shared_data = shared_data->permute(perm, limit);
    return ColumnObject::create(permuted_typed_paths, permuted_dynamic_paths, permuted_shared_data, max_dynamic_paths, global_max_dynamic_paths, max_dynamic_types);
}

ColumnPtr ColumnObject::index(const IColumn & indexes, size_t limit) const
{
    std::unordered_map<String, ColumnPtr> indexed_typed_paths;
    indexed_typed_paths.reserve(typed_paths.size());
    for (const auto & [path, column] : typed_paths)
        indexed_typed_paths[path] = column->index(indexes, limit);

    std::unordered_map<String, ColumnPtr> indexed_dynamic_paths;
    indexed_dynamic_paths.reserve(dynamic_paths_ptrs.size());
    for (const auto & [path, column] : dynamic_paths_ptrs)
        indexed_dynamic_paths[path] = column->index(indexes, limit);

    auto indexed_shared_data = shared_data->index(indexes, limit);
    return ColumnObject::create(indexed_typed_paths, indexed_dynamic_paths, indexed_shared_data, max_dynamic_paths, global_max_dynamic_paths, max_dynamic_types);
}

ColumnPtr ColumnObject::replicate(const Offsets & replicate_offsets) const
{
    std::unordered_map<String, ColumnPtr> replicated_typed_paths;
    replicated_typed_paths.reserve(typed_paths.size());
    for (const auto & [path, column] : typed_paths)
        replicated_typed_paths[path] = column->replicate(replicate_offsets);

    std::unordered_map<String, ColumnPtr> replicated_dynamic_paths;
    replicated_dynamic_paths.reserve(dynamic_paths_ptrs.size());
    for (const auto & [path, column] : dynamic_paths_ptrs)
        replicated_dynamic_paths[path] = column->replicate(replicate_offsets);

    auto replicated_shared_data = shared_data->replicate(replicate_offsets);
    return ColumnObject::create(replicated_typed_paths, replicated_dynamic_paths, replicated_shared_data, max_dynamic_paths, global_max_dynamic_paths, max_dynamic_types);
}

MutableColumns ColumnObject::scatter(ColumnIndex num_columns, const Selector & selector) const
{
    std::vector<std::unordered_map<String, MutableColumnPtr>> scattered_typed_paths(num_columns);
    for (auto & typed_paths_ : scattered_typed_paths)
        typed_paths_.reserve(typed_paths.size());

    for (const auto & [path, column] : typed_paths)
    {
        auto scattered_columns = column->scatter(num_columns, selector);
        for (size_t i = 0; i != num_columns; ++i)
            scattered_typed_paths[i][path] = std::move(scattered_columns[i]);
    }

    std::vector<std::unordered_map<String, MutableColumnPtr>> scattered_dynamic_paths(num_columns);
    for (auto & dynamic_paths_ : scattered_dynamic_paths)
        dynamic_paths_.reserve(dynamic_paths_ptrs.size());

    for (const auto & [path, column] : dynamic_paths_ptrs)
    {
        auto scattered_columns = column->scatter(num_columns, selector);
        for (size_t i = 0; i != num_columns; ++i)
            scattered_dynamic_paths[i][path] = std::move(scattered_columns[i]);
    }

    auto scattered_shared_data_columns = shared_data->scatter(num_columns, selector);
    MutableColumns result_columns;
    result_columns.reserve(num_columns);
    for (size_t i = 0; i != num_columns; ++i)
        result_columns.emplace_back(ColumnObject::create(std::move(scattered_typed_paths[i]), std::move(scattered_dynamic_paths[i]), std::move(scattered_shared_data_columns[i]), max_dynamic_paths, global_max_dynamic_paths, max_dynamic_types));
    return result_columns;
}

struct ColumnObject::ComparatorBase
{
    const ColumnObject & parent;
    int nan_direction_hint;

    ComparatorBase(const ColumnObject & parent_, int nan_direction_hint_)
        : parent(parent_), nan_direction_hint(nan_direction_hint_)
    {
    }

    ALWAYS_INLINE int compare(size_t lhs, size_t rhs) const
    {
        int res = parent.compareAt(lhs, rhs, parent, nan_direction_hint);

        return res;
    }
};

void ColumnObject::getPermutation(PermutationSortDirection direction, PermutationSortStability stability,
                                  size_t limit, int nan_direction_hint, Permutation & res) const
{
    if (direction == IColumn::PermutationSortDirection::Ascending && stability == IColumn::PermutationSortStability::Unstable)
        getPermutationImpl(limit, res, ComparatorAscendingUnstable(*this, nan_direction_hint), DefaultSort(), DefaultPartialSort());
    else if (direction == IColumn::PermutationSortDirection::Ascending && stability == IColumn::PermutationSortStability::Stable)
        getPermutationImpl(limit, res, ComparatorAscendingStable(*this, nan_direction_hint), DefaultSort(), DefaultPartialSort());
    else if (direction == IColumn::PermutationSortDirection::Descending && stability == IColumn::PermutationSortStability::Unstable)
        getPermutationImpl(limit, res, ComparatorDescendingUnstable(*this, nan_direction_hint), DefaultSort(), DefaultPartialSort());
    else if (direction == IColumn::PermutationSortDirection::Descending && stability == IColumn::PermutationSortStability::Stable)
        getPermutationImpl(limit, res, ComparatorDescendingStable(*this, nan_direction_hint), DefaultSort(), DefaultPartialSort());
}

void ColumnObject::updatePermutation(PermutationSortDirection direction, PermutationSortStability stability,
                                     size_t limit, int nan_direction_hint, Permutation & res, EqualRanges & equal_ranges) const
{
    auto comparator_equal = ComparatorEqual(*this, nan_direction_hint);

    if (direction == IColumn::PermutationSortDirection::Ascending && stability == IColumn::PermutationSortStability::Unstable)
        updatePermutationImpl(limit, res, equal_ranges, ComparatorAscendingUnstable(*this, nan_direction_hint), comparator_equal, DefaultSort(), DefaultPartialSort());
    else if (direction == IColumn::PermutationSortDirection::Ascending && stability == IColumn::PermutationSortStability::Stable)
        updatePermutationImpl(limit, res, equal_ranges, ComparatorAscendingStable(*this, nan_direction_hint), comparator_equal, DefaultSort(), DefaultPartialSort());
    else if (direction == IColumn::PermutationSortDirection::Descending && stability == IColumn::PermutationSortStability::Unstable)
        updatePermutationImpl(limit, res, equal_ranges, ComparatorDescendingUnstable(*this, nan_direction_hint), comparator_equal, DefaultSort(), DefaultPartialSort());
    else if (direction == IColumn::PermutationSortDirection::Descending && stability == IColumn::PermutationSortStability::Stable)
        updatePermutationImpl(limit, res, equal_ranges, ComparatorDescendingStable(*this, nan_direction_hint), comparator_equal, DefaultSort(), DefaultPartialSort());
}

void ColumnObject::reserve(size_t n)
{
    for (auto & [_, column] : typed_paths)
        column->reserve(n);
    for (auto & [_, column] : dynamic_paths_ptrs)
        column->reserve(n);
    shared_data->reserve(n);
}

size_t ColumnObject::capacity() const
{
    return shared_data->capacity();
}

void ColumnObject::shrinkToFit()
{
    for (auto & [_, column] : typed_paths)
        column->shrinkToFit();
    for (auto & [_, column] : dynamic_paths_ptrs)
        column->shrinkToFit();
    shared_data->shrinkToFit();
}

void ColumnObject::ensureOwnership()
{
    for (auto & [_, column] : typed_paths)
        column->ensureOwnership();
    for (auto & [_, column] : dynamic_paths_ptrs)
        column->ensureOwnership();
    shared_data->ensureOwnership();
}

size_t ColumnObject::byteSize() const
{
    size_t size = 0;
    for (const auto & [_, column] : typed_paths)
        size += column->byteSize();
    for (const auto & [_, column] : dynamic_paths_ptrs)
        size += column->byteSize();
    size += shared_data->byteSize();
    return size;
}

size_t ColumnObject::byteSizeAt(size_t n) const
{
    size_t size = 0;
    for (const auto & [_, column] : typed_paths)
        size += column->byteSizeAt(n);
    for (const auto & [_, column] : dynamic_paths_ptrs)
        size += column->byteSizeAt(n);
    size += shared_data->byteSizeAt(n);
    return size;
}

size_t ColumnObject::allocatedBytes() const
{
    size_t size = 0;
    for (const auto & [_, column] : typed_paths)
        size += column->allocatedBytes();
    for (const auto & [_, column] : dynamic_paths_ptrs)
        size += column->allocatedBytes();
    size += shared_data->allocatedBytes();
    return size;
}

void ColumnObject::protect()
{
    for (auto & [_, column] : typed_paths)
        column->protect();
    for (auto & [_, column] : dynamic_paths_ptrs)
        column->protect();
    shared_data->protect();
}

void ColumnObject::forEachMutableSubcolumn(DB::IColumn::MutableColumnCallback callback)
{
    for (auto & [_, column] : typed_paths)
        callback(column);
    for (auto & [path, column] : dynamic_paths)
    {
        callback(column);
        dynamic_paths_ptrs[path] = assert_cast<ColumnDynamic *>(column.get());
    }
    callback(shared_data);
}

void ColumnObject::forEachMutableSubcolumnRecursively(DB::IColumn::RecursiveMutableColumnCallback callback)
{
    for (auto & [_, column] : typed_paths)
    {
        callback(*column);
        column->forEachMutableSubcolumnRecursively(callback);
    }
    for (auto & [path, column] : dynamic_paths)
    {
        callback(*column);
        column->forEachMutableSubcolumnRecursively(callback);
        dynamic_paths_ptrs[path] = assert_cast<ColumnDynamic *>(column.get());
    }
    callback(*shared_data);
    shared_data->forEachMutableSubcolumnRecursively(callback);
}

void ColumnObject::forEachSubcolumn(DB::IColumn::ColumnCallback callback) const
{
    for (const auto & [_, column] : typed_paths)
        callback(column);
    for (const auto & [path, column] : dynamic_paths)
        callback(column);

    callback(shared_data);
}

void ColumnObject::forEachSubcolumnRecursively(DB::IColumn::RecursiveColumnCallback callback) const
{
    for (const auto & [_, column] : typed_paths)
    {
        callback(*column);
        column->forEachSubcolumnRecursively(callback);
    }
    for (const auto & [path, column] : dynamic_paths)
    {
        callback(*column);
        column->forEachSubcolumnRecursively(callback);
    }
    callback(*shared_data);
    shared_data->forEachSubcolumnRecursively(callback);
}

bool ColumnObject::structureEquals(const IColumn & rhs) const
{
    /// 2 Object columns have equal structure if they have the same typed paths and global_max_dynamic_paths/max_dynamic_types.
    const auto * rhs_object = typeid_cast<const ColumnObject *>(&rhs);
    if (!rhs_object || typed_paths.size() != rhs_object->typed_paths.size() || global_max_dynamic_paths != rhs_object->global_max_dynamic_paths || max_dynamic_types != rhs_object->max_dynamic_types)
        return false;

    for (const auto & [path, column] : typed_paths)
    {
        auto it = rhs_object->typed_paths.find(path);
        if (it == rhs_object->typed_paths.end() || !it->second->structureEquals(*column))
            return false;
    }

    return true;
}

ColumnPtr ColumnObject::compress(bool force_compression) const
{
    std::unordered_map<String, ColumnPtr> compressed_typed_paths;
    compressed_typed_paths.reserve(typed_paths.size());
    size_t byte_size = 0;
    for (const auto & [path, column] : typed_paths)
    {
        auto compressed_column = column->compress(force_compression);
        byte_size += compressed_column->byteSize();
        compressed_typed_paths[path] = std::move(compressed_column);
    }

    std::unordered_map<String, ColumnPtr> compressed_dynamic_paths;
    compressed_dynamic_paths.reserve(dynamic_paths_ptrs.size());
    for (const auto & [path, column] : dynamic_paths_ptrs)
    {
        auto compressed_column = column->compress(force_compression);
        byte_size += compressed_column->byteSize();
        compressed_dynamic_paths[path] = std::move(compressed_column);
    }

    auto compressed_shared_data = shared_data->compress(force_compression);
    byte_size += compressed_shared_data->byteSize();

    auto decompress =
        [my_compressed_typed_paths = std::move(compressed_typed_paths),
         my_compressed_dynamic_paths = std::move(compressed_dynamic_paths),
         my_compressed_shared_data = std::move(compressed_shared_data),
         my_max_dynamic_paths = max_dynamic_paths,
         my_global_max_dynamic_paths = global_max_dynamic_paths,
         my_max_dynamic_types = max_dynamic_types,
         my_statistics = statistics]() mutable
    {
        std::unordered_map<String, ColumnPtr> decompressed_typed_paths;
        decompressed_typed_paths.reserve(my_compressed_typed_paths.size());
        for (const auto & [path, column] : my_compressed_typed_paths)
            decompressed_typed_paths[path] = column->decompress();

        std::unordered_map<String, ColumnPtr> decompressed_dynamic_paths;
        decompressed_dynamic_paths.reserve(my_compressed_dynamic_paths.size());
        for (const auto & [path, column] : my_compressed_dynamic_paths)
            decompressed_dynamic_paths[path] = column->decompress();

        auto decompressed_shared_data = my_compressed_shared_data->decompress();
        return ColumnObject::create(decompressed_typed_paths, decompressed_dynamic_paths, decompressed_shared_data, my_max_dynamic_paths, my_global_max_dynamic_paths, my_max_dynamic_types, my_statistics);
    };

    return ColumnCompressed::create(size(), byte_size, decompress);
}

void ColumnObject::finalize()
{
    for (auto & [_, column] : typed_paths)
        column->finalize();
    for (auto & [_, column] : dynamic_paths_ptrs)
        column->finalize();
    shared_data->finalize();
}

bool ColumnObject::isFinalized() const
{
    bool finalized = true;
    for (const auto & [_, column] : typed_paths)
        finalized &= column->isFinalized();
    for (const auto & [_, column] : dynamic_paths_ptrs)
        finalized &= column->isFinalized();
    finalized &= shared_data->isFinalized();
    return finalized;
}

void ColumnObject::getExtremes(DB::Field & min, DB::Field & max) const
{
    if (empty())
    {
        min = Object();
        max = Object();
    }
    else
    {
        get(0, min);
        get(0, max);
    }
}

void ColumnObject::prepareForSquashing(const std::vector<ColumnPtr> & source_columns, size_t factor)
{
    if (source_columns.empty())
        return;

    /// Dynamic paths of source Object columns may differ.
    /// We want to preallocate memory for all dynamic paths we will have after squashing.
    /// It may happen that the total number of dynamic paths in source columns will
    /// exceed the limit, in this case we will choose the most frequent paths.
    std::unordered_map<String, size_t> path_to_total_number_of_non_null_values;

    auto add_dynamic_paths = [&](const ColumnObject & source_object)
    {
        for (const auto & [path, dynamic_column_ptr] : source_object.dynamic_paths_ptrs)
        {
            auto it = path_to_total_number_of_non_null_values.find(path);
            if (it == path_to_total_number_of_non_null_values.end())
                it = path_to_total_number_of_non_null_values.emplace(path, 0).first;
            it->second += (dynamic_column_ptr->size() - dynamic_column_ptr->getNumberOfDefaultRows());
        }
    };

    for (const auto & source_column : source_columns)
        add_dynamic_paths(assert_cast<const ColumnObject &>(*source_column));

    /// Add dynamic paths from this object column.
    add_dynamic_paths(*this);

    /// It might happen that current max_dynamic_paths is less then global_max_dynamic_paths
    /// but the shared data is empty. For example if this block was deserialized from Native format.
    /// In this case we should set max_dynamic_paths = global_max_dynamic_paths, so during squashing we
    /// will insert new types to SharedVariant only when the global limit is reached.
    if (getSharedDataPathsAndValues().first->empty())
        max_dynamic_paths = global_max_dynamic_paths;

    /// Check if the number of all dynamic paths exceeds the limit.
    if (path_to_total_number_of_non_null_values.size() > max_dynamic_paths)
    {
        /// We want to keep the most frequent paths in the resulting object column.
        /// Sort paths by total number of non null values.
        /// Don't include paths from current column as we cannot change them.
        std::vector<std::pair<size_t, std::string_view>> paths_with_sizes;
        paths_with_sizes.reserve(path_to_total_number_of_non_null_values.size() - dynamic_paths.size());
        for (const auto & [path, size] : path_to_total_number_of_non_null_values)
        {
            if (!dynamic_paths.contains(path))
                paths_with_sizes.emplace_back(size, path);
        }

        /// If sizes are equal, sort by path names in ascending order (for easier testing purposes).
        std::sort(paths_with_sizes.begin(), paths_with_sizes.end(), [](const auto & left, const auto & right){ return std::tie(left.first, right.second) < std::tie(right.first, left.second); });

        /// Fill dynamic_paths with first paths in sorted list until we reach the limit.
        size_t paths_to_add = max_dynamic_paths - dynamic_paths.size();
        for (size_t i = 0; i != paths_to_add; ++i)
            addNewDynamicPath(paths_with_sizes[i].second);
    }
    /// Otherwise keep all paths.
    else
    {
        /// Create columns for new dynamic paths.
        for (const auto & [path, _] : path_to_total_number_of_non_null_values)
        {
            if (!dynamic_paths.contains(path))
                addNewDynamicPath(path);
        }
    }

    /// Now current object column has all resulting dynamic paths and we can call
    /// prepareForSquashing on them to preallocate the memory.
    /// Also we can preallocate memory for dynamic paths and shared data.
    Columns shared_data_source_columns;
    shared_data_source_columns.reserve(source_columns.size());
    std::unordered_map<String, Columns> typed_paths_source_columns;
    typed_paths_source_columns.reserve(typed_paths.size());
    std::unordered_map<String, Columns> dynamic_paths_source_columns;
    dynamic_paths_source_columns.reserve(dynamic_paths.size());

    for (const auto & [path, column] : typed_paths)
        typed_paths_source_columns[path].reserve(source_columns.size());

    for (const auto & [path, column] : dynamic_paths)
        dynamic_paths_source_columns[path].reserve(source_columns.size());

    size_t total_size = 0;
    for (const auto & source_column : source_columns)
    {
        const auto & source_object_column = assert_cast<const ColumnObject &>(*source_column);
        total_size += source_object_column.size();
        shared_data_source_columns.push_back(source_object_column.shared_data);

        for (const auto & [path, column] : source_object_column.typed_paths)
            typed_paths_source_columns.at(path).push_back(column);

        for (const auto & [path, column] : source_object_column.dynamic_paths)
        {
            if (dynamic_paths.contains(path))
                dynamic_paths_source_columns.at(path).push_back(column);
        }
    }

    shared_data->prepareForSquashing(shared_data_source_columns, factor);

    for (const auto & [path, source_typed_columns] : typed_paths_source_columns)
        typed_paths[path]->prepareForSquashing(source_typed_columns, factor);

    for (const auto & [path, source_dynamic_columns] : dynamic_paths_source_columns)
    {
        /// ColumnDynamic::prepareForSquashing may not preallocate enough memory for discriminators and offsets
        /// because source columns may not have this dynamic path (and so dynamic columns filled with nulls).
        /// For this reason we first call ColumnDynamic::reserve with resulting size to preallocate memory for
        /// discriminators and offsets and ColumnDynamic::prepareVariantsForSquashing to preallocate memory
        /// for all variants inside Dynamic.
        dynamic_paths_ptrs[path]->reserve(total_size);
        dynamic_paths_ptrs[path]->prepareVariantsForSquashing(source_dynamic_columns, factor);
    }
}

bool ColumnObject::dynamicStructureEquals(const IColumn & rhs) const
{
    const auto * rhs_object = typeid_cast<const ColumnObject *>(&rhs);
    if (!rhs_object || typed_paths.size() != rhs_object->typed_paths.size()
        || global_max_dynamic_paths != rhs_object->global_max_dynamic_paths || max_dynamic_types != rhs_object->max_dynamic_types
        || dynamic_paths.size() != rhs_object->dynamic_paths.size())
        return false;

    for (const auto & [path, column] : typed_paths)
    {
        auto it = rhs_object->typed_paths.find(path);
        if (it == rhs_object->typed_paths.end() || !it->second->dynamicStructureEquals(*column))
            return false;
    }

    for (const auto & [path, column] : dynamic_paths)
    {
        auto it = rhs_object->dynamic_paths.find(path);
        if (it == rhs_object->dynamic_paths.end() || !it->second->dynamicStructureEquals(*column))
            return false;
    }

    return true;
}

void ColumnObject::takeDynamicStructureFromSourceColumns(const DB::Columns & source_columns)
{
    if (!empty())
        throw Exception(ErrorCodes::LOGICAL_ERROR, "takeDynamicStructureFromSourceColumns should be called only on empty Object column");

    /// During serialization of Object column in MergeTree all Object columns
    /// in single part must have the same structure (the same dynamic paths). During merge
    /// resulting column is constructed by inserting from source columns,
    /// but it may happen that resulting column doesn't have rows from all source parts
    /// but only from subset of them, and as a result some dynamic paths could be missing
    /// and structures of resulting column may differ.
    /// To solve this problem, before merge we create empty resulting column and use this method
    /// to take dynamic structure from all source columns even if we won't insert
    /// rows from some of them.

    /// We want to construct resulting set of dynamic paths with paths that have least number of null values in source columns
    /// and insert the rest paths into shared data if we exceed the limit of dynamic paths.
    /// First, collect all dynamic paths from all source columns and calculate total number of non-null values.
    std::unordered_map<String, size_t> path_to_total_number_of_non_null_values;
    for (const auto & source_column : source_columns)
    {
        const auto & source_object = assert_cast<const ColumnObject &>(*source_column);
        /// During deserialization from MergeTree we will have statistics from the whole
        /// data part with number of non null values for each dynamic path.
        const auto & source_statistics = source_object.getStatistics();
        for (const auto & [path, column_ptr] : source_object.dynamic_paths_ptrs)
        {
            auto it = path_to_total_number_of_non_null_values.find(path);
            if (it == path_to_total_number_of_non_null_values.end())
                it = path_to_total_number_of_non_null_values.emplace(path, 0).first;
            size_t size = column_ptr->size() - column_ptr->getNumberOfDefaultRows();
            if (source_statistics)
            {
                auto statistics_it = source_statistics->dynamic_paths_statistics.find(path);
                if (statistics_it != source_statistics->dynamic_paths_statistics.end())
                    size = statistics_it->second;
            }
            it->second += size;
        }

        /// Add paths from shared data statistics. It can helo extracting frequent paths
        /// from shared data to dynamic paths.
        if (source_statistics)
        {
            for (const auto & [path, size] : source_statistics->shared_data_paths_statistics)
            {
                auto it = path_to_total_number_of_non_null_values.find(path);
                if (it == path_to_total_number_of_non_null_values.end())
                    it = path_to_total_number_of_non_null_values.emplace(path, 0).first;
                it->second += size;
            }
        }
    }

    /// Reset current state.
    dynamic_paths.clear();
    dynamic_paths_ptrs.clear();
    sorted_dynamic_paths.clear();
    max_dynamic_paths = global_max_dynamic_paths;
    Statistics new_statistics(Statistics::Source::MERGE);

    /// Check if the number of all dynamic paths exceeds the limit.
    if (path_to_total_number_of_non_null_values.size() > max_dynamic_paths)
    {
        /// Sort paths by total number of non null values.
        std::vector<std::pair<size_t, std::string_view>> paths_with_sizes;
        paths_with_sizes.reserve(path_to_total_number_of_non_null_values.size());
        for (const auto & [path, size] : path_to_total_number_of_non_null_values)
            paths_with_sizes.emplace_back(size, path);

        /// If sizes are equal, sort by path names in ascending order (for easier testing purposes).
        std::sort(paths_with_sizes.begin(), paths_with_sizes.end(), [](const auto & left, const auto & right){ return std::tuple(right.first, left.second) < std::tuple(left.first, right.second); });

        /// Fill dynamic_paths with first max_dynamic_paths paths in sorted list.
        for (const auto & [size, path] : paths_with_sizes)
        {
            if (dynamic_paths.size() < max_dynamic_paths)
            {
                auto it = dynamic_paths.emplace(path, ColumnDynamic::create(max_dynamic_types)).first;
                dynamic_paths_ptrs.emplace(path, assert_cast<ColumnDynamic *>(it->second.get()));
                sorted_dynamic_paths.insert(it->first);
            }
            /// Add all remaining paths into shared data statistics until we reach its max size;
            else if (new_statistics.shared_data_paths_statistics.size() < Statistics::MAX_SHARED_DATA_STATISTICS_SIZE)
            {
                new_statistics.shared_data_paths_statistics.emplace(path, size);
            }
        }
    }
    /// Use all dynamic paths from all source columns.
    else
    {
        for (const auto & [path, _] : path_to_total_number_of_non_null_values)
        {
            auto it = dynamic_paths.emplace(path, ColumnDynamic::create(max_dynamic_types)).first;
            dynamic_paths_ptrs[path] = assert_cast<ColumnDynamic *>(it->second.get());
            sorted_dynamic_paths.insert(it->first);
        }
    }

    /// Fill statistics for the merged part.
    for (const auto & [path, _] : dynamic_paths)
        new_statistics.dynamic_paths_statistics[path] = path_to_total_number_of_non_null_values[path];
    statistics = std::make_shared<const Statistics>(std::move(new_statistics));

    /// Set max_dynamic_paths to the number of selected dynamic paths.
    /// It's needed to avoid adding new unexpected dynamic paths during inserts into this column during merge.
    max_dynamic_paths = dynamic_paths.size();

    /// Now we have the resulting set of dynamic paths that will be used in all merged columns.
    /// As we use Dynamic column for dynamic paths, we should call takeDynamicStructureFromSourceColumns
    /// on all resulting dynamic columns.
    for (auto & [path, column] : dynamic_paths)
    {
        Columns dynamic_path_source_columns;
        for (const auto & source_column : source_columns)
        {
            const auto & source_object = assert_cast<const ColumnObject &>(*source_column);
            auto it = source_object.dynamic_paths.find(path);
            if (it != source_object.dynamic_paths.end())
                dynamic_path_source_columns.push_back(it->second);
        }
        column->takeDynamicStructureFromSourceColumns(dynamic_path_source_columns);
    }

    /// Typed paths also can contain types with dynamic structure.
    for (auto & [path, column] : typed_paths)
    {
        Columns typed_path_source_columns;
        typed_path_source_columns.reserve(source_columns.size());
        for (const auto & source_column : source_columns)
            typed_path_source_columns.push_back(assert_cast<const ColumnObject &>(*source_column).typed_paths.at(path));
        column->takeDynamicStructureFromSourceColumns(typed_path_source_columns);
    }
}

void ColumnObject::takeDynamicStructureFromColumn(const ColumnPtr & source_column)
{
    if (!empty())
        throw Exception(ErrorCodes::LOGICAL_ERROR, "takeDynamicStructureFromColumn should be called only on empty Object column");

    const auto & source_object = assert_cast<const ColumnObject &>(*source_column);

    for (auto & [path, column] : typed_paths)
        column->takeDynamicStructureFromColumn(source_object.typed_paths.at(path));

    dynamic_paths.clear();
    dynamic_paths_ptrs.clear();
    sorted_dynamic_paths.clear();
    for (const auto & [path, column] : source_object.getDynamicPaths())
    {
        auto it = dynamic_paths.emplace(path, ColumnDynamic::create(max_dynamic_types)).first;
        it->second->takeDynamicStructureFromColumn(column);
        dynamic_paths_ptrs.emplace(path, assert_cast<ColumnDynamic *>(it->second.get()));
        sorted_dynamic_paths.insert(it->first);
    }

    /// Set max_dynamic_paths to the number of dynamic paths.
    /// It's needed to avoid adding new unexpected dynamic paths during later inserts into this column.
    max_dynamic_paths = dynamic_paths.size();

    statistics = source_object.getStatistics();
}

size_t ColumnObject::findPathLowerBoundInSharedData(StringRef path, const ColumnString & shared_data_paths, size_t start, size_t end)
{
    /// Simple random access iterator over values in ColumnString in specified range.
    class Iterator
    {
    public:
        using difference_type = size_t;
        using value_type = StringRef;
        using iterator_category = std::random_access_iterator_tag;
        using pointer = StringRef*;
        using reference = StringRef&;

        Iterator() = delete;
        Iterator(const ColumnString * data_, size_t index_) : data(data_), index(index_) {}
        Iterator(const Iterator & rhs) = default;
        Iterator & operator=(const Iterator & rhs) = default;
        inline Iterator& operator+=(difference_type rhs) { index += rhs; return *this;}
        inline StringRef operator*() const {return data->getDataAt(index);}

        inline Iterator& operator++() { ++index; return *this; }
        inline difference_type operator-(const Iterator & rhs) const {return index - rhs.index; }

        const ColumnString * data;
        size_t index;
    };

    Iterator start_it(&shared_data_paths, start);
    Iterator end_it(&shared_data_paths, end);
    auto it = std::lower_bound(start_it, end_it, path);
    return it.index;
}

void ColumnObject::fillPathColumnFromSharedData(IColumn & path_column, StringRef path, const ColumnPtr & shared_data_column, size_t start, size_t end)
{
    const auto & shared_data_array = assert_cast<const ColumnArray &>(*shared_data_column);
    const auto & shared_data_offsets = shared_data_array.getOffsets();
    size_t first_offset = shared_data_offsets[static_cast<ssize_t>(start) - 1];
    size_t last_offset = shared_data_offsets[static_cast<ssize_t>(end) - 1];
    /// Check if we have at least one row with data.
    if (first_offset == last_offset)
    {
        path_column.insertManyDefaults(end - start);
        return;
    }

    const auto & shared_data_tuple = assert_cast<const ColumnTuple &>(shared_data_array.getData());
    const auto & shared_data_paths = assert_cast<const ColumnString &>(shared_data_tuple.getColumn(0));
    const auto & shared_data_values = assert_cast<const ColumnString &>(shared_data_tuple.getColumn(1));
    const auto & dynamic_serialization = getDynamicSerialization();
    for (size_t i = start; i != end; ++i)
    {
        size_t paths_start = shared_data_offsets[static_cast<ssize_t>(i) - 1];
        size_t paths_end = shared_data_offsets[static_cast<ssize_t>(i)];
        auto lower_bound_path_index = ColumnObject::findPathLowerBoundInSharedData(path, shared_data_paths, paths_start, paths_end);
        if (lower_bound_path_index != paths_end && shared_data_paths.getDataAt(lower_bound_path_index) == path)
        {
            auto value_data = shared_data_values.getDataAt(lower_bound_path_index);
            ReadBufferFromMemory buf(value_data.data, value_data.size);
            dynamic_serialization->deserializeBinary(path_column, buf, getFormatSettings());
        }
        else
        {
            path_column.insertDefault();
        }
    }
}

/// Class that allows to iterate over paths inside single row in ColumnObject in sorted order.
class ColumnObject::SortedPathsIterator
{
public:
    SortedPathsIterator(const ColumnObject & column_object_, size_t row_)
        : column_object(column_object_)
        , typed_paths_it(column_object.sorted_typed_paths.begin())
        , typed_paths_end(column_object.sorted_typed_paths.end())
        , dynamic_paths_it(column_object.sorted_dynamic_paths.begin())
        , dynamic_paths_end(column_object.sorted_dynamic_paths.end())
        , row(row_)
    {
        std::tie(shared_data_paths, shared_data_values) = column_object.getSharedDataPathsAndValues();
        const auto & shared_data_offsets = column_object.getSharedDataOffsets();
        shared_data_it = shared_data_offsets[row - 1];
        shared_data_end = shared_data_offsets[row];
        setCurrentPath();
    }

    void next()
    {
        switch (current_path_type)
        {
            case PathType::DYNAMIC:
                ++dynamic_paths_it;
                break;
            case PathType::TYPED:
                ++typed_paths_it;
                break;
            case PathType::SHARED_DATA:
                ++shared_data_it;
                break;
        }

        setCurrentPath();
    }

    /// Compare paths and values of 2 iterators.
    /// Returns -1, 0, 1 if this iterator is less, equal or greater than rhs.
    int compare(const SortedPathsIterator & rhs, int nan_direction_hint) const
    {
        /// First, compare paths as strings.
        auto path = getCurrentPath();
        auto rhs_path = rhs.getCurrentPath();
        if (path != rhs_path)
            return path < rhs_path ? -1 : 1;

        /// If paths are equal, compare their values.
        auto [column, n] = getCurrentPathColumnAndRow();
        auto [rhs_column, rhs_n] = rhs.getCurrentPathColumnAndRow();
        return column->compareAt(n, rhs_n, *rhs_column, nan_direction_hint);
    }

    bool end()
    {
        return typed_paths_it == typed_paths_end && dynamic_paths_it == dynamic_paths_end && shared_data_it == shared_data_end;
    }

private:
    void setCurrentPath()
    {
        /// We have 3 sorted lists of paths - typed paths, dynamic paths and paths in shared data.
        /// We store iterators for each of these lists. Here we try to find the iterator with the lexicographically smallest path.

        /// Null in dynamic path is considered as absence of this path.
        while (dynamic_paths_it != dynamic_paths_end && column_object.dynamic_paths.find(*dynamic_paths_it)->second->isNullAt(row))
            ++dynamic_paths_it;

        std::array<std::pair<PathType, std::optional<std::string_view>>, 3> paths{
            std::pair{PathType::TYPED, typed_paths_it == typed_paths_end ? std::nullopt : std::optional<std::string_view>(*typed_paths_it)},
            std::pair{PathType::DYNAMIC, dynamic_paths_it == dynamic_paths_end ? std::nullopt : std::optional<std::string_view>(*dynamic_paths_it)},
            std::pair{
                PathType::SHARED_DATA, shared_data_it == shared_data_end ? std::nullopt : std::optional<std::string_view>(shared_data_paths->getDataAt(shared_data_it).toView())},
        };

        auto min_path = std::ranges::min(
            paths,
            [](auto first_path, auto second_path)
            {
                if (!second_path.second)
                    return true;

                if (!first_path.second)
                    return false;

                return first_path.second < second_path.second;
            });

        if (min_path.second)
            current_path_type = min_path.first;
    }

    std::string_view getCurrentPath() const
    {
        switch (current_path_type)
        {
            case PathType::DYNAMIC:
                return *dynamic_paths_it;
            case PathType::TYPED:
                return *typed_paths_it;
            case PathType::SHARED_DATA:
                return shared_data_paths->getDataAt(shared_data_it).toView();
        }
    }

    std::pair<ColumnPtr, size_t> getCurrentPathColumnAndRow() const
    {
        switch (current_path_type)
        {
            case PathType::DYNAMIC:
                return {column_object.dynamic_paths.find(*dynamic_paths_it)->second, row};
            case PathType::TYPED:
                return {column_object.typed_paths.find(*typed_paths_it)->second, row};
            case PathType::SHARED_DATA:
            {
                auto tmp_column = ColumnDynamic::create();
                ColumnObject::deserializeValueFromSharedData(shared_data_values, shared_data_it, *tmp_column);
                return {std::move(tmp_column), 0};
            }
        }
    }

    enum class PathType
    {
        TYPED,
        DYNAMIC,
        SHARED_DATA,
    };

    const ColumnObject & column_object;
    decltype(column_object.sorted_typed_paths)::const_iterator typed_paths_it;
    decltype(column_object.sorted_typed_paths)::const_iterator typed_paths_end;
    decltype(column_object.sorted_dynamic_paths)::const_iterator dynamic_paths_it;
    decltype(column_object.sorted_dynamic_paths)::const_iterator dynamic_paths_end;
    size_t shared_data_it;
    size_t shared_data_end;
    const ColumnString * shared_data_paths;
    const ColumnString * shared_data_values;
    PathType current_path_type;
    size_t row;
};

#if !defined(DEBUG_OR_SANITIZER_BUILD)
int ColumnObject::compareAt(size_t n, size_t m, const IColumn & rhs, int nan_direction_hint) const
#else
int ColumnObject::doCompareAt(size_t n, size_t m, const IColumn & rhs, int nan_direction_hint) const
#endif
{
    /// We compare objects lexicographically like maps.
    const ColumnObject & rhs_object = assert_cast<const ColumnObject &>(rhs);
    /// Iterate over paths in both columns in sorted order.
    SortedPathsIterator it(*this, n);
    SortedPathsIterator rhs_it(rhs_object, m);

    while (!it.end() && !rhs_it.end())
    {
        auto cmp = it.compare(rhs_it, nan_direction_hint);
        if (cmp)
            return cmp;
        it.next();
        rhs_it.next();
    }

    if (it.end() && rhs_it.end())
        return 0;

    if (it.end())
        return -1;
    return 1;
}

void ColumnObject::validateDynamicPathsAndSharedData(size_t shared_data_offset) const
{
    if (dynamic_paths.empty())
        return;

    size_t expected_size = shared_data->size();
    for (const auto & [path, column] : dynamic_paths)
    {
        if (column->size() != expected_size)
            throw Exception(ErrorCodes::LOGICAL_ERROR, "Unexpected size of dynamic path {}: {} != {}", path, column->size(), expected_size);
    }

    const auto & shared_data_offsets = getSharedDataOffsets();
    const auto [shared_data_paths, _] = getSharedDataPathsAndValues();
    size_t shared_data_paths_start = shared_data_offsets[ssize_t(shared_data_offset) - 1];
    size_t shared_data_paths_end = shared_data_offsets.back();
    for (size_t i = shared_data_paths_start; i != shared_data_paths_end; ++i)
    {
        auto path = shared_data_paths->getDataAt(i);
        if (dynamic_paths.contains(path))
            throw Exception(ErrorCodes::LOGICAL_ERROR, "Path {} is present both in dynamic paths and in shared data", path.toString());
    }
}

}<|MERGE_RESOLUTION|>--- conflicted
+++ resolved
@@ -895,40 +895,15 @@
     shared_data->rollback(*object_checkpoint.shared_data);
 }
 
-<<<<<<< HEAD
-std::string_view ColumnObject::serializeValueIntoArena(size_t n, Arena & arena, const char *& begin, const IColumn::SerializationSettings * settings) const
-=======
-StringRef ColumnObject::serializeValueIntoArena(size_t n, Arena & arena, const char *& begin) const
->>>>>>> 867d7877
+StringRef ColumnObject::serializeValueIntoArena(size_t n, Arena & arena, const char *& begin, const IColumn::SerializationSettings * settings) const
 {
     StringRef res(begin, 0);
     /// First serialize values from typed paths in sorted order. They are the same for all instances of this column.
     for (auto path : sorted_typed_paths)
     {
-<<<<<<< HEAD
         auto data_ref = typed_paths.find(path)->second->serializeValueIntoArena(n, arena, begin, settings);
-        res = std::string_view{data_ref.data() - res.size(), res.size() + data_ref.size()};
-=======
-        auto data_ref = typed_paths.find(path)->second->serializeValueIntoArena(n, arena, begin);
         res.data = data_ref.data - res.size;
         res.size += data_ref.size;
-    }
-
-    /// Second, serialize paths and values in binary format from dynamic paths and shared data in sorted by path order.
-    serializeDynamicPathsAndSharedDataIntoArena(n, arena, begin, res);
-    return res;
-}
-
-StringRef ColumnObject::serializeAggregationStateValueIntoArena(size_t n, Arena & arena, char const *& begin) const
-{
-    StringRef res(begin, 0);
-    /// First serialize values from typed paths in sorted order. They are the same for all instances of this column.
-    for (auto path : sorted_typed_paths)
-    {
-        auto data_ref = typed_paths.find(path)->second->serializeAggregationStateValueIntoArena(n, arena, begin);
-        res.data = data_ref.data - res.size;
-        res.size += data_ref.size;
->>>>>>> 867d7877
     }
 
     /// Second, serialize paths and values in binary format from dynamic paths and shared data in sorted by path order.
