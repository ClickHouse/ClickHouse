--- conflicted
+++ resolved
@@ -37,7 +37,6 @@
     foreign_arenas.push_back(arena_);
 }
 
-<<<<<<< HEAD
 namespace
 {
 
@@ -90,52 +89,10 @@
 
     /// insertResultInto may invalidate states, so we must unshare ownership of them
     column_aggregate_func.ensureOwnership();
-=======
-MutableColumnPtr ColumnAggregateFunction::convertToValues() const
-{
-    /** If the aggregate function returns an unfinalized/unfinished state,
-        * then you just need to copy pointers to it and also shared ownership of data.
-        *
-        * Also replace the aggregate function with the nested function.
-        * That is, if this column is the states of the aggregate function `aggState`,
-        * then we return the same column, but with the states of the aggregate function `agg`.
-        * These are the same states, changing only the function to which they correspond.
-        *
-        * Further is quite difficult to understand.
-        * Example when this happens:
-        *
-        * SELECT k, finalizeAggregation(quantileTimingState(0.5)(x)) FROM ... GROUP BY k WITH TOTALS
-        *
-        * This calculates the aggregate function `quantileTimingState`.
-        * Its return type AggregateFunction(quantileTiming(0.5), UInt64)`.
-        * Due to the presence of WITH TOTALS, during aggregation the states of this aggregate function will be stored
-        *  in the ColumnAggregateFunction column of type
-        *  AggregateFunction(quantileTimingState(0.5), UInt64).
-        * Then, in `TotalsHavingBlockInputStream`, it will be called `convertToValues` method,
-        *  to get the "ready" values.
-        * But it just converts a column of type
-        *   `AggregateFunction(quantileTimingState(0.5), UInt64)`
-        * into `AggregateFunction(quantileTiming(0.5), UInt64)`
-        * - in the same states.
-        *
-        * Then `finalizeAggregation` function will be calculated, which will call `convertToValues` already on the result.
-        * And this converts a column of type
-        *   AggregateFunction(quantileTiming(0.5), UInt64)
-        * into UInt16 - already finished result of `quantileTiming`.
-        */
-    if (const AggregateFunctionState *function_state = typeid_cast<const AggregateFunctionState *>(func.get()))
-    {
-        auto res = createView();
-        res->set(function_state->getNestedFunction());
-        res->data.assign(data.begin(), data.end());
-        return res;
-    }
->>>>>>> 136ff3fb
 
     MutableColumnPtr res = func->getReturnType()->createColumn();
     res->reserve(data.size());
 
-<<<<<<< HEAD
     /// If there are references to states in final column, we must hold their ownership
     /// by holding arenas and source.
 
@@ -152,11 +109,7 @@
     res->forEachSubcolumn(callback);
 
     for (auto * val : data)
-        func->insertResultInto(val, *res, &column_aggregate_func.createOrGetArena());
-=======
-    for (auto val : data)
         func->insertResultInto(val, *res);
->>>>>>> 136ff3fb
 
     return res;
 }
