#include <IO/WriteHelpers.h>
#include <Columns/ColumnAggregateFunction.h>
#include <DataTypes/DataTypeFactory.h>
#include <DataTypes/IDataType.h>

#include <AggregateFunctions/IAggregateFunction.h>
#include <Columns/ColumnsCommon.h>
#include <Columns/MaskOperations.h>
#include <IO/Operators.h>
#include <IO/ReadBufferFromString.h>
#include <IO/WriteBufferFromArena.h>
#include <IO/WriteBufferFromString.h>
#include <Processors/Transforms/ColumnGathererTransform.h>
#include <Common/AlignedBuffer.h>
#include <Common/Arena.h>
#include <Common/FieldVisitorToString.h>
#include <Common/HashTable/Hash.h>
#include <Common/SipHash.h>
#include <Common/WeakHash.h>
#include <Common/assert_cast.h>
#include <Common/iota.h>
#include <Common/typeid_cast.h>


namespace DB
{

namespace ErrorCodes
{
    extern const int LOGICAL_ERROR;
    extern const int PARAMETER_OUT_OF_BOUND;
    extern const int SIZES_OF_COLUMNS_DOESNT_MATCH;
    extern const int ILLEGAL_TYPE_OF_ARGUMENT;
    extern const int NOT_IMPLEMENTED;
}


static String getTypeString(const AggregateFunctionPtr & func, std::optional<size_t> version = std::nullopt)
{
    WriteBufferFromOwnString stream;

    stream << "AggregateFunction(";

    /// If aggregate function does not support versioning its version is 0 and is not printed.
    if (version && *version)
        stream << *version << ", ";

    stream << func->getName();

    const auto & parameters = func->getParameters();
    const auto & argument_types = func->getArgumentTypes();
    if (!parameters.empty())
    {
        stream << '(';
        for (size_t i = 0; i < parameters.size(); ++i)
        {
            if (i)
                stream << ", ";
            stream << applyVisitor(FieldVisitorToString(), parameters[i]);
        }
        stream << ')';
    }

    for (const auto & argument_type : argument_types)
        stream << ", " << argument_type->getName();

    stream << ')';
    return stream.str();
}


ColumnAggregateFunction::ColumnAggregateFunction(const AggregateFunctionPtr & func_, std::optional<size_t> version_)
    : func(func_), type_string(getTypeString(func, version_)), version(version_)
{
}

ColumnAggregateFunction::ColumnAggregateFunction(const AggregateFunctionPtr & func_, const ConstArenas & arenas_)
    : foreign_arenas(arenas_), func(func_), type_string(getTypeString(func))
{

}

void ColumnAggregateFunction::set(const AggregateFunctionPtr & func_, std::optional<size_t> version_)
{
    func = func_;
    version = version_;
    type_string = getTypeString(func, version);
}


ColumnAggregateFunction::~ColumnAggregateFunction()
{
    if (!func->hasTrivialDestructor() && !src)
        for (auto * val : data)
            func->destroy(val);
}

void ColumnAggregateFunction::addArena(ConstArenaPtr arena_)
{
    foreign_arenas.push_back(arena_);
}

namespace
{

ConstArenas concatArenas(const ConstArenas & array, ConstArenaPtr arena)
{
    ConstArenas result = array;
    if (arena)
        result.push_back(std::move(arena));

    return result;
}

}

std::string ColumnAggregateFunction::getName() const
{
    return "AggregateFunction(" + func->getName() + ")";
}

MutableColumnPtr ColumnAggregateFunction::convertToValues(MutableColumnPtr column)
{
    /** If the aggregate function returns an unfinalized/unfinished state,
      * then you just need to copy pointers to it and also shared ownership of data.
      *
      * Also replace the aggregate function with the nested function.
      * That is, if this column is the states of the aggregate function `aggState`,
      * then we return the same column, but with the states of the aggregate function `agg`.
      * These are the same states, changing only the function to which they correspond.
      *
      * Further is quite difficult to understand.
      * Example when this happens:
      *
      * SELECT k, finalizeAggregation(quantileTimingState(0.5)(x)) FROM ... GROUP BY k WITH TOTALS
      *
      * This calculates the aggregate function `quantileTimingState`.
      * Its return type AggregateFunction(quantileTiming(0.5), UInt64)`.
      * Due to the presence of WITH TOTALS, during aggregation the states of this aggregate function will be stored
      *  in the ColumnAggregateFunction column of type
      *  AggregateFunction(quantileTimingState(0.5), UInt64).
      * Then, in `TotalsHavingTransform`, it will be called `convertToValues` method,
      *  to get the "ready" values.
      * But it just converts a column of type
      *   `AggregateFunction(quantileTimingState(0.5), UInt64)`
      * into `AggregateFunction(quantileTiming(0.5), UInt64)`
      * - in the same states.
      *
      * Then `finalizeAggregation` function will be calculated, which will call `convertToValues` already on the result.
      * And this converts a column of type
      *   AggregateFunction(quantileTiming(0.5), UInt64)
      * into UInt16 - already finished result of `quantileTiming`.
      */
    auto & column_aggregate_func = assert_cast<ColumnAggregateFunction &>(*column);
    auto & func = column_aggregate_func.func;
    auto & data = column_aggregate_func.data;

    /// insertResultInto may invalidate states, so we must unshare ownership of them
    column_aggregate_func.ensureOwnership();

    MutableColumnPtr res = func->getResultType()->createColumn();
    res->reserve(data.size());

    /// If there are references to states in final column, we must hold their ownership
    /// by holding arenas and source.

    auto callback = [&](IColumn & subcolumn)
    {
        if (auto * aggregate_subcolumn = typeid_cast<ColumnAggregateFunction *>(&subcolumn))
        {
            aggregate_subcolumn->foreign_arenas = concatArenas(column_aggregate_func.foreign_arenas, column_aggregate_func.my_arena);
            aggregate_subcolumn->src = column_aggregate_func.getPtr();
        }
    };

    callback(*res);
    res->forEachMutableSubcolumnRecursively(callback);

    for (auto * val : data)
        func->insertResultInto(val, *res, &column_aggregate_func.createOrGetArena());

    return res;
}

MutableColumnPtr ColumnAggregateFunction::predictValues(const ColumnsWithTypeAndName & arguments, ContextPtr context) const
{
    MutableColumnPtr res = func->getReturnTypeToPredict()->createColumn();
    res->reserve(data.size());

    const auto * machine_learning_function = func.get();
    if (machine_learning_function)
    {
        if (data.size() == 1)
        {
            /// Case for const column. Predict using single model.
            machine_learning_function->predictValues(data[0], *res, arguments, 0, arguments.front().column->size(), context);
        }
        else
        {
            /// Case for non-constant column. Use different aggregate function for each row.
            size_t row_num = 0;
            for (auto * val : data)
            {
                machine_learning_function->predictValues(val, *res, arguments, row_num, 1, context);
                ++row_num;
            }
        }
    }
    else
    {
        throw Exception(ErrorCodes::ILLEGAL_TYPE_OF_ARGUMENT, "Illegal aggregate function is passed");
    }
    return res;
}

void ColumnAggregateFunction::ensureOwnership()
{
    force_data_ownership = true;

    if (src)
    {
        /// We must copy all data from src and take ownership.
        size_t size = data.size();

        Arena & arena = createOrGetArena();
        size_t size_of_state = func->sizeOfData();
        size_t align_of_state = func->alignOfData();

        size_t rollback_pos = 0;
        try
        {
            for (size_t i = 0; i < size; ++i)
            {
                ConstAggregateDataPtr old_place = data[i];
                data[i] = arena.alignedAlloc(size_of_state, align_of_state);
                func->create(data[i]);
                ++rollback_pos;
                func->merge(data[i], old_place, &arena);
            }
        }
        catch (...)
        {
            /// If we failed to take ownership, destroy all temporary data.

            if (!func->hasTrivialDestructor())
                for (size_t i = 0; i < rollback_pos; ++i)
                    func->destroy(data[i]);

            throw;
        }

        /// Now we own all data.
        src.reset();
    }
}


bool ColumnAggregateFunction::structureEquals(const IColumn & to) const
{
    const auto * to_concrete = typeid_cast<const ColumnAggregateFunction *>(&to);
    if (!to_concrete)
        return false;

    /// AggregateFunctions must be the same.

    const IAggregateFunction & func_this = *func;
    const IAggregateFunction & func_to = *to_concrete->func;

    return typeid(func_this) == typeid(func_to);
}


#if !defined(DEBUG_OR_SANITIZER_BUILD)
void ColumnAggregateFunction::insertRangeFrom(const IColumn & from, size_t start, size_t length)
#else
void ColumnAggregateFunction::doInsertRangeFrom(const IColumn & from, size_t start, size_t length)
#endif
{
    const ColumnAggregateFunction & from_concrete = assert_cast<const ColumnAggregateFunction &>(from);

    if (start + length > from_concrete.data.size())
        throw Exception(ErrorCodes::PARAMETER_OUT_OF_BOUND, "Parameters start = {}, length = {} are out of bound "
                        "in ColumnAggregateFunction::insertRangeFrom method (data.size() = {}).",
                        toString(start), toString(length), toString(from_concrete.data.size()));

    if (force_data_ownership || (!empty() && src.get() != &from_concrete))
    {
        /// Must create new states of aggregate function and take ownership of it,
        ///  because ownership of states of aggregate function cannot be shared for individual rows,
        ///  (only as a whole).

        size_t end = start + length;
        for (size_t i = start; i < end; ++i)
            insertFromWithOwnership(from, i);
    }
    else
    {
        /// Keep shared ownership of aggregation states.
        src = from_concrete.getPtr();

        size_t old_size = data.size();
        data.resize(old_size + length);
        memcpy(data.data() + old_size, &from_concrete.data[start], length * sizeof(data[0]));  // NOLINT(bugprone-bitwise-pointer-cast)
    }
}


ColumnPtr ColumnAggregateFunction::filter(const Filter & filter, ssize_t result_size_hint) const
{
    size_t size = data.size();
    if (size != filter.size())
        throw Exception(ErrorCodes::SIZES_OF_COLUMNS_DOESNT_MATCH, "Size of filter ({}) doesn't match size of column ({})", filter.size(), size);

    if (size == 0)
        return cloneEmpty();

    auto res = createView();
    auto & res_data = res->data;

    if (result_size_hint)
        res_data.reserve_exact(result_size_hint > 0 ? result_size_hint : size);

    for (size_t i = 0; i < size; ++i)
        if (filter[i])
            res_data.push_back(data[i]);

    /// To save RAM in case of too strong filtering.
    if (res_data.size() * 2 < res_data.capacity())
        res_data = Container(res_data.cbegin(), res_data.cend());

    return res;
}

void ColumnAggregateFunction::expand(const Filter & mask, bool inverted)
{
    ensureOwnership();
    Arena & arena = createOrGetArena();

    if (mask.size() < data.size())
        throw Exception(ErrorCodes::LOGICAL_ERROR, "Mask size should be no less than data size.");

    ssize_t from = data.size() - 1;
    ssize_t index = mask.size() - 1;
    data.resize(mask.size());
    while (index >= 0)
    {
        if (!!mask[index] ^ inverted)
        {
            if (from < 0)
                throw Exception(ErrorCodes::LOGICAL_ERROR, "Too many bytes in mask");

            /// Copy only if it makes sense.
            if (index != from)
                data[index] = data[from];
            --from;
        }
        else
        {
            data[index] = arena.alignedAlloc(func->sizeOfData(), func->alignOfData());
            func->create(data[index]);
        }

        --index;
    }

    if (from != -1)
        throw Exception(ErrorCodes::LOGICAL_ERROR, "Not enough bytes in mask");
}

ColumnPtr ColumnAggregateFunction::permute(const Permutation & perm, size_t limit) const
{
    return permuteImpl(*this, perm, limit);
}

ColumnPtr ColumnAggregateFunction::index(const IColumn & indexes, size_t limit) const
{
    return selectIndexImpl(*this, indexes, limit);
}

template <typename Type>
ColumnPtr ColumnAggregateFunction::indexImpl(const PaddedPODArray<Type> & indexes, size_t limit) const
{
    assert(limit <= indexes.size());
    auto res = createView();

    res->data.resize_exact(limit);
    for (size_t i = 0; i < limit; ++i)
        res->data[i] = data[indexes[i]];

    return res;
}

INSTANTIATE_INDEX_IMPL(ColumnAggregateFunction)

/// Is required to support operations with Set
void ColumnAggregateFunction::updateHashWithValue(size_t n, SipHash & hash) const
{
    WriteBufferFromOwnString wbuf;
    func->serialize(data[n], wbuf, version);
    hash.update(wbuf.str().c_str(), wbuf.str().size());
}

WeakHash32 ColumnAggregateFunction::getWeakHash32() const
{
    auto s = data.size();
    WeakHash32 hash(s);
    auto & hash_data = hash.getData();

    std::vector<UInt8> v;
    for (size_t i = 0; i < s; ++i)
    {
        {
            WriteBufferFromVector<std::vector<UInt8>> wbuf(v);
            func->serialize(data[i], wbuf, version);
        }
        hash_data[i] = ::updateWeakHash32(v.data(), v.size(), hash_data[i]);
    }

    return hash;
}

void ColumnAggregateFunction::updateHashFast(SipHash & hash) const
{
    WriteBufferFromOwnString wbuf;
    const ColumnAggregateFunction::Container & vec = getData();
    func->serializeBatch(vec, 0, size(), wbuf);
    hash.update(wbuf.str().c_str(), wbuf.str().size());
}

/// The returned size is less than real size. The reason is that some parts of
/// aggregate function data may be allocated on shared arenas. These arenas are
/// used for several blocks, and also may be updated concurrently from other
/// threads, so we can't know the size of these data.
size_t ColumnAggregateFunction::byteSize() const
{
    return data.size() * sizeof(data[0]) + (my_arena ? my_arena->usedBytes() : 0);
}

size_t ColumnAggregateFunction::byteSizeAt(size_t) const
{
    /// Lower estimate as aggregate function can allocate more data in Arena.
    return sizeof(data[0]) + func->sizeOfData();
}

/// Similar to byteSize() the size is underestimated.
/// In this case it's also overestimated at the same time as it counts all the bytes allocated by the arena, used or not
size_t ColumnAggregateFunction::allocatedBytes() const
{
    return data.allocated_bytes() + (my_arena ? my_arena->allocatedBytes() : 0);
}

void ColumnAggregateFunction::protect()
{
    data.protect();
}

MutableColumnPtr ColumnAggregateFunction::cloneEmpty() const
{
    return create(func, version);
}

Field ColumnAggregateFunction::operator[](size_t n) const
{
    Field field = AggregateFunctionStateData();
    field.safeGet<AggregateFunctionStateData>().name = type_string;
    {
        WriteBufferFromString buffer(field.safeGet<AggregateFunctionStateData>().data);
        func->serialize(data[n], buffer, version);
    }
    return field;
}

void ColumnAggregateFunction::get(size_t n, Field & res) const
{
    res = operator[](n);
}

std::pair<String, DataTypePtr> ColumnAggregateFunction::getValueNameAndType(size_t n) const
{
    String state;
    {
        WriteBufferFromOwnString buffer;
        func->serialize(data[n], buffer, version);
        WriteBufferFromString wb(state);
        writeQuoted(buffer.str(), wb);
    }

    return {state, DataTypeFactory::instance().get(type_string)};
}

StringRef ColumnAggregateFunction::getDataAt(size_t n) const
{
    return StringRef(reinterpret_cast<const char *>(&data[n]), sizeof(data[n]));
}

void ColumnAggregateFunction::insertData(const char * pos, size_t /*length*/)
{
    ensureOwnership();
    data.push_back(*reinterpret_cast<const AggregateDataPtr *>(pos));
}

void ColumnAggregateFunction::insertFromWithOwnership(const IColumn & from, size_t n)
{
    /// Must create new state of aggregate function and take ownership of it,
    ///  because ownership of states of aggregate function cannot be shared for individual rows,
    ///  (only as a whole, see comment above).
    /// ensureOwnership() will execute in insertDefault()
    insertDefault();
    insertMergeFrom(from, n);
}

#if !defined(DEBUG_OR_SANITIZER_BUILD)
void ColumnAggregateFunction::insertFrom(const IColumn & from, size_t n)
#else
void ColumnAggregateFunction::doInsertFrom(const IColumn & from, size_t n)
#endif
{
    insertRangeFrom(from, n, 1);
}

void ColumnAggregateFunction::insertFrom(ConstAggregateDataPtr place)
{
    /// ensureOwnership() will execute in insertDefault()
    insertDefault();
    insertMergeFrom(place);
}

void ColumnAggregateFunction::insertMergeFrom(ConstAggregateDataPtr place)
{
    func->merge(data.back(), place, &createOrGetArena());
}

void ColumnAggregateFunction::insertMergeFrom(const IColumn & from, size_t n)
{
    insertMergeFrom(assert_cast<const ColumnAggregateFunction &>(from).data[n]);
}

Arena & ColumnAggregateFunction::createOrGetArena()
{
    if (unlikely(!my_arena))
        my_arena = std::make_shared<Arena>();

    return *my_arena.get();
}


static void pushBackAndCreateState(ColumnAggregateFunction::Container & data, Arena & arena, const IAggregateFunction * func)
{
    data.push_back(arena.alignedAlloc(func->sizeOfData(), func->alignOfData()));
    try
    {
        func->create(data.back());
    }
    catch (...)
    {
        data.pop_back();
        throw;
    }
}

void ColumnAggregateFunction::insert(const Field & x)
{
    if (x.getType() != Field::Types::AggregateFunctionState)
        throw Exception(ErrorCodes::LOGICAL_ERROR,
            "Inserting field of type {} into ColumnAggregateFunction. Expected {}",
            x.getTypeName(), Field::Types::AggregateFunctionState);

    const auto & field_name = x.safeGet<AggregateFunctionStateData>().name;
    if (type_string != field_name)
        throw Exception(ErrorCodes::ILLEGAL_TYPE_OF_ARGUMENT, "Cannot insert filed with type {} into column with type {}",
                field_name, type_string);

    ensureOwnership();
    Arena & arena = createOrGetArena();
    pushBackAndCreateState(data, arena, func.get());
    ReadBufferFromString read_buffer(x.safeGet<AggregateFunctionStateData>().data);
    func->deserialize(data.back(), read_buffer, version, &arena);
}

bool ColumnAggregateFunction::tryInsert(const DB::Field & x)
{
    if (x.getType() != Field::Types::AggregateFunctionState)
        return false;

    const auto & field_name = x.safeGet<AggregateFunctionStateData>().name;
    if (type_string != field_name)
        return false;

    ensureOwnership();
    Arena & arena = createOrGetArena();
    pushBackAndCreateState(data, arena, func.get());
    ReadBufferFromString read_buffer(x.safeGet<AggregateFunctionStateData>().data);
    func->deserialize(data.back(), read_buffer, version, &arena);
    return true;
}

void ColumnAggregateFunction::insertDefault()
{
    ensureOwnership();
    Arena & arena = createOrGetArena();
    pushBackAndCreateState(data, arena, func.get());
}

<<<<<<< HEAD
std::string_view ColumnAggregateFunction::serializeValueIntoArena(
    size_t n, Arena & arena, const char *& begin, const IColumn::SerializationSettings *) const
=======
StringRef ColumnAggregateFunction::serializeValueIntoArena(size_t n, Arena & arena, const char *& begin) const
>>>>>>> ec77540d
{
    WriteBufferFromArena out(arena, begin);
    func->serialize(data[n], out, version);
    out.finalize();
    return out.complete();
}

void ColumnAggregateFunction::deserializeAndInsertFromArena(ReadBuffer & in, const IColumn::SerializationSettings *)
{
    ensureOwnership();

    /** Parameter "src_arena" points to Arena, from which we will deserialize the state.
      * And "dst_arena" is another Arena, that aggregate function state will use to store its data.
      */
    Arena & dst_arena = createOrGetArena();
    pushBackAndCreateState(data, dst_arena, func.get());
    func->deserialize(data.back(), in, version, &dst_arena);
}

void ColumnAggregateFunction::skipSerializedInArena(ReadBuffer &) const
{
    throw Exception(ErrorCodes::NOT_IMPLEMENTED, "Method skipSerializedInArena is not supported for {}", getName());
}

void ColumnAggregateFunction::popBack(size_t n)
{
    size_t size = data.size();
    size_t new_size = size - n;

    if (!src)
        for (size_t i = new_size; i < size; ++i)
            func->destroy(data[i]);

    data.resize_assume_reserved(new_size);
}

ColumnPtr ColumnAggregateFunction::replicate(const IColumn::Offsets & offsets) const
{
    size_t size = data.size();
    if (size != offsets.size())
        throw Exception(ErrorCodes::SIZES_OF_COLUMNS_DOESNT_MATCH, "Size of offsets doesn't match size of column.");

    if (size == 0)
        return cloneEmpty();

    auto res = createView();
    auto & res_data = res->data;
    res_data.reserve_exact(offsets.back());

    IColumn::Offset prev_offset = 0;
    for (size_t i = 0; i < size; ++i)
    {
        size_t size_to_replicate = offsets[i] - prev_offset;
        prev_offset = offsets[i];

        for (size_t j = 0; j < size_to_replicate; ++j)
            res_data.push_back(data[i]);
    }

    return res;
}

MutableColumns ColumnAggregateFunction::scatter(IColumn::ColumnIndex num_columns, const IColumn::Selector & selector) const
{
    /// Columns with scattered values will point to this column as the owner of values.
    MutableColumns columns(num_columns);
    for (auto & column : columns)
        column = createView();

    size_t num_rows = size();

    {
        size_t reserve_size = static_cast<size_t>(static_cast<double>(num_rows) / num_columns * 1.1); /// 1.1 is just a guess. Better to use n-sigma rule.

        if (reserve_size > 1)
            for (auto & column : columns)
                column->reserve(reserve_size);
    }

    for (size_t i = 0; i < num_rows; ++i)
        assert_cast<ColumnAggregateFunction &>(*columns[selector[i]]).data.push_back(data[i]);

    return columns;
}

void ColumnAggregateFunction::getPermutation(PermutationSortDirection /*direction*/, PermutationSortStability /*stability*/,
                                            size_t /*limit*/, int /*nan_direction_hint*/, IColumn::Permutation & res) const
{
    size_t s = data.size();
    res.resize_exact(s);
    iota(res.data(), s, IColumn::Permutation::value_type(0));
}

void ColumnAggregateFunction::updatePermutation(PermutationSortDirection, PermutationSortStability,
                                            size_t, int, Permutation &, EqualRanges&) const {}

void ColumnAggregateFunction::getExtremes(Field & min, Field & max) const
{
    /// Place serialized default values into min/max.

    AlignedBuffer place_buffer(func->sizeOfData(), func->alignOfData());
    AggregateDataPtr place = place_buffer.data();

    AggregateFunctionStateData serialized;
    serialized.name = type_string;

    func->create(place);
    try
    {
        WriteBufferFromString buffer(serialized.data);
        func->serialize(place, buffer, version);
    }
    catch (...)
    {
        func->destroy(place);
        throw;
    }
    func->destroy(place);

    min = serialized;
    max = serialized;
}

ColumnAggregateFunction::MutablePtr ColumnAggregateFunction::createView() const
{
    auto res = create(func, concatArenas(foreign_arenas, my_arena));
    res->src = getPtr();
    return res;
}

ColumnAggregateFunction::ColumnAggregateFunction(const ColumnAggregateFunction & src_)
    : COWHelper<IColumnHelper<ColumnAggregateFunction>, ColumnAggregateFunction>(src_),
    foreign_arenas(concatArenas(src_.foreign_arenas, src_.my_arena)),
    func(src_.func), src(src_.getPtr()), data(src_.data.begin(), src_.data.end())
{
}

MutableColumnPtr ColumnAggregateFunction::cloneResized(size_t size) const
{
    if (size == 0)
        return cloneEmpty();

    size_t from_size = data.size();

    if (size <= from_size)
    {
        auto res = createView();
        auto & res_data = res->data;
        res_data.assign(data.begin(), data.begin() + size);
        return res;
    }

    /// Create a new column to return.
    MutableColumnPtr cloned_col = cloneEmpty();
    auto * res = typeid_cast<ColumnAggregateFunction *>(cloned_col.get());

    res->insertRangeFrom(*this, 0, from_size);
    for (size_t i = from_size; i < size; ++i)
        res->insertDefault();

    return cloned_col;
}

}<|MERGE_RESOLUTION|>--- conflicted
+++ resolved
@@ -601,12 +601,8 @@
     pushBackAndCreateState(data, arena, func.get());
 }
 
-<<<<<<< HEAD
-std::string_view ColumnAggregateFunction::serializeValueIntoArena(
+StringRef ColumnAggregateFunction::serializeValueIntoArena(
     size_t n, Arena & arena, const char *& begin, const IColumn::SerializationSettings *) const
-=======
-StringRef ColumnAggregateFunction::serializeValueIntoArena(size_t n, Arena & arena, const char *& begin) const
->>>>>>> ec77540d
 {
     WriteBufferFromArena out(arena, begin);
     func->serialize(data[n], out, version);
