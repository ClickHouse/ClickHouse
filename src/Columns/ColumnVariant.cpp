--- conflicted
+++ resolved
@@ -786,11 +786,7 @@
         variants[i]->rollback(*checkpoints[i]);
 }
 
-<<<<<<< HEAD
-std::string_view ColumnVariant::serializeValueIntoArena(size_t n, Arena & arena, char const *& begin, const IColumn::SerializationSettings * settings) const
-=======
-StringRef ColumnVariant::serializeValueIntoArena(size_t n, Arena & arena, char const *& begin) const
->>>>>>> ec77540d
+StringRef ColumnVariant::serializeValueIntoArena(size_t n, Arena & arena, char const *& begin, const IColumn::SerializationSettings * settings) const
 {
     /// During any serialization/deserialization we should always use global discriminators.
     Discriminator global_discr = globalDiscriminatorAt(n);
@@ -801,34 +797,11 @@
     if (global_discr == NULL_DISCRIMINATOR)
         return res;
 
-<<<<<<< HEAD
     auto value_ref = variants[localDiscriminatorByGlobal(global_discr)]->serializeValueIntoArena(offsetAt(n), arena, begin, settings);
-    return std::string_view{value_ref.data() - res.size(), res.size() + value_ref.size()};
-=======
-    auto value_ref = variants[localDiscriminatorByGlobal(global_discr)]->serializeValueIntoArena(offsetAt(n), arena, begin);
     res.data = value_ref.data - res.size;
     res.size += value_ref.size;
 
     return res;
-}
-
-StringRef ColumnVariant::serializeAggregationStateValueIntoArena(size_t n, Arena & arena, char const *& begin) const
-{
-    /// During any serialization/deserialization we should always use global discriminators.
-    Discriminator global_discr = globalDiscriminatorAt(n);
-    char * pos = arena.allocContinue(sizeof(global_discr), begin);
-    memcpy(pos, &global_discr, sizeof(global_discr));
-    StringRef res(pos, sizeof(global_discr));
-
-    if (global_discr == NULL_DISCRIMINATOR)
-        return res;
-
-    auto value_ref = variants[localDiscriminatorByGlobal(global_discr)]->serializeAggregationStateValueIntoArena(offsetAt(n), arena, begin);
-    res.data = value_ref.data - res.size;
-    res.size += value_ref.size;
-
-    return res;
->>>>>>> ec77540d
 }
 
 void ColumnVariant::deserializeAndInsertFromArena(ReadBuffer & in, const IColumn::SerializationSettings * settings)
