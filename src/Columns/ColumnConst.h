#pragma once

#include <Columns/IColumn.h>
#include <Core/Field.h>
#include <Common/PODArray.h>
#include <Common/assert_cast.h>
#include <Common/typeid_cast.h>


namespace DB
{

/** ColumnConst contains another column with single element,
  *  but looks like a column with arbitrary amount of same elements.
  */
class ColumnConst final : public COWHelper<IColumnHelper<ColumnConst>, ColumnConst>
{
private:
    friend class COWHelper<IColumnHelper<ColumnConst>, ColumnConst>;

    WrappedPtr data;
    size_t s;

    ColumnConst(const ColumnPtr & data, size_t s_);
    ColumnConst(const ColumnConst & src) = default;

public:
    bool isConst() const override { return true; }

    ColumnPtr convertToFullColumn() const;

    ColumnPtr convertToFullColumnIfConst() const override
    {
        return convertToFullColumn();
    }

    ColumnPtr removeLowCardinality() const;

    std::string getName() const override
    {
        return "Const(" + data->getName() + ")";
    }

    const char * getFamilyName() const override
    {
        return "Const";
    }

    TypeIndex getDataType() const override
    {
        return data->getDataType();
    }

    MutableColumnPtr cloneResized(size_t new_size) const override
    {
        return ColumnConst::create(data, new_size);
    }

    size_t size() const override
    {
        return s;
    }

    Field operator[](size_t) const override
    {
        return (*data)[0];
    }

    void get(size_t, Field & res) const override
    {
        data->get(0, res);
    }

    std::pair<String, DataTypePtr> getValueNameAndType(size_t) const override
    {
        return data->getValueNameAndType(0);
    }

    StringRef getDataAt(size_t) const override
    {
        return data->getDataAt(0);
    }

    UInt64 get64(size_t) const override
    {
        return data->get64(0);
    }

    UInt64 getUInt(size_t) const override
    {
        return data->getUInt(0);
    }

    Int64 getInt(size_t) const override
    {
        return data->getInt(0);
    }

    bool getBool(size_t) const override
    {
        return data->getBool(0);
    }

    Float64 getFloat64(size_t) const override
    {
        return data->getFloat64(0);
    }

    Float32 getFloat32(size_t) const override
    {
        return data->getFloat32(0);
    }

    bool isDefaultAt(size_t) const override
    {
        return data->isDefaultAt(0);
    }

    bool isNullAt(size_t) const override
    {
        return data->isNullAt(0);
    }

#if !defined(DEBUG_OR_SANITIZER_BUILD)
    void insertRangeFrom(const IColumn &, size_t /*start*/, size_t length) override
#else
    void doInsertRangeFrom(const IColumn &, size_t /*start*/, size_t length) override
#endif
    {
        s += length;
    }

    void insert(const Field &) override
    {
        ++s;
    }

    bool tryInsert(const Field & field) override
    {
        auto tmp = data->cloneEmpty();
        if (!tmp->tryInsert(field))
            return false;
        ++s;
        return true;
    }

    void insertData(const char *, size_t) override
    {
        ++s;
    }

#if !defined(DEBUG_OR_SANITIZER_BUILD)
    void insertFrom(const IColumn &, size_t) override
#else
    void doInsertFrom(const IColumn &, size_t) override
#endif
    {
        ++s;
    }

#if !defined(DEBUG_OR_SANITIZER_BUILD)
    void insertManyFrom(const IColumn & /*src*/, size_t /* position */, size_t length) override { s += length; }
#else
    void doInsertManyFrom(const IColumn & /*src*/, size_t /* position */, size_t length) override { s += length; }
#endif

    void insertDefault() override
    {
        ++s;
    }

    void popBack(size_t n) override
    {
        s -= n;
    }

<<<<<<< HEAD
    std::string_view
    serializeValueIntoArena(size_t, Arena & arena, char const *& begin, const IColumn::SerializationSettings * settings) const override
=======
    StringRef serializeValueIntoArena(size_t, Arena & arena, char const *& begin) const override
>>>>>>> 867d7877
    {
        return data->serializeValueIntoArena(0, arena, begin, settings);
    }

    char * serializeValueIntoMemory(size_t, char * memory, const IColumn::SerializationSettings * settings) const override
    {
        return data->serializeValueIntoMemory(0, memory, settings);
    }

    void deserializeAndInsertFromArena(ReadBuffer & in, const IColumn::SerializationSettings * settings) override
    {
        data->deserializeAndInsertFromArena(in, settings);
        data->popBack(1);
        ++s;
    }

    void skipSerializedInArena(ReadBuffer & in) const override
    {
        data->skipSerializedInArena(in);
    }

    void updateHashWithValue(size_t, SipHash & hash) const override
    {
        data->updateHashWithValue(0, hash);
    }

    WeakHash32 getWeakHash32() const override;

    void updateHashFast(SipHash & hash) const override
    {
        data->updateHashFast(hash);
    }

    ColumnPtr filter(const Filter & filt, ssize_t result_size_hint) const override;
    void expand(const Filter & mask, bool inverted) override;

    ColumnPtr replicate(const Offsets & offsets) const override;
    ColumnPtr permute(const Permutation & perm, size_t limit) const override;
    ColumnPtr index(const IColumn & indexes, size_t limit) const override;
    void getPermutation(PermutationSortDirection direction, PermutationSortStability stability,
                        size_t limit, int nan_direction_hint, Permutation & res) const override;
    void updatePermutation(PermutationSortDirection direction, PermutationSortStability stability,
                        size_t limit, int nan_direction_hint, Permutation & res, EqualRanges & equal_ranges) const override;

    size_t byteSize() const override
    {
        return data->byteSize() + sizeof(s);
    }

    size_t byteSizeAt(size_t) const override
    {
        return data->byteSizeAt(0);
    }

    size_t allocatedBytes() const override
    {
        return data->allocatedBytes() + sizeof(s);
    }

#if !defined(DEBUG_OR_SANITIZER_BUILD)
    int compareAt(size_t, size_t, const IColumn & rhs, int nan_direction_hint) const override
#else
    int doCompareAt(size_t, size_t, const IColumn & rhs, int nan_direction_hint) const override
#endif
    {
        return data->compareAt(0, 0, *assert_cast<const ColumnConst &>(rhs).data, nan_direction_hint);
    }

    void compareColumn(const IColumn & rhs, size_t rhs_row_num,
                       PaddedPODArray<UInt64> * row_indexes, PaddedPODArray<Int8> & compare_results,
                       int direction, int nan_direction_hint) const override;

    bool hasEqualValues() const override { return true; }

    MutableColumns scatter(ColumnIndex num_columns, const Selector & selector) const override;

    void gather(ColumnGathererStream &) override;

    void getExtremes(Field & min, Field & max) const override
    {
        data->getExtremes(min, max);
    }

    void forEachSubcolumn(ColumnCallback callback) const override
    {
        callback(data);
    }

    void forEachSubcolumnRecursively(RecursiveColumnCallback callback) const override
    {
        callback(*data);
        data->forEachSubcolumnRecursively(callback);
    }

    void forEachMutableSubcolumn(MutableColumnCallback callback) override
    {
        callback(data);
    }

    void forEachMutableSubcolumnRecursively(RecursiveMutableColumnCallback callback) override
    {
        callback(*data);
        data->forEachMutableSubcolumnRecursively(callback);
    }

    bool structureEquals(const IColumn & rhs) const override
    {
        if (const auto * rhs_concrete = typeid_cast<const ColumnConst *>(&rhs))
            return data->structureEquals(*rhs_concrete->data);
        return false;
    }

    double getRatioOfDefaultRows(double) const override
    {
        return data->isDefaultAt(0) ? 1.0 : 0.0;
    }

    UInt64 getNumberOfDefaultRows() const override
    {
        return data->isDefaultAt(0) ? s : 0;
    }

    void getIndicesOfNonDefaultRows(Offsets & indices, size_t from, size_t limit) const override
    {
        if (!data->isDefaultAt(0))
        {
            size_t to = limit && from + limit < size() ? from + limit : size();
            indices.reserve_exact(indices.size() + to - from);
            for (size_t i = from; i < to; ++i)
                indices.push_back(i);
        }
    }

    bool isNullable() const override { return isColumnNullable(*data); }
    bool onlyNull() const override { return data->isNullAt(0); }
    bool isNumeric() const override { return data->isNumeric(); }
    bool isFixedAndContiguous() const override { return data->isFixedAndContiguous(); }
    bool valuesHaveFixedSize() const override { return data->valuesHaveFixedSize(); }
    size_t sizeOfValueIfFixed() const override { return data->sizeOfValueIfFixed(); }
    std::string_view getRawData() const override { return data->getRawData(); }

    /// Not part of the common interface.

    IColumn & getDataColumn() { return *data; }
    const IColumn & getDataColumn() const { return *data; }
    const ColumnPtr & getDataColumnPtr() const { return data; }

    Field getField() const { return getDataColumn()[0]; }

    /// The constant value. It is valid even if the size of the column is 0.
    template <typename T>
    T getValue() const { return static_cast<T>(getField().safeGet<T>()); }

    bool isCollationSupported() const override { return data->isCollationSupported(); }

    bool hasDynamicStructure() const override { return data->hasDynamicStructure(); }
};

ColumnConst::Ptr createColumnConst(const ColumnPtr & column, Field value);
ColumnConst::Ptr createColumnConst(const ColumnPtr & column, size_t const_value_index);
ColumnConst::Ptr createColumnConstWithDefaultValue(const ColumnPtr  &column);


}<|MERGE_RESOLUTION|>--- conflicted
+++ resolved
@@ -174,12 +174,8 @@
         s -= n;
     }
 
-<<<<<<< HEAD
-    std::string_view
+    StringRef
     serializeValueIntoArena(size_t, Arena & arena, char const *& begin, const IColumn::SerializationSettings * settings) const override
-=======
-    StringRef serializeValueIntoArena(size_t, Arena & arena, char const *& begin) const override
->>>>>>> 867d7877
     {
         return data->serializeValueIntoArena(0, arena, begin, settings);
     }
