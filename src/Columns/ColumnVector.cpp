--- conflicted
+++ resolved
@@ -310,31 +310,8 @@
                     pairs[i] = {data[i], i};
 
                 RadixSort<RadixSortTraits<T>>::executeLSD(pairs.data(), data_size, reverse, res.data());
-<<<<<<< HEAD
                 if constexpr (is_floating_point<T>)
                     moveNanToRequestedSide<T>(res.begin(), res.end(), data, data_size, reverse, nan_direction_hint);
-=======
-
-                /// Radix sort treats all NaNs to be greater than all numbers.
-                /// If the user needs the opposite, we must move them accordingly.
-                if (std::is_floating_point_v<T> && nan_direction_hint < 0)
-                {
-                    size_t nans_to_move = 0;
-
-                    for (size_t i = 0; i < data_size; ++i)
-                    {
-                        if (isNaN(data[res[reverse ? i : data_size - 1 - i]]))
-                            ++nans_to_move;
-                        else
-                            break;
-                    }
-
-                    if (nans_to_move)
-                    {
-                        std::rotate(std::begin(res), std::begin(res) + (reverse ? nans_to_move : data_size - nans_to_move), std::end(res));
-                    }
-                }
->>>>>>> a885aa80
 
                 return;
             }
@@ -365,13 +342,8 @@
         if constexpr (is_arithmetic_v<T> && !is_big_int_v<T>)
         {
             /// TODO: LSD RadixSort is currently not stable if direction is descending, or value is floating point
-<<<<<<< HEAD
-            bool use_radix_sort = (sort_is_stable && ascending && !is_floating_point<T>) || !sort_is_stable;
+            bool use_radix_sort = (sort_is_stable && ascending && !std::is_floating_point_v<T>) || !sort_is_stable;
             size_t range_size = end - begin;
-=======
-            bool use_radix_sort = (sort_is_stable && ascending && !std::is_floating_point_v<T>) || !sort_is_stable;
-            size_t size = end - begin;
->>>>>>> a885aa80
 
             /// Thresholds on size. Lower threshold is arbitrary. Upper threshold is chosen by the type for histogram counters.
             if (range_size >= 256 && range_size <= std::numeric_limits<UInt32>::max() && use_radix_sort)
@@ -389,33 +361,9 @@
                     ++index;
                 }
 
-<<<<<<< HEAD
                 RadixSort<RadixSortTraits<T>>::executeLSD(pairs.data(), range_size, reverse, begin);
                 if constexpr (is_floating_point<T>)
                     moveNanToRequestedSide<T>(begin, end, data, range_size, reverse, nan_direction_hint);
-=======
-                RadixSort<RadixSortTraits<T>>::executeLSD(pairs.data(), size, reverse, begin);
-
-                /// Radix sort treats all NaNs to be greater than all numbers.
-                /// If the user needs the opposite, we must move them accordingly.
-                if (std::is_floating_point_v<T> && nan_direction_hint < 0)
-                {
-                    size_t nans_to_move = 0;
-
-                    for (size_t i = 0; i < size; ++i)
-                    {
-                        if (isNaN(data[begin[reverse ? i : size - 1 - i]]))
-                            ++nans_to_move;
-                        else
-                            break;
-                    }
-
-                    if (nans_to_move)
-                    {
-                        std::rotate(begin, begin + (reverse ? nans_to_move : size - nans_to_move), end);
-                    }
-                }
->>>>>>> a885aa80
 
                 return;
             }
