#pragma once

#include <Columns/IColumn.h>
#include <Columns/IColumnImpl.h>
#include <Columns/ColumnVector.h>
#include <Core/Defines.h>
#include <Common/typeid_cast.h>
#include <Common/assert_cast.h>


namespace DB
{

/** A column of array values.
  * In memory, it is represented as one column of a nested type, whose size is equal to the sum of the sizes of all arrays,
  *  and as an array of offsets in it, which allows you to get each element.
  */
class ColumnArray final : public COWHelper<IColumnHelper<ColumnArray>, ColumnArray>
{
private:
    friend class COWHelper<IColumnHelper<ColumnArray>, ColumnArray>;

    /** Create an array column with specified values and offsets. */
    ColumnArray(MutableColumnPtr && nested_column, MutableColumnPtr && offsets_column);

    /** Create an empty column of arrays with the type of values as in the column `nested_column` */
    explicit ColumnArray(MutableColumnPtr && nested_column);

    ColumnArray(const ColumnArray &) = default;

    struct ComparatorBase;

    using ComparatorAscendingUnstable = ComparatorAscendingUnstableImpl<ComparatorBase>;
    using ComparatorAscendingStable = ComparatorAscendingStableImpl<ComparatorBase>;
    using ComparatorDescendingUnstable = ComparatorDescendingUnstableImpl<ComparatorBase>;
    using ComparatorDescendingStable = ComparatorDescendingStableImpl<ComparatorBase>;
    using ComparatorEqual = ComparatorEqualImpl<ComparatorBase>;

    struct ComparatorCollationBase;

    using ComparatorCollationAscendingUnstable = ComparatorAscendingUnstableImpl<ComparatorCollationBase>;
    using ComparatorCollationAscendingStable = ComparatorAscendingStableImpl<ComparatorCollationBase>;
    using ComparatorCollationDescendingUnstable = ComparatorDescendingUnstableImpl<ComparatorCollationBase>;
    using ComparatorCollationDescendingStable = ComparatorDescendingStableImpl<ComparatorCollationBase>;
    using ComparatorCollationEqual = ComparatorEqualImpl<ComparatorCollationBase>;

public:
    using Base = COWHelper<IColumnHelper<ColumnArray>, ColumnArray>;

    /** Create immutable column using immutable arguments. This arguments may be shared with other columns.
      * Use IColumn::mutate in order to make mutable column and mutate shared nested columns.
      */
    static Ptr create(const ColumnPtr & nested_column, const ColumnPtr & offsets_column)
    {
        return ColumnArray::create(nested_column->assumeMutable(), offsets_column->assumeMutable());
    }

    static Ptr create(const ColumnPtr & nested_column)
    {
        return ColumnArray::create(nested_column->assumeMutable());
    }

    template <typename ... Args>
    requires (IsMutableColumns<Args ...>::value)
    static MutablePtr create(Args &&... args) { return Base::create(std::forward<Args>(args)...); }

    /** On the index i there is an offset to the beginning of the i + 1 -th element. */
    using ColumnOffsets = ColumnVector<Offset>;

    std::string getName() const override;
    const char * getFamilyName() const override { return "Array"; }
    TypeIndex getDataType() const override { return TypeIndex::Array; }
    MutableColumnPtr cloneResized(size_t size) const override;
    size_t size() const override;
    Field operator[](size_t n) const override;
    void get(size_t n, Field & res) const override;
<<<<<<< HEAD
    std::pair<String, DataTypePtr> getValueNameAndType(size_t n) const override;
    std::string_view getDataAt(size_t n) const override;
=======
    DataTypePtr getValueNameAndTypeImpl(WriteBufferFromOwnString &, size_t n, const Options &) const override;
    StringRef getDataAt(size_t n) const override;
>>>>>>> 157ac6fb
    bool isDefaultAt(size_t n) const override;
    void insertData(const char * pos, size_t length) override;
    std::string_view serializeValueIntoArena(size_t n, Arena & arena, char const *& begin) const override;
    std::string_view serializeAggregationStateValueIntoArena(size_t n, Arena & arena, char const *& begin) const override;
    char * serializeValueIntoMemory(size_t, char * memory) const override;
    std::optional<size_t> getSerializedValueSize(size_t n) const override;
    const char * deserializeAndInsertFromArena(const char * pos) override;
    const char * deserializeAndInsertAggregationStateValueFromArena(const char * pos) override;
    const char * skipSerializedInArena(const char * pos) const override;
    void updateHashWithValue(size_t n, SipHash & hash) const override;
    WeakHash32 getWeakHash32() const override;
    void updateHashFast(SipHash & hash) const override;
#if !defined(DEBUG_OR_SANITIZER_BUILD)
    void insertRangeFrom(const IColumn & src, size_t start, size_t length) override;
#else
    void doInsertRangeFrom(const IColumn & src, size_t start, size_t length) override;
#endif
    void insert(const Field & x) override;
    bool tryInsert(const Field & x) override;
#if !defined(DEBUG_OR_SANITIZER_BUILD)
    void insertFrom(const IColumn & src_, size_t n) override;
#else
    void doInsertFrom(const IColumn & src_, size_t n) override;
#endif
    void insertDefault() override;
    void popBack(size_t n) override;
    ColumnPtr filter(const Filter & filt, ssize_t result_size_hint) const override;
    void expand(const Filter & mask, bool inverted) override;
    ColumnPtr permute(const Permutation & perm, size_t limit) const override;
    ColumnPtr index(const IColumn & indexes, size_t limit) const override;
    template <typename Type> ColumnPtr indexImpl(const PaddedPODArray<Type> & indexes, size_t limit) const;
#if !defined(DEBUG_OR_SANITIZER_BUILD)
    int compareAt(size_t n, size_t m, const IColumn & rhs_, int nan_direction_hint) const override;
#else
    int doCompareAt(size_t n, size_t m, const IColumn & rhs_, int nan_direction_hint) const override;
#endif
    int compareAtWithCollation(size_t n, size_t m, const IColumn & rhs_, int nan_direction_hint, const Collator & collator) const override;
    void getPermutation(PermutationSortDirection direction, PermutationSortStability stability,
                            size_t limit, int nan_direction_hint, Permutation & res) const override;
    void updatePermutation(PermutationSortDirection direction, PermutationSortStability stability,
                            size_t limit, int nan_direction_hint, Permutation & res, EqualRanges & equal_ranges) const override;
    void getPermutationWithCollation(const Collator & collator, PermutationSortDirection direction, PermutationSortStability stability,
                                    size_t limit, int nan_direction_hint, Permutation & res) const override;
    void updatePermutationWithCollation(const Collator & collator, PermutationSortDirection direction, PermutationSortStability stability,
                                    size_t limit, int nan_direction_hint, Permutation & res, EqualRanges& equal_ranges) const override;
    void reserve(size_t n) override;
    size_t capacity() const override;
    void prepareForSquashing(const Columns & source_columns, size_t factor) override;
    void shrinkToFit() override;
    void ensureOwnership() override;
    size_t byteSize() const override;
    size_t byteSizeAt(size_t n) const override;
    size_t allocatedBytes() const override;
    void protect() override;
    ColumnPtr replicate(const Offsets & replicate_offsets) const override;
    ColumnPtr convertToFullColumnIfConst() const override;
    void getExtremes(Field & min, Field & max) const override;

    bool hasEqualOffsets(const ColumnArray & other) const;

    /** More efficient methods of manipulation */
    IColumn & getData() { return *data; }
    const IColumn & getData() const { return *data; }

    size_t getSize(size_t n) const { return sizeAt(n); }

    IColumn & getOffsetsColumn() { return *offsets; }
    const IColumn & getOffsetsColumn() const { return *offsets; }

    Offsets & ALWAYS_INLINE getOffsets()
    {
        return assert_cast<ColumnOffsets &>(*offsets).getData();
    }

    const Offsets & ALWAYS_INLINE getOffsets() const
    {
        return assert_cast<const ColumnOffsets &>(*offsets).getData();
    }

    const ColumnPtr & getDataPtr() const { return data; }
    ColumnPtr & getDataPtr() { return data; }

    const ColumnPtr & getOffsetsPtr() const { return offsets; }
    ColumnPtr & getOffsetsPtr() { return offsets; }

    /// Returns a copy of the data column's part corresponding to a specified range of rows.
    /// For example, `getDataInRange(0, size())` is the same as `getDataPtr()->clone()`.
    MutableColumnPtr getDataInRange(size_t start, size_t length) const;

    ColumnPtr compress(bool force_compression) const override;

    ColumnCheckpointPtr getCheckpoint() const override;
    void updateCheckpoint(ColumnCheckpoint & checkpoint) const override;
    void rollback(const ColumnCheckpoint & checkpoint) override;

    void forEachMutableSubcolumn(MutableColumnCallback callback) override
    {
        callback(offsets);
        callback(data);
    }

    void forEachMutableSubcolumnRecursively(RecursiveMutableColumnCallback callback) override
    {
        callback(*offsets);
        offsets->forEachMutableSubcolumnRecursively(callback);
        callback(*data);
        data->forEachMutableSubcolumnRecursively(callback);
    }

    void forEachSubcolumn(ColumnCallback callback) const override
    {
        callback(offsets);
        callback(data);
    }

    void forEachSubcolumnRecursively(RecursiveColumnCallback callback) const override
    {
        callback(*offsets);
        offsets->forEachSubcolumnRecursively(callback);
        callback(*data);
        data->forEachSubcolumnRecursively(callback);
    }

    bool structureEquals(const IColumn & rhs) const override
    {
        if (const auto * rhs_concrete = typeid_cast<const ColumnArray *>(&rhs))
            return data->structureEquals(*rhs_concrete->data);
        return false;
    }

    void finalize() override { data->finalize(); }
    bool isFinalized() const override { return data->isFinalized(); }

    bool isCollationSupported() const override { return getData().isCollationSupported(); }

    size_t getNumberOfDimensions() const;

    bool hasDynamicStructure() const override { return getData().hasDynamicStructure(); }
    void takeDynamicStructureFromSourceColumns(const Columns & source_columns, std::optional<size_t> max_dynamic_subcolumns) override;
    void takeDynamicStructureFromColumn(const ColumnPtr & source_column) override;

    bool dynamicStructureEquals(const IColumn & rhs) const override
    {
        if (const auto * rhs_concrete = typeid_cast<const ColumnArray *>(&rhs))
            return data->dynamicStructureEquals(*rhs_concrete->data);
        return false;
    }

private:
    WrappedPtr data;
    WrappedPtr offsets;

    size_t ALWAYS_INLINE offsetAt(ssize_t i) const { return getOffsets()[i - 1]; }
    size_t ALWAYS_INLINE sizeAt(ssize_t i) const { return getOffsets()[i] - getOffsets()[i - 1]; }


    /// Multiply values if the nested column is ColumnVector<T>.
    template <typename T>
    ColumnPtr replicateNumber(const Offsets & replicate_offsets) const;

    /// Multiply the values if the nested column is ColumnString. The code is too complicated.
    ColumnPtr replicateString(const Offsets & replicate_offsets) const;

    /** Non-constant arrays of constant values are quite rare.
      * Most functions can not work with them, and does not create such columns as a result.
      * An exception is the function `replicate` (see FunctionsMiscellaneous.h), which has service meaning for the implementation of lambda functions.
      * Only for its sake is the implementation of the `replicate` method for ColumnArray(ColumnConst).
      */
    ColumnPtr replicateConst(const Offsets & replicate_offsets) const;

    /** The following is done by simply replicating of nested columns.
      */
    ColumnPtr replicateTuple(const Offsets & replicate_offsets) const;
    ColumnPtr replicateNullable(const Offsets & replicate_offsets) const;
    ColumnPtr replicateGeneric(const Offsets & replicate_offsets) const;


    /// Specializations for the filter function.
    template <typename T>
    ColumnPtr filterNumber(const Filter & filt, ssize_t result_size_hint) const;

    ColumnPtr filterString(const Filter & filt, ssize_t result_size_hint) const;
    ColumnPtr filterTuple(const Filter & filt, ssize_t result_size_hint) const;
    ColumnPtr filterNullable(const Filter & filt, ssize_t result_size_hint) const;
    ColumnPtr filterGeneric(const Filter & filt, ssize_t result_size_hint) const;

    int compareAtImpl(size_t n, size_t m, const IColumn & rhs_, int nan_direction_hint, const Collator * collator=nullptr) const;
};


}<|MERGE_RESOLUTION|>--- conflicted
+++ resolved
@@ -74,13 +74,8 @@
     size_t size() const override;
     Field operator[](size_t n) const override;
     void get(size_t n, Field & res) const override;
-<<<<<<< HEAD
-    std::pair<String, DataTypePtr> getValueNameAndType(size_t n) const override;
+    DataTypePtr getValueNameAndTypeImpl(WriteBufferFromOwnString &, size_t n, const Options &) const override;
     std::string_view getDataAt(size_t n) const override;
-=======
-    DataTypePtr getValueNameAndTypeImpl(WriteBufferFromOwnString &, size_t n, const Options &) const override;
-    StringRef getDataAt(size_t n) const override;
->>>>>>> 157ac6fb
     bool isDefaultAt(size_t n) const override;
     void insertData(const char * pos, size_t length) override;
     std::string_view serializeValueIntoArena(size_t n, Arena & arena, char const *& begin) const override;
