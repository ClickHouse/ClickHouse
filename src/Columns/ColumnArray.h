#pragma once

#include <Columns/IColumn.h>
#include <Columns/IColumnImpl.h>
#include <Columns/ColumnVector.h>
#include <Core/Defines.h>
#include <Common/typeid_cast.h>
#include <Common/assert_cast.h>


namespace DB
{

/** A column of array values.
  * In memory, it is represented as one column of a nested type, whose size is equal to the sum of the sizes of all arrays,
  *  and as an array of offsets in it, which allows you to get each element.
  */
class ColumnArray final : public COWHelper<IColumnHelper<ColumnArray>, ColumnArray>
{
private:
    friend class COWHelper<IColumnHelper<ColumnArray>, ColumnArray>;

    /** Create an array column with specified values and offsets. */
    ColumnArray(MutableColumnPtr && nested_column, MutableColumnPtr && offsets_column);

    /** Create an empty column of arrays with the type of values as in the column `nested_column` */
    explicit ColumnArray(MutableColumnPtr && nested_column);

    ColumnArray(const ColumnArray &) = default;

    struct ComparatorBase;

    using ComparatorAscendingUnstable = ComparatorAscendingUnstableImpl<ComparatorBase>;
    using ComparatorAscendingStable = ComparatorAscendingStableImpl<ComparatorBase>;
    using ComparatorDescendingUnstable = ComparatorDescendingUnstableImpl<ComparatorBase>;
    using ComparatorDescendingStable = ComparatorDescendingStableImpl<ComparatorBase>;
    using ComparatorEqual = ComparatorEqualImpl<ComparatorBase>;

    struct ComparatorCollationBase;

    using ComparatorCollationAscendingUnstable = ComparatorAscendingUnstableImpl<ComparatorCollationBase>;
    using ComparatorCollationAscendingStable = ComparatorAscendingStableImpl<ComparatorCollationBase>;
    using ComparatorCollationDescendingUnstable = ComparatorDescendingUnstableImpl<ComparatorCollationBase>;
    using ComparatorCollationDescendingStable = ComparatorDescendingStableImpl<ComparatorCollationBase>;
    using ComparatorCollationEqual = ComparatorEqualImpl<ComparatorCollationBase>;

public:
    using Base = COWHelper<IColumnHelper<ColumnArray>, ColumnArray>;

    /** Create immutable column using immutable arguments. This arguments may be shared with other columns.
      * Use IColumn::mutate in order to make mutable column and mutate shared nested columns.
      */
    static Ptr create(const ColumnPtr & nested_column, const ColumnPtr & offsets_column)
    {
        return ColumnArray::create(nested_column->assumeMutable(), offsets_column->assumeMutable());
    }

    static Ptr create(const ColumnPtr & nested_column)
    {
        return ColumnArray::create(nested_column->assumeMutable());
    }

    template <typename ... Args>
    requires (IsMutableColumns<Args ...>::value)
    static MutablePtr create(Args &&... args) { return Base::create(std::forward<Args>(args)...); }

    /** On the index i there is an offset to the beginning of the i + 1 -th element. */
    using ColumnOffsets = ColumnVector<Offset>;

    std::string getName() const override;
    const char * getFamilyName() const override { return "Array"; }
    TypeIndex getDataType() const override { return TypeIndex::Array; }
    MutableColumnPtr cloneResized(size_t size) const override;
    size_t size() const override;
    Field operator[](size_t n) const override;
    void get(size_t n, Field & res) const override;
    std::pair<String, DataTypePtr> getValueNameAndType(size_t n) const override;
    StringRef getDataAt(size_t n) const override;
    bool isDefaultAt(size_t n) const override;
    void insertData(const char * pos, size_t length) override;
<<<<<<< HEAD
    std::string_view serializeValueIntoArena(size_t n, Arena & arena, char const *& begin, const IColumn::SerializationSettings * settings) const override;
    char * serializeValueIntoMemory(size_t, char * memory, const IColumn::SerializationSettings * settings) const override;
    std::optional<size_t> getSerializedValueSize(size_t n, const IColumn::SerializationSettings * settings) const override;
    void deserializeAndInsertFromArena(ReadBuffer & in, const IColumn::SerializationSettings * settings) override;
=======
    StringRef serializeValueIntoArena(size_t n, Arena & arena, char const *& begin) const override;
    StringRef serializeAggregationStateValueIntoArena(size_t n, Arena & arena, char const *& begin) const override;
    char * serializeValueIntoMemory(size_t, char * memory) const override;
    std::optional<size_t> getSerializedValueSize(size_t n) const override;
    void deserializeAndInsertFromArena(ReadBuffer & in) override;
    void deserializeAndInsertAggregationStateValueFromArena(ReadBuffer & in) override;
>>>>>>> f794297a
    void skipSerializedInArena(ReadBuffer & in) const override;
    void updateHashWithValue(size_t n, SipHash & hash) const override;
    WeakHash32 getWeakHash32() const override;
    void updateHashFast(SipHash & hash) const override;
#if !defined(DEBUG_OR_SANITIZER_BUILD)
    void insertRangeFrom(const IColumn & src, size_t start, size_t length) override;
#else
    void doInsertRangeFrom(const IColumn & src, size_t start, size_t length) override;
#endif
    void insert(const Field & x) override;
    bool tryInsert(const Field & x) override;
#if !defined(DEBUG_OR_SANITIZER_BUILD)
    void insertFrom(const IColumn & src_, size_t n) override;
#else
    void doInsertFrom(const IColumn & src_, size_t n) override;
#endif
    void insertDefault() override;
    void popBack(size_t n) override;
    ColumnPtr filter(const Filter & filt, ssize_t result_size_hint) const override;
    void expand(const Filter & mask, bool inverted) override;
    ColumnPtr permute(const Permutation & perm, size_t limit) const override;
    ColumnPtr index(const IColumn & indexes, size_t limit) const override;
    template <typename Type> ColumnPtr indexImpl(const PaddedPODArray<Type> & indexes, size_t limit) const;
#if !defined(DEBUG_OR_SANITIZER_BUILD)
    int compareAt(size_t n, size_t m, const IColumn & rhs_, int nan_direction_hint) const override;
#else
    int doCompareAt(size_t n, size_t m, const IColumn & rhs_, int nan_direction_hint) const override;
#endif
    int compareAtWithCollation(size_t n, size_t m, const IColumn & rhs_, int nan_direction_hint, const Collator & collator) const override;
    void getPermutation(PermutationSortDirection direction, PermutationSortStability stability,
                            size_t limit, int nan_direction_hint, Permutation & res) const override;
    void updatePermutation(PermutationSortDirection direction, PermutationSortStability stability,
                            size_t limit, int nan_direction_hint, Permutation & res, EqualRanges & equal_ranges) const override;
    void getPermutationWithCollation(const Collator & collator, PermutationSortDirection direction, PermutationSortStability stability,
                                    size_t limit, int nan_direction_hint, Permutation & res) const override;
    void updatePermutationWithCollation(const Collator & collator, PermutationSortDirection direction, PermutationSortStability stability,
                                    size_t limit, int nan_direction_hint, Permutation & res, EqualRanges& equal_ranges) const override;
    void reserve(size_t n) override;
    size_t capacity() const override;
    void prepareForSquashing(const Columns & source_columns, size_t factor) override;
    void shrinkToFit() override;
    void ensureOwnership() override;
    size_t byteSize() const override;
    size_t byteSizeAt(size_t n) const override;
    size_t allocatedBytes() const override;
    void protect() override;
    ColumnPtr replicate(const Offsets & replicate_offsets) const override;
    ColumnPtr convertToFullColumnIfConst() const override;
    void getExtremes(Field & min, Field & max) const override;

    bool hasEqualOffsets(const ColumnArray & other) const;

    /** More efficient methods of manipulation */
    IColumn & getData() { return *data; }
    const IColumn & getData() const { return *data; }

    IColumn & getOffsetsColumn() { return *offsets; }
    const IColumn & getOffsetsColumn() const { return *offsets; }

    Offsets & ALWAYS_INLINE getOffsets()
    {
        return assert_cast<ColumnOffsets &>(*offsets).getData();
    }

    const Offsets & ALWAYS_INLINE getOffsets() const
    {
        return assert_cast<const ColumnOffsets &>(*offsets).getData();
    }

    const ColumnPtr & getDataPtr() const { return data; }
    ColumnPtr & getDataPtr() { return data; }

    const ColumnPtr & getOffsetsPtr() const { return offsets; }
    ColumnPtr & getOffsetsPtr() { return offsets; }

    /// Returns a copy of the data column's part corresponding to a specified range of rows.
    /// For example, `getDataInRange(0, size())` is the same as `getDataPtr()->clone()`.
    MutableColumnPtr getDataInRange(size_t start, size_t length) const;

    ColumnPtr compress(bool force_compression) const override;

    ColumnCheckpointPtr getCheckpoint() const override;
    void updateCheckpoint(ColumnCheckpoint & checkpoint) const override;
    void rollback(const ColumnCheckpoint & checkpoint) override;

    void forEachMutableSubcolumn(MutableColumnCallback callback) override
    {
        callback(offsets);
        callback(data);
    }

    void forEachMutableSubcolumnRecursively(RecursiveMutableColumnCallback callback) override
    {
        callback(*offsets);
        offsets->forEachMutableSubcolumnRecursively(callback);
        callback(*data);
        data->forEachMutableSubcolumnRecursively(callback);
    }

    void forEachSubcolumn(ColumnCallback callback) const override
    {
        callback(offsets);
        callback(data);
    }

    void forEachSubcolumnRecursively(RecursiveColumnCallback callback) const override
    {
        callback(*offsets);
        offsets->forEachSubcolumnRecursively(callback);
        callback(*data);
        data->forEachSubcolumnRecursively(callback);
    }

    bool structureEquals(const IColumn & rhs) const override
    {
        if (const auto * rhs_concrete = typeid_cast<const ColumnArray *>(&rhs))
            return data->structureEquals(*rhs_concrete->data);
        return false;
    }

    void finalize() override { data->finalize(); }
    bool isFinalized() const override { return data->isFinalized(); }

    bool isCollationSupported() const override { return getData().isCollationSupported(); }

    size_t getNumberOfDimensions() const;

    bool hasDynamicStructure() const override { return getData().hasDynamicStructure(); }
    void takeDynamicStructureFromSourceColumns(const Columns & source_columns) override;
    void takeDynamicStructureFromColumn(const ColumnPtr & source_column) override;

    bool dynamicStructureEquals(const IColumn & rhs) const override
    {
        if (const auto * rhs_concrete = typeid_cast<const ColumnArray *>(&rhs))
            return data->dynamicStructureEquals(*rhs_concrete->data);
        return false;
    }

private:
    WrappedPtr data;
    WrappedPtr offsets;

    size_t ALWAYS_INLINE offsetAt(ssize_t i) const { return getOffsets()[i - 1]; }
    size_t ALWAYS_INLINE sizeAt(ssize_t i) const { return getOffsets()[i] - getOffsets()[i - 1]; }


    /// Multiply values if the nested column is ColumnVector<T>.
    template <typename T>
    ColumnPtr replicateNumber(const Offsets & replicate_offsets) const;

    /// Multiply the values if the nested column is ColumnString. The code is too complicated.
    ColumnPtr replicateString(const Offsets & replicate_offsets) const;

    /** Non-constant arrays of constant values are quite rare.
      * Most functions can not work with them, and does not create such columns as a result.
      * An exception is the function `replicate` (see FunctionsMiscellaneous.h), which has service meaning for the implementation of lambda functions.
      * Only for its sake is the implementation of the `replicate` method for ColumnArray(ColumnConst).
      */
    ColumnPtr replicateConst(const Offsets & replicate_offsets) const;

    /** The following is done by simply replicating of nested columns.
      */
    ColumnPtr replicateTuple(const Offsets & replicate_offsets) const;
    ColumnPtr replicateNullable(const Offsets & replicate_offsets) const;
    ColumnPtr replicateGeneric(const Offsets & replicate_offsets) const;


    /// Specializations for the filter function.
    template <typename T>
    ColumnPtr filterNumber(const Filter & filt, ssize_t result_size_hint) const;

    ColumnPtr filterString(const Filter & filt, ssize_t result_size_hint) const;
    ColumnPtr filterTuple(const Filter & filt, ssize_t result_size_hint) const;
    ColumnPtr filterNullable(const Filter & filt, ssize_t result_size_hint) const;
    ColumnPtr filterGeneric(const Filter & filt, ssize_t result_size_hint) const;

    int compareAtImpl(size_t n, size_t m, const IColumn & rhs_, int nan_direction_hint, const Collator * collator=nullptr) const;
};


}<|MERGE_RESOLUTION|>--- conflicted
+++ resolved
@@ -78,19 +78,10 @@
     StringRef getDataAt(size_t n) const override;
     bool isDefaultAt(size_t n) const override;
     void insertData(const char * pos, size_t length) override;
-<<<<<<< HEAD
-    std::string_view serializeValueIntoArena(size_t n, Arena & arena, char const *& begin, const IColumn::SerializationSettings * settings) const override;
+    StringRef serializeValueIntoArena(size_t n, Arena & arena, char const *& begin, const IColumn::SerializationSettings * settings) const override;
     char * serializeValueIntoMemory(size_t, char * memory, const IColumn::SerializationSettings * settings) const override;
     std::optional<size_t> getSerializedValueSize(size_t n, const IColumn::SerializationSettings * settings) const override;
     void deserializeAndInsertFromArena(ReadBuffer & in, const IColumn::SerializationSettings * settings) override;
-=======
-    StringRef serializeValueIntoArena(size_t n, Arena & arena, char const *& begin) const override;
-    StringRef serializeAggregationStateValueIntoArena(size_t n, Arena & arena, char const *& begin) const override;
-    char * serializeValueIntoMemory(size_t, char * memory) const override;
-    std::optional<size_t> getSerializedValueSize(size_t n) const override;
-    void deserializeAndInsertFromArena(ReadBuffer & in) override;
-    void deserializeAndInsertAggregationStateValueFromArena(ReadBuffer & in) override;
->>>>>>> f794297a
     void skipSerializedInArena(ReadBuffer & in) const override;
     void updateHashWithValue(size_t n, SipHash & hash) const override;
     WeakHash32 getWeakHash32() const override;
