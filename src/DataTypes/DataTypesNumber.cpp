#include <DataTypes/DataTypesNumber.h>
#include <DataTypes/DataTypeFactory.h>


#include <Parsers/IAST.h>
#include <Parsers/ASTLiteral.h>


namespace DB
{

namespace ErrorCodes
{
    extern const int NUMBER_OF_ARGUMENTS_DOESNT_MATCH;
}

template <typename T>
static DataTypePtr createNumericDataType(const ASTPtr & arguments)
{
    if (arguments)
    {
        if (std::is_integral_v<T>)
        {
            if (arguments->children.size() > 1)
                throw Exception(String(TypeName<T>::get()) + " data type family must not have more than one argument - display width", ErrorCodes::NUMBER_OF_ARGUMENTS_DOESNT_MATCH);
        }
        else
        {
            if (arguments->children.size() > 2)
                throw Exception(String(TypeName<T>::get()) + " data type family must not have more than two arguments - total number of digits and number of digits following the decimal point", ErrorCodes::NUMBER_OF_ARGUMENTS_DOESNT_MATCH);
        }
    }
    return std::make_shared<DataTypeNumber<T>>();
}


void registerDataTypeNumbers(DataTypeFactory & factory)
{
    factory.registerSimpleDataType("UInt8", [] { return DataTypePtr(std::make_shared<DataTypeUInt8>()); });
    factory.registerSimpleDataType("UInt16", [] { return DataTypePtr(std::make_shared<DataTypeUInt16>()); });
    factory.registerSimpleDataType("UInt32", [] { return DataTypePtr(std::make_shared<DataTypeUInt32>()); });
    factory.registerSimpleDataType("UInt64", [] { return DataTypePtr(std::make_shared<DataTypeUInt64>()); });

    factory.registerDataType("Int8", createNumericDataType<Int8>);
    factory.registerDataType("Int16", createNumericDataType<Int16>);
    factory.registerDataType("Int32", createNumericDataType<Int32>);
    factory.registerDataType("Int64", createNumericDataType<Int64>);
    factory.registerDataType("Float32", createNumericDataType<Float32>);
    factory.registerDataType("Float64", createNumericDataType<Float64>);

<<<<<<< HEAD
    /// These synonims are added for compatibility.
=======
    factory.registerSimpleDataType("UInt128", [] { return DataTypePtr(std::make_shared<DataTypeUInt128>()); });
    factory.registerSimpleDataType("Int128", [] { return DataTypePtr(std::make_shared<DataTypeInt128>()); });
    factory.registerSimpleDataType("UInt256", [] { return DataTypePtr(std::make_shared<DataTypeUInt256>()); });
    factory.registerSimpleDataType("Int256", [] { return DataTypePtr(std::make_shared<DataTypeInt256>()); });

    /// These synonyms are added for compatibility.
>>>>>>> 5ec51530

    factory.registerAlias("TINYINT", "Int8", DataTypeFactory::CaseInsensitive);
    factory.registerAlias("BOOL", "Int8", DataTypeFactory::CaseInsensitive);
    factory.registerAlias("BOOLEAN", "Int8", DataTypeFactory::CaseInsensitive);
    factory.registerAlias("INT1", "Int8", DataTypeFactory::CaseInsensitive);    /// MySQL
    factory.registerAlias("BYTE", "Int8", DataTypeFactory::CaseInsensitive);    /// MS Access
    factory.registerAlias("SMALLINT", "Int16", DataTypeFactory::CaseInsensitive);
    factory.registerAlias("INT", "Int32", DataTypeFactory::CaseInsensitive);
    factory.registerAlias("INTEGER", "Int32", DataTypeFactory::CaseInsensitive);
    factory.registerAlias("BIGINT", "Int64", DataTypeFactory::CaseInsensitive);
    factory.registerAlias("FLOAT", "Float32", DataTypeFactory::CaseInsensitive);
    factory.registerAlias("REAL", "Float32", DataTypeFactory::CaseInsensitive);
    factory.registerAlias("SINGLE", "Float32", DataTypeFactory::CaseInsensitive);   /// MS Access
    factory.registerAlias("DOUBLE", "Float64", DataTypeFactory::CaseInsensitive);

    factory.registerAlias("DOUBLE PRECISION", "Float64", DataTypeFactory::CaseInsensitive);

    /// MySQL
    factory.registerAlias("TINYINT SIGNED", "Int8", DataTypeFactory::CaseInsensitive);
    factory.registerAlias("INT1 SIGNED", "Int8", DataTypeFactory::CaseInsensitive);
    factory.registerAlias("SMALLINT SIGNED", "Int16", DataTypeFactory::CaseInsensitive);
    factory.registerAlias("INT SIGNED", "Int32", DataTypeFactory::CaseInsensitive);
    factory.registerAlias("INTEGER SIGNED", "Int32", DataTypeFactory::CaseInsensitive);
    factory.registerAlias("BIGINT SIGNED", "Int64", DataTypeFactory::CaseInsensitive);
    factory.registerAlias("TINYINT UNSIGNED", "UInt8", DataTypeFactory::CaseInsensitive);
    factory.registerAlias("INT1 UNSIGNED", "UInt8", DataTypeFactory::CaseInsensitive);
    factory.registerAlias("SMALLINT UNSIGNED", "UInt16", DataTypeFactory::CaseInsensitive);
    factory.registerAlias("INT UNSIGNED", "UInt32", DataTypeFactory::CaseInsensitive);
    factory.registerAlias("INTEGER UNSIGNED", "UInt32", DataTypeFactory::CaseInsensitive);
    factory.registerAlias("BIGINT UNSIGNED", "UInt64", DataTypeFactory::CaseInsensitive);

}

}<|MERGE_RESOLUTION|>--- conflicted
+++ resolved
@@ -48,16 +48,12 @@
     factory.registerDataType("Float32", createNumericDataType<Float32>);
     factory.registerDataType("Float64", createNumericDataType<Float64>);
 
-<<<<<<< HEAD
-    /// These synonims are added for compatibility.
-=======
     factory.registerSimpleDataType("UInt128", [] { return DataTypePtr(std::make_shared<DataTypeUInt128>()); });
+    factory.registerSimpleDataType("UInt256", [] { return DataTypePtr(std::make_shared<DataTypeUInt256>()); });
     factory.registerSimpleDataType("Int128", [] { return DataTypePtr(std::make_shared<DataTypeInt128>()); });
-    factory.registerSimpleDataType("UInt256", [] { return DataTypePtr(std::make_shared<DataTypeUInt256>()); });
     factory.registerSimpleDataType("Int256", [] { return DataTypePtr(std::make_shared<DataTypeInt256>()); });
 
     /// These synonyms are added for compatibility.
->>>>>>> 5ec51530
 
     factory.registerAlias("TINYINT", "Int8", DataTypeFactory::CaseInsensitive);
     factory.registerAlias("BOOL", "Int8", DataTypeFactory::CaseInsensitive);
