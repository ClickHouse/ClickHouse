--- conflicted
+++ resolved
@@ -34,15 +34,12 @@
             ErrorCodes::ILLEGAL_TYPE_OF_ARGUMENT,
             "QBit data type only supports BFloat16, Float32, or Float64 as element type. Got: {}",
             element_type_->getName());
-<<<<<<< HEAD
-=======
 
     /// QBit stores data as a Tuple of binary FixedStrings. Setting custom_serialization
     /// ensures that ReplaceQueryParameterVisitor::visitQueryParameter uses the original
     /// string value for query parameters like `SET param_q=[1,2,3,4]; SELECT {q:QBit(Float32,4)};`
     /// instead of extracting this Tuple as a Field that fails to cast back to QBit.
     custom_serialization = doGetDefaultSerialization();
->>>>>>> f9e6ec41
 }
 
 std::string DataTypeQBit::doGetName() const
