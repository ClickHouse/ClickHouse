--- conflicted
+++ resolved
@@ -492,7 +492,6 @@
         {
             const auto * path_with_type = object_type_argument->path_with_type->as<ASTObjectTypedPathArgument>();
             auto data_type = DataTypeFactory::instance().get(path_with_type->type);
-<<<<<<< HEAD
             if (typed_paths.contains(path_with_type->path))
                 throw Exception(ErrorCodes::BAD_ARGUMENTS, "Found duplicated path with type: {}", path_with_type->path);
 
@@ -505,11 +504,6 @@
             if (typed_paths.size() >= DataTypeObject::MAX_TYPED_PATHS)
                 throw Exception(ErrorCodes::BAD_ARGUMENTS, "Too many typed paths. The maximum is: {}", DataTypeObject::MAX_TYPED_PATHS);
             typed_paths.emplace(path_with_type->path, data_type);
-=======
-            if (typed_paths.contains(path_with_type->name))
-                throw Exception(ErrorCodes::BAD_ARGUMENTS, "Found duplicated path with type: {}", path_with_type->name);
-            typed_paths.emplace(path_with_type->name, data_type);
->>>>>>> fb237693
         }
         else if (object_type_argument->skip_path)
         {
