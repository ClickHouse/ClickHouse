--- conflicted
+++ resolved
@@ -145,19 +145,11 @@
 void SerializationTuple::serializeText(const IColumn & column, size_t row_num, WriteBuffer & ostr, const FormatSettings & settings) const
 {
     if (settings.pretty_format && settings.pretty.named_tuples_as_json && has_explicit_names)
-<<<<<<< HEAD
     {
         serializeTextJSONPretty(column, row_num, ostr, settings, 1);
     }
     else
     {
-=======
-    {
-        serializeTextJSONPretty(column, row_num, ostr, settings, 1);
-    }
-    else
-    {
->>>>>>> 24d98ed7
         writeChar('(', ostr);
         for (size_t i = 0; i < elems.size(); ++i)
         {
