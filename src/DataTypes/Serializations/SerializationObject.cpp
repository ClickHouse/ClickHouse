#include <DataTypes/Serializations/SerializationObject.h>
#include <DataTypes/Serializations/SerializationObjectTypedPath.h>
#include <DataTypes/Serializations/SerializationString.h>
#include <DataTypes/Serializations/DeserializationTask.h>
#include <DataTypes/Serializations/SerializationObjectHelpers.h>

#include <Columns/ColumnObject.h>
#include <DataTypes/DataTypeObject.h>
#include <DataTypes/DataTypeArray.h>
#include <DataTypes/DataTypeTuple.h>
#include <DataTypes/DataTypeString.h>
#include <IO/ReadBufferFromString.h>
#include <Common/ThreadPool.h>
#include <Common/CurrentThread.h>
#include <Common/scope_guard_safe.h>
#include <Common/setThreadName.h>

namespace DB
{

namespace ErrorCodes
{
    extern const int INCORRECT_DATA;
    extern const int LOGICAL_ERROR;
}

SerializationObject::SerializationObject(
    std::unordered_map<String, SerializationPtr> typed_path_serializations_,
    const std::unordered_set<String> & paths_to_skip_,
    const std::vector<String> & path_regexps_to_skip_)
    : typed_path_serializations(std::move(typed_path_serializations_))
    , paths_to_skip(paths_to_skip_)
    , dynamic_serialization(std::make_shared<SerializationDynamic>())
    , shared_data_serialization(DataTypeObject::getTypeOfSharedData()->getDefaultSerialization())
{
    /// We will need sorted order of typed paths to serialize them in order for consistency.
    sorted_typed_paths.reserve(typed_path_serializations.size());
    for (const auto & [path, _] : typed_path_serializations)
        sorted_typed_paths.emplace_back(path);
    std::sort(sorted_typed_paths.begin(), sorted_typed_paths.end());
    sorted_paths_to_skip.assign(paths_to_skip.begin(), paths_to_skip.end());
    std::sort(sorted_paths_to_skip.begin(), sorted_paths_to_skip.end());
    for (const auto & regexp_str : path_regexps_to_skip_)
        path_regexps_to_skip.emplace_back(regexp_str);
}

bool SerializationObject::shouldSkipPath(const String & path) const
{
    if (paths_to_skip.contains(path))
        return true;

    auto it = std::lower_bound(sorted_paths_to_skip.begin(), sorted_paths_to_skip.end(), path);
    if (it != sorted_paths_to_skip.end() && it != sorted_paths_to_skip.begin() && path.starts_with(*std::prev(it)))
        return true;

    for (const auto & regexp : path_regexps_to_skip)
    {
        if (re2::RE2::FullMatch(path, regexp))
            return true;
    }

    return false;
}

SerializationObject::ObjectSerializationVersion::ObjectSerializationVersion(UInt64 version) : value(static_cast<Value>(version))
{
    checkVersion(version);
}

void SerializationObject::ObjectSerializationVersion::checkVersion(UInt64 version)
{
    if (version != V1 && version != V2 && version != STRING && version != FLATTENED)
        throw Exception(ErrorCodes::INCORRECT_DATA, "Invalid version for Object structure serialization.");
}

struct SerializeBinaryBulkStateObject: public ISerialization::SerializeBinaryBulkState
{
    SerializationObject::ObjectSerializationVersion serialization_version;
    std::vector<String> sorted_dynamic_paths;
    std::unordered_map<String, ISerialization::SerializeBinaryBulkStatePtr> typed_path_states;
    std::unordered_map<String, ISerialization::SerializeBinaryBulkStatePtr> dynamic_path_states;
    ISerialization::SerializeBinaryBulkStatePtr shared_data_state;
    /// Paths statistics.
    ColumnObject::Statistics statistics;
    /// If true, statistics will be recalculated during serialization.
    bool recalculate_statistics = false;

    /// For flattened serialization only.
    std::vector<std::pair<String, ColumnPtr>> flattened_paths;

    explicit SerializeBinaryBulkStateObject(UInt64 serialization_version_)
        : serialization_version(serialization_version_), statistics(ColumnObject::Statistics::Source::READ)
    {
    }
};

struct DeserializeBinaryBulkStateObject : public ISerialization::DeserializeBinaryBulkState
{
    std::unordered_map<String, ISerialization::DeserializeBinaryBulkStatePtr> typed_path_states;
    std::unordered_map<String, ISerialization::DeserializeBinaryBulkStatePtr> dynamic_path_states;
    ISerialization::DeserializeBinaryBulkStatePtr shared_data_state;
    ISerialization::DeserializeBinaryBulkStatePtr structure_state;

    ISerialization::DeserializeBinaryBulkStatePtr clone() const override
    {
        auto new_state = std::make_shared<DeserializeBinaryBulkStateObject>();

        new_state->typed_path_states.reserve(typed_path_states.size());
        for (const auto & [path, path_state] : typed_path_states)
            new_state->typed_path_states[path] = path_state ? path_state->clone() : nullptr;

        new_state->dynamic_path_states.reserve(dynamic_path_states.size());
        for (const auto & [path, path_state] : dynamic_path_states)
            new_state->dynamic_path_states[path] = path_state ? path_state->clone() : nullptr;

        new_state->shared_data_state = shared_data_state ? shared_data_state->clone() : nullptr;
        new_state->structure_state = structure_state ? structure_state->clone() : nullptr;

        return new_state;
    }
};

void SerializationObject::enumerateStreams(EnumerateStreamsSettings & settings, const StreamCallback & callback, const SubstreamData & data) const
{
    settings.path.push_back(Substream::ObjectStructure);
    callback(settings.path);
    settings.path.pop_back();

    const auto * column_object = data.column ? &assert_cast<const ColumnObject &>(*data.column) : nullptr;
    const auto * type_object = data.type ? &assert_cast<const DataTypeObject &>(*data.type) : nullptr;
    const auto * deserialize_state = data.deserialize_state ? checkAndGetState<DeserializeBinaryBulkStateObject>(data.deserialize_state) : nullptr;
    const auto * structure_state = deserialize_state ? checkAndGetState<DeserializeBinaryBulkStateObjectStructure>(deserialize_state->structure_state) : nullptr;
    settings.path.push_back(Substream::ObjectData);

    /// First, iterate over typed paths in sorted order, we will always serialize them.
    for (const auto & path : sorted_typed_paths)
    {
        settings.path.back().creator = std::make_shared<TypedPathSubcolumnCreator>(path);
        settings.path.push_back(Substream::ObjectTypedPath);
        settings.path.back().object_path_name = path;
        const auto & serialization = typed_path_serializations.at(path);
        auto path_data = SubstreamData(serialization)
                                .withType(type_object ? type_object->getTypedPaths().at(path) : nullptr)
                                .withColumn(column_object ? column_object->getTypedPaths().at(path) : nullptr)
                                .withSerializationInfo(data.serialization_info)
                                .withDeserializeState(deserialize_state ? deserialize_state->typed_path_states.at(path) : nullptr);
        settings.path.back().data = path_data;
        serialization->enumerateStreams(settings, callback, path_data);
        settings.path.pop_back();
        settings.path.back().creator.reset();
    }

    /// If column or deserialization state was provided, iterate over dynamic paths,
    if (settings.enumerate_dynamic_streams && (column_object || structure_state))
    {
        /// Enumerate dynamic paths in sorted order for consistency.
        const auto * dynamic_paths = column_object ? &column_object->getDynamicPaths() : nullptr;
        std::vector<String> sorted_dynamic_paths;
        /// If we have deserialize_state we can take sorted dynamic paths list from it.
        if (structure_state)
        {
            sorted_dynamic_paths = structure_state->sorted_dynamic_paths;
        }
        else
        {
            sorted_dynamic_paths.reserve(dynamic_paths->size());
            for (const auto & [path, _] : *dynamic_paths)
                sorted_dynamic_paths.push_back(path);
            std::sort(sorted_dynamic_paths.begin(), sorted_dynamic_paths.end());
        }

        DataTypePtr dynamic_type = std::make_shared<DataTypeDynamic>();
        for (const auto & path : sorted_dynamic_paths)
        {
            settings.path.push_back(Substream::ObjectDynamicPath);
            settings.path.back().object_path_name = path;
            auto path_data = SubstreamData(dynamic_serialization)
                                 .withType(dynamic_type)
                                 .withColumn(dynamic_paths ? dynamic_paths->at(path) : nullptr)
                                 .withSerializationInfo(data.serialization_info)
                                 .withDeserializeState(deserialize_state ? deserialize_state->dynamic_path_states.at(path) : nullptr);
            settings.path.back().data = path_data;
            dynamic_serialization->enumerateStreams(settings, callback, path_data);
            settings.path.pop_back();
        }
    }

    settings.path.push_back(Substream::ObjectSharedData);
    auto shared_data_substream_data = SubstreamData(shared_data_serialization)
                                          .withType(DataTypeObject::getTypeOfSharedData())
                                          .withColumn(column_object ? column_object->getSharedDataPtr() : nullptr)
                                          .withSerializationInfo(data.serialization_info)
                                          .withDeserializeState(deserialize_state ? deserialize_state->shared_data_state : nullptr);
    shared_data_serialization->enumerateStreams(settings, callback, shared_data_substream_data);
    settings.path.pop_back();
    settings.path.pop_back();
}

void SerializationObject::serializeBinaryBulkStatePrefix(
    const IColumn & column,
    SerializeBinaryBulkSettings & settings,
    SerializeBinaryBulkStatePtr & state) const
{
    const auto & column_object = assert_cast<const ColumnObject &>(column);
    const auto & typed_paths = column_object.getTypedPaths();
    const auto & dynamic_paths = column_object.getDynamicPaths();
    const auto & shared_data = column_object.getSharedDataPtr();

    settings.path.push_back(Substream::ObjectStructure);
    auto * stream = settings.getter(settings.path);
    settings.path.pop_back();

    if (!stream)
        throw Exception(ErrorCodes::LOGICAL_ERROR, "Missing stream for Object column structure during serialization of binary bulk state prefix");

    /// Choose the serialization type.
    /// By default we use serialization V2.
    UInt64 serialization_version = ObjectSerializationVersion::Value::V2;
    /// Check if we are writing data in Native format and have STRING or FLATTENED serializations enabled.
    if (settings.native_format && settings.format_settings && settings.format_settings->native.write_json_as_string)
        serialization_version = ObjectSerializationVersion::Value::STRING;
    else if (settings.native_format && settings.format_settings && settings.format_settings->native.use_flattened_dynamic_and_json_serialization)
        serialization_version = ObjectSerializationVersion::Value::FLATTENED;
    /// Check if we should use V1 serialization for compatibility.
    else if (settings.use_v1_object_and_dynamic_serialization)
        serialization_version = ObjectSerializationVersion::Value::V1;

    /// Write selected serialization version.
    writeBinaryLittleEndian(serialization_version, *stream);

    auto object_state = std::make_shared<SerializeBinaryBulkStateObject>(serialization_version);
    if (serialization_version == ObjectSerializationVersion::Value::STRING)
    {
        state = std::move(object_state);
        return;
    }

    if (serialization_version == ObjectSerializationVersion::Value::FLATTENED)
    {
        object_state->flattened_paths = flattenPaths(column_object);
        /// Write the list of flattened paths.
        writeVarUInt(object_state->flattened_paths.size(), *stream);
        for (const auto & [path, _] : object_state->flattened_paths)
            writeStringBinary(path, *stream);

        /// Wrote prefixes for typed paths. They are not included in flattened paths because they have custom serializations.
        settings.path.push_back(Substream::ObjectData);
        for (const auto & path : sorted_typed_paths)
        {
            settings.path.push_back(Substream::ObjectTypedPath);
            settings.path.back().object_path_name = path;
            typed_path_serializations.at(path)->serializeBinaryBulkStatePrefix(*typed_paths.at(path), settings, object_state->typed_path_states[path]);
            settings.path.pop_back();
        }

        /// Write prefixes for flattened paths.
        for (const auto & [path, path_column] : object_state->flattened_paths)
        {
            settings.path.push_back(Substream::ObjectDynamicPath);
            settings.path.back().object_path_name = path;
            dynamic_serialization->serializeBinaryBulkStatePrefix(*path_column, settings, object_state->dynamic_path_states[path]);
            settings.path.pop_back();
        }
        settings.path.pop_back();

        state = std::move(object_state);
        return;
    }

    /// Write all dynamic paths in sorted order.
    object_state->sorted_dynamic_paths.reserve(dynamic_paths.size());
    for (const auto & [path, _] : dynamic_paths)
        object_state->sorted_dynamic_paths.push_back(path);
    std::sort(object_state->sorted_dynamic_paths.begin(), object_state->sorted_dynamic_paths.end());

    /// In V1 version we had max_dynamic_paths parameter written, but now we need only actual number of dynamic paths.
    /// For compatibility we need to write V1 version sometimes, but we should write number of dynamic paths instead of
    /// max_dynamic_paths (because now max_dynamic_paths can be different in different serialized columns).
    if (serialization_version == ObjectSerializationVersion::Value::V1)
        writeVarUInt(object_state->sorted_dynamic_paths.size(), *stream);

    writeVarUInt(object_state->sorted_dynamic_paths.size(), *stream);
    for (const auto & path : object_state->sorted_dynamic_paths)
        writeStringBinary(path, *stream);

    /// Write statistics in prefix if needed.
    if (settings.object_and_dynamic_write_statistics == SerializeBinaryBulkSettings::ObjectAndDynamicStatisticsMode::PREFIX)
    {
        const auto & statistics = column_object.getStatistics();
        /// First, write statistics for dynamic paths.
        for (const auto & path : object_state->sorted_dynamic_paths)
        {
            size_t number_of_non_null_values = 0;
            /// Check if we can use statistics stored in the column. There are 2 possible sources
            /// of this statistics:
            ///   - statistics calculated during merge of some data parts (Statistics::Source::MERGE)
            ///   - statistics read from the data part during deserialization of Object column (Statistics::Source::READ).
            /// We can rely only on statistics calculated during the merge, because column with statistics that was read
            /// during deserialization from some data part could be filtered/limited/transformed/etc and so the statistics can be outdated.
            if (statistics && statistics->source == ColumnObject::Statistics::Source::MERGE)
                number_of_non_null_values = statistics->dynamic_paths_statistics.at(path);
            /// Otherwise we can use only path column from current object column.
            else
                number_of_non_null_values = (dynamic_paths.at(path)->size() - dynamic_paths.at(path)->getNumberOfDefaultRows());
            writeVarUInt(number_of_non_null_values, *stream);
        }

        /// Second, write statistics for paths in shared data.
        /// Check if we have statistics calculated during merge of some data parts (Statistics::Source::MERGE).
        if (statistics && statistics->source == ColumnObject::Statistics::Source::MERGE)
        {
            writeVarUInt(statistics->shared_data_paths_statistics.size(), *stream);
            for (const auto & [path, size] : statistics->shared_data_paths_statistics)
            {
                writeStringBinary(path, *stream);
                writeVarUInt(size, *stream);
            }
        }
        /// If we don't have statistics for shared data from merge, calculate it from the column.
        else
        {
            std::unordered_map<String, size_t, StringHashForHeterogeneousLookup, StringHashForHeterogeneousLookup::transparent_key_equal> shared_data_paths_statistics;
            const auto [shared_data_paths, _] = column_object.getSharedDataPathsAndValues();
            for (size_t i = 0; i != shared_data_paths->size(); ++i)
            {
                auto path = shared_data_paths->getDataAt(i).toView();
                if (auto it = shared_data_paths_statistics.find(path); it != shared_data_paths_statistics.end())
                    ++it->second;
                else if (shared_data_paths_statistics.size() < ColumnObject::Statistics::MAX_SHARED_DATA_STATISTICS_SIZE)
                    shared_data_paths_statistics.emplace(path, 1);
            }

            writeVarUInt(shared_data_paths_statistics.size(), *stream);
            for (const auto & [path, size] : shared_data_paths_statistics)
            {
                writeStringBinary(path, *stream);
                writeVarUInt(size, *stream);
            }
        }
    }
    /// Otherwise statistics will be written in the suffix, in this case we will recalculate
    /// statistics during serialization to make it more precise.
    else
    {
        object_state->recalculate_statistics = true;
    }

    settings.path.push_back(Substream::ObjectData);

    for (const auto & path : sorted_typed_paths)
    {
        settings.path.push_back(Substream::ObjectTypedPath);
        settings.path.back().object_path_name = path;
        typed_path_serializations.at(path)->serializeBinaryBulkStatePrefix(*typed_paths.at(path), settings, object_state->typed_path_states[path]);
        settings.path.pop_back();
    }

    for (const auto & path : object_state->sorted_dynamic_paths)
    {
        settings.path.push_back(Substream::ObjectDynamicPath);
        settings.path.back().object_path_name = path;
        dynamic_serialization->serializeBinaryBulkStatePrefix(*dynamic_paths.at(path), settings, object_state->dynamic_path_states[path]);
        settings.path.pop_back();
    }

    settings.path.push_back(Substream::ObjectSharedData);
    shared_data_serialization->serializeBinaryBulkStatePrefix(*shared_data, settings, object_state->shared_data_state);
    settings.path.pop_back();
    settings.path.pop_back();

    state = std::move(object_state);
}

void SerializationObject::deserializeBinaryBulkStatePrefix(
    DeserializeBinaryBulkSettings & settings,
    DeserializeBinaryBulkStatePtr & state,
    SubstreamsDeserializeStatesCache * cache) const
{
    auto structure_state = deserializeObjectStructureStatePrefix(settings, cache);
    if (!structure_state)
        return;

    auto object_state = std::make_shared<DeserializeBinaryBulkStateObject>();
    object_state->structure_state = std::move(structure_state);

    auto * structure_state_concrete = checkAndGetState<DeserializeBinaryBulkStateObjectStructure>(object_state->structure_state);
    if (structure_state_concrete->serialization_version.value == ObjectSerializationVersion::Value::STRING)
    {
        state = std::move(object_state);
        return;
    }

    settings.path.push_back(Substream::ObjectData);

    /// Call callback for newly discovered dynamic subcolumns if needed.
    if (settings.dynamic_subcolumns_callback)
    {
        EnumerateStreamsSettings enumerate_settings;
        enumerate_settings.path = settings.path;
        for (const auto & path : structure_state_concrete->sorted_dynamic_paths)
        {
            enumerate_settings.path.push_back(Substream::ObjectDynamicPath);
            enumerate_settings.path.back().object_path_name = path;
            dynamic_serialization->enumerateStreams(enumerate_settings, settings.dynamic_subcolumns_callback, SubstreamData(dynamic_serialization));
            enumerate_settings.path.pop_back();
        }
    }

    /// Check if we need to start prefetches of streams containing prefixes before deserializing.
    if (settings.prefixes_prefetch_callback)
    {
        EnumerateStreamsSettings enumerate_settings;
        enumerate_settings.path = settings.path;
        auto enumerate_callback = [&](const SubstreamPath & path)
        {
            if (hasPrefix(path))
                settings.prefixes_prefetch_callback(path);
        };

        for (const auto & path : structure_state_concrete->sorted_dynamic_paths)
        {
            enumerate_settings.path.push_back(Substream::ObjectDynamicPath);
            enumerate_settings.path.back().object_path_name = path;
            dynamic_serialization->enumerateStreams(enumerate_settings, enumerate_callback, SubstreamData(dynamic_serialization));
            enumerate_settings.path.pop_back();
        }
    }

    for (const auto & path : sorted_typed_paths)
    {
        settings.path.push_back(Substream::ObjectTypedPath);
        settings.path.back().object_path_name = path;
        typed_path_serializations.at(path)->deserializeBinaryBulkStatePrefix(settings, object_state->typed_path_states[path], cache);
        settings.path.pop_back();
    }

    if (structure_state_concrete->serialization_version.value == ObjectSerializationVersion::Value::FLATTENED)
    {
        for (const auto & path : structure_state_concrete->flattened_paths)
        {
            settings.path.push_back(Substream::ObjectDynamicPath);
            settings.path.back().object_path_name = path;
            dynamic_serialization->deserializeBinaryBulkStatePrefix(settings, object_state->dynamic_path_states[path], cache);
            settings.path.pop_back();
        }

        settings.path.pop_back();
        state = std::move(object_state);
        return;
    }

    if (settings.prefixes_deserialization_thread_pool && !structure_state_concrete->sorted_dynamic_paths.empty())
    {
        /// Split deserialization of prefixes into several tasks and execute them in parallel inside thread pool.
        size_t num_tasks = std::min(settings.prefixes_deserialization_thread_pool->getMaxThreads(), structure_state_concrete->sorted_dynamic_paths.size());
        std::vector<std::shared_ptr<DeserializationTask>> tasks;
        tasks.reserve(num_tasks);
        /// We need to create a copy of states cache for each task, because it's not thread-safe.
        /// We will merge them together with the original cache later.
        std::vector<std::unique_ptr<SubstreamsDeserializeStatesCache>> caches;
        caches.reserve(num_tasks);

        /// Create an entry for each dynamic path state beforehand.
        for (const auto & path : structure_state_concrete->sorted_dynamic_paths)
            object_state->dynamic_path_states[path] = nullptr;

        /// All threads will use the same callbacks that are not thread safe.
        std::mutex callbacks_mutex;
        auto safe_getter = [&](const SubstreamPath & path)
        {
            std::unique_lock lock(callbacks_mutex);
            return settings.getter(path);
        };

        auto safe_dynamic_subcolumns_callback = [&](const SubstreamPath & path)
        {
            std::unique_lock lock(callbacks_mutex);
            settings.dynamic_subcolumns_callback(path);
        };

        auto safe_prefixes_prefetch_callback = [&](const SubstreamPath & path)
        {
            std::unique_lock lock(callbacks_mutex);
            settings.prefixes_prefetch_callback(path);
        };

        size_t task_size = std::max(structure_state_concrete->sorted_dynamic_paths.size() / num_tasks, 1ul);
        for (size_t i = 0; i != num_tasks; ++i)
        {
            auto cache_copy = cache ? std::make_unique<SubstreamsDeserializeStatesCache>(*cache) : nullptr;
            size_t batch_start = i * task_size;
            size_t batch_end = (i + 1) == num_tasks ? structure_state_concrete->sorted_dynamic_paths.size() : (i + 1) * task_size;
            auto deserialize = [&, batch_start, batch_end, cache_ptr = cache_copy.get()]()
            {
                auto settings_copy = settings;
                settings_copy.getter = safe_getter;
                settings_copy.dynamic_subcolumns_callback = settings.dynamic_subcolumns_callback ? safe_dynamic_subcolumns_callback : StreamCallback{};
                settings_copy.prefixes_prefetch_callback = settings.prefixes_prefetch_callback ? safe_prefixes_prefetch_callback : StreamCallback{};
                for (size_t j = batch_start; j != batch_end; ++j)
                {
                    settings_copy.path.push_back(Substream::ObjectDynamicPath);
                    settings_copy.path.back().object_path_name = structure_state_concrete->sorted_dynamic_paths[j];
                    dynamic_serialization->deserializeBinaryBulkStatePrefix(settings_copy, object_state->dynamic_path_states.at(structure_state_concrete->sorted_dynamic_paths[j]), cache_ptr);
                    settings_copy.path.pop_back();
                }
            };

            auto task = std::make_shared<DeserializationTask>(deserialize);
            static_cast<void>(settings.prefixes_deserialization_thread_pool->trySchedule([task_ptr = task, thread_group = CurrentThread::getGroup()]()
            {
                if (thread_group)
                    CurrentThread::attachToGroupIfDetached(thread_group);

                SCOPE_EXIT_SAFE(
                    if (thread_group)
                        CurrentThread::detachFromGroupIfNotDetached();
                );

                setThreadName("PrefixReader");
                task_ptr->tryExecute();
            }));

            tasks.push_back(task);
            caches.push_back(std::move(cache_copy));
        }

        /// Now when all tasks were put into thread pool, we can try to steal and execute some tasks.
        for (const auto & task : tasks)
            task->tryExecute();

        /// Now all tasks are either executing by thread pool or were already executed by this thread.
        /// Wait for all tasks to be executed.
        std::exception_ptr exception;
        for (const auto & task : tasks)
        {
            if (auto e = task->wait())
                exception = e;
        }

        /// Rethrow exception if any.
        if (exception)
            std::rethrow_exception(exception);

        /// If we have states cache, merge all copied caches from tasks into the original cache.
        if (cache)
        {
            for (const auto & cache_copy : caches)
                cache->merge(*cache_copy);
        }
    }
    else
    {
        for (const auto & path : structure_state_concrete->sorted_dynamic_paths)
        {
            settings.path.push_back(Substream::ObjectDynamicPath);
            settings.path.back().object_path_name = path;
            dynamic_serialization->deserializeBinaryBulkStatePrefix(settings, object_state->dynamic_path_states[path], cache);
            settings.path.pop_back();
        }
    }

    settings.path.push_back(Substream::ObjectSharedData);
    shared_data_serialization->deserializeBinaryBulkStatePrefix(settings, object_state->shared_data_state, cache);
    settings.path.pop_back();
    settings.path.pop_back();

    state = std::move(object_state);
}

ISerialization::DeserializeBinaryBulkStatePtr SerializationObject::deserializeObjectStructureStatePrefix(
    DeserializeBinaryBulkSettings & settings, SubstreamsDeserializeStatesCache * cache)
{
    settings.path.push_back(Substream::ObjectStructure);

    DeserializeBinaryBulkStatePtr state = nullptr;
    /// Check if we already deserialized this state. It can happen when we read both object column and its subcolumns.
    if (auto cached_state = getFromSubstreamsDeserializeStatesCache(cache, settings.path))
    {
        state = cached_state;
    }
    else if (auto * structure_stream = settings.getter(settings.path))
    {
        /// Read structure serialization version.
        UInt64 serialization_version;
        readBinaryLittleEndian(serialization_version, *structure_stream);
        auto structure_state = std::make_shared<DeserializeBinaryBulkStateObjectStructure>(serialization_version);
        if (structure_state->serialization_version.value == ObjectSerializationVersion::Value::V1 || structure_state->serialization_version.value == ObjectSerializationVersion::Value::V2)
        {
            if (structure_state->serialization_version.value == ObjectSerializationVersion::Value::V1)
            {
                /// Skip max_dynamic_paths parameter in V1 serialization version.
                size_t max_dynamic_paths;
                readVarUInt(max_dynamic_paths, *structure_stream);
            }

            /// Read the sorted list of dynamic paths.
            size_t dynamic_paths_size;
            readVarUInt(dynamic_paths_size, *structure_stream);
            structure_state->sorted_dynamic_paths.reserve(dynamic_paths_size);
            structure_state->dynamic_paths.reserve(dynamic_paths_size);
            for (size_t i = 0; i != dynamic_paths_size; ++i)
            {
                structure_state->sorted_dynamic_paths.emplace_back();
                readStringBinary(structure_state->sorted_dynamic_paths.back(), *structure_stream);
                structure_state->dynamic_paths.insert(structure_state->sorted_dynamic_paths.back());
            }

            /// Read statistics if needed.
            if (settings.object_and_dynamic_read_statistics)
            {
                ColumnObject::Statistics statistics(ColumnObject::Statistics::Source::READ);
                statistics.dynamic_paths_statistics.reserve(structure_state->sorted_dynamic_paths.size());
                /// First, read dynamic paths statistics.
                for (const auto & path : structure_state->sorted_dynamic_paths)
                    readVarUInt(statistics.dynamic_paths_statistics[path], *structure_stream);

                /// Second, read shared data paths statistics.
                size_t size;
                readVarUInt(size, *structure_stream);
                statistics.shared_data_paths_statistics.reserve(size);
                String path;
                for (size_t i = 0; i != size; ++i)
                {
                    readStringBinary(path, *structure_stream);
                    readVarUInt(statistics.shared_data_paths_statistics[path], *structure_stream);
                }

                structure_state->statistics = std::make_shared<const ColumnObject::Statistics>(std::move(statistics));
            }
        }
        else if (structure_state->serialization_version.value == ObjectSerializationVersion::Value::FLATTENED)
        {
            /// Read the list of flattened paths.
            size_t paths_size;
            readVarUInt(paths_size, *structure_stream);
            structure_state->flattened_paths.reserve(paths_size);
            for (size_t i = 0; i != paths_size; ++i)
            {
                structure_state->flattened_paths.emplace_back();
                readStringBinary(structure_state->flattened_paths.back(), *structure_stream);
            }
        }

        state = std::move(structure_state);
        addToSubstreamsDeserializeStatesCache(cache, settings.path, state);
    }

    settings.path.pop_back();
    return state;
}

void SerializationObject::serializeBinaryBulkWithMultipleStreams(
    const IColumn & column,
    size_t offset,
    size_t limit,
    SerializeBinaryBulkSettings & settings,
    SerializeBinaryBulkStatePtr & state) const
{
    auto * object_state = checkAndGetState<SerializeBinaryBulkStateObject>(state);

    if (object_state->serialization_version.value == ObjectSerializationVersion::Value::STRING)
    {
        /// Serialize JSON column as single stream of JSON strings.
        settings.path.push_back(Substream::ObjectData);
        auto * data_stream = settings.getter(settings.path);
        settings.path.pop_back();

        if (!data_stream)
            throw Exception(ErrorCodes::LOGICAL_ERROR, "Got empty stream for String data in SerializationObject::serializeBinaryBulkWithMultipleStreams");

        size_t end = limit && offset + limit < column.size() ? offset + limit : column.size();
        WriteBufferFromOwnString buf;
        FormatSettings format_settings = settings.format_settings ? *settings.format_settings : FormatSettings{};
        for (size_t i = offset; i != end; ++i)
        {
            serializeText(column, i, buf, format_settings);
            const auto & data = buf.str();
            writeStringBinary(data, *data_stream);
            buf.restart();
        }

        return;
    }

    const auto & column_object = assert_cast<const ColumnObject &>(column);
    column_object.validateDynamicPathsSizes();
    const auto & typed_paths = column_object.getTypedPaths();

    if (object_state->serialization_version.value == ObjectSerializationVersion::Value::FLATTENED)
    {
        settings.path.push_back(Substream::ObjectData);

        for (const auto & path : sorted_typed_paths)
        {
            settings.path.push_back(Substream::ObjectTypedPath);
            settings.path.back().object_path_name = path;
            typed_path_serializations.at(path)->serializeBinaryBulkWithMultipleStreams(*typed_paths.at(path), offset, limit, settings, object_state->typed_path_states[path]);
            settings.path.pop_back();
        }

        for (const auto & [path, path_column] : object_state->flattened_paths)
        {
            settings.path.push_back(Substream::ObjectDynamicPath);
            settings.path.back().object_path_name = path;
            dynamic_serialization->serializeBinaryBulkWithMultipleStreams(*path_column, offset, limit, settings, object_state->dynamic_path_states[path]);
            settings.path.pop_back();
        }

        settings.path.pop_back();
        return;
    }

    const auto & dynamic_paths = column_object.getDynamicPaths();
    const auto & shared_data = column_object.getSharedDataPtr();

    if (column_object.getDynamicPaths().size() != object_state->sorted_dynamic_paths.size())
        throw Exception(ErrorCodes::LOGICAL_ERROR, "Mismatch of number of dynamic paths in Object. Expected: {}, Got: {}", object_state->sorted_dynamic_paths.size(), column_object.getDynamicPaths().size());

    settings.path.push_back(Substream::ObjectData);

    for (const auto & path : sorted_typed_paths)
    {
        settings.path.push_back(Substream::ObjectTypedPath);
        settings.path.back().object_path_name = path;
        typed_path_serializations.at(path)->serializeBinaryBulkWithMultipleStreams(*typed_paths.at(path), offset, limit, settings, object_state->typed_path_states[path]);
        settings.path.pop_back();
    }

    const auto * dynamic_serialization_typed = assert_cast<const SerializationDynamic *>(dynamic_serialization.get());
    for (const auto & path : object_state->sorted_dynamic_paths)
    {
        settings.path.push_back(Substream::ObjectDynamicPath);
        settings.path.back().object_path_name = path;
        auto it = dynamic_paths.find(path);
        if (it == dynamic_paths.end())
            throw Exception(ErrorCodes::LOGICAL_ERROR, "Dynamic structure mismatch for Object column: dynamic path '{}' is not found in the column", path);
        if (object_state->recalculate_statistics)
        {
            size_t number_of_non_null_values = 0;
            dynamic_serialization_typed->serializeBinaryBulkWithMultipleStreamsAndCountTotalSizeOfVariants(*it->second, offset, limit, settings, object_state->dynamic_path_states[path], number_of_non_null_values);
            object_state->statistics.dynamic_paths_statistics[path] += number_of_non_null_values;
        }
        else
        {
            dynamic_serialization_typed->serializeBinaryBulkWithMultipleStreams(*it->second, offset, limit, settings, object_state->dynamic_path_states[path]);
        }
        settings.path.pop_back();
    }

    settings.path.push_back(Substream::ObjectSharedData);
    shared_data_serialization->serializeBinaryBulkWithMultipleStreams(*shared_data, offset, limit, settings, object_state->shared_data_state);
    if (object_state->recalculate_statistics)
    {
        /// Calculate statistics for paths in shared data.
        const auto [shared_data_paths, _] = column_object.getSharedDataPathsAndValues();
        const auto & shared_data_offsets = column_object.getSharedDataOffsets();
        size_t start = shared_data_offsets[offset - 1];
        size_t end = limit == 0 || offset + limit > shared_data_offsets.size() ? shared_data_paths->size() : shared_data_offsets[offset + limit - 1];
        for (size_t i = start; i != end; ++i)
        {
            auto path = shared_data_paths->getDataAt(i).toView();
            if (auto it = object_state->statistics.shared_data_paths_statistics.find(path); it != object_state->statistics.shared_data_paths_statistics.end())
                ++it->second;
            else if (object_state->statistics.shared_data_paths_statistics.size() < ColumnObject::Statistics::MAX_SHARED_DATA_STATISTICS_SIZE)
                object_state->statistics.shared_data_paths_statistics.emplace(path, 1);
        }
    }
    settings.path.pop_back();
    settings.path.pop_back();
}

void SerializationObject::serializeBinaryBulkStateSuffix(
    SerializeBinaryBulkSettings & settings, SerializeBinaryBulkStatePtr & state) const
{
    auto * object_state = checkAndGetState<SerializeBinaryBulkStateObject>(state);
    if (object_state->serialization_version.value == ObjectSerializationVersion::Value::STRING)
        return;

    /// Write statistics in suffix if needed.
    if (settings.object_and_dynamic_write_statistics == SerializeBinaryBulkSettings::ObjectAndDynamicStatisticsMode::SUFFIX)
    {
        settings.path.push_back(Substream::ObjectStructure);
        auto * stream = settings.getter(settings.path);
        settings.path.pop_back();

        if (!stream)
            throw Exception(ErrorCodes::LOGICAL_ERROR, "Missing stream for Object column structure during serialization of binary bulk state suffix");

        /// First, write dynamic paths statistics.
        for (const auto & path : object_state->sorted_dynamic_paths)
            writeVarUInt(object_state->statistics.dynamic_paths_statistics[path], *stream);

        /// Second, write shared data paths statistics.
        writeVarUInt(object_state->statistics.shared_data_paths_statistics.size(), *stream);
        for (const auto & [path, size] : object_state->statistics.shared_data_paths_statistics)
        {
            writeStringBinary(path, *stream);
            writeVarUInt(size, *stream);
        }
    }

    settings.path.push_back(Substream::ObjectData);

    for (const auto & path : sorted_typed_paths)
    {
        settings.path.push_back(Substream::ObjectTypedPath);
        settings.path.back().object_path_name = path;
        typed_path_serializations.at(path)->serializeBinaryBulkStateSuffix(settings, object_state->typed_path_states[path]);
        settings.path.pop_back();
    }

    if (object_state->serialization_version.value == ObjectSerializationVersion::Value::FLATTENED)
    {
        for (const auto & [path, _] : object_state->flattened_paths)
        {
            settings.path.push_back(Substream::ObjectDynamicPath);
            settings.path.back().object_path_name = path;
            dynamic_serialization->serializeBinaryBulkStateSuffix(settings, object_state->dynamic_path_states[path]);
            settings.path.pop_back();
        }

        settings.path.pop_back();
        return;
    }

    for (const auto & path : object_state->sorted_dynamic_paths)
    {
        settings.path.push_back(Substream::ObjectDynamicPath);
        settings.path.back().object_path_name = path;
        dynamic_serialization->serializeBinaryBulkStateSuffix(settings, object_state->dynamic_path_states[path]);
        settings.path.pop_back();
    }

    settings.path.push_back(Substream::ObjectSharedData);
    shared_data_serialization->serializeBinaryBulkStateSuffix(settings, object_state->shared_data_state);
    settings.path.pop_back();
    settings.path.pop_back();
}

void SerializationObject::deserializeBinaryBulkWithMultipleStreams(
    ColumnPtr & column,
    size_t rows_offset,
    size_t limit,
    DeserializeBinaryBulkSettings & settings,
    DeserializeBinaryBulkStatePtr & state,
    SubstreamsCache * cache) const
{
    if (!state)
        return;

    auto * object_state = checkAndGetState<DeserializeBinaryBulkStateObject>(state);
    auto * structure_state = checkAndGetState<DeserializeBinaryBulkStateObjectStructure>(object_state->structure_state);
    auto mutable_column = column->assumeMutable();
    if (structure_state->serialization_version.value == ObjectSerializationVersion::Value::STRING)
    {
        /// Read JSON column as single stream of JSON strings.
        settings.path.push_back(Substream::ObjectData);
        auto * data_stream = settings.getter(settings.path);
        settings.path.pop_back();

        if (!data_stream)
            throw Exception(ErrorCodes::LOGICAL_ERROR, "Missing stream for Object data serialization in SerializationObject::deserializeBinaryBulkWithMultipleStreams");

        String data;
        FormatSettings format_settings = settings.format_settings ? *settings.format_settings : FormatSettings{};
        for (size_t i = 0; i != limit; ++i)
        {
            readStringBinary(data, *data_stream);
            ReadBufferFromString buf(data);
            deserializeObject(*mutable_column, data, format_settings);
        }
        return;
    }

    auto & column_object = assert_cast<ColumnObject &>(*mutable_column);
    auto & typed_paths = column_object.getTypedPaths();

    if (structure_state->serialization_version.value == ObjectSerializationVersion::Value::FLATTENED)
    {
        settings.path.push_back(Substream::ObjectData);
        for (const auto & path : sorted_typed_paths)
        {
            settings.path.push_back(Substream::ObjectTypedPath);
            settings.path.back().object_path_name = path;
            typed_path_serializations.at(path)->deserializeBinaryBulkWithMultipleStreams(typed_paths[path], rows_offset, limit, settings, object_state->typed_path_states[path], cache);
            settings.path.pop_back();
        }

        std::vector<ColumnPtr> flattened_paths_columns;
        flattened_paths_columns.reserve(structure_state->flattened_paths.size());
        auto dynamic_type = std::make_shared<DataTypeDynamic>(column_object.getMaxDynamicTypes());
        for (const auto & path : structure_state->flattened_paths)
        {
            settings.path.push_back(Substream::ObjectDynamicPath);
            settings.path.back().object_path_name = path;
            flattened_paths_columns.emplace_back(dynamic_type->createColumn());
            dynamic_serialization->deserializeBinaryBulkWithMultipleStreams(flattened_paths_columns.back(), rows_offset, limit, settings, object_state->dynamic_path_states[path], cache);
            settings.path.pop_back();
        }

        settings.path.pop_back();
        unflattenAndInsertPaths(structure_state->flattened_paths, std::move(flattened_paths_columns), column_object, limit);
        return;
    }

    /// If it's a new object column, set dynamic paths and statistics.
    if (column_object.empty())
    {
        column_object.setMaxDynamicPaths(structure_state->sorted_dynamic_paths.size());
        column_object.setDynamicPaths(structure_state->sorted_dynamic_paths);
        column_object.setStatistics(structure_state->statistics);
    }

    auto & dynamic_paths = column_object.getDynamicPaths();
    auto & shared_data = column_object.getSharedDataPtr();

    settings.path.push_back(Substream::ObjectData);
    for (const auto & path : sorted_typed_paths)
    {
        settings.path.push_back(Substream::ObjectTypedPath);
        settings.path.back().object_path_name = path;
        typed_path_serializations.at(path)->deserializeBinaryBulkWithMultipleStreams(typed_paths[path], rows_offset, limit, settings, object_state->typed_path_states[path], cache);
        settings.path.pop_back();
    }

    for (const auto & path : structure_state->sorted_dynamic_paths)
    {
        settings.path.push_back(Substream::ObjectDynamicPath);
        settings.path.back().object_path_name = path;
        dynamic_serialization->deserializeBinaryBulkWithMultipleStreams(dynamic_paths[path], rows_offset, limit, settings, object_state->dynamic_path_states[path], cache);
        settings.path.pop_back();
    }

    settings.path.push_back(Substream::ObjectSharedData);
    shared_data_serialization->deserializeBinaryBulkWithMultipleStreams(shared_data, rows_offset, limit, settings, object_state->shared_data_state, cache);
    settings.path.pop_back();
    settings.path.pop_back();

    column_object.validateDynamicPathsSizes();
}

void SerializationObject::serializeBinary(const Field & field, WriteBuffer & ostr, const DB::FormatSettings & settings) const
{
    const auto & object = field.safeGet<Object>();
    /// Serialize number of paths and then pairs (path, value).
    writeVarUInt(object.size(), ostr);
    for (const auto & [path, value] : object)
    {
        writeStringBinary(path, ostr);
        if (auto it = typed_path_serializations.find(path); it != typed_path_serializations.end())
            it->second->serializeBinary(value, ostr, settings);
        else
            dynamic_serialization->serializeBinary(value, ostr, settings);
    }
}

void SerializationObject::serializeBinary(const IColumn & col, size_t row_num, WriteBuffer & ostr, const FormatSettings & settings) const
{
    if (settings.binary.write_json_as_string)
    {
        /// Serialize row as JSON string.
        WriteBufferFromOwnString buf;
        serializeText(col, row_num, buf, settings);
        writeStringBinary(buf.str(), ostr);
        return;
    }

    const auto & column_object = assert_cast<const ColumnObject &>(col);
    const auto & typed_paths = column_object.getTypedPaths();
    const auto & dynamic_paths = column_object.getDynamicPaths();
    const auto & shared_data_offsets = column_object.getSharedDataOffsets();
    size_t offset = shared_data_offsets[ssize_t(row_num) - 1];
    size_t end = shared_data_offsets[ssize_t(row_num)];

    /// Calculate number of non-null dynamic paths.
    size_t non_null_dynamic_pats = 0;
    for (const auto & [_, column] : dynamic_paths)
        non_null_dynamic_pats += !column->isNullAt(row_num);
    /// Serialize number of paths and then pairs (path, value).
    writeVarUInt(typed_paths.size() + non_null_dynamic_pats + (end - offset), ostr);

    for (const auto & [path, column] : typed_paths)
    {
        writeStringBinary(path, ostr);
        typed_path_serializations.at(path)->serializeBinary(*column, row_num, ostr, settings);
    }

    for (const auto & [path, column] : dynamic_paths)
    {
        if (!column->isNullAt(row_num))
        {
            writeStringBinary(path, ostr);
            dynamic_serialization->serializeBinary(*column, row_num, ostr, settings);
        }
    }

    const auto [shared_data_paths, shared_data_values] = column_object.getSharedDataPathsAndValues();
    for (size_t i = offset; i != end; ++i)
    {
        writeStringBinary(shared_data_paths->getDataAt(i), ostr);
        auto value = shared_data_values->getDataAt(i);
        ostr.write(value.data, value.size);
    }
}

void SerializationObject::deserializeBinary(Field & field, ReadBuffer & istr, const FormatSettings & settings) const
{
    Object object;
    size_t number_of_paths;
    readVarUInt(number_of_paths, istr);
    /// Read pairs (path, value).
    for (size_t i = 0; i != number_of_paths; ++i)
    {
        String path;
        readStringBinary(path, istr);
        if (!shouldSkipPath(path))
        {
            if (auto it = typed_path_serializations.find(path); it != typed_path_serializations.end())
                it->second->deserializeBinary(object[path], istr, settings);
            else
                dynamic_serialization->deserializeBinary(object[path], istr, settings);
        }
        else
        {
            /// Skip value of this path.
            Field tmp;
            dynamic_serialization->deserializeBinary(tmp, istr, settings);
        }
    }

    field = std::move(object);
}

/// Restore column object to the state with previous size.
/// We can use it in case of an exception during deserialization.
void SerializationObject::restoreColumnObject(ColumnObject & column_object, size_t prev_size)
{
    auto & typed_paths = column_object.getTypedPaths();
    auto & dynamic_paths = column_object.getDynamicPaths();
    auto [shared_data_paths, shared_data_values] = column_object.getSharedDataPathsAndValues();
    auto & shared_data_offsets = column_object.getSharedDataOffsets();

    for (auto & [_, column] : typed_paths)
    {
        if (column->size() > prev_size)
            column->popBack(column->size() - prev_size);
    }

    for (auto & [_, column] : dynamic_paths)
    {
        if (column->size() > prev_size)
            column->popBack(column->size() - prev_size);
    }

    if (shared_data_offsets.size() > prev_size)
        shared_data_offsets.resize(prev_size);
    size_t prev_shared_data_offset = shared_data_offsets.back();
    if (shared_data_paths->size() > prev_shared_data_offset)
        shared_data_paths->popBack(shared_data_paths->size() - prev_shared_data_offset);
    if (shared_data_values->size() > prev_shared_data_offset)
        shared_data_values->popBack(shared_data_values->size() - prev_shared_data_offset);
}

void SerializationObject::deserializeBinary(IColumn & col, ReadBuffer & istr, const FormatSettings & settings) const
{
    if (settings.binary.read_json_as_string)
    {
        String data;
        readStringBinary(data, istr);
        deserializeObject(col, data, settings);
        return;
    }

    auto & column_object = assert_cast<ColumnObject &>(col);
    auto & typed_paths = column_object.getTypedPaths();
    auto & dynamic_paths = column_object.getDynamicPaths();
    auto [shared_data_paths, shared_data_values] = column_object.getSharedDataPathsAndValues();
    auto & shared_data_offsets = column_object.getSharedDataOffsets();

    size_t number_of_paths;
    readVarUInt(number_of_paths, istr);
    std::vector<std::pair<String, String>> paths_and_values_for_shared_data;
    size_t prev_size = column_object.size();
    try
    {
        /// Read pairs (path, value).
        for (size_t i = 0; i != number_of_paths; ++i)
        {
            String path;
            readStringBinary(path, istr);
            if (!shouldSkipPath(path))
            {
                /// Check if we have this path in typed paths.
                if (auto typed_it = typed_path_serializations.find(path); typed_it != typed_path_serializations.end())
                {
                    auto & typed_column = typed_paths[path];
                    /// Check if we already had this path.
                    if (typed_column->size() > prev_size)
                    {
                        if (!settings.json.type_json_skip_duplicated_paths)
                            throw Exception(ErrorCodes::INCORRECT_DATA, "Found duplicated path during binary deserialization of JSON type: {}. You can enable setting type_json_skip_duplicated_paths to skip duplicated paths during insert", path);
                    }
                    else
                    {
                        typed_it->second->deserializeBinary(*typed_column, istr, settings);
                    }
                }
                /// Check if we have this path in dynamic paths.
                else if (auto dynamic_it = dynamic_paths.find(path); dynamic_it != dynamic_paths.end())
                {
                    /// Check if we already had this path.
                    if (dynamic_it->second->size() > prev_size)
                    {
                        if (!settings.json.type_json_skip_duplicated_paths)
                            throw Exception(ErrorCodes::INCORRECT_DATA, "Found duplicated path during binary deserialization of JSON type: {}. You can enable setting type_json_skip_duplicated_paths to skip duplicated paths during insert", path);
                    }

                    dynamic_serialization->deserializeBinary(*dynamic_it->second, istr, settings);
                }
                /// Try to add a new dynamic paths.
                else if (auto * dynamic_column = column_object.tryToAddNewDynamicPath(path))
                {
                    dynamic_serialization->deserializeBinary(*dynamic_column, istr, settings);
                }
                /// Otherwise this path should go to shared data.
                else
                {
                    auto tmp_dynamic_column = ColumnDynamic::create();
                    tmp_dynamic_column->reserve(1);
                    String value;
<<<<<<< HEAD
                    Field field;
                    readParsedValueIntoString(value, istr, [&](ReadBuffer & buf){ dynamic_serialization->deserializeBinary(field, buf, settings); });
                    /// Don't write nulls into shared data.
                    if (!field.isNull())
                        paths_and_values_for_shared_data.emplace_back(std::move(path), std::move(value));
=======
                    readParsedValueIntoString(value, istr, [&](ReadBuffer & buf){ dynamic_serialization->deserializeBinary(*tmp_dynamic_column, buf, settings); });
                    paths_and_values_for_shared_data.emplace_back(std::move(path), std::move(value));
>>>>>>> d22e11a7
                }
            }
            else
            {
                /// Skip value of this path.
                Field tmp;
                dynamic_serialization->deserializeBinary(tmp, istr, settings);
            }
        }

        std::sort(paths_and_values_for_shared_data.begin(), paths_and_values_for_shared_data.end());
        for (size_t i = 0; i != paths_and_values_for_shared_data.size(); ++i)
        {
            const auto & [path, value] = paths_and_values_for_shared_data[i];
            if (i != 0 && path == paths_and_values_for_shared_data[i - 1].first)
            {
                if (!settings.json.type_json_skip_duplicated_paths)
                    throw Exception(ErrorCodes::INCORRECT_DATA, "Found duplicated path during binary deserialization of JSON type: {}. You can enable setting type_json_skip_duplicated_paths to skip duplicated paths during insert", path);
            }
            else
            {
                shared_data_paths->insertData(path.data(), path.size());
                shared_data_values->insertData(value.data(), value.size());
            }
        }
        shared_data_offsets.push_back(shared_data_paths->size());
    }
    catch (...)
    {
        restoreColumnObject(column_object, prev_size);
        throw;
    }

    /// Insert default to all remaining typed and dynamic paths.
    for (auto & [_, column] : typed_paths)
    {
        if (column->size() == prev_size)
            column->insertDefault();
    }

    for (auto & [_, column] : column_object.getDynamicPathsPtrs())
    {
        if (column->size() == prev_size)
            column->insertDefault();
    }

    column_object.validateDynamicPathsSizes();
}

SerializationPtr SerializationObject::TypedPathSubcolumnCreator::create(const DB::SerializationPtr & prev, const DataTypePtr &) const
{
    return std::make_shared<SerializationObjectTypedPath>(prev, path);
}

}
<|MERGE_RESOLUTION|>--- conflicted
+++ resolved
@@ -1125,19 +1125,12 @@
                 /// Otherwise this path should go to shared data.
                 else
                 {
-                    auto tmp_dynamic_column = ColumnDynamic::create();
-                    tmp_dynamic_column->reserve(1);
                     String value;
-<<<<<<< HEAD
                     Field field;
                     readParsedValueIntoString(value, istr, [&](ReadBuffer & buf){ dynamic_serialization->deserializeBinary(field, buf, settings); });
                     /// Don't write nulls into shared data.
                     if (!field.isNull())
                         paths_and_values_for_shared_data.emplace_back(std::move(path), std::move(value));
-=======
-                    readParsedValueIntoString(value, istr, [&](ReadBuffer & buf){ dynamic_serialization->deserializeBinary(*tmp_dynamic_column, buf, settings); });
-                    paths_and_values_for_shared_data.emplace_back(std::move(path), std::move(value));
->>>>>>> d22e11a7
                 }
             }
             else
