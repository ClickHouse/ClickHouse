--- conflicted
+++ resolved
@@ -420,40 +420,14 @@
     return path[last_elem].type == Substream::VariantElementNullMap;
 }
 
-<<<<<<< HEAD
-bool ISerialization::isDynamicSubcolumn(const DB::ISerialization::SubstreamPath & path, size_t prefix_len)
-{
-    if (prefix_len == 0 || prefix_len > path.size())
-        return false;
-
-    for (size_t i = 0; i != prefix_len; ++i)
-    {
-        if (path[i].type == SubstreamType::DynamicData || path[i].type == SubstreamType::DynamicStructure
-            || path[i].type == SubstreamType::ObjectData || path[i].type == SubstreamType::ObjectStructure)
-            return true;
-    }
-
-    return false;
-}
-
-bool ISerialization::isLowCardinalityDictionarySubcolumn(const DB::ISerialization::SubstreamPath & path)
+bool ISerialization::isDynamicOrObjectStructureSubcolumn(const DB::ISerialization::SubstreamPath & path)
 {
     if (path.empty())
         return false;
 
-    return path[path.size() - 1].type == SubstreamType::DictionaryKeys;
-}
-
-bool ISerialization::isDynamicOrObjectStructureSubcolumn(const DB::ISerialization::SubstreamPath & path)
-{
-    if (path.empty())
-        return false;
-
     return path[path.size() - 1].type == SubstreamType::DynamicStructure || path[path.size() - 1].type == SubstreamType::ObjectStructure;
 }
 
-=======
->>>>>>> b87b9723
 ISerialization::SubstreamData ISerialization::createFromPath(const SubstreamPath & path, size_t prefix_len)
 {
     assert(prefix_len <= path.size());
