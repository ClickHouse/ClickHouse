--- conflicted
+++ resolved
@@ -7,6 +7,7 @@
 #include <Columns/IColumn.h>
 
 #include <boost/noncopyable.hpp>
+#include <string_view>
 #include <unordered_map>
 #include <memory>
 #include <set>
@@ -89,18 +90,6 @@
       * Default implementations of ...WithMultipleStreams methods will call serializeBinaryBulk, deserializeBinaryBulk for single stream.
       */
 
-<<<<<<< HEAD
-=======
-    struct ISubcolumnCreator
-    {
-        virtual DataTypePtr create(const DataTypePtr & prev) const = 0;
-        virtual SerializationPtr create(const SerializationPtr & prev) const = 0;
-        virtual ColumnPtr create(const ColumnPtr & prev) const = 0;
-        virtual ~ISubcolumnCreator() = default;
-    };
-
-    using SubcolumnCreatorPtr = std::shared_ptr<const ISubcolumnCreator>;
-
     struct SerializeBinaryBulkState
     {
         virtual ~SerializeBinaryBulkState() = default;
@@ -114,7 +103,6 @@
     using SerializeBinaryBulkStatePtr = std::shared_ptr<SerializeBinaryBulkState>;
     using DeserializeBinaryBulkStatePtr = std::shared_ptr<DeserializeBinaryBulkState>;
 
->>>>>>> da3e7450
     struct SubstreamData
     {
         SubstreamData() = default;
@@ -161,7 +149,7 @@
 
     struct ISubcolumnCreator
     {
-        virtual void create(SubstreamData & data, const String & name) const = 0;
+        virtual void create(SubstreamData & data, const String &) const = 0;
         virtual ~ISubcolumnCreator() = default;
     };
 
@@ -190,9 +178,8 @@
             ObjectStructure,
             ObjectData,
 
-<<<<<<< HEAD
             MapShard,
-=======
+
             VariantDiscriminators,
             NamedVariantDiscriminators,
             VariantOffsets,
@@ -201,7 +188,6 @@
 
             DynamicData,
             DynamicStructure,
->>>>>>> da3e7450
 
             Regular,
         };
