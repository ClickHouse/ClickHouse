--- conflicted
+++ resolved
@@ -457,15 +457,8 @@
     /// for writing/reading data. For example, it's a null-map subcolumn of Variant type (it's always constructed from discriminators);.
     static bool isEphemeralSubcolumn(const SubstreamPath & path, size_t prefix_len);
 
-<<<<<<< HEAD
-    /// Returns true if stream with specified path corresponds to dynamic subcolumn.
-    static bool isDynamicSubcolumn(const SubstreamPath & path, size_t prefix_len);
-
-    static bool isLowCardinalityDictionarySubcolumn(const SubstreamPath & path);
     static bool isDynamicOrObjectStructureSubcolumn(const SubstreamPath & path);
 
-=======
->>>>>>> b87b9723
 protected:
     template <typename State, typename StatePtr>
     State * checkAndGetState(const StatePtr & state) const;
