--- conflicted
+++ resolved
@@ -147,14 +147,9 @@
     }
 }
 
-<<<<<<< HEAD
-template <size_t copy_size>
-static NO_INLINE void deserializeBinaryImpl(ColumnString::Chars & data, ColumnString::Offsets & offsets, ReadBuffer & istr, size_t limit)
-try
-=======
 template <int UNROLL_TIMES>
 static NO_INLINE void deserializeBinarySSE2(ColumnString::Chars & data, ColumnString::Offsets & offsets, ReadBuffer & istr, size_t limit)
->>>>>>> 62e0bfc0
+try
 {
     size_t offset = data.size();
     /// Avoiding calling resize in a loop improves the performance.
