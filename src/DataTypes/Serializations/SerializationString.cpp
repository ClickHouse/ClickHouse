#include <DataTypes/Serializations/SerializationString.h>

#include <Columns/ColumnString.h>

#include <Common/typeid_cast.h>
#include <Common/assert_cast.h>

#include <Core/Field.h>

#include <Formats/FormatSettings.h>

#include <IO/ReadHelpers.h>
#include <IO/WriteHelpers.h>
#include <IO/VarInt.h>
#include <IO/ReadBufferFromString.h>

<<<<<<< HEAD
#include <base/unit.h>

#include <Common/TargetSpecific.h>

=======
>>>>>>> 3d7e0aeb

namespace DB
{

namespace ErrorCodes
{
    extern const int INCORRECT_DATA;
    extern const int TOO_LARGE_STRING_SIZE;
}

void SerializationString::serializeBinary(const Field & field, WriteBuffer & ostr, const FormatSettings & settings) const
{
    const String & s = field.safeGet<String>();
    if (settings.binary.max_binary_string_size && s.size() > settings.binary.max_binary_string_size)
        throw Exception(
            ErrorCodes::TOO_LARGE_STRING_SIZE,
            "Too large string size: {}. The maximum is: {}. To increase the maximum, use setting "
            "format_binary_max_string_size",
            s.size(),
            settings.binary.max_binary_string_size);

    writeVarUInt(s.size(), ostr);
    writeString(s, ostr);
}


void SerializationString::deserializeBinary(Field & field, ReadBuffer & istr, const FormatSettings & settings) const
{
    UInt64 size;
    readVarUInt(size, istr);
    if (settings.binary.max_binary_string_size && size > settings.binary.max_binary_string_size)
        throw Exception(
            ErrorCodes::TOO_LARGE_STRING_SIZE,
            "Too large string size: {}. The maximum is: {}. To increase the maximum, use setting "
            "format_binary_max_string_size",
            size,
            settings.binary.max_binary_string_size);

    field = String();
    String & s = field.safeGet<String>();
    s.resize(size);
    istr.readStrict(s.data(), size);
}


void SerializationString::serializeBinary(const IColumn & column, size_t row_num, WriteBuffer & ostr, const FormatSettings & settings) const
{
    const StringRef & s = assert_cast<const ColumnString &>(column).getDataAt(row_num);
    if (settings.binary.max_binary_string_size && s.size > settings.binary.max_binary_string_size)
        throw Exception(
            ErrorCodes::TOO_LARGE_STRING_SIZE,
            "Too large string size: {}. The maximum is: {}. To increase the maximum, use setting "
            "format_binary_max_string_size",
            s.size,
            settings.binary.max_binary_string_size);

    writeVarUInt(s.size, ostr);
    writeString(s, ostr);
}


void SerializationString::deserializeBinary(IColumn & column, ReadBuffer & istr, const FormatSettings & settings) const
{
    ColumnString & column_string = assert_cast<ColumnString &>(column);
    ColumnString::Chars & data = column_string.getChars();
    ColumnString::Offsets & offsets = column_string.getOffsets();

    UInt64 size;
    readVarUInt(size, istr);
    if (settings.binary.max_binary_string_size && size > settings.binary.max_binary_string_size)
        throw Exception(
            ErrorCodes::TOO_LARGE_STRING_SIZE,
            "Too large string size: {}. The maximum is: {}. To increase the maximum, use setting "
            "format_binary_max_string_size",
            size,
            settings.binary.max_binary_string_size);

    size_t old_chars_size = data.size();
    size_t offset = old_chars_size + size + 1;
    offsets.push_back(offset);

    try
    {
        data.resize(offset);
        istr.readStrict(reinterpret_cast<char*>(&data[offset - size - 1]), size);
        data.back() = 0;
    }
    catch (...)
    {
        offsets.pop_back();
        data.resize_assume_reserved(old_chars_size);
        throw;
    }
}


void SerializationString::serializeBinaryBulk(const IColumn & column, WriteBuffer & ostr, size_t offset, size_t limit) const
{
    const ColumnString & column_string = typeid_cast<const ColumnString &>(column);
    const ColumnString::Chars & data = column_string.getChars();
    const ColumnString::Offsets & offsets = column_string.getOffsets();

    size_t size = column_string.size();
    if (!size)
        return;

    size_t end = limit && offset + limit < size
        ? offset + limit
        : size;

    if (offset == 0)
    {
        UInt64 str_size = offsets[0] - 1;
        writeVarUInt(str_size, ostr);
        ostr.write(reinterpret_cast<const char *>(data.data()), str_size);

        ++offset;
    }

    for (size_t i = offset; i < end; ++i)
    {
        UInt64 str_size = offsets[i] - offsets[i - 1] - 1;
        writeVarUInt(str_size, ostr);
        ostr.write(reinterpret_cast<const char *>(&data[offsets[i - 1]]), str_size);
    }
}

<<<<<<< HEAD
namespace
{

MULTITARGET_FUNCTION_AVX512F_AVX(
MULTITARGET_FUNCTION_HEADER(template <int UNROLL_TIMES> static void),
deserializeBinaryImpl,
MULTITARGET_FUNCTION_BODY((ColumnString::Chars & data, ColumnString::Offsets & offsets, ReadBuffer & istr, size_t limit) /// NOLINT
=======
template <size_t copy_size>
static NO_INLINE void deserializeBinaryImpl(ColumnString::Chars & data, ColumnString::Offsets & offsets, ReadBuffer & istr, size_t limit)
>>>>>>> 3d7e0aeb
{
    size_t offset = data.size();
    /// Avoiding calling resize in a loop improves the performance.
    data.resize(std::max(data.capacity(), static_cast<size_t>(4096)));

    for (size_t i = 0; i < limit; ++i)
    {
        if (istr.eof())
            break;

        UInt64 size;
        readVarUInt(size, istr);

        static constexpr size_t max_string_size = 16_GiB;   /// Arbitrary value to prevent logical errors and overflows, but large enough.
        if (size > max_string_size)
            throw Exception(
                ErrorCodes::TOO_LARGE_STRING_SIZE,
                "Too large string size: {}. The maximum is: {}.",
                size,
                max_string_size);

        offset += size + 1;
        offsets.push_back(offset);

        if (unlikely(offset > data.size()))
            data.resize_exact(roundUpToPowerOfTwoOrZero(std::max(offset, data.size() * 2)));

        if (size)
        {
<<<<<<< HEAD
            static constexpr size_t copy_size = 16 * UNROLL_TIMES;

=======
>>>>>>> 3d7e0aeb
            /// An optimistic branch in which more efficient copying is possible.
            if (offset + copy_size <= data.capacity() && istr.position() + size + copy_size <= istr.buffer().end())
            {
                const char * src_pos = istr.position();
                const char * src_end = src_pos + size;
                auto * dst_pos = &data[offset - size - 1];

                while (src_pos < src_end)
                {
                    __builtin_memcpy(dst_pos, src_pos, copy_size);

                    src_pos += copy_size;
                    dst_pos += copy_size;
                }

                istr.position() += size;
            }
            else
            {
                istr.readStrict(reinterpret_cast<char*>(&data[offset - size - 1]), size);
            }
        }

        data[offset - 1] = 0;
    }

    data.resize_exact(offset);
}))

}


void SerializationString::deserializeBinaryBulk(IColumn & column, ReadBuffer & istr, size_t rows_offset, size_t limit, double avg_value_size_hint) const
{
    for (size_t i = 0; i < rows_offset; ++i)
    {
        UInt64 size;
        readVarUInt(size, istr);
        istr.ignore(size);
    }

    ColumnString & column_string = typeid_cast<ColumnString &>(column);
    ColumnString::Chars & data = column_string.getChars();
    ColumnString::Offsets & offsets = column_string.getOffsets();

    double avg_chars_size = 1; /// By default reserve only for empty strings.

    if (avg_value_size_hint > 0.0 && avg_value_size_hint > sizeof(offsets[0]))
    {
        /// Randomly selected.
        constexpr auto avg_value_size_hint_reserve_multiplier = 1.2;

        avg_chars_size = (avg_value_size_hint - sizeof(offsets[0])) * avg_value_size_hint_reserve_multiplier;
    }

    size_t size_to_reserve = data.size() + static_cast<size_t>(std::ceil(limit * avg_chars_size));

    /// Never reserve for too big size.
    if (size_to_reserve < 256 * 1024 * 1024)
    {
        try
        {
            data.reserve(size_to_reserve);
        }
        catch (Exception & e)
        {
            e.addMessage(
                "(avg_value_size_hint = " + toString(avg_value_size_hint)
                + ", avg_chars_size = " + toString(avg_chars_size)
                + ", limit = " + toString(limit) + ")");
            throw;
        }
    }

    offsets.reserve(offsets.size() + limit);

<<<<<<< HEAD
#if USE_MULTITARGET_CODE
    if (isArchSupported(TargetArch::AVX512F))
    {
        if (avg_chars_size >= 64)
            deserializeBinaryImplAVX512F<4>(data, offsets, istr, limit);
        else if (avg_chars_size >= 48)
            deserializeBinaryImplAVX512F<3>(data, offsets, istr, limit);
        else if (avg_chars_size >= 32)
            deserializeBinaryImplAVX512F<2>(data, offsets, istr, limit);
        else
            deserializeBinaryImplAVX512F<1>(data, offsets, istr, limit);
        return;
    }

    if (isArchSupported(TargetArch::AVX))
    {
        if (avg_chars_size >= 64)
            deserializeBinaryImplAVX<4>(data, offsets, istr, limit);
        else if (avg_chars_size >= 48)
            deserializeBinaryImplAVX<3>(data, offsets, istr, limit);
        else if (avg_chars_size >= 32)
            deserializeBinaryImplAVX<2>(data, offsets, istr, limit);
        else
            deserializeBinaryImplAVX<1>(data, offsets, istr, limit);
        return;
    }
#endif
    {
        if (avg_chars_size >= 64)
            deserializeBinaryImpl<4>(data, offsets, istr, limit);
        else if (avg_chars_size >= 48)
            deserializeBinaryImpl<3>(data, offsets, istr, limit);
        else if (avg_chars_size >= 32)
            deserializeBinaryImpl<2>(data, offsets, istr, limit);
        else
            deserializeBinaryImpl<1>(data, offsets, istr, limit);
    }
=======
    if (avg_chars_size >= 64)
        deserializeBinaryImpl<64>(data, offsets, istr, limit);
    else if (avg_chars_size >= 48)
        deserializeBinaryImpl<48>(data, offsets, istr, limit);
    else if (avg_chars_size >= 32)
        deserializeBinaryImpl<32>(data, offsets, istr, limit);
    else
        deserializeBinaryImpl<16>(data, offsets, istr, limit);
>>>>>>> 3d7e0aeb
}


void SerializationString::serializeText(const IColumn & column, size_t row_num, WriteBuffer & ostr, const FormatSettings &) const
{
    writeString(assert_cast<const ColumnString &>(column).getDataAt(row_num), ostr);
}


void SerializationString::serializeTextEscaped(const IColumn & column, size_t row_num, WriteBuffer & ostr, const FormatSettings &) const
{
    writeEscapedString(assert_cast<const ColumnString &>(column).getDataAt(row_num).toView(), ostr);
}


template <typename ReturnType, typename Reader>
static inline ReturnType read(IColumn & column, Reader && reader)
{
    static constexpr bool throw_exception = std::is_same_v<ReturnType, void>;
    ColumnString & column_string = assert_cast<ColumnString &>(column);
    ColumnString::Chars & data = column_string.getChars();
    ColumnString::Offsets & offsets = column_string.getOffsets();
    size_t old_chars_size = data.size();
    size_t old_offsets_size = offsets.size();
    auto restore_column = [&]()
    {
        offsets.resize_assume_reserved(old_offsets_size);
        data.resize_assume_reserved(old_chars_size);
    };

    try
    {
        if constexpr (throw_exception)
        {
            reader(data);
        }
        else if (!reader(data))
        {
            restore_column();
            return false;
        }

        data.push_back(0);
        offsets.push_back(data.size());
        return ReturnType(true);
    }
    catch (...)
    {
        restore_column();
        if constexpr (throw_exception)
            throw;
        else
            return false;
    }
}


void SerializationString::deserializeWholeText(IColumn & column, ReadBuffer & istr, const FormatSettings &) const
{
    read<void>(column, [&](ColumnString::Chars & data) { readStringUntilEOFInto(data, istr); });
}

bool SerializationString::tryDeserializeWholeText(IColumn & column, ReadBuffer & istr, const FormatSettings &) const
{
    return read<bool>(column, [&](ColumnString::Chars & data) { readStringUntilEOFInto(data, istr); return true; });
}

void SerializationString::deserializeTextEscaped(IColumn & column, ReadBuffer & istr, const FormatSettings & settings) const
{
    read<void>(column, [&](ColumnString::Chars & data)
    {
        settings.tsv.crlf_end_of_line_input ? readEscapedStringInto<PaddedPODArray<UInt8>,true>(data, istr) : readEscapedStringInto<PaddedPODArray<UInt8>,false>(data, istr);
    });
}

bool SerializationString::tryDeserializeTextEscaped(IColumn & column, ReadBuffer & istr, const FormatSettings &) const
{
    return read<bool>(column, [&](ColumnString::Chars & data) { readEscapedStringInto<PaddedPODArray<UInt8>,true>(data, istr); return true; });
}

void SerializationString::serializeTextQuoted(const IColumn & column, size_t row_num, WriteBuffer & ostr, const FormatSettings & settings) const
{
    if (settings.values.escape_quote_with_quote)
        writeQuotedStringPostgreSQL(assert_cast<const ColumnString &>(column).getDataAt(row_num).toView(), ostr);
    else
        writeQuotedString(assert_cast<const ColumnString &>(column).getDataAt(row_num), ostr);
}


void SerializationString::deserializeTextQuoted(IColumn & column, ReadBuffer & istr, const FormatSettings &) const
{
    read<void>(column, [&](ColumnString::Chars & data) { readQuotedStringInto<true>(data, istr); });
}

bool SerializationString::tryDeserializeTextQuoted(IColumn & column, ReadBuffer & istr, const FormatSettings &) const
{
    return read<bool>(column, [&](ColumnString::Chars & data) { return tryReadQuotedStringInto<true>(data, istr); });
}


void SerializationString::serializeTextJSON(const IColumn & column, size_t row_num, WriteBuffer & ostr, const FormatSettings & settings) const
{
    writeJSONString(assert_cast<const ColumnString &>(column).getDataAt(row_num).toView(), ostr, settings);
}


void SerializationString::deserializeTextJSON(IColumn & column, ReadBuffer & istr, const FormatSettings & settings) const
{
    if (settings.json.read_objects_as_strings && !istr.eof() && *istr.position() == '{')
    {
        read<void>(column, [&](ColumnString::Chars & data) { readJSONObjectPossiblyInvalid(data, istr); });
    }
    else if (settings.json.read_arrays_as_strings && !istr.eof() && *istr.position() == '[')
    {
        read<void>(column, [&](ColumnString::Chars & data) { readJSONArrayInto(data, istr); });
    }
    else if (settings.json.read_bools_as_strings && !istr.eof() && (*istr.position() == 't' || *istr.position() == 'f'))
    {
        String str_value;
        if (*istr.position() == 't')
        {
            assertString("true", istr);
            str_value = "true";
        }
        else if (*istr.position() == 'f')
        {
            assertString("false", istr);
            str_value = "false";
        }

        read<void>(column, [&](ColumnString::Chars & data) { data.insert(str_value.begin(), str_value.end()); });
    }
    else if (settings.json.read_numbers_as_strings && !istr.eof() && *istr.position() != '"')
    {
        String field;
        readJSONField(field, istr, settings.json);
        Float64 tmp;
        ReadBufferFromString buf(field);
        if (tryReadFloatText(tmp, buf) && buf.eof())
            read<void>(column, [&](ColumnString::Chars & data) { data.insert(field.begin(), field.end()); });
        else
            throw Exception(ErrorCodes::INCORRECT_DATA, "Cannot parse JSON String value here: {}", field);
    }
    else
        read<void>(column, [&](ColumnString::Chars & data) { readJSONStringInto(data, istr, settings.json); });
}

bool SerializationString::tryDeserializeTextJSON(IColumn & column, ReadBuffer & istr, const FormatSettings & settings) const
{
    if (settings.json.read_objects_as_strings && !istr.eof() && *istr.position() == '{')
        return read<bool>(column, [&](ColumnString::Chars & data) { return readJSONObjectPossiblyInvalid<ColumnString::Chars, bool>(data, istr); });

    if (settings.json.read_arrays_as_strings && !istr.eof() && *istr.position() == '[')
        return read<bool>(column, [&](ColumnString::Chars & data) { return readJSONArrayInto<ColumnString::Chars, bool>(data, istr); });

    if (settings.json.read_bools_as_strings && !istr.eof() && (*istr.position() == 't' || *istr.position() == 'f'))
    {
        String str_value;
        if (*istr.position() == 't')
        {
            if (!checkString("true", istr))
                return false;
            str_value = "true";
        }
        else if (*istr.position() == 'f')
        {
            if (!checkString("false", istr))
                return false;
            str_value = "false";
        }

        read<void>(column, [&](ColumnString::Chars & data) { data.insert(str_value.begin(), str_value.end()); });
        return true;
    }

    if (settings.json.read_numbers_as_strings && !istr.eof() && *istr.position() != '"')
    {
        String field;
        if (!tryReadJSONField(field, istr, settings.json))
            return false;

        Float64 tmp;
        ReadBufferFromString buf(field);
        if (tryReadFloatText(tmp, buf) && buf.eof())
        {
            read<void>(column, [&](ColumnString::Chars & data) { data.insert(field.begin(), field.end()); });
            return true;
        }

        return false;
    }

    return read<bool>(column, [&](ColumnString::Chars & data) { return tryReadJSONStringInto(data, istr, settings.json); });
}


void SerializationString::serializeTextXML(const IColumn & column, size_t row_num, WriteBuffer & ostr, const FormatSettings &) const
{
    writeXMLStringForTextElement(assert_cast<const ColumnString &>(column).getDataAt(row_num).toView(), ostr);
}


void SerializationString::serializeTextCSV(const IColumn & column, size_t row_num, WriteBuffer & ostr, const FormatSettings &) const
{
    writeCSVString<>(assert_cast<const ColumnString &>(column).getDataAt(row_num), ostr);
}


void SerializationString::deserializeTextCSV(IColumn & column, ReadBuffer & istr, const FormatSettings & settings) const
{
    read<void>(column, [&](ColumnString::Chars & data) { readCSVStringInto(data, istr, settings.csv); });
}

bool SerializationString::tryDeserializeTextCSV(IColumn & column, ReadBuffer & istr, const FormatSettings & settings) const
{
    return read<bool>(column, [&](ColumnString::Chars & data) { readCSVStringInto<ColumnString::Chars, false, false>(data, istr, settings.csv); return true; });
}

void SerializationString::serializeTextMarkdown(
    const IColumn & column, size_t row_num, WriteBuffer & ostr, const FormatSettings & settings) const
{
    if (settings.markdown.escape_special_characters)
        writeMarkdownEscapedString(assert_cast<const ColumnString &>(column).getDataAt(row_num).toView(), ostr);
    else
        serializeTextEscaped(column, row_num, ostr, settings);
}

}<|MERGE_RESOLUTION|>--- conflicted
+++ resolved
@@ -14,13 +14,8 @@
 #include <IO/VarInt.h>
 #include <IO/ReadBufferFromString.h>
 
-<<<<<<< HEAD
-#include <base/unit.h>
-
 #include <Common/TargetSpecific.h>
 
-=======
->>>>>>> 3d7e0aeb
 
 namespace DB
 {
@@ -148,18 +143,13 @@
     }
 }
 
-<<<<<<< HEAD
 namespace
 {
 
 MULTITARGET_FUNCTION_AVX512F_AVX(
-MULTITARGET_FUNCTION_HEADER(template <int UNROLL_TIMES> static void),
+MULTITARGET_FUNCTION_HEADER(template <size_t copy_size> static void),
 deserializeBinaryImpl,
 MULTITARGET_FUNCTION_BODY((ColumnString::Chars & data, ColumnString::Offsets & offsets, ReadBuffer & istr, size_t limit) /// NOLINT
-=======
-template <size_t copy_size>
-static NO_INLINE void deserializeBinaryImpl(ColumnString::Chars & data, ColumnString::Offsets & offsets, ReadBuffer & istr, size_t limit)
->>>>>>> 3d7e0aeb
 {
     size_t offset = data.size();
     /// Avoiding calling resize in a loop improves the performance.
@@ -189,11 +179,6 @@
 
         if (size)
         {
-<<<<<<< HEAD
-            static constexpr size_t copy_size = 16 * UNROLL_TIMES;
-
-=======
->>>>>>> 3d7e0aeb
             /// An optimistic branch in which more efficient copying is possible.
             if (offset + copy_size <= data.capacity() && istr.position() + size + copy_size <= istr.buffer().end())
             {
@@ -270,54 +255,43 @@
 
     offsets.reserve(offsets.size() + limit);
 
-<<<<<<< HEAD
 #if USE_MULTITARGET_CODE
     if (isArchSupported(TargetArch::AVX512F))
     {
         if (avg_chars_size >= 64)
-            deserializeBinaryImplAVX512F<4>(data, offsets, istr, limit);
+            deserializeBinaryImplAVX512F<64>(data, offsets, istr, limit);
         else if (avg_chars_size >= 48)
-            deserializeBinaryImplAVX512F<3>(data, offsets, istr, limit);
+            deserializeBinaryImplAVX512F<48>(data, offsets, istr, limit);
         else if (avg_chars_size >= 32)
-            deserializeBinaryImplAVX512F<2>(data, offsets, istr, limit);
+            deserializeBinaryImplAVX512F<32>(data, offsets, istr, limit);
         else
-            deserializeBinaryImplAVX512F<1>(data, offsets, istr, limit);
+            deserializeBinaryImplAVX512F<16>(data, offsets, istr, limit);
         return;
     }
 
     if (isArchSupported(TargetArch::AVX))
     {
         if (avg_chars_size >= 64)
-            deserializeBinaryImplAVX<4>(data, offsets, istr, limit);
+            deserializeBinaryImplAVX<64>(data, offsets, istr, limit);
         else if (avg_chars_size >= 48)
-            deserializeBinaryImplAVX<3>(data, offsets, istr, limit);
+            deserializeBinaryImplAVX<48>(data, offsets, istr, limit);
         else if (avg_chars_size >= 32)
-            deserializeBinaryImplAVX<2>(data, offsets, istr, limit);
+            deserializeBinaryImplAVX<32>(data, offsets, istr, limit);
         else
-            deserializeBinaryImplAVX<1>(data, offsets, istr, limit);
+            deserializeBinaryImplAVX<16>(data, offsets, istr, limit);
         return;
     }
 #endif
     {
         if (avg_chars_size >= 64)
-            deserializeBinaryImpl<4>(data, offsets, istr, limit);
+            deserializeBinaryImpl<64>(data, offsets, istr, limit);
         else if (avg_chars_size >= 48)
-            deserializeBinaryImpl<3>(data, offsets, istr, limit);
+            deserializeBinaryImpl<48>(data, offsets, istr, limit);
         else if (avg_chars_size >= 32)
-            deserializeBinaryImpl<2>(data, offsets, istr, limit);
+            deserializeBinaryImpl<32>(data, offsets, istr, limit);
         else
-            deserializeBinaryImpl<1>(data, offsets, istr, limit);
-    }
-=======
-    if (avg_chars_size >= 64)
-        deserializeBinaryImpl<64>(data, offsets, istr, limit);
-    else if (avg_chars_size >= 48)
-        deserializeBinaryImpl<48>(data, offsets, istr, limit);
-    else if (avg_chars_size >= 32)
-        deserializeBinaryImpl<32>(data, offsets, istr, limit);
-    else
-        deserializeBinaryImpl<16>(data, offsets, istr, limit);
->>>>>>> 3d7e0aeb
+            deserializeBinaryImpl<16>(data, offsets, istr, limit);
+    }
 }
 
 
