#include <DataTypes/Native.h>
#include "Columns/ColumnDecimal.h"

#if USE_EMBEDDED_COMPILER
#    include <DataTypes/DataTypeNullable.h>
#    include <Columns/ColumnConst.h>
#    include <Columns/ColumnNullable.h>


namespace DB
{

namespace ErrorCodes
{
    extern const int NOT_IMPLEMENTED;
    extern const int LOGICAL_ERROR;
}

bool typeIsSigned(const IDataType & type)
{
    WhichDataType data_type(type);
    return data_type.isInt() || data_type.isFloat() || data_type.isEnum() || data_type.isDate32() || data_type.isDecimal()
        || data_type.isDateTime64();
}

llvm::Type * toNullableType(llvm::IRBuilderBase & builder, llvm::Type * type)
{
    auto * is_null_type = builder.getInt1Ty();
    return llvm::StructType::get(type, is_null_type);
}

bool canBeNativeType(const IDataType & type)
{
    WhichDataType data_type(type);

    if (data_type.isNullable())
    {
        const auto & data_type_nullable = static_cast<const DataTypeNullable&>(type);
        return canBeNativeType(*data_type_nullable.getNestedType());
    }

<<<<<<< HEAD
    return data_type.isInt() || data_type.isNativeUInt() || data_type.isNativeFloat() || data_type.isDate() || data_type.isDate32()
        || data_type.isDateTime() || data_type.isEnum() || data_type.isDecimal() || data_type.isDateTime64();
=======
    return data_type.isNativeInt() || data_type.isNativeUInt() || data_type.isNativeFloat() || data_type.isDate()
        || data_type.isDate32() || data_type.isDateTime() || data_type.isTime() || data_type.isEnum();
>>>>>>> 84a90e87
}

bool canBeNativeType(const DataTypePtr & type)
{
    return canBeNativeType(*type);
}

llvm::Type * toNativeType(llvm::IRBuilderBase & builder, const IDataType & type)
{
    WhichDataType data_type(type);

    if (data_type.isNullable())
    {
        const auto & data_type_nullable = static_cast<const DataTypeNullable&>(type);
        auto * nested_type = toNativeType(builder, *data_type_nullable.getNestedType());
        return toNullableType(builder, nested_type);
    }

    /// LLVM doesn't have unsigned types, it has unsigned instructions.
    if (data_type.isInt8() || data_type.isUInt8())
        return builder.getInt8Ty();
    if (data_type.isInt16() || data_type.isUInt16() || data_type.isDate())
        return builder.getInt16Ty();
<<<<<<< HEAD
    if (data_type.isInt32() || data_type.isUInt32() || data_type.isDate32() || data_type.isDateTime() || data_type.isDecimal32())
=======
    if (data_type.isInt32() || data_type.isUInt32() || data_type.isDate32() || data_type.isDateTime() || data_type.isTime())
>>>>>>> 84a90e87
        return builder.getInt32Ty();
    if (data_type.isInt64() || data_type.isUInt64() || data_type.isDecimal64() || data_type.isDateTime64())
        return builder.getInt64Ty();
    if (data_type.isInt128() || data_type.isUInt128() || data_type.isDecimal128())
        return builder.getInt128Ty();
    if (data_type.isInt256() || data_type.isUInt256() || data_type.isDecimal256())
        return builder.getIntNTy(256);
    if (data_type.isFloat32())
        return builder.getFloatTy();
    if (data_type.isFloat64())
        return builder.getDoubleTy();
    if (data_type.isEnum8())
        return builder.getInt8Ty();
    if (data_type.isEnum16())
        return builder.getInt16Ty();
    throw Exception(ErrorCodes::LOGICAL_ERROR, "Invalid cast from {} to native type", type.getName());
}

llvm::Type * toNativeType(llvm::IRBuilderBase & builder, const DataTypePtr & type)
{
    return toNativeType(builder, *type);
}

llvm::Value * nativeBoolCast(llvm::IRBuilderBase & b, const DataTypePtr & from_type, llvm::Value * value)
{
    if (from_type->isNullable())
    {
        auto * inner = nativeBoolCast(b, removeNullable(from_type), b.CreateExtractValue(value, {0}));
        return b.CreateAnd(b.CreateNot(b.CreateExtractValue(value, {1})), inner);
    }

    auto * zero = llvm::Constant::getNullValue(value->getType());

    if (value->getType()->isIntegerTy())
        return b.CreateICmpNE(value, zero);
    if (value->getType()->isFloatingPointTy())
        return b.CreateFCmpUNE(value, zero);

    throw Exception(ErrorCodes::NOT_IMPLEMENTED, "Cannot cast non-number {} to bool", from_type->getName());
}

llvm::Value * nativeBoolCast(llvm::IRBuilderBase & b, const ValueWithType & value_with_type)
{
    return nativeBoolCast(b, value_with_type.type, value_with_type.value);
}

llvm::Value * nativeCast(llvm::IRBuilderBase & b, const DataTypePtr & from_type, llvm::Value * value, const DataTypePtr & to_type)
{
    if (from_type->equals(*to_type))
    {
        return value;
    }
    if (from_type->isNullable() && to_type->isNullable())
    {
        auto * inner = nativeCast(b, removeNullable(from_type), b.CreateExtractValue(value, {0}), to_type);
        return b.CreateInsertValue(inner, b.CreateExtractValue(value, {1}), {1});
    }
    if (from_type->isNullable())
    {
        return nativeCast(b, removeNullable(from_type), b.CreateExtractValue(value, {0}), to_type);
    }
    if (to_type->isNullable())
    {
        auto * to_native_type = toNativeType(b, to_type);
        auto * inner = nativeCast(b, from_type, value, removeNullable(to_type));
        return b.CreateInsertValue(llvm::Constant::getNullValue(to_native_type), inner, {0});
    }
    auto * from_native_type = toNativeType(b, from_type);
    auto * to_native_type = toNativeType(b, to_type);

    if (from_native_type == to_native_type)
        return value;
    if (from_native_type->isIntegerTy() && to_native_type->isFloatingPointTy())
        return typeIsSigned(*from_type) ? b.CreateSIToFP(value, to_native_type) : b.CreateUIToFP(value, to_native_type);
    if (from_native_type->isFloatingPointTy() && to_native_type->isIntegerTy())
        return typeIsSigned(*to_type) ? b.CreateFPToSI(value, to_native_type) : b.CreateFPToUI(value, to_native_type);
    if (from_native_type->isIntegerTy() && from_native_type->isIntegerTy())
        return b.CreateIntCast(value, to_native_type, typeIsSigned(*from_type));
    if (to_native_type->isFloatingPointTy() && to_native_type->isFloatingPointTy())
        return b.CreateFPCast(value, to_native_type);

    throw Exception(ErrorCodes::LOGICAL_ERROR,
        "Invalid cast to native value from type {} to type {}",
        from_type->getName(),
        to_type->getName());
}

llvm::Value * nativeCast(llvm::IRBuilderBase & b, const ValueWithType & value, const DataTypePtr & to_type)
{
    return nativeCast(b, value.type, value.value, to_type);
}

llvm::Constant * getColumnNativeValue(llvm::IRBuilderBase & builder, const DataTypePtr & column_type, const IColumn & column, size_t index)
{
    if (const auto * constant = typeid_cast<const ColumnConst *>(&column))
        return getColumnNativeValue(builder, column_type, constant->getDataColumn(), 0);

    auto * type = toNativeType(builder, column_type);
    WhichDataType column_data_type(column_type);
    if (column_data_type.isNullable())
    {
        const auto & nullable_data_type = assert_cast<const DataTypeNullable &>(*column_type);
        const auto & nullable_column = assert_cast<const ColumnNullable &>(column);

        auto * value = getColumnNativeValue(builder, nullable_data_type.getNestedType(), nullable_column.getNestedColumn(), index);
        auto * is_null = llvm::ConstantInt::get(type->getContainedType(1), nullable_column.isNullAt(index));

        return llvm::ConstantStruct::get(static_cast<llvm::StructType *>(type), value, is_null);
    }
<<<<<<< HEAD
=======
    if (column_data_type.isFloat32())
    {
        return llvm::ConstantFP::get(type, assert_cast<const ColumnVector<Float32> &>(column).getElement(index));
    }
    if (column_data_type.isFloat64())
    {
        return llvm::ConstantFP::get(type, assert_cast<const ColumnVector<Float64> &>(column).getElement(index));
    }
    if (column_data_type.isNativeUInt() || column_data_type.isDate() || column_data_type.isDateTime() || column_data_type.isTime())
    {
        return llvm::ConstantInt::get(type, column.getUInt(index));
    }
    if (column_data_type.isNativeInt() || column_data_type.isEnum() || column_data_type.isDate32())
    {
        return llvm::ConstantInt::get(type, column.getInt(index));
    }
>>>>>>> 84a90e87

    auto get_numeric_constant = [&type]<typename T>(const IColumn & column_, size_t index_) -> llvm::Constant *
    {
        const auto & column_vector_decimal = assert_cast<const ColumnVectorOrDecimal<T> &>(column_);
        const auto & element = column_vector_decimal.getElement(index_);

        if constexpr (std::is_floating_point_v<T>)
        {
            return llvm::ConstantFP::get(type, element);
        }
        else if constexpr (is_integer<T>)
        {
            if constexpr (std::is_integral_v<T>)
                return llvm::ConstantInt::get(type, static_cast<uint64_t>(element), is_signed_v<T>);
            else
            {
                llvm::APInt value(type->getIntegerBitWidth(), element.items);
                return llvm::ConstantInt::get(type, value);
            }
        }
        else if constexpr (is_decimal<T>)
        {
            if constexpr (!is_over_big_decimal<T>)
                return llvm::ConstantInt::get(type, static_cast<uint64_t>(element.value), true);
            else
            {
                llvm::APInt value(type->getIntegerBitWidth(), element.value.items);
                return llvm::ConstantInt::get(type, value);
            }
        }
    };


    #define GET_NUMERIC_CONSTANT(TYPE, DTYPE) \
        if (column_data_type.is##TYPE()) \
        { \
            return get_numeric_constant.operator()<DTYPE>(column, index); \
        }

    GET_NUMERIC_CONSTANT(Float32, Float32)
    GET_NUMERIC_CONSTANT(Float64, Float64)
    GET_NUMERIC_CONSTANT(Int8, Int8)
    GET_NUMERIC_CONSTANT(Int16, Int16)
    GET_NUMERIC_CONSTANT(Int32, Int32)
    GET_NUMERIC_CONSTANT(Int64, Int64)
    GET_NUMERIC_CONSTANT(UInt8, UInt8)
    GET_NUMERIC_CONSTANT(UInt16, UInt16)
    GET_NUMERIC_CONSTANT(UInt32, UInt32)
    GET_NUMERIC_CONSTANT(UInt64, UInt64)
    GET_NUMERIC_CONSTANT(Enum8, Int8)
    GET_NUMERIC_CONSTANT(Enum16, Int16)
    GET_NUMERIC_CONSTANT(Date, UInt16)
    GET_NUMERIC_CONSTANT(DateTime, UInt32)
    GET_NUMERIC_CONSTANT(DateTime64, DateTime64)
    GET_NUMERIC_CONSTANT(Int128, Int128)
    GET_NUMERIC_CONSTANT(Int256, Int256)
    GET_NUMERIC_CONSTANT(UInt128, UInt128)
    GET_NUMERIC_CONSTANT(UInt256, UInt256)
    GET_NUMERIC_CONSTANT(Decimal32, Decimal32)
    GET_NUMERIC_CONSTANT(Decimal64, Decimal64)
    GET_NUMERIC_CONSTANT(Decimal128, Decimal128)
    GET_NUMERIC_CONSTANT(Decimal256, Decimal256)
    throw Exception(ErrorCodes::LOGICAL_ERROR, "Cannot get native value for column with type {}", column_type->getName());

#undef GET_NUMERIC_CONSTANT
}

llvm::Constant * getNativeValue(llvm::IRBuilderBase & builder, const DataTypePtr & column_type, const Field & field)
{
    ColumnPtr column = column_type->createColumnConst(1, field);
    return getColumnNativeValue(builder, column_type, *column, 0);
}
}

#endif<|MERGE_RESOLUTION|>--- conflicted
+++ resolved
@@ -39,13 +39,8 @@
         return canBeNativeType(*data_type_nullable.getNestedType());
     }
 
-<<<<<<< HEAD
-    return data_type.isInt() || data_type.isNativeUInt() || data_type.isNativeFloat() || data_type.isDate() || data_type.isDate32()
-        || data_type.isDateTime() || data_type.isEnum() || data_type.isDecimal() || data_type.isDateTime64();
-=======
-    return data_type.isNativeInt() || data_type.isNativeUInt() || data_type.isNativeFloat() || data_type.isDate()
-        || data_type.isDate32() || data_type.isDateTime() || data_type.isTime() || data_type.isEnum();
->>>>>>> 84a90e87
+    return data_type.isInt() || data_type.isUInt() || data_type.isNativeFloat() || data_type.isDate() || data_type.isDate32()
+        || data_type.isDateTime() || data_type.isEnum() || data_type.isDecimal() || data_type.isDateTime64() || data_type.isTime();
 }
 
 bool canBeNativeType(const DataTypePtr & type)
@@ -69,11 +64,7 @@
         return builder.getInt8Ty();
     if (data_type.isInt16() || data_type.isUInt16() || data_type.isDate())
         return builder.getInt16Ty();
-<<<<<<< HEAD
-    if (data_type.isInt32() || data_type.isUInt32() || data_type.isDate32() || data_type.isDateTime() || data_type.isDecimal32())
-=======
-    if (data_type.isInt32() || data_type.isUInt32() || data_type.isDate32() || data_type.isDateTime() || data_type.isTime())
->>>>>>> 84a90e87
+    if (data_type.isInt32() || data_type.isUInt32() || data_type.isDate32() || data_type.isDateTime() || data_type.isDecimal32() || data_type.isTime())
         return builder.getInt32Ty();
     if (data_type.isInt64() || data_type.isUInt64() || data_type.isDecimal64() || data_type.isDateTime64())
         return builder.getInt64Ty();
@@ -183,25 +174,6 @@
 
         return llvm::ConstantStruct::get(static_cast<llvm::StructType *>(type), value, is_null);
     }
-<<<<<<< HEAD
-=======
-    if (column_data_type.isFloat32())
-    {
-        return llvm::ConstantFP::get(type, assert_cast<const ColumnVector<Float32> &>(column).getElement(index));
-    }
-    if (column_data_type.isFloat64())
-    {
-        return llvm::ConstantFP::get(type, assert_cast<const ColumnVector<Float64> &>(column).getElement(index));
-    }
-    if (column_data_type.isNativeUInt() || column_data_type.isDate() || column_data_type.isDateTime() || column_data_type.isTime())
-    {
-        return llvm::ConstantInt::get(type, column.getUInt(index));
-    }
-    if (column_data_type.isNativeInt() || column_data_type.isEnum() || column_data_type.isDate32())
-    {
-        return llvm::ConstantInt::get(type, column.getInt(index));
-    }
->>>>>>> 84a90e87
 
     auto get_numeric_constant = [&type]<typename T>(const IColumn & column_, size_t index_) -> llvm::Constant *
     {
@@ -246,6 +218,7 @@
     GET_NUMERIC_CONSTANT(Int8, Int8)
     GET_NUMERIC_CONSTANT(Int16, Int16)
     GET_NUMERIC_CONSTANT(Int32, Int32)
+    GET_NUMERIC_CONSTANT(Time, Int32)
     GET_NUMERIC_CONSTANT(Int64, Int64)
     GET_NUMERIC_CONSTANT(UInt8, UInt8)
     GET_NUMERIC_CONSTANT(UInt16, UInt16)
