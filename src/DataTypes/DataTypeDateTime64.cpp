#include <DataTypes/DataTypeDateTime64.h>
#include <DataTypes/Serializations/SerializationDateTime64.h>

#include <Columns/ColumnVector.h>
#include <Common/assert_cast.h>
#include <Common/typeid_cast.h>
#include <common/DateLUT.h>
#include <DataTypes/DataTypeFactory.h>
#include <Formats/FormatSettings.h>
#include <IO/Operators.h>
#include <IO/ReadHelpers.h>
#include <IO/WriteBufferFromString.h>
#include <IO/WriteHelpers.h>
#include <IO/parseDateTimeBestEffort.h>
#include <Parsers/ASTLiteral.h>

#include <optional>
#include <string>


namespace DB
{

namespace ErrorCodes
{
    extern const int ARGUMENT_OUT_OF_BOUND;
}

static constexpr UInt32 max_scale = 9;

DataTypeDateTime64::DataTypeDateTime64(UInt32 scale_, const std::string & time_zone_name)
    : DataTypeDecimalBase<DateTime64>(DecimalUtils::max_precision<DateTime64>, scale_),
      TimezoneMixin(time_zone_name)
{
    if (scale > max_scale)
        throw Exception("Scale " + std::to_string(scale) + " is too large for DateTime64. Maximum is up to nanoseconds (9).",
            ErrorCodes::ARGUMENT_OUT_OF_BOUND);
}

DataTypeDateTime64::DataTypeDateTime64(UInt32 scale_, const TimezoneMixin & time_zone_info)
    : DataTypeDecimalBase<DateTime64>(DecimalUtils::max_precision<DateTime64>, scale_),
      TimezoneMixin(time_zone_info)
{
    if (scale > max_scale)
        throw Exception("Scale " + std::to_string(scale) + " is too large for DateTime64. Maximum is up to nanoseconds (9).",
            ErrorCodes::ARGUMENT_OUT_OF_BOUND);
}

std::string DataTypeDateTime64::doGetName() const
{
    if (!has_explicit_time_zone)
        return std::string(getFamilyName()) + "(" + std::to_string(this->scale) + ")";

    WriteBufferFromOwnString out;
    out << "DateTime64(" << this->scale << ", " << quote << time_zone.getTimeZone() << ")";
    return out.str();
}

<<<<<<< HEAD
=======
void DataTypeDateTime64::serializeText(const IColumn & column, size_t row_num, WriteBuffer & ostr, const FormatSettings & settings) const
{
    auto value = assert_cast<const ColumnType &>(column).getData()[row_num];
    switch (settings.date_time_output_format)
    {
        case FormatSettings::DateTimeOutputFormat::Simple:
            writeDateTimeText(value, scale, ostr, time_zone);
            return;
        case FormatSettings::DateTimeOutputFormat::UnixTimestamp:
            writeDateTimeUnixTimestamp(value, scale, ostr);
            return;
        case FormatSettings::DateTimeOutputFormat::ISO:
            writeDateTimeTextISO(value, scale, ostr, utc_time_zone);
            return;
    }
}

void DataTypeDateTime64::deserializeText(IColumn & column, ReadBuffer & istr, const FormatSettings &) const
{
    DateTime64 result = 0;
    readDateTime64Text(result, this->getScale(), istr, time_zone);
    assert_cast<ColumnType &>(column).getData().push_back(result);
}

void DataTypeDateTime64::deserializeWholeText(IColumn & column, ReadBuffer & istr, const FormatSettings & settings) const
{
    deserializeTextEscaped(column, istr, settings);
}

void DataTypeDateTime64::serializeTextEscaped(const IColumn & column, size_t row_num, WriteBuffer & ostr, const FormatSettings & settings) const
{
    serializeText(column, row_num, ostr, settings);
}

static inline void readText(DateTime64 & x, UInt32 scale, ReadBuffer & istr, const FormatSettings & settings, const DateLUTImpl & time_zone, const DateLUTImpl & utc_time_zone)
{
    switch (settings.date_time_input_format)
    {
        case FormatSettings::DateTimeInputFormat::Basic:
            readDateTime64Text(x, scale, istr, time_zone);
            return;
        case FormatSettings::DateTimeInputFormat::BestEffort:
            parseDateTime64BestEffort(x, scale, istr, time_zone, utc_time_zone);
            return;
    }
}

void DataTypeDateTime64::deserializeTextEscaped(IColumn & column, ReadBuffer & istr, const FormatSettings & settings) const
{
    DateTime64 x = 0;
    readText(x, scale, istr, settings, time_zone, utc_time_zone);
    assert_cast<ColumnType &>(column).getData().push_back(x);
}

void DataTypeDateTime64::serializeTextQuoted(const IColumn & column, size_t row_num, WriteBuffer & ostr, const FormatSettings & settings) const
{
    writeChar('\'', ostr);
    serializeText(column, row_num, ostr, settings);
    writeChar('\'', ostr);
}

void DataTypeDateTime64::deserializeTextQuoted(IColumn & column, ReadBuffer & istr, const FormatSettings & settings) const
{
    DateTime64 x = 0;
    if (checkChar('\'', istr)) /// Cases: '2017-08-31 18:36:48' or '1504193808'
    {
        readText(x, scale, istr, settings, time_zone, utc_time_zone);
        assertChar('\'', istr);
    }
    else /// Just 1504193808 or 01504193808
    {
        readIntText(x, istr);
    }
    assert_cast<ColumnType &>(column).getData().push_back(x);    /// It's important to do this at the end - for exception safety.
}

void DataTypeDateTime64::serializeTextJSON(const IColumn & column, size_t row_num, WriteBuffer & ostr, const FormatSettings & settings) const
{
    writeChar('"', ostr);
    serializeText(column, row_num, ostr, settings);
    writeChar('"', ostr);
}

void DataTypeDateTime64::deserializeTextJSON(IColumn & column, ReadBuffer & istr, const FormatSettings & settings) const
{
    DateTime64 x = 0;
    if (checkChar('"', istr))
    {
        readText(x, scale, istr, settings, time_zone, utc_time_zone);
        assertChar('"', istr);
    }
    else
    {
        readIntText(x, istr);
    }
    assert_cast<ColumnType &>(column).getData().push_back(x);
}

void DataTypeDateTime64::serializeTextCSV(const IColumn & column, size_t row_num, WriteBuffer & ostr, const FormatSettings & settings) const
{
    writeChar('"', ostr);
    serializeText(column, row_num, ostr, settings);
    writeChar('"', ostr);
}

void DataTypeDateTime64::deserializeTextCSV(IColumn & column, ReadBuffer & istr, const FormatSettings & settings) const
{
    DateTime64 x = 0;

    if (istr.eof())
        throwReadAfterEOF();

    char maybe_quote = *istr.position();

    if (maybe_quote == '\'' || maybe_quote == '\"')
        ++istr.position();

    readText(x, scale, istr, settings, time_zone, utc_time_zone);

    if (maybe_quote == '\'' || maybe_quote == '\"')
        assertChar(maybe_quote, istr);

    assert_cast<ColumnType &>(column).getData().push_back(x);
}

>>>>>>> 5f6c8eb1
bool DataTypeDateTime64::equals(const IDataType & rhs) const
{
    if (const auto * ptype = typeid_cast<const DataTypeDateTime64 *>(&rhs))
        return this->scale == ptype->getScale();
    return false;
}

SerializationPtr DataTypeDateTime64::doGetDefaultSerialization() const
{
    return std::make_shared<SerializationDateTime64>(time_zone, utc_time_zone, scale);
}

}<|MERGE_RESOLUTION|>--- conflicted
+++ resolved
@@ -56,134 +56,6 @@
     return out.str();
 }
 
-<<<<<<< HEAD
-=======
-void DataTypeDateTime64::serializeText(const IColumn & column, size_t row_num, WriteBuffer & ostr, const FormatSettings & settings) const
-{
-    auto value = assert_cast<const ColumnType &>(column).getData()[row_num];
-    switch (settings.date_time_output_format)
-    {
-        case FormatSettings::DateTimeOutputFormat::Simple:
-            writeDateTimeText(value, scale, ostr, time_zone);
-            return;
-        case FormatSettings::DateTimeOutputFormat::UnixTimestamp:
-            writeDateTimeUnixTimestamp(value, scale, ostr);
-            return;
-        case FormatSettings::DateTimeOutputFormat::ISO:
-            writeDateTimeTextISO(value, scale, ostr, utc_time_zone);
-            return;
-    }
-}
-
-void DataTypeDateTime64::deserializeText(IColumn & column, ReadBuffer & istr, const FormatSettings &) const
-{
-    DateTime64 result = 0;
-    readDateTime64Text(result, this->getScale(), istr, time_zone);
-    assert_cast<ColumnType &>(column).getData().push_back(result);
-}
-
-void DataTypeDateTime64::deserializeWholeText(IColumn & column, ReadBuffer & istr, const FormatSettings & settings) const
-{
-    deserializeTextEscaped(column, istr, settings);
-}
-
-void DataTypeDateTime64::serializeTextEscaped(const IColumn & column, size_t row_num, WriteBuffer & ostr, const FormatSettings & settings) const
-{
-    serializeText(column, row_num, ostr, settings);
-}
-
-static inline void readText(DateTime64 & x, UInt32 scale, ReadBuffer & istr, const FormatSettings & settings, const DateLUTImpl & time_zone, const DateLUTImpl & utc_time_zone)
-{
-    switch (settings.date_time_input_format)
-    {
-        case FormatSettings::DateTimeInputFormat::Basic:
-            readDateTime64Text(x, scale, istr, time_zone);
-            return;
-        case FormatSettings::DateTimeInputFormat::BestEffort:
-            parseDateTime64BestEffort(x, scale, istr, time_zone, utc_time_zone);
-            return;
-    }
-}
-
-void DataTypeDateTime64::deserializeTextEscaped(IColumn & column, ReadBuffer & istr, const FormatSettings & settings) const
-{
-    DateTime64 x = 0;
-    readText(x, scale, istr, settings, time_zone, utc_time_zone);
-    assert_cast<ColumnType &>(column).getData().push_back(x);
-}
-
-void DataTypeDateTime64::serializeTextQuoted(const IColumn & column, size_t row_num, WriteBuffer & ostr, const FormatSettings & settings) const
-{
-    writeChar('\'', ostr);
-    serializeText(column, row_num, ostr, settings);
-    writeChar('\'', ostr);
-}
-
-void DataTypeDateTime64::deserializeTextQuoted(IColumn & column, ReadBuffer & istr, const FormatSettings & settings) const
-{
-    DateTime64 x = 0;
-    if (checkChar('\'', istr)) /// Cases: '2017-08-31 18:36:48' or '1504193808'
-    {
-        readText(x, scale, istr, settings, time_zone, utc_time_zone);
-        assertChar('\'', istr);
-    }
-    else /// Just 1504193808 or 01504193808
-    {
-        readIntText(x, istr);
-    }
-    assert_cast<ColumnType &>(column).getData().push_back(x);    /// It's important to do this at the end - for exception safety.
-}
-
-void DataTypeDateTime64::serializeTextJSON(const IColumn & column, size_t row_num, WriteBuffer & ostr, const FormatSettings & settings) const
-{
-    writeChar('"', ostr);
-    serializeText(column, row_num, ostr, settings);
-    writeChar('"', ostr);
-}
-
-void DataTypeDateTime64::deserializeTextJSON(IColumn & column, ReadBuffer & istr, const FormatSettings & settings) const
-{
-    DateTime64 x = 0;
-    if (checkChar('"', istr))
-    {
-        readText(x, scale, istr, settings, time_zone, utc_time_zone);
-        assertChar('"', istr);
-    }
-    else
-    {
-        readIntText(x, istr);
-    }
-    assert_cast<ColumnType &>(column).getData().push_back(x);
-}
-
-void DataTypeDateTime64::serializeTextCSV(const IColumn & column, size_t row_num, WriteBuffer & ostr, const FormatSettings & settings) const
-{
-    writeChar('"', ostr);
-    serializeText(column, row_num, ostr, settings);
-    writeChar('"', ostr);
-}
-
-void DataTypeDateTime64::deserializeTextCSV(IColumn & column, ReadBuffer & istr, const FormatSettings & settings) const
-{
-    DateTime64 x = 0;
-
-    if (istr.eof())
-        throwReadAfterEOF();
-
-    char maybe_quote = *istr.position();
-
-    if (maybe_quote == '\'' || maybe_quote == '\"')
-        ++istr.position();
-
-    readText(x, scale, istr, settings, time_zone, utc_time_zone);
-
-    if (maybe_quote == '\'' || maybe_quote == '\"')
-        assertChar(maybe_quote, istr);
-
-    assert_cast<ColumnType &>(column).getData().push_back(x);
-}
-
->>>>>>> 5f6c8eb1
 bool DataTypeDateTime64::equals(const IDataType & rhs) const
 {
     if (const auto * ptype = typeid_cast<const DataTypeDateTime64 *>(&rhs))
