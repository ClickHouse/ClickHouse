--- conflicted
+++ resolved
@@ -155,40 +155,25 @@
 };
 
 
-<<<<<<< HEAD
-template <bool is_multiply, bool is_division, typename T, typename U, template <typename> typename DecimalType>
-inline auto decimalResultType(const DecimalType<T> & tx, const DecimalType<U> & ty)
-=======
 template <typename T, typename U, template <typename> typename DecimalType>
 typename std::enable_if_t<(sizeof(T) >= sizeof(U)), DecimalType<T>>
 decimalResultType(const DecimalType<T> & tx, const DecimalType<U> & ty, bool is_multiply, bool is_divide)
->>>>>>> 3b050b61
-{
-    UInt32 scale{};
-    if constexpr (is_multiply)
+{
+    UInt32 scale = (tx.getScale() > ty.getScale() ? tx.getScale() : ty.getScale());
+    if (is_multiply)
         scale = tx.getScale() + ty.getScale();
-    else if constexpr (is_division)
+    else if (is_divide)
         scale = tx.getScale();
-    else
-        scale = (tx.getScale() > ty.getScale() ? tx.getScale() : ty.getScale());
-
-<<<<<<< HEAD
-    if constexpr (sizeof(T) < sizeof(U))
-        return DecimalType<U>(DecimalUtils::maxPrecision<U>(), scale);
-    else
-        return DecimalType<T>(DecimalUtils::maxPrecision<T>(), scale);
-}
-
-template <bool, bool, typename T, typename U, template <typename> typename DecimalType>
-inline const DecimalType<T> decimalResultType(const DecimalType<T> & tx, const DataTypeNumber<U> &)
-=======
+    return DecimalType<T>(DecimalUtils::maxPrecision<T>(), scale);
+}
+
 template <typename T, typename U, template <typename> typename DecimalType>
 typename std::enable_if_t<(sizeof(T) < sizeof(U)), const DecimalType<U>>
 decimalResultType(const DecimalType<T> & tx, const DecimalType<U> & ty, bool is_multiply, bool is_divide)
 {
     UInt32 scale = (tx.getScale() > ty.getScale() ? tx.getScale() : ty.getScale());
     if (is_multiply)
-        scale = tx.getScale() * ty.getScale();
+        scale = tx.getScale() + ty.getScale();
     else if (is_divide)
         scale = tx.getScale();
     return DecimalType<U>(DecimalUtils::maxPrecision<U>(), scale);
@@ -196,18 +181,12 @@
 
 template <typename T, typename U, template <typename> typename DecimalType>
 const DecimalType<T> decimalResultType(const DecimalType<T> & tx, const DataTypeNumber<U> &, bool, bool)
->>>>>>> 3b050b61
 {
     return DecimalType<T>(DecimalUtils::maxPrecision<T>(), tx.getScale());
 }
 
-<<<<<<< HEAD
-template <bool, bool, typename T, typename U, template <typename> typename DecimalType>
-inline const DecimalType<U> decimalResultType(const DataTypeNumber<T> &, const DecimalType<U> & ty)
-=======
 template <typename T, typename U, template <typename> typename DecimalType>
 const DecimalType<U> decimalResultType(const DataTypeNumber<T> &, const DecimalType<U> & ty, bool, bool)
->>>>>>> 3b050b61
 {
     return DecimalType<U>(DecimalUtils::maxPrecision<U>(), ty.getScale());
 }
