# emacs files
*~
*\#
.tramp_history

# vim cache files
*.swp

# auto generated files
*.logrt

/build
/build_*
/build-*
/tests/venv

/docs/build
/docs/publish
/docs/edit
/docs/website
/docs/venv
/docs/tools/venv
/docs/tools/translate/venv
/docs/tools/translate/output.md
/docs/en/single.md
/docs/ru/single.md
/docs/zh/single.md
/docs/ja/single.md
/docs/fa/single.md

# callgrind files
callgrind.out.*

# ignore kdevelop files
*.kdev4
*.kdev_include_paths

# ignore sublime project files
*.sublime-*

# Qt Creator files
*.user

# ignore perf output
*/perf.data

# ignore build files
CMakeCache.txt
CMakeFiles
Makefile
cmake_install.cmake
CTestTestfile.cmake
*.a
*.o
cmake-build-*

# Python cache
*.pyc
__pycache__
*.pytest_cache

test.cpp
CPackConfig.cmake
CPackSourceConfig.cmake

*-preprocessed.xml

core
!core/
vgcore*

*.deb
*.build
*.upload
*.changes
build-stamp
configure-stamp

*.bin
*.mrk
*.mrk2
*.mrk3

.dupload.conf

# Netbeans project files
nbproject/*

# JetBrains project files
.idea

# Microsoft Visual Studio Code
.vscode

config-preprocessed.xml

# Protobuf
*.pb.cpp
*.pb.h

# Ignore symlink to private repository
/private

# Gulp dependencies used to minify website
node_modules
public
website/docs
website/presentations
website/package-lock.json
.DS_Store
*/.DS_Store

# cquery cache
/.cquery-cache

# ccls cache
/.ccls-cache

# clangd cache
/.clangd
/.cache

/compile_commands.json

# Toolchains
/cmake/toolchain/*

<<<<<<< HEAD
# ANTLR extension cache
.antlr

# ANTLR generated files
/src/Parsers/New/*.interp
/src/Parsers/New/*.tokens
/src/Parsers/New/ClickHouseParserBaseVisitor.*

# pytest-profiling
/prof
=======
*.iml
>>>>>>> ee3a0b79
<|MERGE_RESOLUTION|>--- conflicted
+++ resolved
@@ -125,7 +125,6 @@
 # Toolchains
 /cmake/toolchain/*
 
-<<<<<<< HEAD
 # ANTLR extension cache
 .antlr
 
@@ -136,6 +135,5 @@
 
 # pytest-profiling
 /prof
-=======
-*.iml
->>>>>>> ee3a0b79
+
+*.iml