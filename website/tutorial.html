--- conflicted
+++ resolved
@@ -50,13 +50,8 @@
             ClickHouse from sources</a> and then install.</p>
 
     <p><b>clickhouse-client</b> package contains <a
-<<<<<<< HEAD
-            href="docs/en/interfaces/cli.html">clickhouse-client</a> application —
+            href="docs/en/interfaces/cli/">clickhouse-client</a> application —
         interactive ClickHouse client. <b>clickhouse-common</b> contains a clickhouse-server binary file. <b>clickhouse-server</b>
-=======
-            href="docs/en/interfaces/cli/">clickhouse-client</a> application —
-        interactive ClickHouse client. <b>clickhouse-server-base</b> contains a clickhouse-server binary file. <b>clickhouse-server-common</b>
->>>>>>> caf83a65
         — contains config files for the clickhouse-server.</p>
 
     <p>Server config files are located in /etc/clickhouse-server/. Before getting to work please notice the <b>path</b>
