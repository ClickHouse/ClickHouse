<div class="container">
    <div class="row">
        <div class="col-lg-7 py-lg-5 py-1">
            <h1 class="display-5">ClickHouse is a fast <a href="https://github.com/ClickHouse/ClickHouse" rel="external nofollow noreferrer" target="_blank">open-source</a> database management system</h1>
            <p class="lead">It is column-oriented and allows to generate analytical reports using SQL queries in real-time.</p>
            <div class="row lead my-3">
                <div class="col-md mb-0 mb-md-1">
                    <ul class="list-unstyled mb-0 mb-md-1">
                        <li><a class="text-reset" href="#blazing-fast">✓ Blazing fast</a></li>
                        <li><a class="text-reset" href="#linearly-scalable">✓ Linearly scalable</a></li>
                        <li><a class="text-reset" href="#feature-rich">✓ Feature-rich</a></li>
                    </ul>
                </div>
                <div class="col-md">
                    <ul class="list-unstyled">
                        <li><a class="text-reset" href="#hardware-efficient">✓ Hardware efficient</a></li>
                        <li><a class="text-reset" href="#fault-tolerant">✓ Fault-tolerant</a></li>
                        <li><a class="text-reset" href="#highly-reliable">✓ Highly reliable</a></li>
                    </ul>
                </div>
            </div>
            <div class="row lead">

                <div class="col-lg pb-2">
<<<<<<< HEAD
                    <a href="#quick-start" class="btn btn-lg btn-yellow w-100 mb-3" role="button">Quick start</a>
{#
                    <a href="https://play.clickhouse.tech/?file=welcome" class="btn btn-lg btn-yellow w-100" role="button" target="_blank" rel="external nofollow noreferrer">
=======
                    <a href="https://play.clickhouse.tech/?file=welcome" class="btn btn-lg btn-yellow w-100" role="button" target="_blank" rel="external nofollow">
>>>>>>> 04f990a8
                        <div class="py-2">
                            <h2>Try online demo</h2>
                            <div class="lead">Powered by Yandex.Cloud</div>
                        </div>
                    </a>
                </div>
                <div class="col-lg pb-2">
                    <a href="#quick-start" class="btn btn-lg btn-outline-orange w-100 mb-3" role="button">Quick start</a>
                    <a href="docs/en/" class="btn btn-lg btn-outline-orange w-100" role="button">Documentation</a>
                </div>
            </div>
        </div>
        <div class="col-lg-5 py-lg-5 py-1 px-0">
            <img src="images/index/intro.svg" alt="ClickHouse is capable of generating analytical data reports in real time, with sub-second latencies" title="ClickHouse is capable of generating analytical data reports in real time" class="my-3 img-fluid" />
        </div>
    </div>
</div><|MERGE_RESOLUTION|>--- conflicted
+++ resolved
@@ -22,13 +22,7 @@
             <div class="row lead">
 
                 <div class="col-lg pb-2">
-<<<<<<< HEAD
-                    <a href="#quick-start" class="btn btn-lg btn-yellow w-100 mb-3" role="button">Quick start</a>
-{#
-                    <a href="https://play.clickhouse.tech/?file=welcome" class="btn btn-lg btn-yellow w-100" role="button" target="_blank" rel="external nofollow noreferrer">
-=======
                     <a href="https://play.clickhouse.tech/?file=welcome" class="btn btn-lg btn-yellow w-100" role="button" target="_blank" rel="external nofollow">
->>>>>>> 04f990a8
                         <div class="py-2">
                             <h2>Try online demo</h2>
                             <div class="lead">Powered by Yandex.Cloud</div>
