--- conflicted
+++ resolved
@@ -1,6 +1,3 @@
-<<<<<<< HEAD
-# Third-party libraries may have sub-standard code.
-=======
 # Third-party libraries may have substandard code.
 
 # Put all targets defined here and in added subfolders under "contrib/" folder in GUI-based IDEs by default.
@@ -14,7 +11,6 @@
 endif ()
 unset (_current_dir_name)
 
->>>>>>> eda06404
 set (CMAKE_C_FLAGS "${CMAKE_C_FLAGS} -w")
 set (CMAKE_CXX_FLAGS "${CMAKE_CXX_FLAGS} -w")
 
