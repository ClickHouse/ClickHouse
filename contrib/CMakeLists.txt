--- conflicted
+++ resolved
@@ -217,15 +217,9 @@
 
 add_contrib (prometheus-protobufs-cmake prometheus-protobufs prometheus-protobufs-gogo)
 
-<<<<<<< HEAD
 add_contrib (numactl-cmake numactl)
 
 add_contrib (google-cloud-cpp-cmake google-cloud-cpp) # requires grpc, protobuf, absl
-
-add_contrib (jwt-cpp-cmake jwt-cpp)
-=======
-add_contrib(numactl-cmake numactl)
->>>>>>> 0644710a
 
 # Put all targets defined here and in subdirectories under "contrib/<immediate-subdir>" folders in GUI-based IDEs.
 # Some of third-party projects may override CMAKE_FOLDER or FOLDER property of their targets, so they would not appear
