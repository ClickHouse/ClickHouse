--- conflicted
+++ resolved
@@ -247,12 +247,9 @@
 
 add_contrib (sha3iuf-cmake SHA3IUF)
 
-<<<<<<< HEAD
 add_contrib (nghttp2-cmake nghttp2)
 
-=======
 add_contrib (bech32)
->>>>>>> c588f9f3
 
 # Put all targets defined here and in subdirectories under "contrib/<immediate-subdir>" folders in GUI-based IDEs.
 # Some of third-party projects may override CMAKE_FOLDER or FOLDER property of their targets, so they would not appear
