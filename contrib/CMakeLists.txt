#"${folder}/CMakeLists.txt" Third-party libraries may have substandard code.

set (CMAKE_C_FLAGS "${CMAKE_C_FLAGS} -w")
set (CMAKE_CXX_FLAGS "${CMAKE_CXX_FLAGS} -w")

if (WITH_COVERAGE)
  set (WITHOUT_COVERAGE_LIST ${WITHOUT_COVERAGE})
  separate_arguments(WITHOUT_COVERAGE_LIST)
  # disable coverage for contib files and build with optimisations
  if (COMPILER_CLANG)
      add_compile_options(-O3 -DNDEBUG -finline-functions -finline-hint-functions ${WITHOUT_COVERAGE_LIST})
  endif()
endif()

if (SANITIZE STREQUAL "undefined")
    # 3rd-party libraries usually not intended to work with UBSan.
    add_compile_options(-fno-sanitize=undefined)
endif()

set_property(DIRECTORY PROPERTY EXCLUDE_FROM_ALL 1)

# add_contrib cmake_folder[ base_folder1[, ...base_folderN]]
function(add_contrib cmake_folder)
    if (ARGN)
        set(base_folders ${ARGN})
    else()
        set(base_folders ${cmake_folder})
    endif()

    foreach (base_folder ${base_folders})
        # some typos in the code
        if (NOT IS_DIRECTORY "${CMAKE_CURRENT_SOURCE_DIR}/${base_folder}")
            message(FATAL_ERROR "No such base folder '${base_folder}' (for '${cmake_folder}' cmake folder). Typo in the base folder name?")
        endif()

        file(GLOB contrib_files "${base_folder}/*")
        if (NOT contrib_files)
            # Checking out *all* submodules takes > 5 min. Therefore, the smoke build ("FastTest") in CI initializes only the set of
            # submodules minimally needed for a build and we cannot assume here that all submodules are populated.
            message(STATUS "submodule ${base_folder} is missing or empty. to fix try run:")
            message(STATUS "    git submodule update --init")
            return()
        endif()
    endforeach()

    message(STATUS "Adding contrib module ${base_folders} (configuring with ${cmake_folder})")
    add_subdirectory (${cmake_folder})
endfunction()
if (ENABLE_OPENSSL OR ENABLE_OPENSSL_DYNAMIC)
    add_contrib (openssl-cmake openssl)
else ()
    add_contrib (boringssl-cmake boringssl)
endif ()
add_contrib (miniselect-cmake miniselect)
add_contrib (pdqsort-cmake pdqsort)
add_contrib (crc32-vpmsum-cmake crc32-vpmsum)
add_contrib (sparsehash-c11-cmake sparsehash-c11)
add_contrib (abseil-cpp-cmake abseil-cpp)
add_contrib (magic-enum-cmake magic_enum)
add_contrib (boost-cmake boost)
add_contrib (cctz-cmake cctz)
add_contrib (consistent-hashing)
add_contrib (dragonbox-cmake dragonbox)
add_contrib (vectorscan-cmake vectorscan)
add_contrib (jemalloc-cmake jemalloc)
add_contrib (libcpuid-cmake libcpuid)
add_contrib (libdivide-cmake)
add_contrib (libmetrohash)
add_contrib (lz4-cmake lz4)
add_contrib (murmurhash)
add_contrib (replxx-cmake replxx)
add_contrib (unixodbc-cmake unixodbc)
add_contrib (nanodbc-cmake nanodbc)
add_contrib (capnproto-cmake capnproto)
add_contrib (yaml-cpp-cmake yaml-cpp)
add_contrib (re2-cmake re2)
add_contrib (xz-cmake xz)
add_contrib (brotli-cmake brotli)
add_contrib (double-conversion-cmake double-conversion)
add_contrib (croaring-cmake croaring)
add_contrib (zstd-cmake zstd)
add_contrib (zlib-ng-cmake zlib-ng)
add_contrib (bzip2-cmake bzip2)
add_contrib (minizip-ng-cmake minizip-ng)
add_contrib (snappy-cmake snappy)
add_contrib (rocksdb-cmake rocksdb)
add_contrib (thrift-cmake thrift)
# parquet/arrow/orc
add_contrib (arrow-cmake arrow) # requires: snappy, thrift, double-conversion
add_contrib (avro-cmake avro) # requires: snappy
add_contrib (google-protobuf-cmake google-protobuf)
add_contrib (openldap-cmake openldap)
add_contrib (grpc-cmake grpc)
add_contrib (msgpack-c-cmake msgpack-c)
add_contrib (libarchive-cmake libarchive)

add_contrib (corrosion-cmake corrosion)

if (ENABLE_FUZZING)
    add_contrib (libprotobuf-mutator-cmake libprotobuf-mutator)
endif()

add_contrib (wyhash-cmake wyhash)
add_contrib (cityhash102)
add_contrib (libfarmhash)
add_contrib (icu-cmake icu)
add_contrib (h3-cmake h3)
add_contrib (mariadb-connector-c-cmake mariadb-connector-c)
add_contrib (libfiu-cmake libfiu)

if (ENABLE_TESTS)
    add_contrib (googletest-cmake googletest)
endif()

add_contrib (llvm-project-cmake llvm-project)
add_contrib (libfuzzer-cmake llvm-project)
add_contrib (gwpasan-cmake llvm-project)
add_contrib (libxml2-cmake libxml2)

add_contrib (aws-cmake
    aws
    aws-c-auth
    aws-c-cal
    aws-c-common
    aws-c-compression
    aws-c-event-stream
    aws-c-http
    aws-c-io
    aws-c-mqtt
    aws-c-s3
    aws-c-sdkutils
    aws-s2n-tls
    aws-checksums
    aws-crt-cpp
    aws-cmake
)

add_contrib (aklomp-base64-cmake aklomp-base64)
add_contrib (simdjson-cmake simdjson)
add_contrib (rapidjson-cmake rapidjson)
add_contrib (fastops-cmake fastops)
add_contrib (libuv-cmake libuv)
add_contrib (liburing-cmake liburing)
add_contrib (amqpcpp-cmake AMQP-CPP) # requires: libuv
add_contrib (cassandra-cmake cassandra) # requires: libuv
if (NOT OS_DARWIN)
    add_contrib (curl-cmake curl)
    add_contrib (azure-cmake azure) # requires: curl
    add_contrib (sentry-native-cmake sentry-native) # requires: curl
endif()
add_contrib (fmtlib-cmake fmtlib)
add_contrib (krb5-cmake krb5)
add_contrib (cyrus-sasl-cmake cyrus-sasl) # for krb5
add_contrib (libgsasl-cmake libgsasl) # requires krb5
add_contrib (librdkafka-cmake librdkafka) # requires: libgsasl
add_contrib (nats-io-cmake nats-io)
add_contrib (isa-l-cmake isa-l)
add_contrib (libhdfs3-cmake libhdfs3) # requires: google-protobuf, krb5, isa-l
add_contrib (hive-metastore-cmake hive-metastore) # requires: thrift, avro, arrow, libhdfs3
add_contrib (cppkafka-cmake cppkafka)
add_contrib (libpqxx-cmake libpqxx)
add_contrib (libpq-cmake libpq)
add_contrib (nuraft-cmake NuRaft)
add_contrib (fast_float-cmake fast_float)
add_contrib (datasketches-cpp-cmake datasketches-cpp)
add_contrib (incbin-cmake incbin)

option(ENABLE_NLP "Enable NLP functions support" ${ENABLE_LIBRARIES})
if (ENABLE_NLP)
    add_contrib (libstemmer-c-cmake libstemmer_c)
    add_contrib (wordnet-blast-cmake wordnet-blast)
    add_contrib (lemmagen-c-cmake lemmagen-c)
    add_contrib (cld2-cmake cld2)
endif()

add_contrib (sqlite-cmake sqlite-amalgamation)
add_contrib (s2geometry-cmake s2geometry)
add_contrib (c-ares-cmake c-ares)
<<<<<<< HEAD
add_contrib (qpl-cmake qpl)
add_contrib (punycode)
=======

if (OS_LINUX AND ARCH_AMD64 AND ENABLE_SSE42)
    option (ENABLE_QPL "Enable Intel® Query Processing Library" ${ENABLE_LIBRARIES})
elseif(ENABLE_QPL)
    message (${RECONFIGURE_MESSAGE_LEVEL} "QPL library is only supported on x86_64 arch with SSE 4.2 or higher")
endif()
if (ENABLE_QPL)
    add_contrib (idxd-config-cmake idxd-config)
    add_contrib (qpl-cmake qpl) # requires: idxd-config
else()
    message(STATUS "Not using QPL")
endif ()

add_contrib (morton-nd-cmake morton-nd)
if (ARCH_S390X)
    add_contrib(crc32-s390x-cmake crc32-s390x)
endif()
add_contrib (annoy-cmake annoy)

option(ENABLE_USEARCH "Enable USearch (Approximate Neighborhood Search, HNSW) support" ${ENABLE_LIBRARIES})
if (ENABLE_USEARCH)
    add_contrib (FP16-cmake FP16)
    add_contrib (robin-map-cmake robin-map)
    add_contrib (SimSIMD-cmake SimSIMD)
    add_contrib (usearch-cmake usearch) # requires: FP16, robin-map, SimdSIMD
else ()
    message(STATUS "Not using USearch")
endif ()

add_contrib (xxHash-cmake xxHash)

add_contrib (libbcrypt-cmake libbcrypt)

add_contrib (google-benchmark-cmake google-benchmark)
add_contrib (ulid-c-cmake ulid-c)

add_contrib (libssh-cmake libssh)
>>>>>>> ce734149

# Put all targets defined here and in subdirectories under "contrib/<immediate-subdir>" folders in GUI-based IDEs.
# Some of third-party projects may override CMAKE_FOLDER or FOLDER property of their targets, so they would not appear
# in "contrib/..." as originally planned, so we workaround this by fixing FOLDER properties of all targets manually,
# instead of controlling it via CMAKE_FOLDER.

function (ensure_target_rooted_in _target _folder)
    # Skip aliases and INTERFACE library targets, since FOLDER property is not available/writable for them.
    get_target_property (_target_aliased "${_target}" ALIASED_TARGET)
    get_target_property (_target_type "${_target}" TYPE)
    if (_target_aliased OR _target_type STREQUAL "INTERFACE_LIBRARY")
        return ()
    endif ()

    # Read the original FOLDER property value, if any.
    get_target_property (_folder_prop "${_target}" FOLDER)

    # Normalize that value, so we avoid possible repetitions in folder names.

    if (NOT _folder_prop)
        set (_folder_prop "")
    endif ()

    if (CMAKE_FOLDER AND _folder_prop MATCHES "^${CMAKE_FOLDER}/(.*)\$")
        set (_folder_prop "${CMAKE_MATCH_1}")
    endif ()

    if (_folder AND _folder_prop MATCHES "^${_folder}/(.*)\$")
        set (_folder_prop "${CMAKE_MATCH_1}")
    endif ()

    if (_folder)
        set (_folder_prop "${_folder}/${_folder_prop}")
    endif ()

    if (CMAKE_FOLDER)
        set (_folder_prop "${CMAKE_FOLDER}/${_folder_prop}")
    endif ()

    # Set the updated FOLDER property value back.
    set_target_properties ("${_target}" PROPERTIES FOLDER "${_folder_prop}")
endfunction ()

function (ensure_own_targets_are_rooted_in _dir _folder)
    get_directory_property (_targets DIRECTORY "${_dir}" BUILDSYSTEM_TARGETS)
    foreach (_target IN LISTS _targets)
        ensure_target_rooted_in ("${_target}" "${_folder}")
    endforeach ()
endfunction ()

function (ensure_all_targets_are_rooted_in _dir _folder)
    ensure_own_targets_are_rooted_in ("${_dir}" "${_folder}")

    get_property (_sub_dirs DIRECTORY "${_dir}" PROPERTY SUBDIRECTORIES)
    foreach (_sub_dir IN LISTS _sub_dirs)
        ensure_all_targets_are_rooted_in ("${_sub_dir}" "${_folder}")
    endforeach ()
endfunction ()

function (organize_ide_folders_2_level _dir)
    get_filename_component (_dir_name "${_dir}" NAME)
    ensure_own_targets_are_rooted_in ("${_dir}" "${_dir_name}")

    # Note, that we respect only first two levels of nesting, we don't want to
    # reorganize target folders further within each third-party dir.

    get_property (_sub_dirs DIRECTORY "${_dir}" PROPERTY SUBDIRECTORIES)
    foreach (_sub_dir IN LISTS _sub_dirs)
        get_filename_component (_sub_dir_name "${_sub_dir}" NAME)
        ensure_all_targets_are_rooted_in ("${_sub_dir}" "${_dir_name}/${_sub_dir_name}")
    endforeach ()
endfunction ()

organize_ide_folders_2_level ("${CMAKE_CURRENT_LIST_DIR}")<|MERGE_RESOLUTION|>--- conflicted
+++ resolved
@@ -176,10 +176,7 @@
 add_contrib (sqlite-cmake sqlite-amalgamation)
 add_contrib (s2geometry-cmake s2geometry)
 add_contrib (c-ares-cmake c-ares)
-<<<<<<< HEAD
-add_contrib (qpl-cmake qpl)
 add_contrib (punycode)
-=======
 
 if (OS_LINUX AND ARCH_AMD64 AND ENABLE_SSE42)
     option (ENABLE_QPL "Enable Intel® Query Processing Library" ${ENABLE_LIBRARIES})
@@ -217,7 +214,6 @@
 add_contrib (ulid-c-cmake ulid-c)
 
 add_contrib (libssh-cmake libssh)
->>>>>>> ce734149
 
 # Put all targets defined here and in subdirectories under "contrib/<immediate-subdir>" folders in GUI-based IDEs.
 # Some of third-party projects may override CMAKE_FOLDER or FOLDER property of their targets, so they would not appear
