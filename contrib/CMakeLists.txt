#"${folder}/CMakeLists.txt" Third-party libraries may have substandard code.

set (CMAKE_C_FLAGS "${CMAKE_C_FLAGS} -w -ffunction-sections -fdata-sections")
set (CMAKE_CXX_FLAGS "${CMAKE_CXX_FLAGS} -w -ffunction-sections -fdata-sections")

if (SANITIZE STREQUAL "undefined")
    # 3rd-party libraries usually not intended to work with UBSan.
    add_compile_options(-fno-sanitize=undefined)
endif()

set_property(DIRECTORY PROPERTY EXCLUDE_FROM_ALL 1)

# add_contrib cmake_folder[ base_folder1[, ...base_folderN]]
function(add_contrib cmake_folder)
    if (ARGN)
        set(base_folders ${ARGN})
    else()
        set(base_folders ${cmake_folder})
    endif()

    foreach (base_folder ${base_folders})
        # some typos in the code
        if (NOT IS_DIRECTORY "${CMAKE_CURRENT_SOURCE_DIR}/${base_folder}")
            message(FATAL_ERROR "No such base folder '${base_folder}' (for '${cmake_folder}' cmake folder). Typo in the base folder name?")
        endif()

        file(GLOB contrib_files "${base_folder}/*")
        if (NOT contrib_files)
            # Checking out *all* submodules takes > 5 min. Therefore, the smoke build ("FastTest") in CI initializes only the set of
            # submodules minimally needed for a build and we cannot assume here that all submodules are populated.
            message(STATUS "submodule ${base_folder} is missing or empty. to fix try run:")
            message(STATUS "    git submodule update --init")
            return()
        endif()
    endforeach()

    message(STATUS "Adding contrib module ${base_folders} (configuring with ${cmake_folder})")
    add_subdirectory (${cmake_folder})
endfunction()
add_contrib (openssl-cmake openssl)
add_contrib (miniselect-cmake miniselect)
add_contrib (pdqsort-cmake pdqsort)
add_contrib (pocketfft-cmake pocketfft)
add_contrib (crc32-vpmsum-cmake crc32-vpmsum)
add_contrib (sparsehash-c11-cmake sparsehash-c11)
add_contrib (abseil-cpp-cmake abseil-cpp)
add_contrib (magic-enum-cmake magic_enum)
add_contrib (boost-cmake boost)
add_contrib (cctz-cmake cctz)
add_contrib (consistent-hashing)
add_contrib (dragonbox-cmake dragonbox)
add_contrib (vectorscan-cmake vectorscan)
add_contrib (jemalloc-cmake jemalloc)
add_contrib (libcpuid-cmake libcpuid)
add_contrib (libdivide-cmake)
add_contrib (libmetrohash)
add_contrib (lz4-cmake lz4)
add_contrib (murmurhash)
add_contrib (replxx-cmake replxx)
add_contrib (unixodbc-cmake unixodbc)
add_contrib (nanodbc-cmake nanodbc)
add_contrib (capnproto-cmake capnproto)
add_contrib (yaml-cpp-cmake yaml-cpp)
add_contrib (re2-cmake re2)
add_contrib (xz-cmake xz)
add_contrib (brotli-cmake brotli)
add_contrib (double-conversion-cmake double-conversion)
add_contrib (croaring-cmake croaring)
add_contrib (zstd-cmake zstd)
add_contrib (zlib-ng-cmake zlib-ng)
add_contrib (bzip2-cmake bzip2)
add_contrib (minizip-ng-cmake minizip-ng)
add_contrib (snappy-cmake snappy)
add_contrib (thrift-cmake thrift)
# parquet/arrow/orc
add_contrib (arrow-cmake arrow) # requires: snappy, thrift, double-conversion
add_contrib (avro-cmake avro) # requires: snappy
add_contrib (google-protobuf-cmake google-protobuf)
add_contrib (openldap-cmake openldap)
add_contrib (grpc-cmake grpc)
add_contrib (msgpack-c-cmake msgpack-c)
add_contrib (libarchive-cmake libarchive)

add_contrib (corrosion-cmake corrosion)

if (ENABLE_FUZZING)
    add_contrib (libprotobuf-mutator-cmake libprotobuf-mutator)
endif()

add_contrib (wyhash-cmake wyhash)
add_contrib (cityhash102)
add_contrib (libfarmhash)
add_contrib (icu-cmake icu)
add_contrib (h3-cmake h3)
add_contrib (mariadb-connector-c-cmake mariadb-connector-c)
add_contrib (libfiu-cmake libfiu)

if (ENABLE_TESTS)
    add_contrib (googletest-cmake googletest)
endif()

add_contrib (llvm-project-cmake llvm-project)
add_contrib (libfuzzer-cmake llvm-project)
add_contrib (gwpasan-cmake llvm-project)
add_contrib (libxml2-cmake libxml2)

add_contrib (aws-cmake
    aws
    aws-c-auth
    aws-c-cal
    aws-c-common
    aws-c-compression
    aws-c-event-stream
    aws-c-http
    aws-c-io
    aws-c-mqtt
    aws-c-s3
    aws-c-sdkutils
    aws-s2n-tls
    aws-checksums
    aws-crt-cpp
    aws-cmake
)

add_contrib (aklomp-base64-cmake aklomp-base64)
add_contrib (simdjson-cmake simdjson)
add_contrib (rapidjson-cmake rapidjson)
add_contrib (fastops-cmake fastops)
add_contrib (libuv-cmake libuv)
add_contrib (liburing-cmake liburing)
add_contrib (amqpcpp-cmake AMQP-CPP) # requires: libuv
add_contrib (cassandra-cmake cassandra) # requires: libuv
add_contrib (curl-cmake curl)
add_contrib (azure-cmake azure) # requires: curl
if (NOT OS_DARWIN)
    add_contrib (sentry-native-cmake sentry-native) # requires: curl
endif()
add_contrib (fmtlib-cmake fmtlib)
add_contrib (krb5-cmake krb5)
add_contrib (cyrus-sasl-cmake cyrus-sasl) # for krb5
add_contrib (libgsasl-cmake libgsasl) # requires krb5
add_contrib (librdkafka-cmake librdkafka) # requires: libgsasl
add_contrib (nats-io-cmake nats-io)
add_contrib (isa-l-cmake isa-l)
add_contrib (libhdfs3-cmake libhdfs3) # requires: google-protobuf, krb5, isa-l
add_contrib (hive-metastore-cmake hive-metastore) # requires: thrift, avro, arrow, libhdfs3
add_contrib (cppkafka-cmake cppkafka)
add_contrib (libpqxx-cmake libpqxx)
add_contrib (libpq-cmake libpq)
add_contrib (rocksdb-cmake rocksdb) # requires: jemalloc, snappy, zlib, lz4, zstd, liburing
add_contrib (nuraft-cmake NuRaft)
add_contrib (fast_float-cmake fast_float)
add_contrib (idna-cmake idna)
add_contrib (datasketches-cpp-cmake datasketches-cpp)
add_contrib (incbin-cmake incbin)
add_contrib (sqids-cpp-cmake sqids-cpp)

option(ENABLE_NLP "Enable NLP functions support" ${ENABLE_LIBRARIES})
if (ENABLE_NLP)
    add_contrib (libstemmer-c-cmake libstemmer_c)
    add_contrib (wordnet-blast-cmake wordnet-blast)
    add_contrib (lemmagen-c-cmake lemmagen-c)
    add_contrib (cld2-cmake cld2)
endif()

add_contrib (sqlite-cmake sqlite-amalgamation)
add_contrib (s2geometry-cmake s2geometry)
add_contrib (c-ares-cmake c-ares)

if (OS_LINUX AND ARCH_AMD64 AND ENABLE_SSE42)
    option (ENABLE_QPL "Enable Intel® Query Processing Library (QPL)" ${ENABLE_LIBRARIES})
elseif(ENABLE_QPL)
    message (${RECONFIGURE_MESSAGE_LEVEL} "QPL library is only supported on x86_64 with SSE 4.2 or higher")
endif()
if (ENABLE_QPL)
    add_contrib (idxd-config-cmake idxd-config)
    add_contrib (qpl-cmake qpl) # requires: idxd-config
else()
    message(STATUS "Not using QPL")
endif ()

if (OS_LINUX AND ARCH_AMD64)
    option (ENABLE_QATLIB "Enable Intel® QuickAssist Technology Library (QATlib)" ${ENABLE_LIBRARIES})
elseif(ENABLE_QATLIB)
    message (${RECONFIGURE_MESSAGE_LEVEL} "QATLib is only supported on x86_64")
endif()
if (ENABLE_QATLIB)
    option (ENABLE_QAT_USDM_DRIVER "A User Space DMA-able Memory (USDM) component which allocates/frees DMA-able memory" OFF)
    option (ENABLE_QAT_OUT_OF_TREE_BUILD "Using out-of-tree driver, user needs to customize ICP_ROOT variable" OFF)
    set(ICP_ROOT "" CACHE STRING "ICP_ROOT variable to define the path of out-of-tree driver package")
    if (ENABLE_QAT_OUT_OF_TREE_BUILD)
        if (ICP_ROOT STREQUAL "")
            message(FATAL_ERROR "Please define the path of out-of-tree driver package with -DICP_ROOT=xxx or disable out-of-tree build with -DENABLE_QAT_OUT_OF_TREE_BUILD=OFF; \
                                 If you want out-of-tree build but have no package available, please download and build ICP package from: https://www.intel.com/content/www/us/en/download/765501.html")
        endif ()
    else()
        add_contrib (qatlib-cmake qatlib) # requires: isa-l
    endif ()
    add_contrib (QAT-ZSTD-Plugin-cmake QAT-ZSTD-Plugin)
else()
    message(STATUS "Not using QATLib")
endif ()

add_contrib (morton-nd-cmake morton-nd)
if (ARCH_S390X)
    add_contrib(crc32-s390x-cmake crc32-s390x)
endif()
add_contrib (annoy-cmake annoy)

option(ENABLE_USEARCH "Enable USearch (Approximate Neighborhood Search, HNSW) support" ${ENABLE_LIBRARIES})
if (ENABLE_USEARCH)
    add_contrib (FP16-cmake FP16)
    add_contrib (robin-map-cmake robin-map)
    add_contrib (SimSIMD-cmake SimSIMD)
    add_contrib (usearch-cmake usearch) # requires: FP16, robin-map, SimdSIMD
else ()
    message(STATUS "Not using USearch")
endif ()

add_contrib (xxHash-cmake xxHash)

add_contrib (expected-cmake expected)

add_contrib (libbcrypt-cmake libbcrypt)

add_contrib (google-benchmark-cmake google-benchmark)
add_contrib (ulid-c-cmake ulid-c)

add_contrib (libssh-cmake libssh)

add_contrib (prometheus-protobufs-cmake prometheus-protobufs prometheus-protobufs-gogo)

<<<<<<< HEAD
add_contrib (sz3-cmake sz3)
=======
add_contrib(numactl-cmake numactl)
>>>>>>> 5a759f78

# Put all targets defined here and in subdirectories under "contrib/<immediate-subdir>" folders in GUI-based IDEs.
# Some of third-party projects may override CMAKE_FOLDER or FOLDER property of their targets, so they would not appear
# in "contrib/..." as originally planned, so we workaround this by fixing FOLDER properties of all targets manually,
# instead of controlling it via CMAKE_FOLDER.

function (ensure_target_rooted_in _target _folder)
    # Skip aliases and INTERFACE library targets, since FOLDER property is not available/writable for them.
    get_target_property (_target_aliased "${_target}" ALIASED_TARGET)
    get_target_property (_target_type "${_target}" TYPE)
    if (_target_aliased OR _target_type STREQUAL "INTERFACE_LIBRARY")
        return ()
    endif ()

    # Read the original FOLDER property value, if any.
    get_target_property (_folder_prop "${_target}" FOLDER)

    # Normalize that value, so we avoid possible repetitions in folder names.

    if (NOT _folder_prop)
        set (_folder_prop "")
    endif ()

    if (CMAKE_FOLDER AND _folder_prop MATCHES "^${CMAKE_FOLDER}/(.*)\$")
        set (_folder_prop "${CMAKE_MATCH_1}")
    endif ()

    if (_folder AND _folder_prop MATCHES "^${_folder}/(.*)\$")
        set (_folder_prop "${CMAKE_MATCH_1}")
    endif ()

    if (_folder)
        set (_folder_prop "${_folder}/${_folder_prop}")
    endif ()

    if (CMAKE_FOLDER)
        set (_folder_prop "${CMAKE_FOLDER}/${_folder_prop}")
    endif ()

    # Set the updated FOLDER property value back.
    set_target_properties ("${_target}" PROPERTIES FOLDER "${_folder_prop}")
endfunction ()

function (ensure_own_targets_are_rooted_in _dir _folder)
    get_directory_property (_targets DIRECTORY "${_dir}" BUILDSYSTEM_TARGETS)
    foreach (_target IN LISTS _targets)
        ensure_target_rooted_in ("${_target}" "${_folder}")
    endforeach ()
endfunction ()

function (ensure_all_targets_are_rooted_in _dir _folder)
    ensure_own_targets_are_rooted_in ("${_dir}" "${_folder}")

    get_property (_sub_dirs DIRECTORY "${_dir}" PROPERTY SUBDIRECTORIES)
    foreach (_sub_dir IN LISTS _sub_dirs)
        ensure_all_targets_are_rooted_in ("${_sub_dir}" "${_folder}")
    endforeach ()
endfunction ()

function (organize_ide_folders_2_level _dir)
    get_filename_component (_dir_name "${_dir}" NAME)
    ensure_own_targets_are_rooted_in ("${_dir}" "${_dir_name}")

    # Note, that we respect only first two levels of nesting, we don't want to
    # reorganize target folders further within each third-party dir.

    get_property (_sub_dirs DIRECTORY "${_dir}" PROPERTY SUBDIRECTORIES)
    foreach (_sub_dir IN LISTS _sub_dirs)
        get_filename_component (_sub_dir_name "${_sub_dir}" NAME)
        ensure_all_targets_are_rooted_in ("${_sub_dir}" "${_dir_name}/${_sub_dir_name}")
    endforeach ()
endfunction ()

organize_ide_folders_2_level ("${CMAKE_CURRENT_LIST_DIR}")<|MERGE_RESOLUTION|>--- conflicted
+++ resolved
@@ -230,11 +230,9 @@
 
 add_contrib (prometheus-protobufs-cmake prometheus-protobufs prometheus-protobufs-gogo)
 
-<<<<<<< HEAD
 add_contrib (sz3-cmake sz3)
-=======
+
 add_contrib(numactl-cmake numactl)
->>>>>>> 5a759f78
 
 # Put all targets defined here and in subdirectories under "contrib/<immediate-subdir>" folders in GUI-based IDEs.
 # Some of third-party projects may override CMAKE_FOLDER or FOLDER property of their targets, so they would not appear
