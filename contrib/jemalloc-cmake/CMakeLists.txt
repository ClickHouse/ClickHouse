--- conflicted
+++ resolved
@@ -62,19 +62,6 @@
 
         if (CMAKE_BUILD_TYPE_UC STREQUAL "DEBUG")
             target_compile_definitions(jemalloc PRIVATE -DJEMALLOC_DEBUG=1 -DJEMALLOC_PROF=1)
-<<<<<<< HEAD
-
-            if (USE_UNWIND)
-                target_compile_definitions (jemalloc PRIVATE -DJEMALLOC_PROF_LIBUNWIND=1)
-                target_link_libraries (jemalloc PRIVATE unwind)
-            endif ()
-        endif ()
-
-        target_compile_options(jemalloc PUBLIC -Wno-redundant-decls)
-    else ()
-        find_library(LIBRARY_JEMALLOC jemalloc)
-        find_path(INCLUDE_JEMALLOC jemalloc/jemalloc.h)
-=======
 
             if (USE_UNWIND)
                 target_compile_definitions (jemalloc PRIVATE -DJEMALLOC_PROF_LIBUNWIND=1)
@@ -89,21 +76,15 @@
 
         set(THREADS_PREFER_PTHREAD_FLAG ON)
         find_package(Threads REQUIRED)
->>>>>>> 73b0f8db
 
         add_library (jemalloc STATIC IMPORTED)
         set_property (TARGET jemalloc PROPERTY IMPORTED_LOCATION ${LIBRARY_JEMALLOC})
         set_property (TARGET jemalloc PROPERTY INTERFACE_INCLUDE_DIRECTORIES ${INCLUDE_JEMALLOC})
-<<<<<<< HEAD
+        set_property (TARGET jemalloc PROPERTY INTERFACE_LINK_LIBRARIES Threads::Threads dl)
 
         set(THREADS_PREFER_PTHREAD_FLAG ON)
         find_package(Threads REQUIRED)
         set (CMAKE_REQUIRED_LIBRARIES jemalloc Threads::Threads)
-=======
-        set_property (TARGET jemalloc PROPERTY INTERFACE_LINK_LIBRARIES Threads::Threads dl)
-
-        set (CMAKE_REQUIRED_LIBRARIES jemalloc)
->>>>>>> 73b0f8db
         check_cxx_source_compiles (
             "
             #include <jemalloc/jemalloc.h>
@@ -120,11 +101,7 @@
         endif ()
     endif ()
 
-<<<<<<< HEAD
-    target_compile_definitions(jemalloc PUBLIC USE_JEMALLOC=1)
-=======
     set_property(TARGET jemalloc APPEND PROPERTY INTERFACE_COMPILE_DEFINITIONS USE_JEMALLOC=1)
->>>>>>> 73b0f8db
 
     message (STATUS "Using jemalloc")
 else ()
