--- conflicted
+++ resolved
@@ -82,13 +82,6 @@
 
         add_library(jemalloc ${SRCS})
         target_include_directories(jemalloc PRIVATE ${LIBRARY_DIR}/include)
-<<<<<<< HEAD
-        target_include_directories(jemalloc PUBLIC include)
-        if (ARCH_AMD64)
-            target_include_directories(jemalloc PUBLIC include_linux_x86_64)
-        elseif (ARCH_ARM)
-            target_include_directories(jemalloc PUBLIC include_linux_aarch64)
-=======
         target_include_directories(jemalloc SYSTEM PUBLIC include)
 
         set (JEMALLOC_INCLUDE_PREFIX)
@@ -109,7 +102,6 @@
             set(JEMALLOC_INCLUDE_PREFIX "${JEMALLOC_INCLUDE_PREFIX}_aarch64")
         else ()
             message (FATAL_ERROR "This arch is not supported")
->>>>>>> 811d124a
         endif ()
 
         configure_file(${JEMALLOC_INCLUDE_PREFIX}/jemalloc/internal/jemalloc_internal_defs.h.in
@@ -128,13 +120,9 @@
             endif ()
         endif ()
 
-<<<<<<< HEAD
-        target_compile_options(jemalloc PUBLIC -Wno-redundant-decls)
-=======
         target_compile_options(jemalloc PRIVATE -Wno-redundant-decls)
         # for RTLD_NEXT
         target_compile_options(jemalloc PRIVATE -D_GNU_SOURCE)
->>>>>>> 811d124a
     else ()
         find_library(LIBRARY_JEMALLOC jemalloc)
         find_path(INCLUDE_JEMALLOC jemalloc/jemalloc.h)
