<<<<<<< HEAD
[submodule "contrib/poco"]
	path = contrib/poco
	url = https://github.com/ClickHouse-Extras/poco
=======
[submodule "contrib/zstd"]
	path = contrib/zstd
	url = https://github.com/facebook/zstd.git
[submodule "contrib/lz4"]
	path = contrib/lz4
	url = https://github.com/lz4/lz4.git
>>>>>>> fd072b58
<|MERGE_RESOLUTION|>--- conflicted
+++ resolved
@@ -1,12 +1,9 @@
-<<<<<<< HEAD
 [submodule "contrib/poco"]
 	path = contrib/poco
 	url = https://github.com/ClickHouse-Extras/poco
-=======
 [submodule "contrib/zstd"]
 	path = contrib/zstd
 	url = https://github.com/facebook/zstd.git
 [submodule "contrib/lz4"]
 	path = contrib/lz4
-	url = https://github.com/lz4/lz4.git
->>>>>>> fd072b58
+	url = https://github.com/lz4/lz4.git