--- conflicted
+++ resolved
@@ -369,12 +369,9 @@
 [submodule "contrib/SHA3IUF"]
 	path = contrib/SHA3IUF
 	url = https://github.com/brainhub/SHA3IUF.git
-<<<<<<< HEAD
-[submodule "contrib/nghttp2"]
-	path = contrib/nghttp2
-	url = https://github.com/nghttp2/nghttp2
-=======
 [submodule "contrib/chdig"]
 	path = contrib/chdig
 	url = https://github.com/azat/chdig.git
->>>>>>> 6fb23dee
+[submodule "contrib/nghttp2"]
+	path = contrib/nghttp2
+	url = https://github.com/nghttp2/nghttp2