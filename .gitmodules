[submodule "contrib/zstd"]
	path = contrib/zstd
	url = https://github.com/facebook/zstd
[submodule "contrib/lz4"]
	path = contrib/lz4
	url = https://github.com/lz4/lz4
[submodule "contrib/librdkafka"]
	path = contrib/librdkafka
	url = https://github.com/ClickHouse/librdkafka
[submodule "contrib/cctz"]
	path = contrib/cctz
	url = https://github.com/ClickHouse/cctz
[submodule "contrib/zlib-ng"]
	path = contrib/zlib-ng
	url = https://github.com/ClickHouse/zlib-ng
	branch = clickhouse-2.0.x
[submodule "contrib/googletest"]
	path = contrib/googletest
	url = https://github.com/google/googletest
[submodule "contrib/capnproto"]
	path = contrib/capnproto
	url = https://github.com/capnproto/capnproto
[submodule "contrib/double-conversion"]
	path = contrib/double-conversion
	url = https://github.com/google/double-conversion
[submodule "contrib/re2"]
	path = contrib/re2
	url = https://github.com/google/re2
[submodule "contrib/mariadb-connector-c"]
	path = contrib/mariadb-connector-c
	url = https://github.com/ClickHouse/mariadb-connector-c
[submodule "contrib/jemalloc"]
	path = contrib/jemalloc
	url = https://github.com/jemalloc/jemalloc
[submodule "contrib/unixodbc"]
	path = contrib/unixodbc
	url = https://github.com/ClickHouse/UnixODBC
[submodule "contrib/google-protobuf"]
	path = contrib/google-protobuf
	url = https://github.com/ClickHouse/google-protobuf.git
[submodule "contrib/boost"]
	path = contrib/boost
	url = https://github.com/ClickHouse/boost
[submodule "contrib/base64"]
	path = contrib/base64
	url = https://github.com/ClickHouse/Turbo-Base64
[submodule "contrib/arrow"]
	path = contrib/arrow
	url = https://github.com/ClickHouse/arrow
	branch = blessed/release-6.0.1
[submodule "contrib/thrift"]
	path = contrib/thrift
	url = https://github.com/apache/thrift
[submodule "contrib/libhdfs3"]
	path = contrib/libhdfs3
	url = https://github.com/ClickHouse/libhdfs3
[submodule "contrib/libxml2"]
	path = contrib/libxml2
	url = https://github.com/GNOME/libxml2
[submodule "contrib/libgsasl"]
	path = contrib/libgsasl
	url = https://github.com/ClickHouse/libgsasl
[submodule "contrib/snappy"]
	path = contrib/snappy
	url = https://github.com/ClickHouse/snappy
[submodule "contrib/cppkafka"]
	path = contrib/cppkafka
	url = https://github.com/mfontanini/cppkafka
[submodule "contrib/brotli"]
	path = contrib/brotli
	url = https://github.com/google/brotli
[submodule "contrib/h3"]
	path = contrib/h3
	url = https://github.com/ClickHouse/h3
[submodule "contrib/libunwind"]
	path = contrib/libunwind
	url = https://github.com/ClickHouse/libunwind
[submodule "contrib/simdjson"]
	path = contrib/simdjson
	url = https://github.com/simdjson/simdjson
[submodule "contrib/rapidjson"]
	path = contrib/rapidjson
	url = https://github.com/ClickHouse/rapidjson
[submodule "contrib/fastops"]
	path = contrib/fastops
	url = https://github.com/ClickHouse/fastops
[submodule "contrib/orc"]
	path = contrib/orc
	url = https://github.com/ClickHouse/orc
[submodule "contrib/sparsehash-c11"]
	path = contrib/sparsehash-c11
	url = https://github.com/sparsehash/sparsehash-c11
[submodule "contrib/grpc"]
	path = contrib/grpc
	url = https://github.com/ClickHouse/grpc
	branch = v1.33.2
[submodule "contrib/aws"]
	path = contrib/aws
	url = https://github.com/ClickHouse/aws-sdk-cpp
[submodule "aws-c-event-stream"]
	path = contrib/aws-c-event-stream
	url = https://github.com/awslabs/aws-c-event-stream
[submodule "aws-c-common"]
	path = contrib/aws-c-common
	url = https://github.com/ClickHouse/aws-c-common
[submodule "aws-checksums"]
	path = contrib/aws-checksums
	url = https://github.com/awslabs/aws-checksums
[submodule "contrib/curl"]
	path = contrib/curl
	url = https://github.com/curl/curl
[submodule "contrib/icudata"]
	path = contrib/icudata
	url = https://github.com/ClickHouse/icudata
[submodule "contrib/icu"]
	path = contrib/icu
	url = https://github.com/unicode-org/icu
[submodule "contrib/flatbuffers"]
	path = contrib/flatbuffers
	url = https://github.com/ClickHouse/flatbuffers
[submodule "contrib/replxx"]
	path = contrib/replxx
	url = https://github.com/ClickHouse/replxx
[submodule "contrib/avro"]
	path = contrib/avro
	url = https://github.com/ClickHouse/avro
	ignore = untracked
[submodule "contrib/msgpack-c"]
	path = contrib/msgpack-c
	url = https://github.com/msgpack/msgpack-c
[submodule "contrib/libcpuid"]
	path = contrib/libcpuid
	url = https://github.com/ClickHouse/libcpuid
[submodule "contrib/openldap"]
	path = contrib/openldap
	url = https://github.com/ClickHouse/openldap
[submodule "contrib/AMQP-CPP"]
	path = contrib/AMQP-CPP
	url = https://github.com/ClickHouse/AMQP-CPP
[submodule "contrib/cassandra"]
	path = contrib/cassandra
	url = https://github.com/ClickHouse/cpp-driver
	branch = clickhouse
[submodule "contrib/libuv"]
	path = contrib/libuv
	url = https://github.com/ClickHouse/libuv
	branch = clickhouse
[submodule "contrib/fmtlib"]
	path = contrib/fmtlib
	url = https://github.com/fmtlib/fmt
[submodule "contrib/sentry-native"]
	path = contrib/sentry-native
	url = https://github.com/ClickHouse/sentry-native
[submodule "contrib/krb5"]
	path = contrib/krb5
	url = https://github.com/ClickHouse/krb5
[submodule "contrib/cyrus-sasl"]
	path = contrib/cyrus-sasl
	url = https://github.com/ClickHouse/cyrus-sasl
	branch = cyrus-sasl-2.1
[submodule "contrib/croaring"]
	path = contrib/croaring
	url = https://github.com/RoaringBitmap/CRoaring
	branch = v0.2.66
[submodule "contrib/miniselect"]
	path = contrib/miniselect
	url = https://github.com/danlark1/miniselect
[submodule "contrib/rocksdb"]
	path = contrib/rocksdb
	url = https://github.com/ClickHouse/rocksdb
[submodule "contrib/xz"]
	path = contrib/xz
	url = https://github.com/xz-mirror/xz
[submodule "contrib/abseil-cpp"]
	path = contrib/abseil-cpp
	url = https://github.com/abseil/abseil-cpp
	branch = lts_2021_11_02
[submodule "contrib/dragonbox"]
	path = contrib/dragonbox
	url = https://github.com/ClickHouse/dragonbox
[submodule "contrib/fast_float"]
	path = contrib/fast_float
	url = https://github.com/fastfloat/fast_float
[submodule "contrib/libpq"]
	path = contrib/libpq
	url = https://github.com/ClickHouse/libpq
[submodule "contrib/boringssl"]
	path = contrib/boringssl
	url = https://github.com/ClickHouse/boringssl
	branch = unknown_branch_from_artur
[submodule "contrib/NuRaft"]
	path = contrib/NuRaft
	url = https://github.com/ClickHouse/NuRaft
[submodule "contrib/nanodbc"]
	path = contrib/nanodbc
	url = https://github.com/ClickHouse/nanodbc
[submodule "contrib/datasketches-cpp"]
	path = contrib/datasketches-cpp
	url = https://github.com/ClickHouse/datasketches-cpp
[submodule "contrib/yaml-cpp"]
	path = contrib/yaml-cpp
	url = https://github.com/ClickHouse/yaml-cpp
[submodule "contrib/cld2"]
	path = contrib/cld2
	url = https://github.com/ClickHouse/cld2
[submodule "contrib/libstemmer_c"]
	path = contrib/libstemmer_c
	url = https://github.com/ClickHouse/libstemmer_c
[submodule "contrib/wordnet-blast"]
	path = contrib/wordnet-blast
	url = https://github.com/ClickHouse/wordnet-blast
[submodule "contrib/lemmagen-c"]
	path = contrib/lemmagen-c
	url = https://github.com/ClickHouse/lemmagen-c
[submodule "contrib/libpqxx"]
	path = contrib/libpqxx
	url = https://github.com/ClickHouse/libpqxx
[submodule "contrib/sqlite-amalgamation"]
	path = contrib/sqlite-amalgamation
	url = https://github.com/ClickHouse/sqlite-amalgamation
[submodule "contrib/s2geometry"]
	path = contrib/s2geometry
	url = https://github.com/ClickHouse/s2geometry
[submodule "contrib/bzip2"]
	path = contrib/bzip2
	url = https://github.com/ClickHouse/bzip2
[submodule "contrib/magic_enum"]
	path = contrib/magic_enum
	url = https://github.com/Neargye/magic_enum
[submodule "contrib/libprotobuf-mutator"]
	path = contrib/libprotobuf-mutator
	url = https://github.com/google/libprotobuf-mutator
[submodule "contrib/sysroot"]
	path = contrib/sysroot
	url = https://github.com/ClickHouse/sysroot
[submodule "contrib/nlp-data"]
	path = contrib/nlp-data
	url = https://github.com/ClickHouse/nlp-data
[submodule "contrib/hive-metastore"]
	path = contrib/hive-metastore
	url = https://github.com/ClickHouse/hive-metastore
[submodule "contrib/azure"]
	path = contrib/azure
	url = https://github.com/ClickHouse/azure-sdk-for-cpp
[submodule "contrib/minizip-ng"]
	path = contrib/minizip-ng
	url = https://github.com/zlib-ng/minizip-ng
[submodule "contrib/annoy"]
	path = contrib/annoy
	url = https://github.com/ClickHouse/annoy
	branch = ClickHouse-master
[submodule "contrib/qpl"]
	path = contrib/qpl
	url = https://github.com/intel/qpl
[submodule "contrib/idxd-config"]
	path = contrib/idxd-config
	url = https://github.com/intel/idxd-config
[submodule "contrib/wyhash"]
	path = contrib/wyhash
	url = https://github.com/wangyi-fudan/wyhash
[submodule "contrib/hashidsxx"]
	path = contrib/hashidsxx
	url = https://github.com/schoentoon/hashidsxx
[submodule "contrib/nats-io"]
	path = contrib/nats-io
	url = https://github.com/ClickHouse/nats.c
[submodule "contrib/vectorscan"]
	path = contrib/vectorscan
	url = https://github.com/VectorCamp/vectorscan.git
[submodule "contrib/llvm-project"]
	path = contrib/llvm-project
	url = https://github.com/ClickHouse/llvm-project
[submodule "contrib/corrosion"]
	path = contrib/corrosion
	url = https://github.com/corrosion-rs/corrosion
[submodule "contrib/morton-nd"]
	path = contrib/morton-nd
	url = https://github.com/morton-nd/morton-nd
[submodule "contrib/xxHash"]
	path = contrib/xxHash
	url = https://github.com/Cyan4973/xxHash
[submodule "contrib/crc32-s390x"]
	path = contrib/crc32-s390x
	url = https://github.com/linux-on-ibm-z/crc32-s390x
[submodule "contrib/openssl"]
	path = contrib/openssl
	url = https://github.com/openssl/openssl
	branch = openssl-3.0
[submodule "contrib/google-benchmark"]
	path = contrib/google-benchmark
	url = https://github.com/google/benchmark
[submodule "contrib/libdivide"]
	path = contrib/libdivide
	url = https://github.com/ridiculousfish/libdivide
[submodule "contrib/libbcrypt"]
	path = contrib/libbcrypt
	url = https://github.com/rg3/libbcrypt.git
[submodule "contrib/ulid-c"]
	path = contrib/ulid-c
	url = https://github.com/ClickHouse/ulid-c.git
[submodule "contrib/aws-crt-cpp"]
	path = contrib/aws-crt-cpp
	url = https://github.com/ClickHouse/aws-crt-cpp
[submodule "contrib/aws-c-io"]
	path = contrib/aws-c-io
	url = https://github.com/ClickHouse/aws-c-io
[submodule "contrib/aws-c-mqtt"]
	path = contrib/aws-c-mqtt
	url = https://github.com/awslabs/aws-c-mqtt
[submodule "contrib/aws-c-auth"]
	path = contrib/aws-c-auth
	url = https://github.com/awslabs/aws-c-auth
[submodule "contrib/aws-c-cal"]
	path = contrib/aws-c-cal
	url = https://github.com/ClickHouse/aws-c-cal
[submodule "contrib/aws-c-sdkutils"]
	path = contrib/aws-c-sdkutils
	url = https://github.com/awslabs/aws-c-sdkutils
[submodule "contrib/aws-c-http"]
	path = contrib/aws-c-http
	url = https://github.com/awslabs/aws-c-http
[submodule "contrib/aws-c-s3"]
	path = contrib/aws-c-s3
	url = https://github.com/awslabs/aws-c-s3
[submodule "contrib/aws-c-compression"]
	path = contrib/aws-c-compression
	url = https://github.com/awslabs/aws-c-compression
[submodule "contrib/aws-s2n-tls"]
	path = contrib/aws-s2n-tls
	url = https://github.com/ClickHouse/s2n-tls
[submodule "contrib/crc32-vpmsum"]
	path = contrib/crc32-vpmsum
	url = https://github.com/antonblanchard/crc32-vpmsum.git
[submodule "contrib/liburing"]
	path = contrib/liburing
	url = https://github.com/axboe/liburing
[submodule "contrib/libfiu"]
	path = contrib/libfiu
	url = https://github.com/ClickHouse/libfiu.git
[submodule "contrib/isa-l"]
	path = contrib/isa-l
	url = https://github.com/ClickHouse/isa-l.git
<<<<<<< HEAD
[submodule "contrib/libmaxminddb"]
	path = contrib/libmaxminddb
	url = https://github.com/maxmind/libmaxminddb.git
=======
[submodule "contrib/c-ares"]
	path = contrib/c-ares
	url = https://github.com/c-ares/c-ares.git
>>>>>>> 2e16b497
<|MERGE_RESOLUTION|>--- conflicted
+++ resolved
@@ -340,12 +340,10 @@
 [submodule "contrib/isa-l"]
 	path = contrib/isa-l
 	url = https://github.com/ClickHouse/isa-l.git
-<<<<<<< HEAD
 [submodule "contrib/libmaxminddb"]
 	path = contrib/libmaxminddb
 	url = https://github.com/maxmind/libmaxminddb.git
-=======
 [submodule "contrib/c-ares"]
 	path = contrib/c-ares
 	url = https://github.com/c-ares/c-ares.git
->>>>>>> 2e16b497
+  