--- conflicted
+++ resolved
@@ -1,8 +1,6 @@
-<<<<<<< HEAD
 [submodule "contrib/zookeeper"]
 	path = contrib/zookeeper
 	url = https://github.com/ClickHouse-Extras/zookeeper.git
-=======
 [submodule "contrib/poco"]
 	path = contrib/poco
 	url = https://github.com/ClickHouse-Extras/poco
@@ -11,5 +9,4 @@
 	url = https://github.com/facebook/zstd.git
 [submodule "contrib/lz4"]
 	path = contrib/lz4
-	url = https://github.com/lz4/lz4.git
->>>>>>> 64194c9b
+	url = https://github.com/lz4/lz4.git