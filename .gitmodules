[submodule "contrib/poco"]
	path = contrib/poco
	url = https://github.com/ClickHouse-Extras/poco
[submodule "contrib/zstd"]
	path = contrib/zstd
	url = https://github.com/facebook/zstd.git
[submodule "contrib/lz4"]
	path = contrib/lz4
	url = https://github.com/lz4/lz4.git
[submodule "contrib/librdkafka"]
	path = contrib/librdkafka
	url = https://github.com/edenhill/librdkafka.git
[submodule "contrib/cctz"]
	path = contrib/cctz
	url = https://github.com/google/cctz.git
[submodule "contrib/zlib-ng"]
	path = contrib/zlib-ng
	url = https://github.com/ClickHouse-Extras/zlib-ng.git
[submodule "contrib/googletest"]
	path = contrib/googletest
	url = https://github.com/google/googletest.git
[submodule "contrib/capnproto"]
	path = contrib/capnproto
	url = https://github.com/capnproto/capnproto.git
[submodule "contrib/double-conversion"]
	path = contrib/double-conversion
	url = https://github.com/google/double-conversion.git
[submodule "contrib/re2"]
	path = contrib/re2
	url = https://github.com/google/re2.git
[submodule "contrib/ssl"]
	path = contrib/ssl
	url = https://github.com/ClickHouse-Extras/ssl.git
[submodule "contrib/llvm"]
	path = contrib/llvm
	url = https://github.com/ClickHouse-Extras/llvm
[submodule "contrib/mariadb-connector-c"]
	path = contrib/mariadb-connector-c
	url = https://github.com/ClickHouse-Extras/mariadb-connector-c.git
[submodule "contrib/jemalloc"]
	path = contrib/jemalloc
	url = https://github.com/jemalloc/jemalloc.git
[submodule "contrib/unixodbc"]
	path = contrib/unixodbc
	url = https://github.com/ClickHouse-Extras/UnixODBC.git
[submodule "contrib/protobuf"]
	path = contrib/protobuf
	url = https://github.com/ClickHouse-Extras/protobuf.git
[submodule "contrib/boost"]
	path = contrib/boost
	url = https://github.com/ClickHouse-Extras/boost.git
[submodule "contrib/base64"]
	path = contrib/base64
	url = https://github.com/aklomp/base64.git
[submodule "contrib/arrow"]
	path = contrib/arrow
	url = https://github.com/apache/arrow
[submodule "contrib/thrift"]
	path = contrib/thrift
	url = https://github.com/apache/thrift.git
[submodule "contrib/libhdfs3"]
	path = contrib/libhdfs3
	url = https://github.com/ClickHouse-Extras/libhdfs3.git
[submodule "contrib/libxml2"]
	path = contrib/libxml2
	url = https://github.com/GNOME/libxml2.git
[submodule "contrib/libgsasl"]
	path = contrib/libgsasl
	url = https://github.com/ClickHouse-Extras/libgsasl.git
[submodule "contrib/libcxx"]
	path = contrib/libcxx
	url = https://github.com/llvm-mirror/libcxx.git
[submodule "contrib/libcxxabi"]
	path = contrib/libcxxabi
	url = https://github.com/llvm-mirror/libcxxabi.git
[submodule "contrib/snappy"]
	path = contrib/snappy
	url = https://github.com/google/snappy
[submodule "contrib/cppkafka"]
	path = contrib/cppkafka
	url = https://github.com/ClickHouse-Extras/cppkafka.git
[submodule "contrib/brotli"]
	path = contrib/brotli
	url = https://github.com/google/brotli.git
<<<<<<< HEAD
[submodule "contrib/aerospike"]
	path = contrib/aerospike
	url = https://github.com/aerospike/aerospike-client-c.git
=======
[submodule "contrib/h3"]
	path = contrib/h3
	url = https://github.com/uber/h3
>>>>>>> cf3490fe
[submodule "contrib/hyperscan"]
	path = contrib/hyperscan
	url = https://github.com/ClickHouse-Extras/hyperscan.git
[submodule "contrib/libunwind"]
	path = contrib/libunwind
	url = https://github.com/ClickHouse-Extras/libunwind.git
[submodule "contrib/simdjson"]
	path = contrib/simdjson
	url = https://github.com/lemire/simdjson.git
[submodule "contrib/rapidjson"]
	path = contrib/rapidjson
	url = https://github.com/Tencent/rapidjson
[submodule "contrib/fastops"]
	path = contrib/fastops
	url = https://github.com/ClickHouse-Extras/fastops
[submodule "contrib/orc"]
	path = contrib/orc
	url = https://github.com/apache/orc
[submodule "contrib/sparsehash-c11"]
	path = contrib/sparsehash-c11
	url = https://github.com/sparsehash/sparsehash-c11.git<|MERGE_RESOLUTION|>--- conflicted
+++ resolved
@@ -82,15 +82,12 @@
 [submodule "contrib/brotli"]
 	path = contrib/brotli
 	url = https://github.com/google/brotli.git
-<<<<<<< HEAD
+[submodule "contrib/h3"]
+	path = contrib/h3
+	url = https://github.com/uber/h3
 [submodule "contrib/aerospike"]
 	path = contrib/aerospike
 	url = https://github.com/aerospike/aerospike-client-c.git
-=======
-[submodule "contrib/h3"]
-	path = contrib/h3
-	url = https://github.com/uber/h3
->>>>>>> cf3490fe
 [submodule "contrib/hyperscan"]
 	path = contrib/hyperscan
 	url = https://github.com/ClickHouse-Extras/hyperscan.git
