--- conflicted
+++ resolved
@@ -7,13 +7,10 @@
 
 CFLAGS (GLOBAL -DARCADIA_BUILD)
 
-<<<<<<< HEAD
-=======
 CFLAGS (GLOBAL -DUSE_CPUID=1)
 CFLAGS (GLOBAL -DUSE_JEMALLOC=0)
 CFLAGS (GLOBAL -DUSE_RAPIDJSON=1)
 
->>>>>>> upstream/master
 IF (OS_DARWIN)
     CFLAGS (GLOBAL -DOS_DARWIN)
 ELSEIF (OS_FREEBSD)
@@ -45,7 +42,7 @@
     LineReader.cpp
     mremap.cpp
     phdr_cache.cpp
-    preciseExp10.c
+    preciseExp10.cpp
     setTerminalEcho.cpp
     shift10.cpp
     sleep.cpp
