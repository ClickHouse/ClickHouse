--- conflicted
+++ resolved
@@ -599,15 +599,9 @@
     {
         /** When creating pid file and looking for config, will search for paths relative to the working path of the program when started.
           */
-<<<<<<< HEAD
-        std::string path = Poco::Path(config().getString("application.path")).setFileName("").toString();
+        std::string path = fs::path(config().getString("application.path")).replace_filename("");
         if (0 != chdir(current_dir.c_str()))
-            throw Poco::Exception("Cannot change directory to " + current_dir);
-=======
-        std::string path = fs::path(config().getString("application.path")).replace_filename("");
-        if (0 != chdir(path.c_str()))
             throw Poco::Exception("Cannot change directory to " + path);
->>>>>>> b52411a7
     }
 
     reloadConfiguration();
@@ -657,11 +651,7 @@
 
     std::string log_dir;
     if (!log_path.empty())
-<<<<<<< HEAD
-        log_dir = Poco::Path(log_path).setFileName("").toString();
-=======
-        log_path = fs::path(log_path).replace_filename("");
->>>>>>> b52411a7
+        log_dir = fs::path(log_path).replace_filename("");
 
     /** Redirect stdout, stderr to separate files in the log directory (or in the specified file).
       * Some libraries write to stderr in case of errors in debug mode,
