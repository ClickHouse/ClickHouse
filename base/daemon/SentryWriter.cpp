#include <daemon/SentryWriter.h>

#include <Poco/Util/Application.h>
#include <Poco/Util/LayeredConfiguration.h>

<<<<<<< HEAD
#include <common/defines.h>
#include <common/getFQDNOrHostName.h>
#include <common/getMemoryAmount.h>
#include <common/logger_useful.h>
#include <common/BuildType.h>
=======
#include <base/defines.h>
#include <base/getFQDNOrHostName.h>
#include <base/getMemoryAmount.h>
#include <base/logger_useful.h>
>>>>>>> fb9097c2

#include <Common/formatReadable.h>
#include <Common/SymbolIndex.h>
#include <Common/StackTrace.h>
#include <Common/getNumberOfPhysicalCPUCores.h>
#include <Core/ServerUUID.h>

#if !defined(ARCADIA_BUILD)
#    include "Common/config_version.h"
#    include <Common/config.h>
#endif

#if USE_SENTRY

#    include <sentry.h> // Y_IGNORE
#    include <stdio.h>
#    include <filesystem>

namespace fs = std::filesystem;

namespace
{

bool initialized = false;
bool anonymize = false;
std::string server_data_path;

void setExtras()
{
    if (!anonymize)
        sentry_set_extra("server_name", sentry_value_new_string(getFQDNOrHostName().c_str()));

    DB::UUID server_uuid = DB::ServerUUID::get();
    if (server_uuid != DB::UUIDHelpers::Nil)
    {
        std::string server_uuid_str = DB::toString(server_uuid);
        sentry_set_extra("server_uuid", sentry_value_new_string(server_uuid_str.c_str()));
    }

    sentry_set_tag("version", VERSION_STRING);
    sentry_set_extra("version_githash", sentry_value_new_string(VERSION_GITHASH));
    sentry_set_extra("version_describe", sentry_value_new_string(VERSION_DESCRIBE));
    sentry_set_extra("version_integer", sentry_value_new_int32(VERSION_INTEGER));
    sentry_set_extra("version_revision", sentry_value_new_int32(VERSION_REVISION));
    sentry_set_extra("version_major", sentry_value_new_int32(VERSION_MAJOR));
    sentry_set_extra("version_minor", sentry_value_new_int32(VERSION_MINOR));
    sentry_set_extra("version_patch", sentry_value_new_int32(VERSION_PATCH));
    sentry_set_extra("version_official", sentry_value_new_string(VERSION_OFFICIAL));

    /// Sentry does not support 64-bit integers.
    sentry_set_extra("total_ram", sentry_value_new_string(formatReadableSizeWithBinarySuffix(getMemoryAmountOrZero()).c_str()));
    sentry_set_extra("physical_cpu_cores", sentry_value_new_int32(getNumberOfPhysicalCPUCores()));

    if (!server_data_path.empty())
        sentry_set_extra("disk_free_space", sentry_value_new_string(formatReadableSizeWithBinarySuffix(fs::space(server_data_path).free).c_str()));
}

void sentry_logger(sentry_level_e level, const char * message, va_list args, void *)
{
    auto * logger = &Poco::Logger::get("SentryWriter");
    size_t size = 1024;
    char buffer[size];
#ifdef __clang__
#pragma clang diagnostic push
#pragma clang diagnostic ignored "-Wformat-nonliteral"
#endif
    if (vsnprintf(buffer, size, message, args) >= 0)
    {
#ifdef __clang__
#pragma clang diagnostic pop
#endif
        switch (level)
        {
            case SENTRY_LEVEL_DEBUG:
                logger->debug(buffer);
                break;
            case SENTRY_LEVEL_INFO:
                logger->information(buffer);
                break;
            case SENTRY_LEVEL_WARNING:
                logger->warning(buffer);
                break;
            case SENTRY_LEVEL_ERROR:
                logger->error(buffer);
                break;
            case SENTRY_LEVEL_FATAL:
                logger->fatal(buffer);
                break;
        }
    }
}

}


void SentryWriter::initialize(Poco::Util::LayeredConfiguration & config)
{
    bool enabled = false;
    bool debug = config.getBool("send_crash_reports.debug", false);
    auto * logger = &Poco::Logger::get("SentryWriter");
    if (config.getBool("send_crash_reports.enabled", false))
    {
        if (debug || (strlen(VERSION_OFFICIAL) > 0)) //-V560
        {
            enabled = true;
        }
    }
    if (enabled)
    {
        server_data_path = config.getString("path", "");
        const std::filesystem::path & default_tmp_path = fs::path(config.getString("tmp_path", fs::temp_directory_path())) / "sentry";
        const std::string & endpoint
            = config.getString("send_crash_reports.endpoint");
        const std::string & temp_folder_path
            = config.getString("send_crash_reports.tmp_path", default_tmp_path);
        fs::create_directories(temp_folder_path);

        sentry_options_t * options = sentry_options_new();  /// will be freed by sentry_init or sentry_shutdown
        sentry_options_set_release(options, VERSION_STRING_SHORT);
        sentry_options_set_logger(options, &sentry_logger, nullptr);
        if (debug)
        {
            sentry_options_set_debug(options, 1);
        }
        sentry_options_set_dsn(options, endpoint.c_str());
        sentry_options_set_database_path(options, temp_folder_path.c_str());
        if (strstr(VERSION_DESCRIBE, "-stable") || strstr(VERSION_DESCRIBE, "-lts"))
        {
            sentry_options_set_environment(options, "prod");
        }
        else
        {
            sentry_options_set_environment(options, "test");
        }

        const std::string & http_proxy = config.getString("send_crash_reports.http_proxy", "");
        if (!http_proxy.empty())
        {
            sentry_options_set_http_proxy(options, http_proxy.c_str());
        }

        int init_status = sentry_init(options);
        if (!init_status)
        {
            initialized = true;
            anonymize = config.getBool("send_crash_reports.anonymize", false);
            LOG_INFO(
                logger,
                "Sending crash reports is initialized with {} endpoint and {} temp folder{}",
                endpoint,
                temp_folder_path,
                anonymize ? " (anonymized)" : "");
        }
        else
        {
            LOG_WARNING(logger, "Sending crash reports failed to initialize with {} status", init_status);
        }
    }
    else
    {
        LOG_INFO(logger, "Sending crash reports is disabled");
    }
}

void SentryWriter::shutdown()
{
    if (initialized)
        sentry_shutdown();
}

void SentryWriter::onFault(int sig, const std::string & error_message, const StackTrace & stack_trace)
{
    auto * logger = &Poco::Logger::get("SentryWriter");
    if (initialized)
    {
        sentry_value_t event = sentry_value_new_message_event(SENTRY_LEVEL_FATAL, "fault", error_message.c_str());
        sentry_set_tag("signal", strsignal(sig));
        sentry_set_extra("signal_number", sentry_value_new_int32(sig));

        if constexpr (IS_ELF && !IS_FREEBSD_BUILD)
        {
            const String & build_id_hex = DB::SymbolIndex::instance()->getBuildIDHex();
            sentry_set_tag("build_id", build_id_hex.data());
        }

        setExtras();

        /// Prepare data for https://develop.sentry.dev/sdk/event-payloads/stacktrace/
        sentry_value_t sentry_frames = sentry_value_new_list();
        size_t stack_size = stack_trace.getSize();
        if (stack_size > 0)
        {
            ssize_t offset = stack_trace.getOffset();
            char instruction_addr[100];
            StackTrace::Frames frames;
            StackTrace::symbolize(stack_trace.getFramePointers(), offset, stack_size, frames);
            for (ssize_t i = stack_size - 1; i >= offset; --i)
            {
                const StackTrace::Frame & current_frame = frames[i];
                sentry_value_t sentry_frame = sentry_value_new_object();
                UInt64 frame_ptr = reinterpret_cast<UInt64>(current_frame.virtual_addr);

                if (std::snprintf(instruction_addr, sizeof(instruction_addr), "0x%" PRIx64, frame_ptr) >= 0)
                {
                    sentry_value_set_by_key(sentry_frame, "instruction_addr", sentry_value_new_string(instruction_addr));
                }

                if (current_frame.symbol.has_value())
                {
                    sentry_value_set_by_key(sentry_frame, "function", sentry_value_new_string(current_frame.symbol.value().c_str()));
                }

                if (current_frame.file.has_value())
                {
                    sentry_value_set_by_key(sentry_frame, "filename", sentry_value_new_string(current_frame.file.value().c_str()));
                }

                if (current_frame.line.has_value())
                {
                    sentry_value_set_by_key(sentry_frame, "lineno", sentry_value_new_int32(current_frame.line.value()));
                }

                sentry_value_append(sentry_frames, sentry_frame);
            }
        }

        /// Prepare data for https://develop.sentry.dev/sdk/event-payloads/threads/
        /// Stacktrace is filled only for a single thread that failed
        sentry_value_t stacktrace = sentry_value_new_object();
        sentry_value_set_by_key(stacktrace, "frames", sentry_frames);

        sentry_value_t thread = sentry_value_new_object();
        sentry_value_set_by_key(thread, "stacktrace", stacktrace);

        sentry_value_t values = sentry_value_new_list();
        sentry_value_append(values, thread);

        sentry_value_t threads = sentry_value_new_object();
        sentry_value_set_by_key(threads, "values", values);

        sentry_value_set_by_key(event, "threads", threads);

        LOG_INFO(logger, "Sending crash report");
        sentry_capture_event(event);
        shutdown();
    }
    else
    {
        LOG_INFO(logger, "Not sending crash report");
    }
}

#else

void SentryWriter::initialize(Poco::Util::LayeredConfiguration &) {}
void SentryWriter::shutdown() {}
void SentryWriter::onFault(int, const std::string &, const StackTrace &) {}

#endif<|MERGE_RESOLUTION|>--- conflicted
+++ resolved
@@ -3,18 +3,11 @@
 #include <Poco/Util/Application.h>
 #include <Poco/Util/LayeredConfiguration.h>
 
-<<<<<<< HEAD
-#include <common/defines.h>
-#include <common/getFQDNOrHostName.h>
-#include <common/getMemoryAmount.h>
-#include <common/logger_useful.h>
-#include <common/BuildType.h>
-=======
 #include <base/defines.h>
 #include <base/getFQDNOrHostName.h>
 #include <base/getMemoryAmount.h>
 #include <base/logger_useful.h>
->>>>>>> fb9097c2
+#include <base/BuildType.h>
 
 #include <Common/formatReadable.h>
 #include <Common/SymbolIndex.h>
@@ -197,7 +190,7 @@
         if constexpr (IS_ELF && !IS_FREEBSD_BUILD)
         {
             const String & build_id_hex = DB::SymbolIndex::instance()->getBuildIDHex();
-            sentry_set_tag("build_id", build_id_hex.data());
+            sentry_set_tag("build_id", build_id_hex.c_str());
         }
 
         setExtras();
