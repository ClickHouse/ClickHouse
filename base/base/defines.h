--- conflicted
+++ resolved
@@ -102,19 +102,9 @@
 #    define NO_SANITIZE_ADDRESS
 #    define NO_SANITIZE_THREAD
 #    define ALWAYS_INLINE_NO_SANITIZE_UNDEFINED ALWAYS_INLINE
-<<<<<<< HEAD
-#endif
-=======
 #endif
 
 #if !__has_include(<sanitizer/asan_interface.h>) || !defined(ADDRESS_SANITIZER)
 #   define ASAN_UNPOISON_MEMORY_REGION(a, b)
 #   define ASAN_POISON_MEMORY_REGION(a, b)
-#endif
-
-/// A template function for suppressing warnings about unused variables or function results.
-template <typename... Args>
-constexpr void UNUSED(Args &&... args [[maybe_unused]])
-{
-}
->>>>>>> dc657a2c
+#endif