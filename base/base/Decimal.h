--- conflicted
+++ resolved
@@ -2,11 +2,8 @@
 
 #include <base/extended_types.h>
 #include <base/Decimal_fwd.h>
-<<<<<<< HEAD
 #include <base/types.h>
-=======
 #include <base/defines.h>
->>>>>>> 6ac4f60c
 
 
 namespace DB
