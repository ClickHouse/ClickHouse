#pragma once

#include <filesystem>

#if defined(OS_LINUX)
/// I think it is possible to mount the cgroups hierarchy somewhere else (e.g. when in containers).
/// /sys/fs/cgroup was still symlinked to the actual mount in the cases that I have seen.
static inline const std::filesystem::path default_cgroups_mount = "/sys/fs/cgroup";
#endif

/// Is cgroups v2 enabled on the system?
bool cgroupsV2Enabled();

/// Is the memory controller of cgroups v2 enabled on the system?
/// Assumes that cgroupsV2Enabled() is enabled.
bool cgroupsV2MemoryControllerEnabled();

<<<<<<< HEAD
/// Detects which cgroup v2 the process belongs to and returns the filesystem path to the cgroup.
/// Returns an empty path the cgroup cannot be determined.
/// Assumes that cgroupsV2Enabled() is enabled.
std::filesystem::path cgroupV2PathOfProcess();
=======
/// Detects which cgroup the process belong and returns the path to it in sysfs (for cgroups v2).
/// Returns an empty path if the cgroup cannot be determined.
/// Assumes that cgroupsV2Enabled() is enabled.
std::filesystem::path currentCGroupV2Path();
>>>>>>> e20ea711
<|MERGE_RESOLUTION|>--- conflicted
+++ resolved
@@ -15,14 +15,7 @@
 /// Assumes that cgroupsV2Enabled() is enabled.
 bool cgroupsV2MemoryControllerEnabled();
 
-<<<<<<< HEAD
-/// Detects which cgroup v2 the process belongs to and returns the filesystem path to the cgroup.
-/// Returns an empty path the cgroup cannot be determined.
-/// Assumes that cgroupsV2Enabled() is enabled.
-std::filesystem::path cgroupV2PathOfProcess();
-=======
 /// Detects which cgroup the process belong and returns the path to it in sysfs (for cgroups v2).
 /// Returns an empty path if the cgroup cannot be determined.
 /// Assumes that cgroupsV2Enabled() is enabled.
-std::filesystem::path currentCGroupV2Path();
->>>>>>> e20ea711
+std::filesystem::path cgroupV2PathOfProcess();