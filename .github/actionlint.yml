--- conflicted
+++ resolved
@@ -4,13 +4,10 @@
     - func-tester
     - func-tester-aarch64
     - fuzzer-unit-tester
-<<<<<<< HEAD
-=======
     - altinity-on-demand
     - altinity-type-cpx51
     - altinity-in-ash
     - altinity-image-x86-system-ubuntu-22.04
->>>>>>> 15b2bc2f
     - style-checker
     - style-checker-aarch64
     - release-maker