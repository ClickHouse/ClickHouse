<!---
A technical comment, you are free to remove or leave it as it is when PR is created
The following categories are used in the next scripts, update them accordingly
utils/changelog/changelog.py
tests/ci/cancel_and_rerun_workflow_lambda/app.py
-->
### Changelog category (leave one):
- New Feature
- Experimental Feature
- Improvement
- Performance Improvement
- Backward Incompatible Change
- Build/Testing/Packaging Improvement
- Documentation (changelog entry is not required)
<<<<<<< HEAD
- Critical Bug Fix (crash, data loss, RBAC) or LOGICAL_ERROR
=======
- Critical Bug Fix (crash, LOGICAL_ERROR, data loss, RBAC)
>>>>>>> 259d1526
- Bug Fix (user-visible misbehavior in an official stable release)
- CI Fix or Improvement (changelog entry is not required)
- Not for changelog (changelog entry is not required)


### Changelog entry (a user-readable short description of the changes that goes to CHANGELOG.md):
...

### Documentation entry for user-facing changes

- [ ] Documentation is written (mandatory for new features)

<!---
Directly edit documentation source files in the "docs" folder with the same pull-request as code changes

or

Add a user-readable short description of the changes that should be added to docs.clickhouse.com below.

At a minimum, the following information should be added (but add more as needed).
- Motivation: Why is this function, table engine, etc. useful to ClickHouse users?

- Parameters: If the feature being added takes arguments, options or is influenced by settings, please list them below with a brief explanation.

- Example use: A query or command.
-->


> Information about CI checks: https://clickhouse.com/docs/en/development/continuous-integration/

#### CI Settings (Only check the boxes if you know what you are doing):
- [ ] <!---ci_set_required--> Allow: All Required Checks
- [ ] <!---ci_include_stateless--> Allow: Stateless tests
- [ ] <!---ci_include_stateful--> Allow: Stateful tests
- [ ] <!---ci_include_integration--> Allow: Integration Tests
- [ ] <!---ci_include_performance--> Allow: Performance tests
- [ ] <!---ci_set_builds--> Allow: All Builds
- [ ] <!---batch_0_1--> Allow: batch 1, 2 for multi-batch jobs
- [ ] <!---batch_2_3--> Allow: batch 3, 4, 5, 6 for multi-batch jobs
---
- [ ] <!---ci_exclude_style--> Exclude: Style check
- [ ] <!---ci_exclude_fast--> Exclude: Fast test
- [ ] <!---ci_exclude_asan--> Exclude: All with ASAN
- [ ] <!---ci_exclude_tsan|msan|ubsan|coverage--> Exclude: All with TSAN, MSAN, UBSAN, Coverage
- [ ] <!---ci_exclude_aarch64|release|debug--> Exclude: All with aarch64, release, debug
---
- [ ] <!---ci_include_fuzzer--> Run only fuzzers related jobs (libFuzzer fuzzers, AST fuzzers, etc.)
- [ ] <!---ci_exclude_ast--> Exclude: AST fuzzers
---
- [ ] <!---do_not_test--> Do not test
- [ ] <!---woolen_wolfdog--> Woolen Wolfdog
- [ ] <!---upload_all--> Upload binaries for special builds
- [ ] <!---no_merge_commit--> Disable merge-commit
- [ ] <!---no_ci_cache--> Disable CI cache<|MERGE_RESOLUTION|>--- conflicted
+++ resolved
@@ -12,11 +12,7 @@
 - Backward Incompatible Change
 - Build/Testing/Packaging Improvement
 - Documentation (changelog entry is not required)
-<<<<<<< HEAD
-- Critical Bug Fix (crash, data loss, RBAC) or LOGICAL_ERROR
-=======
 - Critical Bug Fix (crash, LOGICAL_ERROR, data loss, RBAC)
->>>>>>> 259d1526
 - Bug Fix (user-visible misbehavior in an official stable release)
 - CI Fix or Improvement (changelog entry is not required)
 - Not for changelog (changelog entry is not required)
