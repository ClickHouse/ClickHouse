--- conflicted
+++ resolved
@@ -19,11 +19,8 @@
       - 'docker/docs/**'
       - 'docs/**'
       - 'utils/check-style/aspell-ignore/**'
-<<<<<<< HEAD
       - 'tests/ci/docs_check.py'
       - '.github/workflows/docs_check.yml'
-=======
->>>>>>> 74f1a0c8
 jobs:
   CheckLabels:
     runs-on: [self-hosted, style-checker]
