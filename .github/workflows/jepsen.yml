name: JepsenWorkflow
env:
  # Force the stdout and stderr streams to be unbuffered
  PYTHONUNBUFFERED: 1
concurrency:
  group: jepsen
on: # yamllint disable-line rule:truthy
  schedule:
    - cron: '0 */6 * * *'
  workflow_run:
    workflows: ["PullRequestCI"]
    types:
      - completed
  workflow_dispatch:
jobs:
  KeeperJepsenRelease:
    runs-on: [self-hosted, style-checker]
    steps:
      - name: Set envs
        run: |
          cat >> "$GITHUB_ENV" << 'EOF'
          TEMP_PATH=${{runner.temp}}/keeper_jepsen
          REPO_COPY=${{runner.temp}}/keeper_jepsen/ClickHouse
          EOF
      - name: Check out repository code
        uses: ClickHouse/checkout@v1
        with:
          clear-repository: true
          fetch-depth: 0
      - name: Jepsen Test
        run: |
          sudo rm -fr "$TEMP_PATH"
          mkdir -p "$TEMP_PATH"
          cp -r "$GITHUB_WORKSPACE" "$TEMP_PATH"
          cd "$REPO_COPY/tests/ci"
          python3 keeper_jepsen_check.py
      - name: Cleanup
        if: always()
        run: |
<<<<<<< HEAD
          docker ps --quiet | xargs --no-run-if-empty docker kill ||:
          docker ps --all --quiet | xargs --no-run-if-empty docker rm -f ||:
          sudo rm -fr "$TEMP_PATH"
  # ServerJepsenRelease:
  #   runs-on: [self-hosted, style-checker]
  #   if: ${{ always() }}
  #   needs: [KeeperJepsenRelease]
  #   steps:
  #     - name: Set envs
  #       run: |
  #         cat >> "$GITHUB_ENV" << 'EOF'
  #         TEMP_PATH=${{runner.temp}}/server_jepsen
  #         REPO_COPY=${{runner.temp}}/server_jepsen/ClickHouse
  #         EOF
  #     - name: Check out repository code
  #       uses: ClickHouse/checkout@v1
  #       with:
  #         clear-repository: true
  #         fetch-depth: 0
  #     - name: Jepsen Test
  #       run: |
  #         sudo rm -fr "$TEMP_PATH"
  #         mkdir -p "$TEMP_PATH"
  #         cp -r "$GITHUB_WORKSPACE" "$TEMP_PATH"
  #         cd "$REPO_COPY/tests/ci"
  #         python3 jepsen_check.py server
  #     - name: Cleanup
  #       if: always()
  #       run: |
  #         docker ps --quiet | xargs --no-run-if-empty docker kill ||:
  #         docker ps --all --quiet | xargs --no-run-if-empty docker rm -f ||:
  #         sudo rm -fr "$TEMP_PATH"
=======
          docker kill "$(docker ps -q)" ||:
          docker rm -f "$(docker ps -a -q)" ||:
          sudo rm -fr "$TEMP_PATH"
>>>>>>> e7d53cb9
<|MERGE_RESOLUTION|>--- conflicted
+++ resolved
@@ -22,10 +22,12 @@
           TEMP_PATH=${{runner.temp}}/keeper_jepsen
           REPO_COPY=${{runner.temp}}/keeper_jepsen/ClickHouse
           EOF
+      - name: Clear repository
+        run: |
+          sudo rm -fr "$GITHUB_WORKSPACE" && mkdir "$GITHUB_WORKSPACE"
       - name: Check out repository code
-        uses: ClickHouse/checkout@v1
+        uses: actions/checkout@v2
         with:
-          clear-repository: true
           fetch-depth: 0
       - name: Jepsen Test
         run: |
@@ -37,41 +39,6 @@
       - name: Cleanup
         if: always()
         run: |
-<<<<<<< HEAD
-          docker ps --quiet | xargs --no-run-if-empty docker kill ||:
-          docker ps --all --quiet | xargs --no-run-if-empty docker rm -f ||:
-          sudo rm -fr "$TEMP_PATH"
-  # ServerJepsenRelease:
-  #   runs-on: [self-hosted, style-checker]
-  #   if: ${{ always() }}
-  #   needs: [KeeperJepsenRelease]
-  #   steps:
-  #     - name: Set envs
-  #       run: |
-  #         cat >> "$GITHUB_ENV" << 'EOF'
-  #         TEMP_PATH=${{runner.temp}}/server_jepsen
-  #         REPO_COPY=${{runner.temp}}/server_jepsen/ClickHouse
-  #         EOF
-  #     - name: Check out repository code
-  #       uses: ClickHouse/checkout@v1
-  #       with:
-  #         clear-repository: true
-  #         fetch-depth: 0
-  #     - name: Jepsen Test
-  #       run: |
-  #         sudo rm -fr "$TEMP_PATH"
-  #         mkdir -p "$TEMP_PATH"
-  #         cp -r "$GITHUB_WORKSPACE" "$TEMP_PATH"
-  #         cd "$REPO_COPY/tests/ci"
-  #         python3 jepsen_check.py server
-  #     - name: Cleanup
-  #       if: always()
-  #       run: |
-  #         docker ps --quiet | xargs --no-run-if-empty docker kill ||:
-  #         docker ps --all --quiet | xargs --no-run-if-empty docker rm -f ||:
-  #         sudo rm -fr "$TEMP_PATH"
-=======
           docker kill "$(docker ps -q)" ||:
           docker rm -f "$(docker ps -a -q)" ||:
-          sudo rm -fr "$TEMP_PATH"
->>>>>>> e7d53cb9
+          sudo rm -fr "$TEMP_PATH"