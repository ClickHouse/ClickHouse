--- conflicted
+++ resolved
@@ -34,43 +34,8 @@
       - name: Cleanup
         if: always()
         run: |
-<<<<<<< HEAD
-          docker ps --quiet | xargs --no-run-if-empty docker kill ||:
-          docker ps --all --quiet | xargs --no-run-if-empty docker rm -f ||:
-          sudo rm -fr "$TEMP_PATH"
-  # ServerJepsenRelease:
-  #   runs-on: [self-hosted, style-checker]
-  #   if: ${{ always() }}
-  #   needs: [KeeperJepsenRelease]
-  #   steps:
-  #     - name: Set envs
-  #       run: |
-  #         cat >> "$GITHUB_ENV" << 'EOF'
-  #         TEMP_PATH=${{runner.temp}}/server_jepsen
-  #         REPO_COPY=${{runner.temp}}/server_jepsen/ClickHouse
-  #         EOF
-  #     - name: Check out repository code
-  #       uses: ClickHouse/checkout@v1
-  #       with:
-  #         clear-repository: true
-  #         fetch-depth: 0
-  #     - name: Jepsen Test
-  #       run: |
-  #         sudo rm -fr "$TEMP_PATH"
-  #         mkdir -p "$TEMP_PATH"
-  #         cp -r "$GITHUB_WORKSPACE" "$TEMP_PATH"
-  #         cd "$REPO_COPY/tests/ci"
-  #         python3 jepsen_check.py server
-  #     - name: Cleanup
-  #       if: always()
-  #       run: |
-  #         docker ps --quiet | xargs --no-run-if-empty docker kill ||:
-  #         docker ps --all --quiet | xargs --no-run-if-empty docker rm -f ||:
-  #         sudo rm -fr "$TEMP_PATH"
-=======
           # shellcheck disable=SC2046
           docker kill $(docker ps -q) ||:
           # shellcheck disable=SC2046
           docker rm -f $(docker ps -a -q) ||:
-          sudo rm -fr "$TEMP_PATH"
->>>>>>> a410a55e
+          sudo rm -fr "$TEMP_PATH"