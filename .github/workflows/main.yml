--- conflicted
+++ resolved
@@ -572,11 +572,8 @@
           docker rm -f $(docker ps -a -q) ||:
           sudo rm -fr $TEMP_PATH
   FinishCheck:
-<<<<<<< HEAD
-    needs: [StyleCheck, DockerHubPush, CheckLabels, BuilderReport, FastTest, FunctionalStatelessTestDebug, FunctionalStatefulTestDebug, DocsCheck, StressTestDebug, ASTFuzzerTestDebug, IntegrationTestsAsan, PVSCheck, UnitTestsAsan, SplitBuildSmokeTest, CompatibilityCheck]
-=======
-    needs: [StyleCheck, DockerHubPush, CheckLabels, BuilderReport, FastTest, FunctionalStatelessTestDebug, FunctionalStatefulTestDebug, DocsCheck, StressTestDebug, ASTFuzzerTestDebug, PVSCheck, UnitTestsAsan]
->>>>>>> 9bbd7d70
+    needs: [StyleCheck, DockerHubPush, CheckLabels, BuilderReport, FastTest, FunctionalStatelessTestDebug, FunctionalStatefulTestDebug, DocsCheck, StressTestDebug, ASTFuzzerTestDebug, PVSCheck, UnitTestsAsan, SplitBuildSmokeTest, CompatibilityCheck]
+
     runs-on: [self-hosted, style-checker]
     steps:
       - name: Check out repository code
