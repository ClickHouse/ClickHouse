# yamllint disable rule:comments-indentation
name: MasterCI

env:
  # Force the stdout and stderr streams to be unbuffered
  PYTHONUNBUFFERED: 1

on: # yamllint disable-line rule:truthy
  push:
    branches:
      - 'master'
jobs:
  RunConfig:
    runs-on: [self-hosted, style-checker]
    outputs:
      data: ${{ steps.runconfig.outputs.CI_DATA }}
    steps:
      - name: DebugInfo
        uses: hmarr/debug-action@a701ed95a46e6f2fb0df25e1a558c16356fae35a
      - name: Check out repository code
        uses: ClickHouse/checkout@v1
        with:
          clear-repository: true # to ensure correct digests
          fetch-depth: 0 # to get version
          filter: tree:0
      - name: Python unit tests
        run: |
          cd "$GITHUB_WORKSPACE/tests/ci"
          echo "Testing the main ci directory"
          python3 -m unittest discover -s . -p 'test_*.py'
          for dir in *_lambda/; do
            echo "Testing $dir"
            python3 -m unittest discover -s "$dir" -p 'test_*.py'
          done
      - name: PrepareRunConfig
        id: runconfig
        run: |
            python3 "$GITHUB_WORKSPACE/tests/ci/ci.py" --configure --outfile ${{ runner.temp }}/ci_run_data.json

            echo "::group::CI configuration"
            python3 -m json.tool ${{ runner.temp }}/ci_run_data.json
            echo "::endgroup::"

            {
              echo 'CI_DATA<<EOF'
              cat  ${{ runner.temp }}/ci_run_data.json
              echo 'EOF'
            } >> "$GITHUB_OUTPUT"
      - name: Re-create GH statuses for skipped jobs if any
        run: |
            python3 "$GITHUB_WORKSPACE/tests/ci/ci.py" --infile ${{ runner.temp }}/ci_run_data.json --update-gh-statuses
  BuildDockers:
    needs: [RunConfig]
    if: ${{ !failure() && !cancelled() }}
    uses: ./.github/workflows/reusable_docker.yml
    with:
      data: ${{ needs.RunConfig.outputs.data }}
  StyleCheck:
    needs: [RunConfig, BuildDockers]
    if: ${{ !failure() && !cancelled() }}
    uses: ./.github/workflows/reusable_test.yml
    with:
      test_name: Style check
      runner_type: style-checker
      data: ${{ needs.RunConfig.outputs.data }}
      run_command: |
          python3 style_check.py --no-push
  CompatibilityCheckX86:
    needs: [RunConfig, BuilderDebRelease]
    if: ${{ !failure() && !cancelled() }}
    uses: ./.github/workflows/reusable_test.yml
    with:
      test_name: Compatibility check (amd64)
      runner_type: style-checker
      data: ${{ needs.RunConfig.outputs.data }}
      run_command: |
        python3 compatibility_check.py --check-name "Compatibility check (amd64)" --check-glibc --check-distributions
  CompatibilityCheckAarch64:
    needs: [RunConfig, BuilderDebAarch64]
    if: ${{ !failure() && !cancelled() }}
    uses: ./.github/workflows/reusable_test.yml
    with:
      test_name: Compatibility check (aarch64)
      runner_type: style-checker
      data: ${{ needs.RunConfig.outputs.data }}
      run_command: |
        python3 compatibility_check.py --check-name "Compatibility check (aarch64)" --check-glibc
#########################################################################################
#################################### ORDINARY BUILDS ####################################
#########################################################################################
# TODO: never skip builds!
  BuilderDebRelease:
    needs: [RunConfig, BuildDockers]
    if: ${{ !failure() && !cancelled() }}
    uses: ./.github/workflows/reusable_build.yml
    with:
      build_name: package_release
      checkout_depth: 0
      data: ${{ needs.RunConfig.outputs.data }}
  BuilderDebReleaseCoverage:
    needs: [RunConfig, BuildDockers]
    if: ${{ !failure() && !cancelled() }}
    uses: ./.github/workflows/reusable_build.yml
    with:
      build_name: package_release_coverage
      checkout_depth: 0
      data: ${{ needs.RunConfig.outputs.data }}
  BuilderDebAarch64:
    needs: [RunConfig, BuildDockers]
    if: ${{ !failure() && !cancelled() }}
    uses: ./.github/workflows/reusable_build.yml
    with:
      build_name: package_aarch64
      checkout_depth: 0
      data: ${{ needs.RunConfig.outputs.data }}
  BuilderBinRelease:
    needs: [RunConfig, BuildDockers]
    if: ${{ !failure() && !cancelled() }}
    uses: ./.github/workflows/reusable_build.yml
    with:
      build_name: binary_release
      checkout_depth: 0 # otherwise we will have no info about contributors
      data: ${{ needs.RunConfig.outputs.data }}
  BuilderDebAsan:
    needs: [RunConfig, BuildDockers]
    if: ${{ !failure() && !cancelled() }}
    uses: ./.github/workflows/reusable_build.yml
    with:
      build_name: package_asan
      data: ${{ needs.RunConfig.outputs.data }}
  BuilderDebUBsan:
    needs: [RunConfig, BuildDockers]
    if: ${{ !failure() && !cancelled() }}
    uses: ./.github/workflows/reusable_build.yml
    with:
      build_name: package_ubsan
      data: ${{ needs.RunConfig.outputs.data }}
  BuilderDebTsan:
    needs: [RunConfig, BuildDockers]
    if: ${{ !failure() && !cancelled() }}
    uses: ./.github/workflows/reusable_build.yml
    with:
      build_name: package_tsan
      data: ${{ needs.RunConfig.outputs.data }}
  BuilderDebMsan:
    needs: [RunConfig, BuildDockers]
    if: ${{ !failure() && !cancelled() }}
    uses: ./.github/workflows/reusable_build.yml
    with:
      build_name: package_msan
      data: ${{ needs.RunConfig.outputs.data }}
  BuilderDebDebug:
    needs: [RunConfig, BuildDockers]
    if: ${{ !failure() && !cancelled() }}
    uses: ./.github/workflows/reusable_build.yml
    with:
      build_name: package_debug
      data: ${{ needs.RunConfig.outputs.data }}
##########################################################################################
##################################### SPECIAL BUILDS #####################################
##########################################################################################
  BuilderBinClangTidy:
    needs: [RunConfig, BuilderDebRelease]
    if: ${{ !failure() && !cancelled() }}
    uses: ./.github/workflows/reusable_build.yml
    with:
      build_name: binary_tidy
      data: ${{ needs.RunConfig.outputs.data }}
  BuilderBinDarwin:
    needs: [RunConfig, BuilderDebRelease]
    if: ${{ !failure() && !cancelled() }}
    uses: ./.github/workflows/reusable_build.yml
    with:
      build_name: binary_darwin
      data: ${{ needs.RunConfig.outputs.data }}
      checkout_depth: 0
  BuilderBinAarch64:
    needs: [RunConfig, BuilderDebRelease]
    if: ${{ !failure() && !cancelled() }}
    uses: ./.github/workflows/reusable_build.yml
    with:
      build_name: binary_aarch64
      data: ${{ needs.RunConfig.outputs.data }}
      checkout_depth: 0
  BuilderBinFreeBSD:
    needs: [RunConfig, BuilderDebRelease]
    if: ${{ !failure() && !cancelled() }}
    uses: ./.github/workflows/reusable_build.yml
    with:
      build_name: binary_freebsd
      data: ${{ needs.RunConfig.outputs.data }}
      checkout_depth: 0
  BuilderBinDarwinAarch64:
    needs: [RunConfig, BuilderDebRelease]
    if: ${{ !failure() && !cancelled() }}
    uses: ./.github/workflows/reusable_build.yml
    with:
      build_name: binary_darwin_aarch64
      data: ${{ needs.RunConfig.outputs.data }}
      checkout_depth: 0
  BuilderBinPPC64:
    needs: [RunConfig, BuilderDebRelease]
    if: ${{ !failure() && !cancelled() }}
    uses: ./.github/workflows/reusable_build.yml
    with:
      build_name: binary_ppc64le
      data: ${{ needs.RunConfig.outputs.data }}
      checkout_depth: 0
  BuilderBinAmd64Compat:
    needs: [RunConfig, BuilderDebRelease]
    if: ${{ !failure() && !cancelled() }}
    uses: ./.github/workflows/reusable_build.yml
    with:
      build_name: binary_amd64_compat
      data: ${{ needs.RunConfig.outputs.data }}
      checkout_depth: 0
  BuilderBinAmd64Musl:
    needs: [RunConfig, BuilderDebRelease]
    if: ${{ !failure() && !cancelled() }}
    uses: ./.github/workflows/reusable_build.yml
    with:
      build_name: binary_amd64_musl
      data: ${{ needs.RunConfig.outputs.data }}
      checkout_depth: 0
  BuilderBinAarch64V80Compat:
    needs: [RunConfig, BuilderDebRelease]
    if: ${{ !failure() && !cancelled() }}
    uses: ./.github/workflows/reusable_build.yml
    with:
      build_name: binary_aarch64_v80compat
      data: ${{ needs.RunConfig.outputs.data }}
      checkout_depth: 0
  BuilderBinRISCV64:
    needs: [RunConfig, BuilderDebRelease]
    if: ${{ !failure() && !cancelled() }}
    uses: ./.github/workflows/reusable_build.yml
    with:
      build_name: binary_riscv64
      data: ${{ needs.RunConfig.outputs.data }}
      checkout_depth: 0
  BuilderBinS390X:
    needs: [RunConfig, BuilderDebRelease]
    if: ${{ !failure() && !cancelled() }}
    uses: ./.github/workflows/reusable_build.yml
    with:
      build_name: binary_s390x
      data: ${{ needs.RunConfig.outputs.data }}
      checkout_depth: 0
############################################################################################
##################################### Docker images  #######################################
############################################################################################
  DockerServerImage:
    needs: [RunConfig, BuilderDebRelease, BuilderDebAarch64]
    if: ${{ !failure() && !cancelled() }}
    uses: ./.github/workflows/reusable_test.yml
    with:
      test_name: Docker server image
      runner_type: style-checker
      data: ${{ needs.RunConfig.outputs.data }}
      run_command: |
        python3 docker_server.py --release-type head \
          --image-repo clickhouse/clickhouse-server --image-path docker/server --allow-build-reuse
  DockerKeeperImage:
    needs: [RunConfig, BuilderDebRelease, BuilderDebAarch64]
    if: ${{ !failure() && !cancelled() }}
    uses: ./.github/workflows/reusable_test.yml
    with:
      test_name: Docker keeper image
      runner_type: style-checker
      data: ${{ needs.RunConfig.outputs.data }}
      run_command: |
        python3 docker_server.py --release-type head \
          --image-repo clickhouse/clickhouse-keeper --image-path docker/keeper --allow-build-reuse
############################################################################################
##################################### BUILD REPORTER #######################################
############################################################################################
  BuilderReport:
    # run report check for failed builds to indicate the CI error
    if: ${{ !cancelled() }}
    needs:
      - RunConfig
      - BuilderBinRelease
      - BuilderDebAarch64
      - BuilderDebAsan
      - BuilderDebDebug
      - BuilderDebMsan
      - BuilderDebRelease
      - BuilderDebTsan
      - BuilderDebUBsan
    uses: ./.github/workflows/reusable_test.yml
    with:
      test_name: ClickHouse build check
      runner_type: style-checker
      data: ${{ needs.RunConfig.outputs.data }}
      additional_envs: |
        NEEDS_DATA<<NDENV
        ${{ toJSON(needs) }}
        NDENV
      run_command: |
        python3 build_report_check.py "$CHECK_NAME"
  BuilderSpecialReport:
    # run report check for failed builds to indicate the CI error
    if: ${{ !cancelled() }}
    needs:
      - RunConfig
      - BuilderBinAarch64
      - BuilderBinDarwin
      - BuilderBinDarwinAarch64
      - BuilderBinFreeBSD
      - BuilderBinPPC64
      - BuilderBinRISCV64
      - BuilderBinS390X
      - BuilderBinAmd64Compat
      - BuilderBinAarch64V80Compat
      - BuilderBinClangTidy
      - BuilderBinAmd64Musl
    uses: ./.github/workflows/reusable_test.yml
    with:
      test_name: ClickHouse special build check
      runner_type: style-checker
      data: ${{ needs.RunConfig.outputs.data }}
      additional_envs: |
        NEEDS_DATA<<NDENV
        ${{ toJSON(needs) }}
        NDENV
      run_command: |
        python3 build_report_check.py "$CHECK_NAME"
  MarkReleaseReady:
    needs: [RunConfig, BuilderBinDarwin, BuilderBinDarwinAarch64, BuilderDebRelease, BuilderDebAarch64]
    if: ${{ !failure() && !cancelled() }}
    uses: ./.github/workflows/reusable_test.yml
    with:
      test_name: Mark Commit Release Ready
      runner_type: style-checker
      data: ${{ needs.RunConfig.outputs.data }}
      run_command: |
        python3 mark_release_ready.py
############################################################################################
#################################### INSTALL PACKAGES ######################################
############################################################################################
  InstallPackagesTestRelease:
    needs: [RunConfig, BuilderDebRelease]
    if: ${{ !failure() && !cancelled() }}
    uses: ./.github/workflows/reusable_test.yml
    with:
      test_name: Install packages (amd64)
      runner_type: style-checker
      data: ${{ needs.RunConfig.outputs.data }}
      run_command: |
        python3 install_check.py "$CHECK_NAME"
  InstallPackagesTestAarch64:
    needs: [RunConfig, BuilderDebAarch64]
    if: ${{ !failure() && !cancelled() }}
    uses: ./.github/workflows/reusable_test.yml
    with:
      test_name: Install packages (arm64)
      runner_type: style-checker-aarch64
      data: ${{ needs.RunConfig.outputs.data }}
      run_command: |
        python3 install_check.py "$CHECK_NAME"
##############################################################################################
########################### FUNCTIONAl STATELESS TESTS #######################################
##############################################################################################
  FunctionalStatelessTestRelease:
    needs: [RunConfig, BuilderDebRelease]
    if: ${{ !failure() && !cancelled() }}
    uses: ./.github/workflows/reusable_test.yml
    with:
      test_name: Stateless tests (release)
      runner_type: func-tester
      data: ${{ needs.RunConfig.outputs.data }}
<<<<<<< HEAD
  FunctionalStatelessTestCoverage:
    needs: [RunConfig, BuilderDebReleaseCoverage]
    if: ${{ !failure() && !cancelled() }}
    uses: ./.github/workflows/reusable_test.yml
    with:
      test_name: Stateless tests (coverage)
      runner_type: func-tester
      data: ${{ needs.RunConfig.outputs.data }}
  FunctionalStatelessTestReleaseDatabaseOrdinary:
    needs: [RunConfig, BuilderDebRelease]
    if: ${{ !failure() && !cancelled() }}
    uses: ./.github/workflows/reusable_test.yml
    with:
      test_name: Stateless tests (release, DatabaseOrdinary)
      runner_type: func-tester
      data: ${{ needs.RunConfig.outputs.data }}
=======
>>>>>>> 40e10d1f
  FunctionalStatelessTestReleaseDatabaseReplicated:
    needs: [RunConfig, BuilderDebRelease]
    if: ${{ !failure() && !cancelled() }}
    uses: ./.github/workflows/reusable_test.yml
    with:
      test_name: Stateless tests (release, DatabaseReplicated)
      runner_type: func-tester
      data: ${{ needs.RunConfig.outputs.data }}
  FunctionalStatelessTestReleaseAnalyzer:
    needs: [RunConfig, BuilderDebRelease]
    if: ${{ !failure() && !cancelled() }}
    uses: ./.github/workflows/reusable_test.yml
    with:
      test_name: Stateless tests (release, analyzer)
      runner_type: func-tester
      data: ${{ needs.RunConfig.outputs.data }}
  FunctionalStatelessTestReleaseS3:
    needs: [RunConfig, BuilderDebRelease]
    if: ${{ !failure() && !cancelled() }}
    uses: ./.github/workflows/reusable_test.yml
    with:
      test_name: Stateless tests (release, s3 storage)
      runner_type: func-tester
      data: ${{ needs.RunConfig.outputs.data }}
  FunctionalStatelessTestAarch64:
    needs: [RunConfig, BuilderDebAarch64]
    if: ${{ !failure() && !cancelled() }}
    uses: ./.github/workflows/reusable_test.yml
    with:
      test_name: Stateless tests (aarch64)
      runner_type: func-tester-aarch64
      data: ${{ needs.RunConfig.outputs.data }}
  FunctionalStatelessTestAsan:
    needs: [RunConfig, BuilderDebAsan]
    if: ${{ !failure() && !cancelled() }}
    uses: ./.github/workflows/reusable_test.yml
    with:
      test_name: Stateless tests (asan)
      runner_type: func-tester
      data: ${{ needs.RunConfig.outputs.data }}

  FunctionalStatelessTestTsan:
    needs: [RunConfig, BuilderDebTsan]
    if: ${{ !failure() && !cancelled() }}
    uses: ./.github/workflows/reusable_test.yml
    with:
      test_name: Stateless tests (tsan)
      runner_type: func-tester
      data: ${{ needs.RunConfig.outputs.data }}
  FunctionalStatelessTestMsan:
    needs: [RunConfig, BuilderDebMsan]
    if: ${{ !failure() && !cancelled() }}
    uses: ./.github/workflows/reusable_test.yml
    with:
      test_name: Stateless tests (msan)
      runner_type: func-tester
      data: ${{ needs.RunConfig.outputs.data }}
  FunctionalStatelessTestUBsan:
    needs: [RunConfig, BuilderDebUBsan]
    if: ${{ !failure() && !cancelled() }}
    uses: ./.github/workflows/reusable_test.yml
    with:
      test_name: Stateless tests (ubsan)
      runner_type: func-tester
      data: ${{ needs.RunConfig.outputs.data }}
  FunctionalStatelessTestDebug:
    needs: [RunConfig, BuilderDebDebug]
    if: ${{ !failure() && !cancelled() }}
    uses: ./.github/workflows/reusable_test.yml
    with:
      test_name: Stateless tests (debug)
      runner_type: func-tester
      data: ${{ needs.RunConfig.outputs.data }}
##############################################################################################
############################ FUNCTIONAl STATEFUL TESTS #######################################
##############################################################################################
  FunctionalStatefulTestRelease:
    needs: [RunConfig, BuilderDebRelease]
    if: ${{ !failure() && !cancelled() }}
    uses: ./.github/workflows/reusable_test.yml
    with:
      test_name: Stateful tests (release)
      runner_type: func-tester
      data: ${{ needs.RunConfig.outputs.data }}
  FunctionalStatefulTestCoverage:
    needs: [RunConfig, BuilderDebReleaseCoverage]
    if: ${{ !failure() && !cancelled() }}
    uses: ./.github/workflows/reusable_test.yml
    with:
      test_name: Stateful tests (coverage)
      runner_type: func-tester
      data: ${{ needs.RunConfig.outputs.data }}
  FunctionalStatefulTestAarch64:
    needs: [RunConfig, BuilderDebAarch64]
    if: ${{ !failure() && !cancelled() }}
    uses: ./.github/workflows/reusable_test.yml
    with:
      test_name: Stateful tests (aarch64)
      runner_type: func-tester-aarch64
      data: ${{ needs.RunConfig.outputs.data }}
  FunctionalStatefulTestAsan:
    needs: [RunConfig, BuilderDebAsan]
    if: ${{ !failure() && !cancelled() }}
    uses: ./.github/workflows/reusable_test.yml
    with:
      test_name: Stateful tests (asan)
      runner_type: func-tester
      data: ${{ needs.RunConfig.outputs.data }}
  FunctionalStatefulTestTsan:
    needs: [RunConfig, BuilderDebTsan]
    if: ${{ !failure() && !cancelled() }}
    uses: ./.github/workflows/reusable_test.yml
    with:
      test_name: Stateful tests (tsan)
      runner_type: func-tester
      data: ${{ needs.RunConfig.outputs.data }}
  FunctionalStatefulTestMsan:
    needs: [RunConfig, BuilderDebMsan]
    if: ${{ !failure() && !cancelled() }}
    uses: ./.github/workflows/reusable_test.yml
    with:
      test_name: Stateful tests (msan)
      runner_type: func-tester
      data: ${{ needs.RunConfig.outputs.data }}
  FunctionalStatefulTestUBsan:
    needs: [RunConfig, BuilderDebUBsan]
    if: ${{ !failure() && !cancelled() }}
    uses: ./.github/workflows/reusable_test.yml
    with:
      test_name: Stateful tests (ubsan)
      runner_type: func-tester
      data: ${{ needs.RunConfig.outputs.data }}
  FunctionalStatefulTestDebug:
    needs: [RunConfig, BuilderDebDebug]
    if: ${{ !failure() && !cancelled() }}
    uses: ./.github/workflows/reusable_test.yml
    with:
      test_name: Stateful tests (debug)
      runner_type: func-tester
      data: ${{ needs.RunConfig.outputs.data }}
##############################################################################################
########################### ClickBench #######################################################
##############################################################################################
  ClickBenchAMD64:
    needs: [RunConfig, BuilderDebRelease]
    if: ${{ !failure() && !cancelled() }}
    uses: ./.github/workflows/reusable_test.yml
    with:
      test_name: ClickBench (amd64)
      runner_type: func-tester
      data: ${{ needs.RunConfig.outputs.data }}
      run_command: |
        python3 clickbench.py "$CHECK_NAME"
  ClickBenchAarch64:
    needs: [RunConfig, BuilderDebAarch64]
    if: ${{ !failure() && !cancelled() }}
    uses: ./.github/workflows/reusable_test.yml
    with:
      test_name: ClickBench (aarch64)
      runner_type: func-tester-aarch64
      data: ${{ needs.RunConfig.outputs.data }}
      run_command: |
        python3 clickbench.py "$CHECK_NAME"
##############################################################################################
######################################### STRESS TESTS #######################################
##############################################################################################
  StressTestAsan:
    needs: [RunConfig, BuilderDebAsan]
    if: ${{ !failure() && !cancelled() }}
    uses: ./.github/workflows/reusable_test.yml
    with:
      test_name: Stress test (asan)
      runner_type: stress-tester
      data: ${{ needs.RunConfig.outputs.data }}
  StressTestTsan:
    needs: [RunConfig, BuilderDebTsan]
    if: ${{ !failure() && !cancelled() }}
    uses: ./.github/workflows/reusable_test.yml
    with:
      test_name: Stress test (tsan)
      runner_type: stress-tester
      data: ${{ needs.RunConfig.outputs.data }}
  StressTestMsan:
    needs: [RunConfig, BuilderDebMsan]
    if: ${{ !failure() && !cancelled() }}
    uses: ./.github/workflows/reusable_test.yml
    with:
      test_name: Stress test (msan)
      runner_type: stress-tester
      data: ${{ needs.RunConfig.outputs.data }}
  StressTestUBsan:
    needs: [RunConfig, BuilderDebUBsan]
    if: ${{ !failure() && !cancelled() }}
    uses: ./.github/workflows/reusable_test.yml
    with:
      test_name: Stress test (ubsan)
      runner_type: stress-tester
      data: ${{ needs.RunConfig.outputs.data }}
  StressTestDebug:
    needs: [RunConfig, BuilderDebDebug]
    if: ${{ !failure() && !cancelled() }}
    uses: ./.github/workflows/reusable_test.yml
    with:
      test_name: Stress test (debug)
      runner_type: stress-tester
      data: ${{ needs.RunConfig.outputs.data }}
#############################################################################################
############################# INTEGRATION TESTS #############################################
#############################################################################################
  IntegrationTestsAsan:
    needs: [RunConfig, BuilderDebAsan]
    if: ${{ !failure() && !cancelled() }}
    uses: ./.github/workflows/reusable_test.yml
    with:
      test_name: Integration tests (asan)
      runner_type: stress-tester
      data: ${{ needs.RunConfig.outputs.data }}
  IntegrationTestsAnalyzerAsan:
    needs: [RunConfig, BuilderDebAsan]
    if: ${{ !failure() && !cancelled() }}
    uses: ./.github/workflows/reusable_test.yml
    with:
      test_name: Integration tests (asan, analyzer)
      runner_type: stress-tester
      data: ${{ needs.RunConfig.outputs.data }}
  IntegrationTestsTsan:
    needs: [RunConfig, BuilderDebTsan]
    if: ${{ !failure() && !cancelled() }}
    uses: ./.github/workflows/reusable_test.yml
    with:
      test_name: Integration tests (tsan)
      runner_type: stress-tester
      data: ${{ needs.RunConfig.outputs.data }}
  IntegrationTestsRelease:
    needs: [RunConfig, BuilderDebRelease]
    if: ${{ !failure() && !cancelled() }}
    uses: ./.github/workflows/reusable_test.yml
    with:
      test_name: Integration tests (release)
      runner_type: stress-tester
      data: ${{ needs.RunConfig.outputs.data }}
##############################################################################################
##################################### AST FUZZERS ############################################
##############################################################################################
  ASTFuzzerTestAsan:
    needs: [RunConfig, BuilderDebAsan]
    if: ${{ !failure() && !cancelled() }}
    uses: ./.github/workflows/reusable_test.yml
    with:
      test_name: AST fuzzer (asan)
      runner_type: fuzzer-unit-tester
      data: ${{ needs.RunConfig.outputs.data }}
  ASTFuzzerTestTsan:
    needs: [RunConfig, BuilderDebTsan]
    if: ${{ !failure() && !cancelled() }}
    uses: ./.github/workflows/reusable_test.yml
    with:
      test_name: AST fuzzer (tsan)
      runner_type: fuzzer-unit-tester
      data: ${{ needs.RunConfig.outputs.data }}
  ASTFuzzerTestUBSan:
    needs: [RunConfig, BuilderDebUBsan]
    if: ${{ !failure() && !cancelled() }}
    uses: ./.github/workflows/reusable_test.yml
    with:
      test_name: AST fuzzer (ubsan)
      runner_type: fuzzer-unit-tester
      data: ${{ needs.RunConfig.outputs.data }}
  ASTFuzzerTestMSan:
    needs: [RunConfig, BuilderDebMsan]
    if: ${{ !failure() && !cancelled() }}
    uses: ./.github/workflows/reusable_test.yml
    with:
      test_name: AST fuzzer (msan)
      runner_type: fuzzer-unit-tester
      data: ${{ needs.RunConfig.outputs.data }}
  ASTFuzzerTestDebug:
    needs: [RunConfig, BuilderDebDebug]
    if: ${{ !failure() && !cancelled() }}
    uses: ./.github/workflows/reusable_test.yml
    with:
      test_name: AST fuzzer (debug)
      runner_type: fuzzer-unit-tester
      data: ${{ needs.RunConfig.outputs.data }}
#############################################################################################
#################################### UNIT TESTS #############################################
#############################################################################################
  UnitTestsAsan:
    needs: [RunConfig, BuilderDebAsan]
    if: ${{ !failure() && !cancelled() }}
    uses: ./.github/workflows/reusable_test.yml
    with:
      test_name: Unit tests (asan)
      runner_type: fuzzer-unit-tester
      data: ${{ needs.RunConfig.outputs.data }}
  UnitTestsReleaseClang:
    needs: [RunConfig, BuilderBinRelease]
    if: ${{ !failure() && !cancelled() }}
    uses: ./.github/workflows/reusable_test.yml
    with:
      test_name: Unit tests (release)
      runner_type: fuzzer-unit-tester
      data: ${{ needs.RunConfig.outputs.data }}
  UnitTestsTsan:
    needs: [RunConfig, BuilderDebTsan]
    if: ${{ !failure() && !cancelled() }}
    uses: ./.github/workflows/reusable_test.yml
    with:
      test_name: Unit tests (tsan)
      runner_type: fuzzer-unit-tester
      data: ${{ needs.RunConfig.outputs.data }}
  UnitTestsMsan:
    needs: [RunConfig, BuilderDebMsan]
    if: ${{ !failure() && !cancelled() }}
    uses: ./.github/workflows/reusable_test.yml
    with:
      test_name: Unit tests (msan)
      runner_type: fuzzer-unit-tester
      data: ${{ needs.RunConfig.outputs.data }}
  UnitTestsUBsan:
    needs: [RunConfig, BuilderDebUBsan]
    if: ${{ !failure() && !cancelled() }}
    uses: ./.github/workflows/reusable_test.yml
    with:
      test_name: Unit tests (ubsan)
      runner_type: fuzzer-unit-tester
      data: ${{ needs.RunConfig.outputs.data }}
#############################################################################################
#################################### PERFORMANCE TESTS ######################################
#############################################################################################
  PerformanceComparisonX86:
    needs: [RunConfig, BuilderDebRelease]
    if: ${{ !failure() && !cancelled() }}
    uses: ./.github/workflows/reusable_test.yml
    with:
      test_name: Performance Comparison
      runner_type: stress-tester
      data: ${{ needs.RunConfig.outputs.data }}
  PerformanceComparisonAarch:
    needs: [RunConfig, BuilderDebAarch64]
    if: ${{ !failure() && !cancelled() }}
    uses: ./.github/workflows/reusable_test.yml
    with:
      test_name: Performance Comparison Aarch64
      runner_type: func-tester-aarch64
      data: ${{ needs.RunConfig.outputs.data }}
##############################################################################################
###################################### SQLANCER FUZZERS ######################################
##############################################################################################
  SQLancerTestRelease:
    needs: [RunConfig, BuilderDebRelease]
    if: ${{ !failure() && !cancelled() }}
    uses: ./.github/workflows/reusable_test.yml
    with:
      test_name: SQLancer (release)
      runner_type: fuzzer-unit-tester
      data: ${{ needs.RunConfig.outputs.data }}
  SQLancerTestDebug:
    needs: [RunConfig, BuilderDebDebug]
    if: ${{ !failure() && !cancelled() }}
    uses: ./.github/workflows/reusable_test.yml
    with:
      test_name: SQLancer (debug)
      runner_type: fuzzer-unit-tester
      data: ${{ needs.RunConfig.outputs.data }}
  FinishCheck:
    if: ${{ !failure() && !cancelled() }}
    needs:
      - MarkReleaseReady
      - FunctionalStatelessTestDebug
      - FunctionalStatelessTestRelease
      - FunctionalStatelessTestReleaseDatabaseReplicated
      - FunctionalStatelessTestReleaseAnalyzer
      - FunctionalStatelessTestReleaseS3
      - FunctionalStatelessTestAarch64
      - FunctionalStatelessTestAsan
      - FunctionalStatelessTestTsan
      - FunctionalStatelessTestMsan
      - FunctionalStatelessTestUBsan
      - FunctionalStatefulTestDebug
      - FunctionalStatefulTestRelease
      - FunctionalStatefulTestAarch64
      - FunctionalStatefulTestAsan
      - FunctionalStatefulTestTsan
      - FunctionalStatefulTestMsan
      - FunctionalStatefulTestUBsan
      - StressTestDebug
      - StressTestAsan
      - StressTestTsan
      - StressTestMsan
      - StressTestUBsan
      - IntegrationTestsAsan
      - IntegrationTestsAnalyzerAsan
      - IntegrationTestsTsan
      - IntegrationTestsRelease
      - PerformanceComparisonX86
      - PerformanceComparisonAarch
      - CompatibilityCheckX86
      - CompatibilityCheckAarch64
      - ASTFuzzerTestDebug
      - ASTFuzzerTestAsan
      - ASTFuzzerTestTsan
      - ASTFuzzerTestMSan
      - ASTFuzzerTestUBSan
      - UnitTestsAsan
      - UnitTestsTsan
      - UnitTestsMsan
      - UnitTestsUBsan
      - UnitTestsReleaseClang
      - SQLancerTestRelease
      - SQLancerTestDebug
    runs-on: [self-hosted, style-checker]
    steps:
      - name: Check out repository code
        uses: ClickHouse/checkout@v1
        with:
          clear-repository: true
      - name: Finish label
        run: |
          cd "$GITHUB_WORKSPACE/tests/ci"
          python3 finish_check.py<|MERGE_RESOLUTION|>--- conflicted
+++ resolved
@@ -369,7 +369,6 @@
       test_name: Stateless tests (release)
       runner_type: func-tester
       data: ${{ needs.RunConfig.outputs.data }}
-<<<<<<< HEAD
   FunctionalStatelessTestCoverage:
     needs: [RunConfig, BuilderDebReleaseCoverage]
     if: ${{ !failure() && !cancelled() }}
@@ -378,16 +377,6 @@
       test_name: Stateless tests (coverage)
       runner_type: func-tester
       data: ${{ needs.RunConfig.outputs.data }}
-  FunctionalStatelessTestReleaseDatabaseOrdinary:
-    needs: [RunConfig, BuilderDebRelease]
-    if: ${{ !failure() && !cancelled() }}
-    uses: ./.github/workflows/reusable_test.yml
-    with:
-      test_name: Stateless tests (release, DatabaseOrdinary)
-      runner_type: func-tester
-      data: ${{ needs.RunConfig.outputs.data }}
-=======
->>>>>>> 40e10d1f
   FunctionalStatelessTestReleaseDatabaseReplicated:
     needs: [RunConfig, BuilderDebRelease]
     if: ${{ !failure() && !cancelled() }}
