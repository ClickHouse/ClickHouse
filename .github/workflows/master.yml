--- conflicted
+++ resolved
@@ -212,11 +212,6 @@
           fetch-depth: 0 # otherwise we will have no info about contributors
       - name: Build
         run: |
-<<<<<<< HEAD
-          git -C "$GITHUB_WORKSPACE" submodule sync
-          git -C "$GITHUB_WORKSPACE" submodule update --single-branch --depth=1 --init --jobs=10
-=======
->>>>>>> 8cb1524b
           sudo rm -fr "$TEMP_PATH"
           mkdir -p "$TEMP_PATH"
           cp -r "$GITHUB_WORKSPACE" "$TEMP_PATH"
@@ -259,11 +254,6 @@
           fetch-depth: 0 # otherwise we will have no info about contributors
       - name: Build
         run: |
-<<<<<<< HEAD
-          git -C "$GITHUB_WORKSPACE" submodule sync
-          git -C "$GITHUB_WORKSPACE" submodule update --single-branch --depth=1 --init --jobs=10
-=======
->>>>>>> 8cb1524b
           sudo rm -fr "$TEMP_PATH"
           mkdir -p "$TEMP_PATH"
           cp -r "$GITHUB_WORKSPACE" "$TEMP_PATH"
@@ -308,11 +298,6 @@
           fetch-depth: 0 # otherwise we will have no info about contributors
       - name: Build
         run: |
-<<<<<<< HEAD
-          git -C "$GITHUB_WORKSPACE" submodule sync
-          git -C "$GITHUB_WORKSPACE" submodule update --single-branch --depth=1 --init --jobs=10
-=======
->>>>>>> 8cb1524b
           sudo rm -fr "$TEMP_PATH"
           mkdir -p "$TEMP_PATH"
           cp -r "$GITHUB_WORKSPACE" "$TEMP_PATH"
@@ -354,54 +339,11 @@
           sudo rm -fr "$GITHUB_WORKSPACE" && mkdir "$GITHUB_WORKSPACE"
       - name: Check out repository code
         uses: actions/checkout@v2
-<<<<<<< HEAD
-      - name: Build
-        run: |
-          git -C "$GITHUB_WORKSPACE" submodule sync
-          git -C "$GITHUB_WORKSPACE" submodule update --single-branch --depth=1 --init --jobs=10
-          sudo rm -fr "$TEMP_PATH"
-          mkdir -p "$TEMP_PATH"
-          cp -r "$GITHUB_WORKSPACE" "$TEMP_PATH"
-          cd "$REPO_COPY/tests/ci" && python3 build_check.py "$BUILD_NAME"
-      - name: Upload build URLs to artifacts
-        if: ${{ success() || failure() }}
-        uses: actions/upload-artifact@v2
-        with:
-          name: ${{ env.BUILD_URLS }}
-          path: ${{ env.TEMP_PATH }}/${{ env.BUILD_URLS }}.json
-      - name: Cleanup
-        if: always()
-        run: |
-          docker ps --quiet | xargs --no-run-if-empty docker kill ||:
-          docker ps --all --quiet | xargs --no-run-if-empty docker rm -f ||:
-          sudo rm -fr "$TEMP_PATH" "$CACHES_PATH"
-  BuilderDebUBsan:
-    needs: [DockerHubPush]
-    runs-on: [self-hosted, builder]
-    steps:
-      - name: Set envs
-        run: |
-          cat >> "$GITHUB_ENV" << 'EOF'
-          TEMP_PATH=${{runner.temp}}/build_check
-          IMAGES_PATH=${{runner.temp}}/images_path
-          REPO_COPY=${{runner.temp}}/build_check/ClickHouse
-          CACHES_PATH=${{runner.temp}}/../ccaches
-          BUILD_NAME=package_ubsan
-          EOF
-      - name: Download changed images
-        uses: actions/download-artifact@v2
-=======
->>>>>>> 8cb1524b
         with:
           submodules: 'true'
           fetch-depth: 0 # otherwise we will have no info about contributors
       - name: Build
         run: |
-<<<<<<< HEAD
-          git -C "$GITHUB_WORKSPACE" submodule sync
-          git -C "$GITHUB_WORKSPACE" submodule update --single-branch --depth=1 --init --jobs=10
-=======
->>>>>>> 8cb1524b
           sudo rm -fr "$TEMP_PATH"
           mkdir -p "$TEMP_PATH"
           cp -r "$GITHUB_WORKSPACE" "$TEMP_PATH"
@@ -447,11 +389,6 @@
           fetch-depth: 0 # otherwise we will have no info about contributors
       - name: Build
         run: |
-<<<<<<< HEAD
-          git -C "$GITHUB_WORKSPACE" submodule sync
-          git -C "$GITHUB_WORKSPACE" submodule update --single-branch --depth=1 --init --jobs=10
-=======
->>>>>>> 8cb1524b
           sudo rm -fr "$TEMP_PATH"
           mkdir -p "$TEMP_PATH"
           cp -r "$GITHUB_WORKSPACE" "$TEMP_PATH"
@@ -497,11 +434,6 @@
           fetch-depth: 0 # otherwise we will have no info about contributors
       - name: Build
         run: |
-<<<<<<< HEAD
-          git -C "$GITHUB_WORKSPACE" submodule sync
-          git -C "$GITHUB_WORKSPACE" submodule update --single-branch --depth=1 --init --jobs=10
-=======
->>>>>>> 8cb1524b
           sudo rm -fr "$TEMP_PATH"
           mkdir -p "$TEMP_PATH"
           cp -r "$GITHUB_WORKSPACE" "$TEMP_PATH"
@@ -547,11 +479,6 @@
           fetch-depth: 0 # otherwise we will have no info about contributors
       - name: Build
         run: |
-<<<<<<< HEAD
-          git -C "$GITHUB_WORKSPACE" submodule sync
-          git -C "$GITHUB_WORKSPACE" submodule update --single-branch --depth=1 --init --jobs=10
-=======
->>>>>>> 8cb1524b
           sudo rm -fr "$TEMP_PATH"
           mkdir -p "$TEMP_PATH"
           cp -r "$GITHUB_WORKSPACE" "$TEMP_PATH"
@@ -597,11 +524,6 @@
           fetch-depth: 0 # otherwise we will have no info about contributors
       - name: Build
         run: |
-<<<<<<< HEAD
-          git -C "$GITHUB_WORKSPACE" submodule sync
-          git -C "$GITHUB_WORKSPACE" submodule update --single-branch --depth=1 --init --jobs=10
-=======
->>>>>>> 8cb1524b
           sudo rm -fr "$TEMP_PATH"
           mkdir -p "$TEMP_PATH"
           cp -r "$GITHUB_WORKSPACE" "$TEMP_PATH"
@@ -647,11 +569,6 @@
           fetch-depth: 0 # otherwise we will have no info about contributors
       - name: Build
         run: |
-<<<<<<< HEAD
-          git -C "$GITHUB_WORKSPACE" submodule sync
-          git -C "$GITHUB_WORKSPACE" submodule update --single-branch --depth=1 --init --jobs=10
-=======
->>>>>>> 8cb1524b
           sudo rm -fr "$TEMP_PATH"
           mkdir -p "$TEMP_PATH"
           cp -r "$GITHUB_WORKSPACE" "$TEMP_PATH"
@@ -701,11 +618,6 @@
           fetch-depth: 0 # otherwise we will have no info about contributors
       - name: Build
         run: |
-<<<<<<< HEAD
-          git -C "$GITHUB_WORKSPACE" submodule sync
-          git -C "$GITHUB_WORKSPACE" submodule update --single-branch --depth=1 --init --jobs=10
-=======
->>>>>>> 8cb1524b
           sudo rm -fr "$TEMP_PATH"
           mkdir -p "$TEMP_PATH"
           cp -r "$GITHUB_WORKSPACE" "$TEMP_PATH"
@@ -752,11 +664,6 @@
           fetch-depth: 0 # otherwise we will have no info about contributors
       - name: Build
         run: |
-<<<<<<< HEAD
-          git -C "$GITHUB_WORKSPACE" submodule sync
-          git -C "$GITHUB_WORKSPACE" submodule update --single-branch --depth=1 --init --jobs=10
-=======
->>>>>>> 8cb1524b
           sudo rm -fr "$TEMP_PATH"
           mkdir -p "$TEMP_PATH"
           cp -r "$GITHUB_WORKSPACE" "$TEMP_PATH"
@@ -803,11 +710,6 @@
           fetch-depth: 0 # otherwise we will have no info about contributors
       - name: Build
         run: |
-<<<<<<< HEAD
-          git -C "$GITHUB_WORKSPACE" submodule sync
-          git -C "$GITHUB_WORKSPACE" submodule update --single-branch --depth=1 --init --jobs=10
-=======
->>>>>>> 8cb1524b
           sudo rm -fr "$TEMP_PATH"
           mkdir -p "$TEMP_PATH"
           cp -r "$GITHUB_WORKSPACE" "$TEMP_PATH"
@@ -854,11 +756,6 @@
           fetch-depth: 0 # otherwise we will have no info about contributors
       - name: Build
         run: |
-<<<<<<< HEAD
-          git -C "$GITHUB_WORKSPACE" submodule sync
-          git -C "$GITHUB_WORKSPACE" submodule update --single-branch --depth=1 --init --jobs=10
-=======
->>>>>>> 8cb1524b
           sudo rm -fr "$TEMP_PATH"
           mkdir -p "$TEMP_PATH"
           cp -r "$GITHUB_WORKSPACE" "$TEMP_PATH"
@@ -905,11 +802,6 @@
           fetch-depth: 0 # otherwise we will have no info about contributors
       - name: Build
         run: |
-<<<<<<< HEAD
-          git -C "$GITHUB_WORKSPACE" submodule sync
-          git -C "$GITHUB_WORKSPACE" submodule update --single-branch --depth=1 --init --jobs=10
-=======
->>>>>>> 8cb1524b
           sudo rm -fr "$TEMP_PATH"
           mkdir -p "$TEMP_PATH"
           cp -r "$GITHUB_WORKSPACE" "$TEMP_PATH"
@@ -956,11 +848,6 @@
           fetch-depth: 0 # otherwise we will have no info about contributors
       - name: Build
         run: |
-<<<<<<< HEAD
-          git -C "$GITHUB_WORKSPACE" submodule sync
-          git -C "$GITHUB_WORKSPACE" submodule update --single-branch --depth=1 --init --jobs=10
-=======
->>>>>>> 8cb1524b
           sudo rm -fr "$TEMP_PATH"
           mkdir -p "$TEMP_PATH"
           cp -r "$GITHUB_WORKSPACE" "$TEMP_PATH"
@@ -1007,11 +894,6 @@
           fetch-depth: 0 # otherwise we will have no info about contributors
       - name: Build
         run: |
-<<<<<<< HEAD
-          git -C "$GITHUB_WORKSPACE" submodule sync
-          git -C "$GITHUB_WORKSPACE" submodule update --single-branch --depth=1 --init --jobs=10
-=======
->>>>>>> 8cb1524b
           sudo rm -fr "$TEMP_PATH"
           mkdir -p "$TEMP_PATH"
           cp -r "$GITHUB_WORKSPACE" "$TEMP_PATH"
