--- conflicted
+++ resolved
@@ -313,11 +313,7 @@
       run_command: |
         python3 build_report_check.py "$CHECK_NAME"
   MarkReleaseReady:
-<<<<<<< HEAD
     if: ${{ ! (contains(needs.*.result, 'skipped') || contains(needs.*.result, 'failure')) }}
-=======
-    if: ${{ !failure() && !cancelled() }}
->>>>>>> 8d5a8a46
     needs:
       - BuilderBinDarwin
       - BuilderBinDarwinAarch64
