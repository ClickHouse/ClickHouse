--- conflicted
+++ resolved
@@ -2870,218 +2870,6 @@
           docker ps --quiet | xargs --no-run-if-empty docker kill ||:
           docker ps --all --quiet | xargs --no-run-if-empty docker rm -f ||:
           sudo rm -fr "$TEMP_PATH"
-<<<<<<< HEAD
-  PerformanceComparisonAarch-0:
-    needs: [BuilderDebAarch64]
-    runs-on: [self-hosted, func-tester-aarch64]
-    steps:
-      - name: Set envs
-        run: |
-          cat >> "$GITHUB_ENV" << 'EOF'
-          TEMP_PATH=${{runner.temp}}/performance_comparison
-          REPORTS_PATH=${{runner.temp}}/reports_dir
-          CHECK_NAME=Performance Comparison Aarch64
-          REPO_COPY=${{runner.temp}}/performance_comparison/ClickHouse
-          RUN_BY_HASH_NUM=0
-          RUN_BY_HASH_TOTAL=4
-          EOF
-      - name: Download json reports
-        uses: actions/download-artifact@v3
-        with:
-          path: ${{ env.REPORTS_PATH }}
-      - name: Check out repository code
-        uses: ClickHouse/checkout@v1
-        with:
-          clear-repository: true
-      - name: Performance Comparison
-        run: |
-          sudo rm -fr "$TEMP_PATH"
-          mkdir -p "$TEMP_PATH"
-          cp -r "$GITHUB_WORKSPACE" "$TEMP_PATH"
-          cd "$REPO_COPY/tests/ci"
-          python3 performance_comparison_check.py "$CHECK_NAME"
-      - name: Cleanup
-        if: always()
-        run: |
-          docker ps --quiet | xargs --no-run-if-empty docker kill ||:
-          docker ps --all --quiet | xargs --no-run-if-empty docker rm -f ||:
-          sudo rm -fr "$TEMP_PATH"
-  PerformanceComparisonAarch-1:
-    needs: [BuilderDebAarch64]
-    runs-on: [self-hosted, func-tester-aarch64]
-    steps:
-      - name: Set envs
-        run: |
-          cat >> "$GITHUB_ENV" << 'EOF'
-          TEMP_PATH=${{runner.temp}}/performance_comparison
-          REPORTS_PATH=${{runner.temp}}/reports_dir
-          CHECK_NAME=Performance Comparison Aarch64
-          REPO_COPY=${{runner.temp}}/performance_comparison/ClickHouse
-          RUN_BY_HASH_NUM=1
-          RUN_BY_HASH_TOTAL=4
-          EOF
-      - name: Download json reports
-        uses: actions/download-artifact@v3
-        with:
-          path: ${{ env.REPORTS_PATH }}
-      - name: Check out repository code
-        uses: ClickHouse/checkout@v1
-        with:
-          clear-repository: true
-      - name: Performance Comparison
-        run: |
-          sudo rm -fr "$TEMP_PATH"
-          mkdir -p "$TEMP_PATH"
-          cp -r "$GITHUB_WORKSPACE" "$TEMP_PATH"
-          cd "$REPO_COPY/tests/ci"
-          python3 performance_comparison_check.py "$CHECK_NAME"
-      - name: Cleanup
-        if: always()
-        run: |
-          docker ps --quiet | xargs --no-run-if-empty docker kill ||:
-          docker ps --all --quiet | xargs --no-run-if-empty docker rm -f ||:
-          sudo rm -fr "$TEMP_PATH"
-  PerformanceComparisonAarch-2:
-    needs: [BuilderDebAarch64]
-    runs-on: [self-hosted, func-tester-aarch64]
-    steps:
-      - name: Set envs
-        run: |
-          cat >> "$GITHUB_ENV" << 'EOF'
-          TEMP_PATH=${{runner.temp}}/performance_comparison
-          REPORTS_PATH=${{runner.temp}}/reports_dir
-          CHECK_NAME=Performance Comparison Aarch64
-          REPO_COPY=${{runner.temp}}/performance_comparison/ClickHouse
-          RUN_BY_HASH_NUM=2
-          RUN_BY_HASH_TOTAL=4
-          EOF
-      - name: Download json reports
-        uses: actions/download-artifact@v3
-        with:
-          path: ${{ env.REPORTS_PATH }}
-      - name: Check out repository code
-        uses: ClickHouse/checkout@v1
-        with:
-          clear-repository: true
-      - name: Performance Comparison
-        run: |
-          sudo rm -fr "$TEMP_PATH"
-          mkdir -p "$TEMP_PATH"
-          cp -r "$GITHUB_WORKSPACE" "$TEMP_PATH"
-          cd "$REPO_COPY/tests/ci"
-          python3 performance_comparison_check.py "$CHECK_NAME"
-      - name: Cleanup
-        if: always()
-        run: |
-          docker ps --quiet | xargs --no-run-if-empty docker kill ||:
-          docker ps --all --quiet | xargs --no-run-if-empty docker rm -f ||:
-          sudo rm -fr "$TEMP_PATH"
-  PerformanceComparisonAarch-3:
-    needs: [BuilderDebAarch64]
-    runs-on: [self-hosted, func-tester-aarch64]
-    steps:
-      - name: Set envs
-        run: |
-          cat >> "$GITHUB_ENV" << 'EOF'
-          TEMP_PATH=${{runner.temp}}/performance_comparison
-          REPORTS_PATH=${{runner.temp}}/reports_dir
-          CHECK_NAME=Performance Comparison Aarch64
-          REPO_COPY=${{runner.temp}}/performance_comparison/ClickHouse
-          RUN_BY_HASH_NUM=3
-          RUN_BY_HASH_TOTAL=4
-          EOF
-      - name: Download json reports
-        uses: actions/download-artifact@v3
-        with:
-          path: ${{ env.REPORTS_PATH }}
-      - name: Check out repository code
-        uses: ClickHouse/checkout@v1
-        with:
-          clear-repository: true
-      - name: Performance Comparison
-        run: |
-          sudo rm -fr "$TEMP_PATH"
-          mkdir -p "$TEMP_PATH"
-          cp -r "$GITHUB_WORKSPACE" "$TEMP_PATH"
-          cd "$REPO_COPY/tests/ci"
-          python3 performance_comparison_check.py "$CHECK_NAME"
-      - name: Cleanup
-        if: always()
-        run: |
-          docker ps --quiet | xargs --no-run-if-empty docker kill ||:
-          docker ps --all --quiet | xargs --no-run-if-empty docker rm -f ||:
-          sudo rm -fr "$TEMP_PATH"
-##############################################################################################
-###################################### SQLANCER FUZZERS ######################################
-##############################################################################################
-  SQLancerTestRelease:
-    needs: [BuilderDebRelease]
-    runs-on: [self-hosted, fuzzer-unit-tester]
-    steps:
-      - name: Set envs
-        run: |
-          cat >> "$GITHUB_ENV" << 'EOF'
-          TEMP_PATH=${{runner.temp}}/sqlancer_release
-          REPORTS_PATH=${{runner.temp}}/reports_dir
-          CHECK_NAME=SQLancer (release)
-          REPO_COPY=${{runner.temp}}/sqlancer_release/ClickHouse
-          EOF
-      - name: Download json reports
-        uses: actions/download-artifact@v3
-        with:
-          path: ${{ env.REPORTS_PATH }}
-      - name: Check out repository code
-        uses: ClickHouse/checkout@v1
-        with:
-          clear-repository: true
-      - name: SQLancer
-        run: |
-          sudo rm -fr "$TEMP_PATH"
-          mkdir -p "$TEMP_PATH"
-          cp -r "$GITHUB_WORKSPACE" "$TEMP_PATH"
-          cd "$REPO_COPY/tests/ci"
-          python3 sqlancer_check.py "$CHECK_NAME"
-      - name: Cleanup
-        if: always()
-        run: |
-          docker ps --quiet | xargs --no-run-if-empty docker kill ||:
-          docker ps --all --quiet | xargs --no-run-if-empty docker rm -f ||:
-          sudo rm -fr "$TEMP_PATH"
-  SQLancerTestDebug:
-    needs: [BuilderDebDebug]
-    runs-on: [self-hosted, fuzzer-unit-tester]
-    steps:
-      - name: Set envs
-        run: |
-          cat >> "$GITHUB_ENV" << 'EOF'
-          TEMP_PATH=${{runner.temp}}/sqlancer_debug
-          REPORTS_PATH=${{runner.temp}}/reports_dir
-          CHECK_NAME=SQLancer (debug)
-          REPO_COPY=${{runner.temp}}/sqlancer_debug/ClickHouse
-          EOF
-      - name: Download json reports
-        uses: actions/download-artifact@v3
-        with:
-          path: ${{ env.REPORTS_PATH }}
-      - name: Check out repository code
-        uses: ClickHouse/checkout@v1
-        with:
-          clear-repository: true
-      - name: SQLancer
-        run: |
-          sudo rm -fr "$TEMP_PATH"
-          mkdir -p "$TEMP_PATH"
-          cp -r "$GITHUB_WORKSPACE" "$TEMP_PATH"
-          cd "$REPO_COPY/tests/ci"
-          python3 sqlancer_check.py "$CHECK_NAME"
-      - name: Cleanup
-        if: always()
-        run: |
-          docker ps --quiet | xargs --no-run-if-empty docker kill ||:
-          docker ps --all --quiet | xargs --no-run-if-empty docker rm -f ||:
-          sudo rm -fr "$TEMP_PATH"
-=======
->>>>>>> 154dac81
   FinishCheck:
     needs:
       - DockerHubPush
