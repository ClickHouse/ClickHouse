--- conflicted
+++ resolved
@@ -21,13 +21,9 @@
           clear-repository: true # to ensure correct digests
           fetch-depth: 0 # to get version
           filter: tree:0
-<<<<<<< HEAD
       - name: Debug Info
         uses: ./.github/actions/debug
-      - name: Merge sync PR
-=======
       - name: Python unit tests
->>>>>>> d1516777
         run: |
           cd "$GITHUB_WORKSPACE/tests/ci"
           echo "Testing the main ci directory"
