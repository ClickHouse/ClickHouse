name: MasterCI

env:
  # Force the stdout and stderr streams to be unbuffered
  PYTHONUNBUFFERED: 1
  # Export system tables to ClickHouse Cloud
  CLICKHOUSE_CI_LOGS_HOST: ${{ secrets.CLICKHOUSE_CI_LOGS_HOST }}
  CLICKHOUSE_CI_LOGS_PASSWORD: ${{ secrets.CLICKHOUSE_CI_LOGS_PASSWORD }}

on: # yamllint disable-line rule:truthy
  push:
    branches:
      - 'master'
jobs:
  PythonUnitTests:
    runs-on: [self-hosted, style-checker]
    steps:
      - name: Check out repository code
        uses: ClickHouse/checkout@v1
        with:
          clear-repository: true
      - name: Python unit tests
        run: |
          cd "$GITHUB_WORKSPACE/tests/ci"
          python3 -m unittest discover -s . -p '*_test.py'
  DockerHubPushAarch64:
    runs-on: [self-hosted, style-checker-aarch64]
    steps:
      - name: Check out repository code
        uses: ClickHouse/checkout@v1
        with:
          clear-repository: true
      - name: Images check
        run: |
          cd "$GITHUB_WORKSPACE/tests/ci"
          python3 docker_images_check.py --suffix aarch64
      - name: Upload images files to artifacts
        uses: actions/upload-artifact@v3
        with:
          name: changed_images_aarch64
          path: ${{ runner.temp }}/docker_images_check/changed_images_aarch64.json
  DockerHubPushAmd64:
    runs-on: [self-hosted, style-checker]
    steps:
      - name: Check out repository code
        uses: ClickHouse/checkout@v1
        with:
          clear-repository: true
      - name: Images check
        run: |
          cd "$GITHUB_WORKSPACE/tests/ci"
          python3 docker_images_check.py --suffix amd64
      - name: Upload images files to artifacts
        uses: actions/upload-artifact@v3
        with:
          name: changed_images_amd64
          path: ${{ runner.temp }}/docker_images_check/changed_images_amd64.json
  DockerHubPush:
    needs: [DockerHubPushAmd64, DockerHubPushAarch64, PythonUnitTests]
    runs-on: [self-hosted, style-checker]
    steps:
      - name: Check out repository code
        uses: ClickHouse/checkout@v1
        with:
          clear-repository: true
          fetch-depth: 0  # to find ancestor merge commits necessary for finding proper docker tags
          filter: tree:0
      - name: Download changed aarch64 images
        uses: actions/download-artifact@v3
        with:
          name: changed_images_aarch64
          path: ${{ runner.temp }}
      - name: Download changed amd64 images
        uses: actions/download-artifact@v3
        with:
          name: changed_images_amd64
          path: ${{ runner.temp }}
      - name: Images check
        run: |
          cd "$GITHUB_WORKSPACE/tests/ci"
          python3 docker_manifests_merge.py --suffix amd64 --suffix aarch64
      - name: Upload images files to artifacts
        uses: actions/upload-artifact@v3
        with:
          name: changed_images
          path: ${{ runner.temp }}/changed_images.json
  StyleCheck:
    needs: DockerHubPush
    runs-on: [self-hosted, style-checker]
    if: ${{ success() || failure() }}
    steps:
      - name: Set envs
        run: |
          cat >> "$GITHUB_ENV" << 'EOF'
          TEMP_PATH=${{ runner.temp }}/style_check
          EOF
      - name: Download changed images
        # even if artifact does not exist, e.g. on `do not test` label or failed Docker job
        continue-on-error: true
        uses: actions/download-artifact@v3
        with:
          name: changed_images
          path: ${{ env.TEMP_PATH }}
      - name: Check out repository code
        uses: ClickHouse/checkout@v1
        with:
          clear-repository: true
      - name: Style Check
        run: |
          cd "$GITHUB_WORKSPACE/tests/ci"
          python3 style_check.py --no-push
      - name: Cleanup
        if: always()
        run: |
          docker ps --quiet | xargs --no-run-if-empty docker kill ||:
          docker ps --all --quiet | xargs --no-run-if-empty docker rm -f ||:
          sudo rm -fr "$TEMP_PATH"
  CompatibilityCheckX86:
    needs: [BuilderDebRelease]
    runs-on: [self-hosted, style-checker]
    steps:
      - name: Set envs
        run: |
          cat >> "$GITHUB_ENV" << 'EOF'
          TEMP_PATH=${{runner.temp}}/compatibility_check
          REPO_COPY=${{runner.temp}}/compatibility_check/ClickHouse
          REPORTS_PATH=${{runner.temp}}/reports_dir
          EOF
      - name: Check out repository code
        uses: ClickHouse/checkout@v1
        with:
          clear-repository: true
      - name: Download json reports
        uses: actions/download-artifact@v3
        with:
          path: ${{ env.REPORTS_PATH }}
      - name: CompatibilityCheckX86
        run: |
          sudo rm -fr "$TEMP_PATH"
          mkdir -p "$TEMP_PATH"
          cp -r "$GITHUB_WORKSPACE" "$TEMP_PATH"
          cd "$REPO_COPY/tests/ci" && python3 compatibility_check.py --check-name "Compatibility check (amd64)" --check-glibc --check-distributions
      - name: Cleanup
        if: always()
        run: |
          docker ps --quiet | xargs --no-run-if-empty docker kill ||:
          docker ps --all --quiet | xargs --no-run-if-empty docker rm -f ||:
          sudo rm -fr "$TEMP_PATH"
  CompatibilityCheckAarch64:
    needs: [BuilderDebAarch64]
    runs-on: [self-hosted, style-checker]
    steps:
      - name: Set envs
        run: |
          cat >> "$GITHUB_ENV" << 'EOF'
          TEMP_PATH=${{runner.temp}}/compatibility_check
          REPO_COPY=${{runner.temp}}/compatibility_check/ClickHouse
          REPORTS_PATH=${{runner.temp}}/reports_dir
          EOF
      - name: Check out repository code
        uses: ClickHouse/checkout@v1
        with:
          clear-repository: true
      - name: Download json reports
        uses: actions/download-artifact@v3
        with:
          path: ${{ env.REPORTS_PATH }}
      - name: CompatibilityCheckAarch64
        run: |
          sudo rm -fr "$TEMP_PATH"
          mkdir -p "$TEMP_PATH"
          cp -r "$GITHUB_WORKSPACE" "$TEMP_PATH"
          cd "$REPO_COPY/tests/ci" && python3 compatibility_check.py --check-name "Compatibility check (aarch64)" --check-glibc
      - name: Cleanup
        if: always()
        run: |
          docker ps --quiet | xargs --no-run-if-empty docker kill ||:
          docker ps --all --quiet | xargs --no-run-if-empty docker rm -f ||:
          sudo rm -fr "$TEMP_PATH"
#########################################################################################
#################################### ORDINARY BUILDS ####################################
#########################################################################################
  BuilderDebRelease:
    needs: [DockerHubPush]
    runs-on: [self-hosted, builder]
    steps:
      - name: Set envs
        run: |
          cat >> "$GITHUB_ENV" << 'EOF'
          TEMP_PATH=${{runner.temp}}/build_check
          IMAGES_PATH=${{runner.temp}}/images_path
          REPO_COPY=${{runner.temp}}/build_check/ClickHouse
          CACHES_PATH=${{runner.temp}}/../ccaches
          BUILD_NAME=package_release
          EOF
      - name: Download changed images
        uses: actions/download-artifact@v3
        with:
          name: changed_images
          path: ${{ env.IMAGES_PATH }}
      - name: Check out repository code
        uses: ClickHouse/checkout@v1
        with:
          clear-repository: true
          submodules: true
          fetch-depth: 0 # For a proper version and performance artifacts
          filter: tree:0
      - name: Build
        run: |
          sudo rm -fr "$TEMP_PATH"
          mkdir -p "$TEMP_PATH"
          cp -r "$GITHUB_WORKSPACE" "$TEMP_PATH"
          cd "$REPO_COPY/tests/ci" && python3 build_check.py "$BUILD_NAME"
      - name: Upload build URLs to artifacts
        if: ${{ success() || failure() }}
        uses: actions/upload-artifact@v3
        with:
          name: ${{ env.BUILD_URLS }}
          path: ${{ env.TEMP_PATH }}/${{ env.BUILD_URLS }}.json
      - name: Cleanup
        if: always()
        run: |
          docker ps --quiet | xargs --no-run-if-empty docker kill ||:
          docker ps --all --quiet | xargs --no-run-if-empty docker rm -f ||:
          sudo rm -fr "$TEMP_PATH"
  BuilderDebAarch64:
    needs: [DockerHubPush]
    runs-on: [self-hosted, builder]
    steps:
      - name: Set envs
        run: |
          cat >> "$GITHUB_ENV" << 'EOF'
          TEMP_PATH=${{runner.temp}}/build_check
          IMAGES_PATH=${{runner.temp}}/images_path
          REPO_COPY=${{runner.temp}}/build_check/ClickHouse
          CACHES_PATH=${{runner.temp}}/../ccaches
          BUILD_NAME=package_aarch64
          EOF
      - name: Download changed images
        uses: actions/download-artifact@v3
        with:
          name: changed_images
          path: ${{ runner.temp }}/images_path
      - name: Check out repository code
        uses: ClickHouse/checkout@v1
        with:
          clear-repository: true
          submodules: true
          fetch-depth: 0 # For a proper version and performance artifacts
          filter: tree:0
      - name: Build
        run: |
          sudo rm -fr "$TEMP_PATH"
          mkdir -p "$TEMP_PATH"
          cp -r "$GITHUB_WORKSPACE" "$TEMP_PATH"
          cd "$REPO_COPY/tests/ci" && python3 build_check.py "$BUILD_NAME"
      - name: Upload build URLs to artifacts
        uses: actions/upload-artifact@v3
        with:
          name: ${{ env.BUILD_URLS }}
          path: ${{ runner.temp }}/build_check/${{ env.BUILD_URLS }}.json
      - name: Cleanup
        if: always()
        run: |
          docker ps --quiet | xargs --no-run-if-empty docker kill ||:
          docker ps --all --quiet | xargs --no-run-if-empty docker rm -f ||:
          sudo rm -fr "$TEMP_PATH" "$CACHES_PATH"
  BuilderBinRelease:
    needs: [DockerHubPush]
    runs-on: [self-hosted, builder]
    steps:
      - name: Set envs
        run: |
          cat >> "$GITHUB_ENV" << 'EOF'
          TEMP_PATH=${{runner.temp}}/build_check
          IMAGES_PATH=${{runner.temp}}/images_path
          REPO_COPY=${{runner.temp}}/build_check/ClickHouse
          CACHES_PATH=${{runner.temp}}/../ccaches
          BUILD_NAME=binary_release
          EOF
      - name: Download changed images
        uses: actions/download-artifact@v3
        with:
          name: changed_images
          path: ${{ env.IMAGES_PATH }}
      - name: Check out repository code
        uses: ClickHouse/checkout@v1
        with:
          clear-repository: true
          submodules: true
          fetch-depth: 0 # otherwise we will have no info about contributors
          filter: tree:0
      - name: Build
        run: |
          sudo rm -fr "$TEMP_PATH"
          mkdir -p "$TEMP_PATH"
          cp -r "$GITHUB_WORKSPACE" "$TEMP_PATH"
          cd "$REPO_COPY/tests/ci" && python3 build_check.py "$BUILD_NAME"
      - name: Upload build URLs to artifacts
        if: ${{ success() || failure() }}
        uses: actions/upload-artifact@v3
        with:
          name: ${{ env.BUILD_URLS }}
          path: ${{ env.TEMP_PATH }}/${{ env.BUILD_URLS }}.json
      - name: Cleanup
        if: always()
        run: |
          docker ps --quiet | xargs --no-run-if-empty docker kill ||:
          docker ps --all --quiet | xargs --no-run-if-empty docker rm -f ||:
          sudo rm -fr "$TEMP_PATH" "$CACHES_PATH"
  BuilderDebAsan:
    needs: [DockerHubPush]
    runs-on: [self-hosted, builder]
    steps:
      - name: Set envs
        run: |
          cat >> "$GITHUB_ENV" << 'EOF'
          TEMP_PATH=${{runner.temp}}/build_check
          IMAGES_PATH=${{runner.temp}}/images_path
          REPO_COPY=${{runner.temp}}/build_check/ClickHouse
          CACHES_PATH=${{runner.temp}}/../ccaches
          BUILD_NAME=package_asan
          EOF
      - name: Download changed images
        uses: actions/download-artifact@v3
        with:
          name: changed_images
          path: ${{ env.IMAGES_PATH }}
      - name: Check out repository code
        uses: ClickHouse/checkout@v1
        with:
          clear-repository: true
          submodules: true
      - name: Build
        run: |
          sudo rm -fr "$TEMP_PATH"
          mkdir -p "$TEMP_PATH"
          cp -r "$GITHUB_WORKSPACE" "$TEMP_PATH"
          cd "$REPO_COPY/tests/ci" && python3 build_check.py "$BUILD_NAME"
      - name: Upload build URLs to artifacts
        if: ${{ success() || failure() }}
        uses: actions/upload-artifact@v3
        with:
          name: ${{ env.BUILD_URLS }}
          path: ${{ env.TEMP_PATH }}/${{ env.BUILD_URLS }}.json
      - name: Cleanup
        if: always()
        run: |
          docker ps --quiet | xargs --no-run-if-empty docker kill ||:
          docker ps --all --quiet | xargs --no-run-if-empty docker rm -f ||:
          sudo rm -fr "$TEMP_PATH" "$CACHES_PATH"
  BuilderDebUBsan:
    needs: [DockerHubPush]
    runs-on: [self-hosted, builder]
    steps:
      - name: Set envs
        run: |
          cat >> "$GITHUB_ENV" << 'EOF'
          TEMP_PATH=${{runner.temp}}/build_check
          IMAGES_PATH=${{runner.temp}}/images_path
          REPO_COPY=${{runner.temp}}/build_check/ClickHouse
          CACHES_PATH=${{runner.temp}}/../ccaches
          BUILD_NAME=package_ubsan
          EOF
      - name: Download changed images
        uses: actions/download-artifact@v3
        with:
          name: changed_images
          path: ${{ env.IMAGES_PATH }}
      - name: Check out repository code
        uses: ClickHouse/checkout@v1
        with:
          clear-repository: true
          submodules: true
      - name: Build
        run: |
          sudo rm -fr "$TEMP_PATH"
          mkdir -p "$TEMP_PATH"
          cp -r "$GITHUB_WORKSPACE" "$TEMP_PATH"
          cd "$REPO_COPY/tests/ci" && python3 build_check.py "$BUILD_NAME"
      - name: Upload build URLs to artifacts
        if: ${{ success() || failure() }}
        uses: actions/upload-artifact@v3
        with:
          name: ${{ env.BUILD_URLS }}
          path: ${{ env.TEMP_PATH }}/${{ env.BUILD_URLS }}.json
      - name: Cleanup
        if: always()
        run: |
          docker ps --quiet | xargs --no-run-if-empty docker kill ||:
          docker ps --all --quiet | xargs --no-run-if-empty docker rm -f ||:
          sudo rm -fr "$TEMP_PATH" "$CACHES_PATH"
  BuilderDebTsan:
    needs: [DockerHubPush]
    runs-on: [self-hosted, builder]
    steps:
      - name: Set envs
        run: |
          cat >> "$GITHUB_ENV" << 'EOF'
          TEMP_PATH=${{runner.temp}}/build_check
          IMAGES_PATH=${{runner.temp}}/images_path
          REPO_COPY=${{runner.temp}}/build_check/ClickHouse
          CACHES_PATH=${{runner.temp}}/../ccaches
          BUILD_NAME=package_tsan
          EOF
      - name: Download changed images
        uses: actions/download-artifact@v3
        with:
          name: changed_images
          path: ${{ env.IMAGES_PATH }}
      - name: Check out repository code
        uses: ClickHouse/checkout@v1
        with:
          clear-repository: true
          submodules: true
      - name: Build
        run: |
          sudo rm -fr "$TEMP_PATH"
          mkdir -p "$TEMP_PATH"
          cp -r "$GITHUB_WORKSPACE" "$TEMP_PATH"
          cd "$REPO_COPY/tests/ci" && python3 build_check.py "$BUILD_NAME"
      - name: Upload build URLs to artifacts
        if: ${{ success() || failure() }}
        uses: actions/upload-artifact@v3
        with:
          name: ${{ env.BUILD_URLS }}
          path: ${{ env.TEMP_PATH }}/${{ env.BUILD_URLS }}.json
      - name: Cleanup
        if: always()
        run: |
          docker ps --quiet | xargs --no-run-if-empty docker kill ||:
          docker ps --all --quiet | xargs --no-run-if-empty docker rm -f ||:
          sudo rm -fr "$TEMP_PATH" "$CACHES_PATH"
  BuilderDebMsan:
    needs: [DockerHubPush]
    runs-on: [self-hosted, builder]
    steps:
      - name: Set envs
        run: |
          cat >> "$GITHUB_ENV" << 'EOF'
          TEMP_PATH=${{runner.temp}}/build_check
          IMAGES_PATH=${{runner.temp}}/images_path
          REPO_COPY=${{runner.temp}}/build_check/ClickHouse
          CACHES_PATH=${{runner.temp}}/../ccaches
          BUILD_NAME=package_msan
          EOF
      - name: Download changed images
        uses: actions/download-artifact@v3
        with:
          name: changed_images
          path: ${{ env.IMAGES_PATH }}
      - name: Check out repository code
        uses: ClickHouse/checkout@v1
        with:
          clear-repository: true
          submodules: true
      - name: Build
        run: |
          sudo rm -fr "$TEMP_PATH"
          mkdir -p "$TEMP_PATH"
          cp -r "$GITHUB_WORKSPACE" "$TEMP_PATH"
          cd "$REPO_COPY/tests/ci" && python3 build_check.py "$BUILD_NAME"
      - name: Upload build URLs to artifacts
        if: ${{ success() || failure() }}
        uses: actions/upload-artifact@v3
        with:
          name: ${{ env.BUILD_URLS }}
          path: ${{ env.TEMP_PATH }}/${{ env.BUILD_URLS }}.json
      - name: Cleanup
        if: always()
        run: |
          docker ps --quiet | xargs --no-run-if-empty docker kill ||:
          docker ps --all --quiet | xargs --no-run-if-empty docker rm -f ||:
          sudo rm -fr "$TEMP_PATH" "$CACHES_PATH"
  BuilderDebDebug:
    needs: [DockerHubPush]
    runs-on: [self-hosted, builder]
    steps:
      - name: Set envs
        run: |
          cat >> "$GITHUB_ENV" << 'EOF'
          TEMP_PATH=${{runner.temp}}/build_check
          IMAGES_PATH=${{runner.temp}}/images_path
          REPO_COPY=${{runner.temp}}/build_check/ClickHouse
          CACHES_PATH=${{runner.temp}}/../ccaches
          BUILD_NAME=package_debug
          EOF
      - name: Download changed images
        uses: actions/download-artifact@v3
        with:
          name: changed_images
          path: ${{ env.IMAGES_PATH }}
      - name: Check out repository code
        uses: ClickHouse/checkout@v1
        with:
          clear-repository: true
          submodules: true
      - name: Apply sparse checkout for contrib # in order to check that it doesn't break build
        run: |
          rm -rf "$GITHUB_WORKSPACE/contrib" && echo 'removed'
          git -C "$GITHUB_WORKSPACE" checkout .  && echo 'restored'
          "$GITHUB_WORKSPACE/contrib/update-submodules.sh" && echo 'OK'
          du -hs "$GITHUB_WORKSPACE/contrib" ||:
          find "$GITHUB_WORKSPACE/contrib" -type f | wc -l ||:
      - name: Build
        run: |
          sudo rm -fr "$TEMP_PATH"
          mkdir -p "$TEMP_PATH"
          cp -r "$GITHUB_WORKSPACE" "$TEMP_PATH"
          cd "$REPO_COPY/tests/ci" && python3 build_check.py "$BUILD_NAME"
      - name: Upload build URLs to artifacts
        if: ${{ success() || failure() }}
        uses: actions/upload-artifact@v3
        with:
          name: ${{ env.BUILD_URLS }}
          path: ${{ env.TEMP_PATH }}/${{ env.BUILD_URLS }}.json
      - name: Cleanup
        if: always()
        run: |
          docker ps --quiet | xargs --no-run-if-empty docker kill ||:
          docker ps --all --quiet | xargs --no-run-if-empty docker rm -f ||:
          sudo rm -fr "$TEMP_PATH" "$CACHES_PATH"
##########################################################################################
##################################### SPECIAL BUILDS #####################################
##########################################################################################
  BuilderBinClangTidy:
    needs: [DockerHubPush]
    runs-on: [self-hosted, builder]
    steps:
      - name: Set envs
        run: |
          cat >> "$GITHUB_ENV" << 'EOF'
          TEMP_PATH=${{runner.temp}}/build_check
          IMAGES_PATH=${{runner.temp}}/images_path
          REPO_COPY=${{runner.temp}}/build_check/ClickHouse
          CACHES_PATH=${{runner.temp}}/../ccaches
          BUILD_NAME=binary_tidy
          EOF
      - name: Download changed images
        uses: actions/download-artifact@v3
        with:
          name: changed_images
          path: ${{ env.IMAGES_PATH }}
      - name: Check out repository code
        uses: ClickHouse/checkout@v1
        with:
          clear-repository: true
          submodules: true
      - name: Build
        run: |
          sudo rm -fr "$TEMP_PATH"
          mkdir -p "$TEMP_PATH"
          cp -r "$GITHUB_WORKSPACE" "$TEMP_PATH"
          cd "$REPO_COPY/tests/ci" && python3 build_check.py "$BUILD_NAME"
      - name: Upload build URLs to artifacts
        if: ${{ success() || failure() }}
        uses: actions/upload-artifact@v3
        with:
          name: ${{ env.BUILD_URLS }}
          path: ${{ env.TEMP_PATH }}/${{ env.BUILD_URLS }}.json
      - name: Cleanup
        if: always()
        run: |
          docker ps --quiet | xargs --no-run-if-empty docker kill ||:
          docker ps --all --quiet | xargs --no-run-if-empty docker rm -f ||:
          sudo rm -fr "$TEMP_PATH" "$CACHES_PATH"
  BuilderBinDarwin:
    needs: [DockerHubPush]
    runs-on: [self-hosted, builder]
    steps:
      - name: Set envs
        run: |
          cat >> "$GITHUB_ENV" << 'EOF'
          TEMP_PATH=${{runner.temp}}/build_check
          IMAGES_PATH=${{runner.temp}}/images_path
          REPO_COPY=${{runner.temp}}/build_check/ClickHouse
          CACHES_PATH=${{runner.temp}}/../ccaches
          BUILD_NAME=binary_darwin
          EOF
      - name: Download changed images
        uses: actions/download-artifact@v3
        with:
          name: changed_images
          path: ${{ env.IMAGES_PATH }}
      - name: Check out repository code
        uses: ClickHouse/checkout@v1
        with:
          clear-repository: true
          submodules: true
          fetch-depth: 0 # otherwise we will have no info about contributors
          filter: tree:0
      - name: Apply sparse checkout for contrib # in order to check that it doesn't break build
        run: |
          rm -rf "$GITHUB_WORKSPACE/contrib" && echo 'removed'
          git -C "$GITHUB_WORKSPACE" checkout .  && echo 'restored'
          "$GITHUB_WORKSPACE/contrib/update-submodules.sh" && echo 'OK'
          du -hs "$GITHUB_WORKSPACE/contrib" ||:
          find "$GITHUB_WORKSPACE/contrib" -type f | wc -l ||:
      - name: Build
        run: |
          sudo rm -fr "$TEMP_PATH"
          mkdir -p "$TEMP_PATH"
          cp -r "$GITHUB_WORKSPACE" "$TEMP_PATH"
          cd "$REPO_COPY/tests/ci" && python3 build_check.py "$BUILD_NAME"
      - name: Upload build URLs to artifacts
        if: ${{ success() || failure() }}
        uses: actions/upload-artifact@v3
        with:
          name: ${{ env.BUILD_URLS }}
          path: ${{ env.TEMP_PATH }}/${{ env.BUILD_URLS }}.json
      - name: Cleanup
        if: always()
        run: |
          docker ps --quiet | xargs --no-run-if-empty docker kill ||:
          docker ps --all --quiet | xargs --no-run-if-empty docker rm -f ||:
          sudo rm -fr "$TEMP_PATH" "$CACHES_PATH"
  BuilderBinAarch64:
    needs: [DockerHubPush]
    runs-on: [self-hosted, builder]
    steps:
      - name: Set envs
        run: |
          cat >> "$GITHUB_ENV" << 'EOF'
          TEMP_PATH=${{runner.temp}}/build_check
          IMAGES_PATH=${{runner.temp}}/images_path
          REPO_COPY=${{runner.temp}}/build_check/ClickHouse
          CACHES_PATH=${{runner.temp}}/../ccaches
          BUILD_NAME=binary_aarch64
          EOF
      - name: Download changed images
        uses: actions/download-artifact@v3
        with:
          name: changed_images
          path: ${{ env.IMAGES_PATH }}
      - name: Check out repository code
        uses: ClickHouse/checkout@v1
        with:
          clear-repository: true
          submodules: true
          fetch-depth: 0 # otherwise we will have no info about contributors
          filter: tree:0
      - name: Build
        run: |
          sudo rm -fr "$TEMP_PATH"
          mkdir -p "$TEMP_PATH"
          cp -r "$GITHUB_WORKSPACE" "$TEMP_PATH"
          cd "$REPO_COPY/tests/ci" && python3 build_check.py "$BUILD_NAME"
      - name: Upload build URLs to artifacts
        if: ${{ success() || failure() }}
        uses: actions/upload-artifact@v3
        with:
          name: ${{ env.BUILD_URLS }}
          path: ${{ env.TEMP_PATH }}/${{ env.BUILD_URLS }}.json
      - name: Cleanup
        if: always()
        run: |
          docker ps --quiet | xargs --no-run-if-empty docker kill ||:
          docker ps --all --quiet | xargs --no-run-if-empty docker rm -f ||:
          sudo rm -fr "$TEMP_PATH" "$CACHES_PATH"
  BuilderBinFreeBSD:
    needs: [DockerHubPush]
    runs-on: [self-hosted, builder]
    steps:
      - name: Set envs
        run: |
          cat >> "$GITHUB_ENV" << 'EOF'
          TEMP_PATH=${{runner.temp}}/build_check
          IMAGES_PATH=${{runner.temp}}/images_path
          REPO_COPY=${{runner.temp}}/build_check/ClickHouse
          CACHES_PATH=${{runner.temp}}/../ccaches
          BUILD_NAME=binary_freebsd
          EOF
      - name: Download changed images
        uses: actions/download-artifact@v3
        with:
          name: changed_images
          path: ${{ env.IMAGES_PATH }}
      - name: Check out repository code
        uses: ClickHouse/checkout@v1
        with:
          clear-repository: true
          submodules: true
          fetch-depth: 0 # otherwise we will have no info about contributors
          filter: tree:0
      - name: Build
        run: |
          sudo rm -fr "$TEMP_PATH"
          mkdir -p "$TEMP_PATH"
          cp -r "$GITHUB_WORKSPACE" "$TEMP_PATH"
          cd "$REPO_COPY/tests/ci" && python3 build_check.py "$BUILD_NAME"
      - name: Upload build URLs to artifacts
        if: ${{ success() || failure() }}
        uses: actions/upload-artifact@v3
        with:
          name: ${{ env.BUILD_URLS }}
          path: ${{ env.TEMP_PATH }}/${{ env.BUILD_URLS }}.json
      - name: Cleanup
        if: always()
        run: |
          docker ps --quiet | xargs --no-run-if-empty docker kill ||:
          docker ps --all --quiet | xargs --no-run-if-empty docker rm -f ||:
          sudo rm -fr "$TEMP_PATH" "$CACHES_PATH"
  BuilderBinDarwinAarch64:
    needs: [DockerHubPush]
    runs-on: [self-hosted, builder]
    steps:
      - name: Set envs
        run: |
          cat >> "$GITHUB_ENV" << 'EOF'
          TEMP_PATH=${{runner.temp}}/build_check
          IMAGES_PATH=${{runner.temp}}/images_path
          REPO_COPY=${{runner.temp}}/build_check/ClickHouse
          CACHES_PATH=${{runner.temp}}/../ccaches
          BUILD_NAME=binary_darwin_aarch64
          EOF
      - name: Download changed images
        uses: actions/download-artifact@v3
        with:
          name: changed_images
          path: ${{ env.IMAGES_PATH }}
      - name: Check out repository code
        uses: ClickHouse/checkout@v1
        with:
          clear-repository: true
          submodules: true
          fetch-depth: 0 # otherwise we will have no info about contributors
          filter: tree:0
      - name: Apply sparse checkout for contrib # in order to check that it doesn't break build
        run: |
          rm -rf "$GITHUB_WORKSPACE/contrib" && echo 'removed'
          git -C "$GITHUB_WORKSPACE" checkout .  && echo 'restored'
          "$GITHUB_WORKSPACE/contrib/update-submodules.sh" && echo 'OK'
          du -hs "$GITHUB_WORKSPACE/contrib" ||:
          find "$GITHUB_WORKSPACE/contrib" -type f | wc -l ||:
      - name: Build
        run: |
          sudo rm -fr "$TEMP_PATH"
          mkdir -p "$TEMP_PATH"
          cp -r "$GITHUB_WORKSPACE" "$TEMP_PATH"
          cd "$REPO_COPY/tests/ci" && python3 build_check.py "$BUILD_NAME"
      - name: Upload build URLs to artifacts
        if: ${{ success() || failure() }}
        uses: actions/upload-artifact@v3
        with:
          name: ${{ env.BUILD_URLS }}
          path: ${{ env.TEMP_PATH }}/${{ env.BUILD_URLS }}.json
      - name: Cleanup
        if: always()
        run: |
          docker ps --quiet | xargs --no-run-if-empty docker kill ||:
          docker ps --all --quiet | xargs --no-run-if-empty docker rm -f ||:
          sudo rm -fr "$TEMP_PATH" "$CACHES_PATH"
  BuilderBinPPC64:
    needs: [DockerHubPush]
    runs-on: [self-hosted, builder]
    steps:
      - name: Set envs
        run: |
          cat >> "$GITHUB_ENV" << 'EOF'
          TEMP_PATH=${{runner.temp}}/build_check
          IMAGES_PATH=${{runner.temp}}/images_path
          REPO_COPY=${{runner.temp}}/build_check/ClickHouse
          CACHES_PATH=${{runner.temp}}/../ccaches
          BUILD_NAME=binary_ppc64le
          EOF
      - name: Download changed images
        uses: actions/download-artifact@v3
        with:
          name: changed_images
          path: ${{ env.IMAGES_PATH }}
      - name: Check out repository code
        uses: ClickHouse/checkout@v1
        with:
          clear-repository: true
          submodules: true
          fetch-depth: 0 # otherwise we will have no info about contributors
          filter: tree:0
      - name: Build
        run: |
          sudo rm -fr "$TEMP_PATH"
          mkdir -p "$TEMP_PATH"
          cp -r "$GITHUB_WORKSPACE" "$TEMP_PATH"
          cd "$REPO_COPY/tests/ci" && python3 build_check.py "$BUILD_NAME"
      - name: Upload build URLs to artifacts
        if: ${{ success() || failure() }}
        uses: actions/upload-artifact@v3
        with:
          name: ${{ env.BUILD_URLS }}
          path: ${{ env.TEMP_PATH }}/${{ env.BUILD_URLS }}.json
      - name: Cleanup
        if: always()
        run: |
          docker ps --quiet | xargs --no-run-if-empty docker kill ||:
          docker ps --all --quiet | xargs --no-run-if-empty docker rm -f ||:
          sudo rm -fr "$TEMP_PATH" "$CACHES_PATH"
  BuilderBinAmd64Compat:
    needs: [DockerHubPush]
    runs-on: [self-hosted, builder]
    steps:
      - name: Set envs
        run: |
          cat >> "$GITHUB_ENV" << 'EOF'
          TEMP_PATH=${{runner.temp}}/build_check
          IMAGES_PATH=${{runner.temp}}/images_path
          REPO_COPY=${{runner.temp}}/build_check/ClickHouse
          CACHES_PATH=${{runner.temp}}/../ccaches
          BUILD_NAME=binary_amd64_compat
          EOF
      - name: Download changed images
        uses: actions/download-artifact@v3
        with:
          name: changed_images
          path: ${{ env.IMAGES_PATH }}
      - name: Check out repository code
        uses: ClickHouse/checkout@v1
        with:
          clear-repository: true
          submodules: true
          fetch-depth: 0 # otherwise we will have no info about contributors
          filter: tree:0
      - name: Build
        run: |
          sudo rm -fr "$TEMP_PATH"
          mkdir -p "$TEMP_PATH"
          cp -r "$GITHUB_WORKSPACE" "$TEMP_PATH"
          cd "$REPO_COPY/tests/ci" && python3 build_check.py "$BUILD_NAME"
      - name: Upload build URLs to artifacts
        if: ${{ success() || failure() }}
        uses: actions/upload-artifact@v3
        with:
          name: ${{ env.BUILD_URLS }}
          path: ${{ env.TEMP_PATH }}/${{ env.BUILD_URLS }}.json
      - name: Cleanup
        if: always()
        run: |
          docker ps --quiet | xargs --no-run-if-empty docker kill ||:
          docker ps --all --quiet | xargs --no-run-if-empty docker rm -f ||:
          sudo rm -fr "$TEMP_PATH" "$CACHES_PATH"
  BuilderBinAarch64V80Compat:
    needs: [DockerHubPush]
    runs-on: [self-hosted, builder]
    steps:
      - name: Set envs
        run: |
          cat >> "$GITHUB_ENV" << 'EOF'
          TEMP_PATH=${{runner.temp}}/build_check
          IMAGES_PATH=${{runner.temp}}/images_path
          REPO_COPY=${{runner.temp}}/build_check/ClickHouse
          CACHES_PATH=${{runner.temp}}/../ccaches
          BUILD_NAME=binary_aarch64_v80compat
          EOF
      - name: Download changed images
        uses: actions/download-artifact@v3
        with:
          name: changed_images
          path: ${{ env.IMAGES_PATH }}
      - name: Check out repository code
        uses: ClickHouse/checkout@v1
        with:
          clear-repository: true
          submodules: true
          fetch-depth: 0 # otherwise we will have no info about contributors
          filter: tree:0
      - name: Build
        run: |
          sudo rm -fr "$TEMP_PATH"
          mkdir -p "$TEMP_PATH"
          cp -r "$GITHUB_WORKSPACE" "$TEMP_PATH"
          cd "$REPO_COPY/tests/ci" && python3 build_check.py "$BUILD_NAME"
      - name: Upload build URLs to artifacts
        if: ${{ success() || failure() }}
        uses: actions/upload-artifact@v3
        with:
          name: ${{ env.BUILD_URLS }}
          path: ${{ env.TEMP_PATH }}/${{ env.BUILD_URLS }}.json
      - name: Cleanup
        if: always()
        run: |
          docker ps --quiet | xargs --no-run-if-empty docker kill ||:
          docker ps --all --quiet | xargs --no-run-if-empty docker rm -f ||:
          sudo rm -fr "$TEMP_PATH" "$CACHES_PATH"
  BuilderBinRISCV64:
    needs: [DockerHubPush]
    runs-on: [self-hosted, builder]
    steps:
      - name: Set envs
        run: |
          cat >> "$GITHUB_ENV" << 'EOF'
          TEMP_PATH=${{runner.temp}}/build_check
          IMAGES_PATH=${{runner.temp}}/images_path
          REPO_COPY=${{runner.temp}}/build_check/ClickHouse
          CACHES_PATH=${{runner.temp}}/../ccaches
          BUILD_NAME=binary_riscv64
          EOF
      - name: Download changed images
        uses: actions/download-artifact@v3
        with:
          name: changed_images
          path: ${{ env.IMAGES_PATH }}
      - name: Check out repository code
        uses: ClickHouse/checkout@v1
        with:
          clear-repository: true
          submodules: true
          fetch-depth: 0 # otherwise we will have no info about contributors
          filter: tree:0
      - name: Build
        run: |
          sudo rm -fr "$TEMP_PATH"
          mkdir -p "$TEMP_PATH"
          cp -r "$GITHUB_WORKSPACE" "$TEMP_PATH"
          cd "$REPO_COPY/tests/ci" && python3 build_check.py "$BUILD_NAME"
      - name: Upload build URLs to artifacts
        if: ${{ success() || failure() }}
        uses: actions/upload-artifact@v3
        with:
          name: ${{ env.BUILD_URLS }}
          path: ${{ env.TEMP_PATH }}/${{ env.BUILD_URLS }}.json
      - name: Cleanup
        if: always()
        run: |
          docker ps --quiet | xargs --no-run-if-empty docker kill ||:
          docker ps --all --quiet | xargs --no-run-if-empty docker rm -f ||:
          sudo rm -fr "$TEMP_PATH" "$CACHES_PATH"
<<<<<<< HEAD
  BuilderBinS390X:
    needs: [DockerHubPush]
    runs-on: [self-hosted, builder]
    steps:
      - name: Set envs
        run: |
          cat >> "$GITHUB_ENV" << 'EOF'
          TEMP_PATH=${{runner.temp}}/build_check
          IMAGES_PATH=${{runner.temp}}/images_path
          REPO_COPY=${{runner.temp}}/build_check/ClickHouse
          CACHES_PATH=${{runner.temp}}/../ccaches
          BUILD_NAME=binary_s390x
          EOF
      - name: Download changed images
        uses: actions/download-artifact@v3
        with:
          name: changed_images
          path: ${{ env.IMAGES_PATH }}
      - name: Check out repository code
        uses: ClickHouse/checkout@v1
        with:
          clear-repository: true
          submodules: true
          fetch-depth: 0 # otherwise we will have no info about contributors
          filter: tree:0
      - name: Build
        run: |
          sudo rm -fr "$TEMP_PATH"
          mkdir -p "$TEMP_PATH"
          cp -r "$GITHUB_WORKSPACE" "$TEMP_PATH"
          cd "$REPO_COPY/tests/ci" && python3 build_check.py "$BUILD_NAME"
      - name: Upload build URLs to artifacts
        if: ${{ success() || failure() }}
        uses: actions/upload-artifact@v3
        with:
          name: ${{ env.BUILD_URLS }}
          path: ${{ env.TEMP_PATH }}/${{ env.BUILD_URLS }}.json
      - name: Cleanup
        if: always()
        run: |
          docker ps --quiet | xargs --no-run-if-empty docker kill ||:
          docker ps --all --quiet | xargs --no-run-if-empty docker rm -f ||:
          sudo rm -fr "$TEMP_PATH" "$CACHES_PATH"
=======
>>>>>>> 74f1a0c8
############################################################################################
##################################### Docker images  #######################################
############################################################################################
  DockerServerImages:
    needs:
      - BuilderDebRelease
      - BuilderDebAarch64
    runs-on: [self-hosted, style-checker]
    steps:
      - name: Check out repository code
        uses: ClickHouse/checkout@v1
        with:
          clear-repository: true
          fetch-depth: 0  # It MUST BE THE SAME for all dependencies and the job itself
          filter: tree:0
      - name: Check docker clickhouse/clickhouse-server building
        run: |
          cd "$GITHUB_WORKSPACE/tests/ci"
          python3 docker_server.py --release-type head \
            --image-repo clickhouse/clickhouse-server --image-path docker/server
          python3 docker_server.py --release-type head \
            --image-repo clickhouse/clickhouse-keeper --image-path docker/keeper
      - name: Cleanup
        if: always()
        run: |
          docker ps --quiet | xargs --no-run-if-empty docker kill ||:
          docker ps --all --quiet | xargs --no-run-if-empty docker rm -f ||:
          sudo rm -fr "$TEMP_PATH"
############################################################################################
##################################### BUILD REPORTER #######################################
############################################################################################
  BuilderReport:
    needs:
      - BuilderBinRelease
      - BuilderDebAarch64
      - BuilderDebAsan
      - BuilderDebDebug
      - BuilderDebMsan
      - BuilderDebRelease
      - BuilderDebTsan
      - BuilderDebUBsan
    runs-on: [self-hosted, style-checker]
    if: ${{ success() || failure() }}
    steps:
      - name: Set envs
        run: |
          cat >> "$GITHUB_ENV" << 'EOF'
          CHECK_NAME=ClickHouse build check
          REPORTS_PATH=${{runner.temp}}/reports_dir
          REPORTS_PATH=${{runner.temp}}/reports_dir
          TEMP_PATH=${{runner.temp}}/report_check
          NEEDS_DATA_PATH=${{runner.temp}}/needs.json
          EOF
      - name: Download json reports
        uses: actions/download-artifact@v3
        with:
          path: ${{ env.REPORTS_PATH }}
      - name: Check out repository code
        uses: ClickHouse/checkout@v1
        with:
          clear-repository: true
      - name: Report Builder
        run: |
          sudo rm -fr "$TEMP_PATH"
          mkdir -p "$TEMP_PATH"
          cat > "$NEEDS_DATA_PATH" << 'EOF'
          ${{ toJSON(needs) }}
          EOF
          cd "$GITHUB_WORKSPACE/tests/ci"
          python3 build_report_check.py "$CHECK_NAME"
      - name: Cleanup
        if: always()
        run: |
          docker ps --quiet | xargs --no-run-if-empty docker kill ||:
          docker ps --all --quiet | xargs --no-run-if-empty docker rm -f ||:
          sudo rm -fr "$TEMP_PATH"
  BuilderSpecialReport:
    needs:
      - BuilderBinAarch64
      - BuilderBinDarwin
      - BuilderBinDarwinAarch64
      - BuilderBinFreeBSD
      - BuilderBinPPC64
      - BuilderBinRISCV64
      - BuilderBinAmd64Compat
      - BuilderBinAarch64V80Compat
      - BuilderBinClangTidy
    runs-on: [self-hosted, style-checker]
    if: ${{ success() || failure() }}
    steps:
      - name: Set envs
        run: |
          cat >> "$GITHUB_ENV" << 'EOF'
          TEMP_PATH=${{runner.temp}}/report_check
          REPORTS_PATH=${{runner.temp}}/reports_dir
          CHECK_NAME=ClickHouse special build check
          NEEDS_DATA_PATH=${{runner.temp}}/needs.json
          EOF
      - name: Download json reports
        uses: actions/download-artifact@v3
        with:
          path: ${{ env.REPORTS_PATH }}
      - name: Check out repository code
        uses: ClickHouse/checkout@v1
        with:
          clear-repository: true
      - name: Report Builder
        run: |
          sudo rm -fr "$TEMP_PATH"
          mkdir -p "$TEMP_PATH"
          cat > "$NEEDS_DATA_PATH" << 'EOF'
          ${{ toJSON(needs) }}
          EOF
          cd "$GITHUB_WORKSPACE/tests/ci"
          python3 build_report_check.py "$CHECK_NAME"
      - name: Cleanup
        if: always()
        run: |
          docker ps --quiet | xargs --no-run-if-empty docker kill ||:
          docker ps --all --quiet | xargs --no-run-if-empty docker rm -f ||:
          sudo rm -fr "$TEMP_PATH"
  MarkReleaseReady:
    needs:
      - BuilderBinDarwin
      - BuilderBinDarwinAarch64
      - BuilderDebRelease
      - BuilderDebAarch64
    runs-on: [self-hosted, style-checker]
    steps:
      - name: Check out repository code
        uses: ClickHouse/checkout@v1
        with:
          clear-repository: true
      - name: Mark Commit Release Ready
        run: |
          cd "$GITHUB_WORKSPACE/tests/ci"
          python3 mark_release_ready.py
############################################################################################
#################################### INSTALL PACKAGES ######################################
############################################################################################
  InstallPackagesTestRelease:
    needs: [BuilderDebRelease]
    runs-on: [self-hosted, style-checker]
    steps:
      - name: Set envs
        run: |
          cat >> "$GITHUB_ENV" << 'EOF'
          TEMP_PATH=${{runner.temp}}/test_install
          REPORTS_PATH=${{runner.temp}}/reports_dir
          CHECK_NAME=Install packages (amd64)
          REPO_COPY=${{runner.temp}}/test_install/ClickHouse
          EOF
      - name: Download json reports
        uses: actions/download-artifact@v3
        with:
          path: ${{ env.REPORTS_PATH }}
      - name: Check out repository code
        uses: ClickHouse/checkout@v1
        with:
          clear-repository: true
      - name: Test packages installation
        run: |
          sudo rm -fr "$TEMP_PATH"
          mkdir -p "$TEMP_PATH"
          cp -r "$GITHUB_WORKSPACE" "$TEMP_PATH"
          cd "$REPO_COPY/tests/ci"
          python3 install_check.py "$CHECK_NAME"
      - name: Cleanup
        if: always()
        run: |
          docker ps --quiet | xargs --no-run-if-empty docker kill ||:
          docker ps --all --quiet | xargs --no-run-if-empty docker rm -f ||:
          sudo rm -fr "$TEMP_PATH"
  InstallPackagesTestAarch64:
    needs: [BuilderDebAarch64]
    runs-on: [self-hosted, style-checker-aarch64]
    steps:
      - name: Set envs
        run: |
          cat >> "$GITHUB_ENV" << 'EOF'
          TEMP_PATH=${{runner.temp}}/test_install
          REPORTS_PATH=${{runner.temp}}/reports_dir
          CHECK_NAME=Install packages (arm64)
          REPO_COPY=${{runner.temp}}/test_install/ClickHouse
          EOF
      - name: Download json reports
        uses: actions/download-artifact@v3
        with:
          path: ${{ env.REPORTS_PATH }}
      - name: Check out repository code
        uses: ClickHouse/checkout@v1
        with:
          clear-repository: true
      - name: Test packages installation
        run: |
          sudo rm -fr "$TEMP_PATH"
          mkdir -p "$TEMP_PATH"
          cp -r "$GITHUB_WORKSPACE" "$TEMP_PATH"
          cd "$REPO_COPY/tests/ci"
          python3 install_check.py "$CHECK_NAME"
      - name: Cleanup
        if: always()
        run: |
          docker ps --quiet | xargs --no-run-if-empty docker kill ||:
          docker ps --all --quiet | xargs --no-run-if-empty docker rm -f ||:
          sudo rm -fr "$TEMP_PATH"
##############################################################################################
########################### FUNCTIONAl STATELESS TESTS #######################################
##############################################################################################
  FunctionalStatelessTestRelease:
    needs: [BuilderDebRelease]
    runs-on: [self-hosted, func-tester]
    steps:
      - name: Set envs
        run: |
          cat >> "$GITHUB_ENV" << 'EOF'
          TEMP_PATH=${{runner.temp}}/stateless_release
          REPORTS_PATH=${{runner.temp}}/reports_dir
          CHECK_NAME=Stateless tests (release)
          REPO_COPY=${{runner.temp}}/stateless_release/ClickHouse
          KILL_TIMEOUT=10800
          EOF
      - name: Download json reports
        uses: actions/download-artifact@v3
        with:
          path: ${{ env.REPORTS_PATH }}
      - name: Check out repository code
        uses: ClickHouse/checkout@v1
        with:
          clear-repository: true
      - name: Functional test
        run: |
          sudo rm -fr "$TEMP_PATH"
          mkdir -p "$TEMP_PATH"
          cp -r "$GITHUB_WORKSPACE" "$TEMP_PATH"
          cd "$REPO_COPY/tests/ci"
          python3 functional_test_check.py "$CHECK_NAME" "$KILL_TIMEOUT"
      - name: Cleanup
        if: always()
        run: |
          docker ps --quiet | xargs --no-run-if-empty docker kill ||:
          docker ps --all --quiet | xargs --no-run-if-empty docker rm -f ||:
          sudo rm -fr "$TEMP_PATH"
  FunctionalStatelessTestReleaseDatabaseOrdinary:
    needs: [BuilderDebRelease]
    runs-on: [self-hosted, func-tester]
    steps:
      - name: Set envs
        run: |
          cat >> "$GITHUB_ENV" << 'EOF'
          TEMP_PATH=${{runner.temp}}/stateless_release_database_ordinary
          REPORTS_PATH=${{runner.temp}}/reports_dir
          CHECK_NAME=Stateless tests (release, DatabaseOrdinary)
          REPO_COPY=${{runner.temp}}/stateless_release_database_ordinary/ClickHouse
          KILL_TIMEOUT=10800
          EOF
      - name: Download json reports
        uses: actions/download-artifact@v3
        with:
          path: ${{ env.REPORTS_PATH }}
      - name: Check out repository code
        uses: ClickHouse/checkout@v1
        with:
          clear-repository: true
      - name: Functional test
        run: |
          sudo rm -fr "$TEMP_PATH"
          mkdir -p "$TEMP_PATH"
          cp -r "$GITHUB_WORKSPACE" "$TEMP_PATH"
          cd "$REPO_COPY/tests/ci"
          python3 functional_test_check.py "$CHECK_NAME" "$KILL_TIMEOUT"
      - name: Cleanup
        if: always()
        run: |
          docker ps --quiet | xargs --no-run-if-empty docker kill ||:
          docker ps --all --quiet | xargs --no-run-if-empty docker rm -f ||:
          sudo rm -fr "$TEMP_PATH"
  FunctionalStatelessTestReleaseDatabaseReplicated0:
    needs: [BuilderDebRelease]
    runs-on: [self-hosted, func-tester]
    steps:
      - name: Set envs
        run: |
          cat >> "$GITHUB_ENV" << 'EOF'
          TEMP_PATH=${{runner.temp}}/stateless_database_replicated
          REPORTS_PATH=${{runner.temp}}/reports_dir
          CHECK_NAME=Stateless tests (release, DatabaseReplicated)
          REPO_COPY=${{runner.temp}}/stateless_database_replicated/ClickHouse
          KILL_TIMEOUT=10800
          RUN_BY_HASH_NUM=0
          RUN_BY_HASH_TOTAL=4
          EOF
      - name: Download json reports
        uses: actions/download-artifact@v3
        with:
          path: ${{ env.REPORTS_PATH }}
      - name: Check out repository code
        uses: ClickHouse/checkout@v1
        with:
          clear-repository: true
      - name: Functional test
        run: |
          sudo rm -fr "$TEMP_PATH"
          mkdir -p "$TEMP_PATH"
          cp -r "$GITHUB_WORKSPACE" "$TEMP_PATH"
          cd "$REPO_COPY/tests/ci"
          python3 functional_test_check.py "$CHECK_NAME" "$KILL_TIMEOUT"
      - name: Cleanup
        if: always()
        run: |
          docker ps --quiet | xargs --no-run-if-empty docker kill ||:
          docker ps --all --quiet | xargs --no-run-if-empty docker rm -f ||:
          sudo rm -fr "$TEMP_PATH"
  FunctionalStatelessTestReleaseDatabaseReplicated1:
    needs: [BuilderDebRelease]
    runs-on: [self-hosted, func-tester]
    steps:
      - name: Set envs
        run: |
          cat >> "$GITHUB_ENV" << 'EOF'
          TEMP_PATH=${{runner.temp}}/stateless_database_replicated
          REPORTS_PATH=${{runner.temp}}/reports_dir
          CHECK_NAME=Stateless tests (release, DatabaseReplicated)
          REPO_COPY=${{runner.temp}}/stateless_database_replicated/ClickHouse
          KILL_TIMEOUT=10800
          RUN_BY_HASH_NUM=1
          RUN_BY_HASH_TOTAL=4
          EOF
      - name: Download json reports
        uses: actions/download-artifact@v3
        with:
          path: ${{ env.REPORTS_PATH }}
      - name: Check out repository code
        uses: ClickHouse/checkout@v1
        with:
          clear-repository: true
      - name: Functional test
        run: |
          sudo rm -fr "$TEMP_PATH"
          mkdir -p "$TEMP_PATH"
          cp -r "$GITHUB_WORKSPACE" "$TEMP_PATH"
          cd "$REPO_COPY/tests/ci"
          python3 functional_test_check.py "$CHECK_NAME" "$KILL_TIMEOUT"
      - name: Cleanup
        if: always()
        run: |
          docker ps --quiet | xargs --no-run-if-empty docker kill ||:
          docker ps --all --quiet | xargs --no-run-if-empty docker rm -f ||:
          sudo rm -fr "$TEMP_PATH"
  FunctionalStatelessTestReleaseDatabaseReplicated2:
    needs: [BuilderDebRelease]
    runs-on: [self-hosted, func-tester]
    steps:
      - name: Set envs
        run: |
          cat >> "$GITHUB_ENV" << 'EOF'
          TEMP_PATH=${{runner.temp}}/stateless_database_replicated
          REPORTS_PATH=${{runner.temp}}/reports_dir
          CHECK_NAME=Stateless tests (release, DatabaseReplicated)
          REPO_COPY=${{runner.temp}}/stateless_database_replicated/ClickHouse
          KILL_TIMEOUT=10800
          RUN_BY_HASH_NUM=2
          RUN_BY_HASH_TOTAL=4
          EOF
      - name: Download json reports
        uses: actions/download-artifact@v3
        with:
          path: ${{ env.REPORTS_PATH }}
      - name: Check out repository code
        uses: ClickHouse/checkout@v1
        with:
          clear-repository: true
      - name: Functional test
        run: |
          sudo rm -fr "$TEMP_PATH"
          mkdir -p "$TEMP_PATH"
          cp -r "$GITHUB_WORKSPACE" "$TEMP_PATH"
          cd "$REPO_COPY/tests/ci"
          python3 functional_test_check.py "$CHECK_NAME" "$KILL_TIMEOUT"
      - name: Cleanup
        if: always()
        run: |
          docker ps --quiet | xargs --no-run-if-empty docker kill ||:
          docker ps --all --quiet | xargs --no-run-if-empty docker rm -f ||:
          sudo rm -fr "$TEMP_PATH"
  FunctionalStatelessTestReleaseDatabaseReplicated3:
    needs: [BuilderDebRelease]
    runs-on: [self-hosted, func-tester]
    steps:
      - name: Set envs
        run: |
          cat >> "$GITHUB_ENV" << 'EOF'
          TEMP_PATH=${{runner.temp}}/stateless_database_replicated
          REPORTS_PATH=${{runner.temp}}/reports_dir
          CHECK_NAME=Stateless tests (release, DatabaseReplicated)
          REPO_COPY=${{runner.temp}}/stateless_database_replicated/ClickHouse
          KILL_TIMEOUT=10800
          RUN_BY_HASH_NUM=3
          RUN_BY_HASH_TOTAL=4
          EOF
      - name: Download json reports
        uses: actions/download-artifact@v3
        with:
          path: ${{ env.REPORTS_PATH }}
      - name: Check out repository code
        uses: ClickHouse/checkout@v1
        with:
          clear-repository: true
      - name: Functional test
        run: |
          sudo rm -fr "$TEMP_PATH"
          mkdir -p "$TEMP_PATH"
          cp -r "$GITHUB_WORKSPACE" "$TEMP_PATH"
          cd "$REPO_COPY/tests/ci"
          python3 functional_test_check.py "$CHECK_NAME" "$KILL_TIMEOUT"
      - name: Cleanup
        if: always()
        run: |
          docker ps --quiet | xargs --no-run-if-empty docker kill ||:
          docker ps --all --quiet | xargs --no-run-if-empty docker rm -f ||:
          sudo rm -fr "$TEMP_PATH"
  FunctionalStatelessTestReleaseS3_0:
    needs: [BuilderDebRelease]
    runs-on: [self-hosted, func-tester]
    steps:
      - name: Set envs
        run: |
          cat >> "$GITHUB_ENV" << 'EOF'
          TEMP_PATH=${{runner.temp}}/stateless_s3_storage
          REPORTS_PATH=${{runner.temp}}/reports_dir
          CHECK_NAME=Stateless tests (release, s3 storage)
          REPO_COPY=${{runner.temp}}/stateless_s3_storage/ClickHouse
          KILL_TIMEOUT=10800
          RUN_BY_HASH_NUM=0
          RUN_BY_HASH_TOTAL=2
          EOF
      - name: Download json reports
        uses: actions/download-artifact@v3
        with:
          path: ${{ env.REPORTS_PATH }}
      - name: Check out repository code
        uses: ClickHouse/checkout@v1
        with:
          clear-repository: true
      - name: Functional test
        run: |
          sudo rm -fr "$TEMP_PATH"
          mkdir -p "$TEMP_PATH"
          cp -r "$GITHUB_WORKSPACE" "$TEMP_PATH"
          cd "$REPO_COPY/tests/ci"
          python3 functional_test_check.py "$CHECK_NAME" "$KILL_TIMEOUT"
      - name: Cleanup
        if: always()
        run: |
          docker ps --quiet | xargs --no-run-if-empty docker kill ||:
          docker ps --all --quiet | xargs --no-run-if-empty docker rm -f ||:
          sudo rm -fr "$TEMP_PATH"
  FunctionalStatelessTestReleaseS3_1:
    needs: [BuilderDebRelease]
    runs-on: [self-hosted, func-tester]
    steps:
      - name: Set envs
        run: |
          cat >> "$GITHUB_ENV" << 'EOF'
          TEMP_PATH=${{runner.temp}}/stateless_s3_storage
          REPORTS_PATH=${{runner.temp}}/reports_dir
          CHECK_NAME=Stateless tests (release, s3 storage)
          REPO_COPY=${{runner.temp}}/stateless_s3_storage/ClickHouse
          KILL_TIMEOUT=10800
          RUN_BY_HASH_NUM=1
          RUN_BY_HASH_TOTAL=2
          EOF
      - name: Download json reports
        uses: actions/download-artifact@v3
        with:
          path: ${{ env.REPORTS_PATH }}
      - name: Check out repository code
        uses: ClickHouse/checkout@v1
        with:
          clear-repository: true
      - name: Functional test
        run: |
          sudo rm -fr "$TEMP_PATH"
          mkdir -p "$TEMP_PATH"
          cp -r "$GITHUB_WORKSPACE" "$TEMP_PATH"
          cd "$REPO_COPY/tests/ci"
          python3 functional_test_check.py "$CHECK_NAME" "$KILL_TIMEOUT"
      - name: Cleanup
        if: always()
        run: |
          docker ps --quiet | xargs --no-run-if-empty docker kill ||:
          docker ps --all --quiet | xargs --no-run-if-empty docker rm -f ||:
          sudo rm -fr "$TEMP_PATH"
  FunctionalStatelessTestReleaseAnalyzer:
    needs: [BuilderDebRelease]
    runs-on: [self-hosted, func-tester]
    steps:
      - name: Set envs
        run: |
          cat >> "$GITHUB_ENV" << 'EOF'
          TEMP_PATH=${{runner.temp}}/stateless_analyzer
          REPORTS_PATH=${{runner.temp}}/reports_dir
          CHECK_NAME=Stateless tests (release, analyzer)
          REPO_COPY=${{runner.temp}}/stateless_analyzer/ClickHouse
          KILL_TIMEOUT=10800
          EOF
      - name: Download json reports
        uses: actions/download-artifact@v3
        with:
          path: ${{ env.REPORTS_PATH }}
      - name: Check out repository code
        uses: ClickHouse/checkout@v1
        with:
          clear-repository: true
      - name: Functional test
        run: |
          sudo rm -fr "$TEMP_PATH"
          mkdir -p "$TEMP_PATH"
          cp -r "$GITHUB_WORKSPACE" "$TEMP_PATH"
          cd "$REPO_COPY/tests/ci"
          python3 functional_test_check.py "$CHECK_NAME" "$KILL_TIMEOUT"
      - name: Cleanup
        if: always()
        run: |
          docker ps --quiet | xargs --no-run-if-empty docker kill ||:
          docker ps --all --quiet | xargs --no-run-if-empty docker rm -f ||:
          sudo rm -fr "$TEMP_PATH"
  FunctionalStatelessTestAarch64:
    needs: [BuilderDebAarch64]
    runs-on: [self-hosted, func-tester-aarch64]
    steps:
      - name: Set envs
        run: |
          cat >> "$GITHUB_ENV" << 'EOF'
          TEMP_PATH=${{runner.temp}}/stateless_release
          REPORTS_PATH=${{runner.temp}}/reports_dir
          CHECK_NAME=Stateless tests (aarch64)
          REPO_COPY=${{runner.temp}}/stateless_release/ClickHouse
          KILL_TIMEOUT=10800
          EOF
      - name: Download json reports
        uses: actions/download-artifact@v3
        with:
          path: ${{ env.REPORTS_PATH }}
      - name: Check out repository code
        uses: ClickHouse/checkout@v1
        with:
          clear-repository: true
      - name: Functional test
        run: |
          sudo rm -fr "$TEMP_PATH"
          mkdir -p "$TEMP_PATH"
          cp -r "$GITHUB_WORKSPACE" "$TEMP_PATH"
          cd "$REPO_COPY/tests/ci"
          python3 functional_test_check.py "$CHECK_NAME" "$KILL_TIMEOUT"
      - name: Cleanup
        if: always()
        run: |
          docker ps --quiet | xargs --no-run-if-empty docker kill ||:
          docker ps --all --quiet | xargs --no-run-if-empty docker rm -f ||:
          sudo rm -fr "$TEMP_PATH"
  FunctionalStatelessTestAsan0:
    needs: [BuilderDebAsan]
    runs-on: [self-hosted, func-tester]
    steps:
      - name: Set envs
        run: |
          cat >> "$GITHUB_ENV" << 'EOF'
          TEMP_PATH=${{runner.temp}}/stateless_debug
          REPORTS_PATH=${{runner.temp}}/reports_dir
          CHECK_NAME=Stateless tests (asan)
          REPO_COPY=${{runner.temp}}/stateless_debug/ClickHouse
          KILL_TIMEOUT=10800
          RUN_BY_HASH_NUM=0
          RUN_BY_HASH_TOTAL=4
          EOF
      - name: Download json reports
        uses: actions/download-artifact@v3
        with:
          path: ${{ env.REPORTS_PATH }}
      - name: Check out repository code
        uses: ClickHouse/checkout@v1
        with:
          clear-repository: true
      - name: Functional test
        run: |
          sudo rm -fr "$TEMP_PATH"
          mkdir -p "$TEMP_PATH"
          cp -r "$GITHUB_WORKSPACE" "$TEMP_PATH"
          cd "$REPO_COPY/tests/ci"
          python3 functional_test_check.py "$CHECK_NAME" "$KILL_TIMEOUT"
      - name: Cleanup
        if: always()
        run: |
          docker ps --quiet | xargs --no-run-if-empty docker kill ||:
          docker ps --all --quiet | xargs --no-run-if-empty docker rm -f ||:
          sudo rm -fr "$TEMP_PATH"
  FunctionalStatelessTestAsan1:
    needs: [BuilderDebAsan]
    runs-on: [self-hosted, func-tester]
    steps:
      - name: Set envs
        run: |
          cat >> "$GITHUB_ENV" << 'EOF'
          TEMP_PATH=${{runner.temp}}/stateless_debug
          REPORTS_PATH=${{runner.temp}}/reports_dir
          CHECK_NAME=Stateless tests (asan)
          REPO_COPY=${{runner.temp}}/stateless_debug/ClickHouse
          KILL_TIMEOUT=10800
          RUN_BY_HASH_NUM=1
          RUN_BY_HASH_TOTAL=4
          EOF
      - name: Download json reports
        uses: actions/download-artifact@v3
        with:
          path: ${{ env.REPORTS_PATH }}
      - name: Check out repository code
        uses: ClickHouse/checkout@v1
        with:
          clear-repository: true
      - name: Functional test
        run: |
          sudo rm -fr "$TEMP_PATH"
          mkdir -p "$TEMP_PATH"
          cp -r "$GITHUB_WORKSPACE" "$TEMP_PATH"
          cd "$REPO_COPY/tests/ci"
          python3 functional_test_check.py "$CHECK_NAME" "$KILL_TIMEOUT"
      - name: Cleanup
        if: always()
        run: |
          docker ps --quiet | xargs --no-run-if-empty docker kill ||:
          docker ps --all --quiet | xargs --no-run-if-empty docker rm -f ||:
          sudo rm -fr "$TEMP_PATH"
  FunctionalStatelessTestAsan2:
    needs: [BuilderDebAsan]
    runs-on: [self-hosted, func-tester]
    steps:
      - name: Set envs
        run: |
          cat >> "$GITHUB_ENV" << 'EOF'
          TEMP_PATH=${{runner.temp}}/stateless_debug
          REPORTS_PATH=${{runner.temp}}/reports_dir
          CHECK_NAME=Stateless tests (asan)
          REPO_COPY=${{runner.temp}}/stateless_debug/ClickHouse
          KILL_TIMEOUT=10800
          RUN_BY_HASH_NUM=2
          RUN_BY_HASH_TOTAL=4
          EOF
      - name: Download json reports
        uses: actions/download-artifact@v3
        with:
          path: ${{ env.REPORTS_PATH }}
      - name: Check out repository code
        uses: ClickHouse/checkout@v1
        with:
          clear-repository: true
      - name: Functional test
        run: |
          sudo rm -fr "$TEMP_PATH"
          mkdir -p "$TEMP_PATH"
          cp -r "$GITHUB_WORKSPACE" "$TEMP_PATH"
          cd "$REPO_COPY/tests/ci"
          python3 functional_test_check.py "$CHECK_NAME" "$KILL_TIMEOUT"
      - name: Cleanup
        if: always()
        run: |
          docker ps --quiet | xargs --no-run-if-empty docker kill ||:
          docker ps --all --quiet | xargs --no-run-if-empty docker rm -f ||:
          sudo rm -fr "$TEMP_PATH"
  FunctionalStatelessTestAsan3:
    needs: [BuilderDebAsan]
    runs-on: [self-hosted, func-tester]
    steps:
      - name: Set envs
        run: |
          cat >> "$GITHUB_ENV" << 'EOF'
          TEMP_PATH=${{runner.temp}}/stateless_debug
          REPORTS_PATH=${{runner.temp}}/reports_dir
          CHECK_NAME=Stateless tests (asan)
          REPO_COPY=${{runner.temp}}/stateless_debug/ClickHouse
          KILL_TIMEOUT=10800
          RUN_BY_HASH_NUM=3
          RUN_BY_HASH_TOTAL=4
          EOF
      - name: Download json reports
        uses: actions/download-artifact@v3
        with:
          path: ${{ env.REPORTS_PATH }}
      - name: Check out repository code
        uses: ClickHouse/checkout@v1
        with:
          clear-repository: true
      - name: Functional test
        run: |
          sudo rm -fr "$TEMP_PATH"
          mkdir -p "$TEMP_PATH"
          cp -r "$GITHUB_WORKSPACE" "$TEMP_PATH"
          cd "$REPO_COPY/tests/ci"
          python3 functional_test_check.py "$CHECK_NAME" "$KILL_TIMEOUT"
      - name: Cleanup
        if: always()
        run: |
          docker ps --quiet | xargs --no-run-if-empty docker kill ||:
          docker ps --all --quiet | xargs --no-run-if-empty docker rm -f ||:
          sudo rm -fr "$TEMP_PATH"
  FunctionalStatelessTestTsan0:
    needs: [BuilderDebTsan]
    runs-on: [self-hosted, func-tester]
    steps:
      - name: Set envs
        run: |
          cat >> "$GITHUB_ENV" << 'EOF'
          TEMP_PATH=${{runner.temp}}/stateless_tsan
          REPORTS_PATH=${{runner.temp}}/reports_dir
          CHECK_NAME=Stateless tests (tsan)
          REPO_COPY=${{runner.temp}}/stateless_tsan/ClickHouse
          KILL_TIMEOUT=10800
          RUN_BY_HASH_NUM=0
          RUN_BY_HASH_TOTAL=5
          EOF
      - name: Download json reports
        uses: actions/download-artifact@v3
        with:
          path: ${{ env.REPORTS_PATH }}
      - name: Check out repository code
        uses: ClickHouse/checkout@v1
        with:
          clear-repository: true
      - name: Functional test
        run: |
          sudo rm -fr "$TEMP_PATH"
          mkdir -p "$TEMP_PATH"
          cp -r "$GITHUB_WORKSPACE" "$TEMP_PATH"
          cd "$REPO_COPY/tests/ci"
          python3 functional_test_check.py "$CHECK_NAME" "$KILL_TIMEOUT"
      - name: Cleanup
        if: always()
        run: |
          docker ps --quiet | xargs --no-run-if-empty docker kill ||:
          docker ps --all --quiet | xargs --no-run-if-empty docker rm -f ||:
          sudo rm -fr "$TEMP_PATH"
  FunctionalStatelessTestTsan1:
    needs: [BuilderDebTsan]
    runs-on: [self-hosted, func-tester]
    steps:
      - name: Set envs
        run: |
          cat >> "$GITHUB_ENV" << 'EOF'
          TEMP_PATH=${{runner.temp}}/stateless_tsan
          REPORTS_PATH=${{runner.temp}}/reports_dir
          CHECK_NAME=Stateless tests (tsan)
          REPO_COPY=${{runner.temp}}/stateless_tsan/ClickHouse
          KILL_TIMEOUT=10800
          RUN_BY_HASH_NUM=1
          RUN_BY_HASH_TOTAL=5
          EOF
      - name: Download json reports
        uses: actions/download-artifact@v3
        with:
          path: ${{ env.REPORTS_PATH }}
      - name: Check out repository code
        uses: ClickHouse/checkout@v1
        with:
          clear-repository: true
      - name: Functional test
        run: |
          sudo rm -fr "$TEMP_PATH"
          mkdir -p "$TEMP_PATH"
          cp -r "$GITHUB_WORKSPACE" "$TEMP_PATH"
          cd "$REPO_COPY/tests/ci"
          python3 functional_test_check.py "$CHECK_NAME" "$KILL_TIMEOUT"
      - name: Cleanup
        if: always()
        run: |
          docker ps --quiet | xargs --no-run-if-empty docker kill ||:
          docker ps --all --quiet | xargs --no-run-if-empty docker rm -f ||:
          sudo rm -fr "$TEMP_PATH"
  FunctionalStatelessTestTsan2:
    needs: [BuilderDebTsan]
    runs-on: [self-hosted, func-tester]
    steps:
      - name: Set envs
        run: |
          cat >> "$GITHUB_ENV" << 'EOF'
          TEMP_PATH=${{runner.temp}}/stateless_tsan
          REPORTS_PATH=${{runner.temp}}/reports_dir
          CHECK_NAME=Stateless tests (tsan)
          REPO_COPY=${{runner.temp}}/stateless_tsan/ClickHouse
          KILL_TIMEOUT=10800
          RUN_BY_HASH_NUM=2
          RUN_BY_HASH_TOTAL=5
          EOF
      - name: Download json reports
        uses: actions/download-artifact@v3
        with:
          path: ${{ env.REPORTS_PATH }}
      - name: Check out repository code
        uses: ClickHouse/checkout@v1
        with:
          clear-repository: true
      - name: Functional test
        run: |
          sudo rm -fr "$TEMP_PATH"
          mkdir -p "$TEMP_PATH"
          cp -r "$GITHUB_WORKSPACE" "$TEMP_PATH"
          cd "$REPO_COPY/tests/ci"
          python3 functional_test_check.py "$CHECK_NAME" "$KILL_TIMEOUT"
      - name: Cleanup
        if: always()
        run: |
          docker ps --quiet | xargs --no-run-if-empty docker kill ||:
          docker ps --all --quiet | xargs --no-run-if-empty docker rm -f ||:
          sudo rm -fr "$TEMP_PATH"
  FunctionalStatelessTestTsan3:
    needs: [BuilderDebTsan]
    runs-on: [self-hosted, func-tester]
    steps:
      - name: Set envs
        run: |
          cat >> "$GITHUB_ENV" << 'EOF'
          TEMP_PATH=${{runner.temp}}/stateless_tsan
          REPORTS_PATH=${{runner.temp}}/reports_dir
          CHECK_NAME=Stateless tests (tsan)
          REPO_COPY=${{runner.temp}}/stateless_tsan/ClickHouse
          KILL_TIMEOUT=10800
          RUN_BY_HASH_NUM=3
          RUN_BY_HASH_TOTAL=5
          EOF
      - name: Download json reports
        uses: actions/download-artifact@v3
        with:
          path: ${{ env.REPORTS_PATH }}
      - name: Check out repository code
        uses: ClickHouse/checkout@v1
        with:
          clear-repository: true
      - name: Functional test
        run: |
          sudo rm -fr "$TEMP_PATH"
          mkdir -p "$TEMP_PATH"
          cp -r "$GITHUB_WORKSPACE" "$TEMP_PATH"
          cd "$REPO_COPY/tests/ci"
          python3 functional_test_check.py "$CHECK_NAME" "$KILL_TIMEOUT"
      - name: Cleanup
        if: always()
        run: |
          docker ps --quiet | xargs --no-run-if-empty docker kill ||:
          docker ps --all --quiet | xargs --no-run-if-empty docker rm -f ||:
          sudo rm -fr "$TEMP_PATH"
  FunctionalStatelessTestTsan4:
    needs: [BuilderDebTsan]
    runs-on: [self-hosted, func-tester]
    steps:
      - name: Set envs
        run: |
          cat >> "$GITHUB_ENV" << 'EOF'
          TEMP_PATH=${{runner.temp}}/stateless_tsan
          REPORTS_PATH=${{runner.temp}}/reports_dir
          CHECK_NAME=Stateless tests (tsan)
          REPO_COPY=${{runner.temp}}/stateless_tsan/ClickHouse
          KILL_TIMEOUT=10800
          RUN_BY_HASH_NUM=4
          RUN_BY_HASH_TOTAL=5
          EOF
      - name: Download json reports
        uses: actions/download-artifact@v3
        with:
          path: ${{ env.REPORTS_PATH }}
      - name: Check out repository code
        uses: ClickHouse/checkout@v1
        with:
          clear-repository: true
      - name: Functional test
        run: |
          sudo rm -fr "$TEMP_PATH"
          mkdir -p "$TEMP_PATH"
          cp -r "$GITHUB_WORKSPACE" "$TEMP_PATH"
          cd "$REPO_COPY/tests/ci"
          python3 functional_test_check.py "$CHECK_NAME" "$KILL_TIMEOUT"
      - name: Cleanup
        if: always()
        run: |
          docker ps --quiet | xargs --no-run-if-empty docker kill ||:
          docker ps --all --quiet | xargs --no-run-if-empty docker rm -f ||:
          sudo rm -fr "$TEMP_PATH"
  FunctionalStatelessTestUBsan0:
    needs: [BuilderDebUBsan]
    runs-on: [self-hosted, func-tester]
    steps:
      - name: Set envs
        run: |
          cat >> "$GITHUB_ENV" << 'EOF'
          TEMP_PATH=${{runner.temp}}/stateless_ubsan
          REPORTS_PATH=${{runner.temp}}/reports_dir
          CHECK_NAME=Stateless tests (ubsan)
          REPO_COPY=${{runner.temp}}/stateless_ubsan/ClickHouse
          KILL_TIMEOUT=10800
          RUN_BY_HASH_NUM=0
          RUN_BY_HASH_TOTAL=2
          EOF
      - name: Download json reports
        uses: actions/download-artifact@v3
        with:
          path: ${{ env.REPORTS_PATH }}
      - name: Check out repository code
        uses: ClickHouse/checkout@v1
        with:
          clear-repository: true
      - name: Functional test
        run: |
          sudo rm -fr "$TEMP_PATH"
          mkdir -p "$TEMP_PATH"
          cp -r "$GITHUB_WORKSPACE" "$TEMP_PATH"
          cd "$REPO_COPY/tests/ci"
          python3 functional_test_check.py "$CHECK_NAME" "$KILL_TIMEOUT"
      - name: Cleanup
        if: always()
        run: |
          docker ps --quiet | xargs --no-run-if-empty docker kill ||:
          docker ps --all --quiet | xargs --no-run-if-empty docker rm -f ||:
          sudo rm -fr "$TEMP_PATH"
  FunctionalStatelessTestUBsan1:
    needs: [BuilderDebUBsan]
    runs-on: [self-hosted, func-tester]
    steps:
      - name: Set envs
        run: |
          cat >> "$GITHUB_ENV" << 'EOF'
          TEMP_PATH=${{runner.temp}}/stateless_ubsan
          REPORTS_PATH=${{runner.temp}}/reports_dir
          CHECK_NAME=Stateless tests (ubsan)
          REPO_COPY=${{runner.temp}}/stateless_ubsan/ClickHouse
          KILL_TIMEOUT=10800
          RUN_BY_HASH_NUM=1
          RUN_BY_HASH_TOTAL=2
          EOF
      - name: Download json reports
        uses: actions/download-artifact@v3
        with:
          path: ${{ env.REPORTS_PATH }}
      - name: Check out repository code
        uses: ClickHouse/checkout@v1
        with:
          clear-repository: true
      - name: Functional test
        run: |
          sudo rm -fr "$TEMP_PATH"
          mkdir -p "$TEMP_PATH"
          cp -r "$GITHUB_WORKSPACE" "$TEMP_PATH"
          cd "$REPO_COPY/tests/ci"
          python3 functional_test_check.py "$CHECK_NAME" "$KILL_TIMEOUT"
      - name: Cleanup
        if: always()
        run: |
          docker ps --quiet | xargs --no-run-if-empty docker kill ||:
          docker ps --all --quiet | xargs --no-run-if-empty docker rm -f ||:
          sudo rm -fr "$TEMP_PATH"
  FunctionalStatelessTestMsan0:
    needs: [BuilderDebMsan]
    runs-on: [self-hosted, func-tester]
    steps:
      - name: Set envs
        run: |
          cat >> "$GITHUB_ENV" << 'EOF'
          TEMP_PATH=${{runner.temp}}/stateless_memory
          REPORTS_PATH=${{runner.temp}}/reports_dir
          CHECK_NAME=Stateless tests (msan)
          REPO_COPY=${{runner.temp}}/stateless_memory/ClickHouse
          KILL_TIMEOUT=10800
          RUN_BY_HASH_NUM=0
          RUN_BY_HASH_TOTAL=6
          EOF
      - name: Download json reports
        uses: actions/download-artifact@v3
        with:
          path: ${{ env.REPORTS_PATH }}
      - name: Check out repository code
        uses: ClickHouse/checkout@v1
        with:
          clear-repository: true
      - name: Functional test
        run: |
          sudo rm -fr "$TEMP_PATH"
          mkdir -p "$TEMP_PATH"
          cp -r "$GITHUB_WORKSPACE" "$TEMP_PATH"
          cd "$REPO_COPY/tests/ci"
          python3 functional_test_check.py "$CHECK_NAME" "$KILL_TIMEOUT"
      - name: Cleanup
        if: always()
        run: |
          docker ps --quiet | xargs --no-run-if-empty docker kill ||:
          docker ps --all --quiet | xargs --no-run-if-empty docker rm -f ||:
          sudo rm -fr "$TEMP_PATH"
  FunctionalStatelessTestMsan1:
    needs: [BuilderDebMsan]
    runs-on: [self-hosted, func-tester]
    steps:
      - name: Set envs
        run: |
          cat >> "$GITHUB_ENV" << 'EOF'
          TEMP_PATH=${{runner.temp}}/stateless_memory
          REPORTS_PATH=${{runner.temp}}/reports_dir
          CHECK_NAME=Stateless tests (msan)
          REPO_COPY=${{runner.temp}}/stateless_memory/ClickHouse
          KILL_TIMEOUT=10800
          RUN_BY_HASH_NUM=1
          RUN_BY_HASH_TOTAL=6
          EOF
      - name: Download json reports
        uses: actions/download-artifact@v3
        with:
          path: ${{ env.REPORTS_PATH }}
      - name: Check out repository code
        uses: ClickHouse/checkout@v1
        with:
          clear-repository: true
      - name: Functional test
        run: |
          sudo rm -fr "$TEMP_PATH"
          mkdir -p "$TEMP_PATH"
          cp -r "$GITHUB_WORKSPACE" "$TEMP_PATH"
          cd "$REPO_COPY/tests/ci"
          python3 functional_test_check.py "$CHECK_NAME" "$KILL_TIMEOUT"
      - name: Cleanup
        if: always()
        run: |
          docker ps --quiet | xargs --no-run-if-empty docker kill ||:
          docker ps --all --quiet | xargs --no-run-if-empty docker rm -f ||:
          sudo rm -fr "$TEMP_PATH"
  FunctionalStatelessTestMsan2:
    needs: [BuilderDebMsan]
    runs-on: [self-hosted, func-tester]
    steps:
      - name: Set envs
        run: |
          cat >> "$GITHUB_ENV" << 'EOF'
          TEMP_PATH=${{runner.temp}}/stateless_memory
          REPORTS_PATH=${{runner.temp}}/reports_dir
          CHECK_NAME=Stateless tests (msan)
          REPO_COPY=${{runner.temp}}/stateless_memory/ClickHouse
          KILL_TIMEOUT=10800
          RUN_BY_HASH_NUM=2
          RUN_BY_HASH_TOTAL=6
          EOF
      - name: Download json reports
        uses: actions/download-artifact@v3
        with:
          path: ${{ env.REPORTS_PATH }}
      - name: Check out repository code
        uses: ClickHouse/checkout@v1
        with:
          clear-repository: true
      - name: Functional test
        run: |
          sudo rm -fr "$TEMP_PATH"
          mkdir -p "$TEMP_PATH"
          cp -r "$GITHUB_WORKSPACE" "$TEMP_PATH"
          cd "$REPO_COPY/tests/ci"
          python3 functional_test_check.py "$CHECK_NAME" "$KILL_TIMEOUT"
      - name: Cleanup
        if: always()
        run: |
          docker ps --quiet | xargs --no-run-if-empty docker kill ||:
          docker ps --all --quiet | xargs --no-run-if-empty docker rm -f ||:
          sudo rm -fr "$TEMP_PATH"
  FunctionalStatelessTestMsan3:
    needs: [BuilderDebMsan]
    runs-on: [self-hosted, func-tester]
    steps:
      - name: Set envs
        run: |
          cat >> "$GITHUB_ENV" << 'EOF'
          TEMP_PATH=${{runner.temp}}/stateless_memory
          REPORTS_PATH=${{runner.temp}}/reports_dir
          CHECK_NAME=Stateless tests (msan)
          REPO_COPY=${{runner.temp}}/stateless_memory/ClickHouse
          KILL_TIMEOUT=10800
          RUN_BY_HASH_NUM=3
          RUN_BY_HASH_TOTAL=6
          EOF
      - name: Download json reports
        uses: actions/download-artifact@v3
        with:
          path: ${{ env.REPORTS_PATH }}
      - name: Check out repository code
        uses: ClickHouse/checkout@v1
        with:
          clear-repository: true
      - name: Functional test
        run: |
          sudo rm -fr "$TEMP_PATH"
          mkdir -p "$TEMP_PATH"
          cp -r "$GITHUB_WORKSPACE" "$TEMP_PATH"
          cd "$REPO_COPY/tests/ci"
          python3 functional_test_check.py "$CHECK_NAME" "$KILL_TIMEOUT"
      - name: Cleanup
        if: always()
        run: |
          docker ps --quiet | xargs --no-run-if-empty docker kill ||:
          docker ps --all --quiet | xargs --no-run-if-empty docker rm -f ||:
          sudo rm -fr "$TEMP_PATH"
  FunctionalStatelessTestMsan4:
    needs: [BuilderDebMsan]
    runs-on: [self-hosted, func-tester]
    steps:
      - name: Set envs
        run: |
          cat >> "$GITHUB_ENV" << 'EOF'
          TEMP_PATH=${{runner.temp}}/stateless_memory
          REPORTS_PATH=${{runner.temp}}/reports_dir
          CHECK_NAME=Stateless tests (msan)
          REPO_COPY=${{runner.temp}}/stateless_memory/ClickHouse
          KILL_TIMEOUT=10800
          RUN_BY_HASH_NUM=4
          RUN_BY_HASH_TOTAL=6
          EOF
      - name: Download json reports
        uses: actions/download-artifact@v3
        with:
          path: ${{ env.REPORTS_PATH }}
      - name: Check out repository code
        uses: ClickHouse/checkout@v1
        with:
          clear-repository: true
      - name: Functional test
        run: |
          sudo rm -fr "$TEMP_PATH"
          mkdir -p "$TEMP_PATH"
          cp -r "$GITHUB_WORKSPACE" "$TEMP_PATH"
          cd "$REPO_COPY/tests/ci"
          python3 functional_test_check.py "$CHECK_NAME" "$KILL_TIMEOUT"
      - name: Cleanup
        if: always()
        run: |
          docker ps --quiet | xargs --no-run-if-empty docker kill ||:
          docker ps --all --quiet | xargs --no-run-if-empty docker rm -f ||:
          sudo rm -fr "$TEMP_PATH"
  FunctionalStatelessTestMsan5:
    needs: [BuilderDebMsan]
    runs-on: [self-hosted, func-tester]
    steps:
      - name: Set envs
        run: |
          cat >> "$GITHUB_ENV" << 'EOF'
          TEMP_PATH=${{runner.temp}}/stateless_memory
          REPORTS_PATH=${{runner.temp}}/reports_dir
          CHECK_NAME=Stateless tests (msan)
          REPO_COPY=${{runner.temp}}/stateless_memory/ClickHouse
          KILL_TIMEOUT=10800
          RUN_BY_HASH_NUM=5
          RUN_BY_HASH_TOTAL=6
          EOF
      - name: Download json reports
        uses: actions/download-artifact@v3
        with:
          path: ${{ env.REPORTS_PATH }}
      - name: Check out repository code
        uses: ClickHouse/checkout@v1
        with:
          clear-repository: true
      - name: Functional test
        run: |
          sudo rm -fr "$TEMP_PATH"
          mkdir -p "$TEMP_PATH"
          cp -r "$GITHUB_WORKSPACE" "$TEMP_PATH"
          cd "$REPO_COPY/tests/ci"
          python3 functional_test_check.py "$CHECK_NAME" "$KILL_TIMEOUT"
      - name: Cleanup
        if: always()
        run: |
          docker ps --quiet | xargs --no-run-if-empty docker kill ||:
          docker ps --all --quiet | xargs --no-run-if-empty docker rm -f ||:
          sudo rm -fr "$TEMP_PATH"
  FunctionalStatelessTestDebug0:
    needs: [BuilderDebDebug]
    runs-on: [self-hosted, func-tester]
    steps:
      - name: Set envs
        run: |
          cat >> "$GITHUB_ENV" << 'EOF'
          TEMP_PATH=${{runner.temp}}/stateless_debug
          REPORTS_PATH=${{runner.temp}}/reports_dir
          CHECK_NAME=Stateless tests (debug)
          REPO_COPY=${{runner.temp}}/stateless_debug/ClickHouse
          KILL_TIMEOUT=10800
          RUN_BY_HASH_NUM=0
          RUN_BY_HASH_TOTAL=5
          EOF
      - name: Download json reports
        uses: actions/download-artifact@v3
        with:
          path: ${{ env.REPORTS_PATH }}
      - name: Check out repository code
        uses: ClickHouse/checkout@v1
        with:
          clear-repository: true
      - name: Functional test
        run: |
          sudo rm -fr "$TEMP_PATH"
          mkdir -p "$TEMP_PATH"
          cp -r "$GITHUB_WORKSPACE" "$TEMP_PATH"
          cd "$REPO_COPY/tests/ci"
          python3 functional_test_check.py "$CHECK_NAME" "$KILL_TIMEOUT"
      - name: Cleanup
        if: always()
        run: |
          docker ps --quiet | xargs --no-run-if-empty docker kill ||:
          docker ps --all --quiet | xargs --no-run-if-empty docker rm -f ||:
          sudo rm -fr "$TEMP_PATH"
  FunctionalStatelessTestDebug1:
    needs: [BuilderDebDebug]
    runs-on: [self-hosted, func-tester]
    steps:
      - name: Set envs
        run: |
          cat >> "$GITHUB_ENV" << 'EOF'
          TEMP_PATH=${{runner.temp}}/stateless_debug
          REPORTS_PATH=${{runner.temp}}/reports_dir
          CHECK_NAME=Stateless tests (debug)
          REPO_COPY=${{runner.temp}}/stateless_debug/ClickHouse
          KILL_TIMEOUT=10800
          RUN_BY_HASH_NUM=1
          RUN_BY_HASH_TOTAL=5
          EOF
      - name: Download json reports
        uses: actions/download-artifact@v3
        with:
          path: ${{ env.REPORTS_PATH }}
      - name: Check out repository code
        uses: ClickHouse/checkout@v1
        with:
          clear-repository: true
      - name: Functional test
        run: |
          sudo rm -fr "$TEMP_PATH"
          mkdir -p "$TEMP_PATH"
          cp -r "$GITHUB_WORKSPACE" "$TEMP_PATH"
          cd "$REPO_COPY/tests/ci"
          python3 functional_test_check.py "$CHECK_NAME" "$KILL_TIMEOUT"
      - name: Cleanup
        if: always()
        run: |
          docker ps --quiet | xargs --no-run-if-empty docker kill ||:
          docker ps --all --quiet | xargs --no-run-if-empty docker rm -f ||:
          sudo rm -fr "$TEMP_PATH"
  FunctionalStatelessTestDebug2:
    needs: [BuilderDebDebug]
    runs-on: [self-hosted, func-tester]
    steps:
      - name: Set envs
        run: |
          cat >> "$GITHUB_ENV" << 'EOF'
          TEMP_PATH=${{runner.temp}}/stateless_debug
          REPORTS_PATH=${{runner.temp}}/reports_dir
          CHECK_NAME=Stateless tests (debug)
          REPO_COPY=${{runner.temp}}/stateless_debug/ClickHouse
          KILL_TIMEOUT=10800
          RUN_BY_HASH_NUM=2
          RUN_BY_HASH_TOTAL=5
          EOF
      - name: Download json reports
        uses: actions/download-artifact@v3
        with:
          path: ${{ env.REPORTS_PATH }}
      - name: Check out repository code
        uses: ClickHouse/checkout@v1
        with:
          clear-repository: true
      - name: Functional test
        run: |
          sudo rm -fr "$TEMP_PATH"
          mkdir -p "$TEMP_PATH"
          cp -r "$GITHUB_WORKSPACE" "$TEMP_PATH"
          cd "$REPO_COPY/tests/ci"
          python3 functional_test_check.py "$CHECK_NAME" "$KILL_TIMEOUT"
      - name: Cleanup
        if: always()
        run: |
          docker ps --quiet | xargs --no-run-if-empty docker kill ||:
          docker ps --all --quiet | xargs --no-run-if-empty docker rm -f ||:
          sudo rm -fr "$TEMP_PATH"
  FunctionalStatelessTestDebug3:
    needs: [BuilderDebDebug]
    runs-on: [self-hosted, func-tester]
    steps:
      - name: Set envs
        run: |
          cat >> "$GITHUB_ENV" << 'EOF'
          TEMP_PATH=${{runner.temp}}/stateless_debug
          REPORTS_PATH=${{runner.temp}}/reports_dir
          CHECK_NAME=Stateless tests (debug)
          REPO_COPY=${{runner.temp}}/stateless_debug/ClickHouse
          KILL_TIMEOUT=10800
          RUN_BY_HASH_NUM=3
          RUN_BY_HASH_TOTAL=5
          EOF
      - name: Download json reports
        uses: actions/download-artifact@v3
        with:
          path: ${{ env.REPORTS_PATH }}
      - name: Check out repository code
        uses: ClickHouse/checkout@v1
        with:
          clear-repository: true
      - name: Functional test
        run: |
          sudo rm -fr "$TEMP_PATH"
          mkdir -p "$TEMP_PATH"
          cp -r "$GITHUB_WORKSPACE" "$TEMP_PATH"
          cd "$REPO_COPY/tests/ci"
          python3 functional_test_check.py "$CHECK_NAME" "$KILL_TIMEOUT"
      - name: Cleanup
        if: always()
        run: |
          docker ps --quiet | xargs --no-run-if-empty docker kill ||:
          docker ps --all --quiet | xargs --no-run-if-empty docker rm -f ||:
          sudo rm -fr "$TEMP_PATH"
  FunctionalStatelessTestDebug4:
    needs: [BuilderDebDebug]
    runs-on: [self-hosted, func-tester]
    steps:
      - name: Set envs
        run: |
          cat >> "$GITHUB_ENV" << 'EOF'
          TEMP_PATH=${{runner.temp}}/stateless_debug
          REPORTS_PATH=${{runner.temp}}/reports_dir
          CHECK_NAME=Stateless tests (debug)
          REPO_COPY=${{runner.temp}}/stateless_debug/ClickHouse
          KILL_TIMEOUT=10800
          RUN_BY_HASH_NUM=4
          RUN_BY_HASH_TOTAL=5
          EOF
      - name: Download json reports
        uses: actions/download-artifact@v3
        with:
          path: ${{ env.REPORTS_PATH }}
      - name: Check out repository code
        uses: ClickHouse/checkout@v1
        with:
          clear-repository: true
      - name: Functional test
        run: |
          sudo rm -fr "$TEMP_PATH"
          mkdir -p "$TEMP_PATH"
          cp -r "$GITHUB_WORKSPACE" "$TEMP_PATH"
          cd "$REPO_COPY/tests/ci"
          python3 functional_test_check.py "$CHECK_NAME" "$KILL_TIMEOUT"
      - name: Cleanup
        if: always()
        run: |
          docker ps --quiet | xargs --no-run-if-empty docker kill ||:
          docker ps --all --quiet | xargs --no-run-if-empty docker rm -f ||:
          sudo rm -fr "$TEMP_PATH"
##############################################################################################
############################ FUNCTIONAl STATEFUL TESTS #######################################
##############################################################################################
  FunctionalStatefulTestRelease:
    needs: [BuilderDebRelease]
    runs-on: [self-hosted, func-tester]
    steps:
      - name: Set envs
        run: |
          cat >> "$GITHUB_ENV" << 'EOF'
          TEMP_PATH=${{runner.temp}}/stateful_release
          REPORTS_PATH=${{runner.temp}}/reports_dir
          CHECK_NAME=Stateful tests (release)
          REPO_COPY=${{runner.temp}}/stateful_release/ClickHouse
          KILL_TIMEOUT=3600
          EOF
      - name: Download json reports
        uses: actions/download-artifact@v3
        with:
          path: ${{ env.REPORTS_PATH }}
      - name: Check out repository code
        uses: ClickHouse/checkout@v1
        with:
          clear-repository: true
      - name: Functional test
        run: |
          sudo rm -fr "$TEMP_PATH"
          mkdir -p "$TEMP_PATH"
          cp -r "$GITHUB_WORKSPACE" "$TEMP_PATH"
          cd "$REPO_COPY/tests/ci"
          python3 functional_test_check.py "$CHECK_NAME" "$KILL_TIMEOUT"
      - name: Cleanup
        if: always()
        run: |
          docker ps --quiet | xargs --no-run-if-empty docker kill ||:
          docker ps --all --quiet | xargs --no-run-if-empty docker rm -f ||:
          sudo rm -fr "$TEMP_PATH"
  FunctionalStatefulTestAarch64:
    needs: [BuilderDebAarch64]
    runs-on: [self-hosted, func-tester-aarch64]
    steps:
      - name: Set envs
        run: |
          cat >> "$GITHUB_ENV" << 'EOF'
          TEMP_PATH=${{runner.temp}}/stateful_release
          REPORTS_PATH=${{runner.temp}}/reports_dir
          CHECK_NAME=Stateful tests (aarch64)
          REPO_COPY=${{runner.temp}}/stateful_release/ClickHouse
          KILL_TIMEOUT=3600
          EOF
      - name: Download json reports
        uses: actions/download-artifact@v3
        with:
          path: ${{ env.REPORTS_PATH }}
      - name: Check out repository code
        uses: ClickHouse/checkout@v1
        with:
          clear-repository: true
      - name: Functional test
        run: |
          sudo rm -fr "$TEMP_PATH"
          mkdir -p "$TEMP_PATH"
          cp -r "$GITHUB_WORKSPACE" "$TEMP_PATH"
          cd "$REPO_COPY/tests/ci"
          python3 functional_test_check.py "$CHECK_NAME" "$KILL_TIMEOUT"
      - name: Cleanup
        if: always()
        run: |
          docker ps --quiet | xargs --no-run-if-empty docker kill ||:
          docker ps --all --quiet | xargs --no-run-if-empty docker rm -f ||:
          sudo rm -fr "$TEMP_PATH"
  FunctionalStatefulTestAsan:
    needs: [BuilderDebAsan]
    runs-on: [self-hosted, func-tester]
    steps:
      - name: Set envs
        run: |
          cat >> "$GITHUB_ENV" << 'EOF'
          TEMP_PATH=${{runner.temp}}/stateful_debug
          REPORTS_PATH=${{runner.temp}}/reports_dir
          CHECK_NAME=Stateful tests (asan)
          REPO_COPY=${{runner.temp}}/stateful_debug/ClickHouse
          KILL_TIMEOUT=3600
          EOF
      - name: Download json reports
        uses: actions/download-artifact@v3
        with:
          path: ${{ env.REPORTS_PATH }}
      - name: Check out repository code
        uses: ClickHouse/checkout@v1
        with:
          clear-repository: true
      - name: Functional test
        run: |
          sudo rm -fr "$TEMP_PATH"
          mkdir -p "$TEMP_PATH"
          cp -r "$GITHUB_WORKSPACE" "$TEMP_PATH"
          cd "$REPO_COPY/tests/ci"
          python3 functional_test_check.py "$CHECK_NAME" "$KILL_TIMEOUT"
      - name: Cleanup
        if: always()
        run: |
          docker ps --quiet | xargs --no-run-if-empty docker kill ||:
          docker ps --all --quiet | xargs --no-run-if-empty docker rm -f ||:
          sudo rm -fr "$TEMP_PATH"
  FunctionalStatefulTestTsan:
    needs: [BuilderDebTsan]
    runs-on: [self-hosted, func-tester]
    steps:
      - name: Set envs
        run: |
          cat >> "$GITHUB_ENV" << 'EOF'
          TEMP_PATH=${{runner.temp}}/stateful_tsan
          REPORTS_PATH=${{runner.temp}}/reports_dir
          CHECK_NAME=Stateful tests (tsan)
          REPO_COPY=${{runner.temp}}/stateful_tsan/ClickHouse
          KILL_TIMEOUT=3600
          EOF
      - name: Download json reports
        uses: actions/download-artifact@v3
        with:
          path: ${{ env.REPORTS_PATH }}
      - name: Check out repository code
        uses: ClickHouse/checkout@v1
        with:
          clear-repository: true
      - name: Functional test
        run: |
          sudo rm -fr "$TEMP_PATH"
          mkdir -p "$TEMP_PATH"
          cp -r "$GITHUB_WORKSPACE" "$TEMP_PATH"
          cd "$REPO_COPY/tests/ci"
          python3 functional_test_check.py "$CHECK_NAME" "$KILL_TIMEOUT"
      - name: Cleanup
        if: always()
        run: |
          docker ps --quiet | xargs --no-run-if-empty docker kill ||:
          docker ps --all --quiet | xargs --no-run-if-empty docker rm -f ||:
          sudo rm -fr "$TEMP_PATH"
  FunctionalStatefulTestMsan:
    needs: [BuilderDebMsan]
    runs-on: [self-hosted, func-tester]
    steps:
      - name: Set envs
        run: |
          cat >> "$GITHUB_ENV" << 'EOF'
          TEMP_PATH=${{runner.temp}}/stateful_msan
          REPORTS_PATH=${{runner.temp}}/reports_dir
          CHECK_NAME=Stateful tests (msan)
          REPO_COPY=${{runner.temp}}/stateful_msan/ClickHouse
          KILL_TIMEOUT=3600
          EOF
      - name: Download json reports
        uses: actions/download-artifact@v3
        with:
          path: ${{ env.REPORTS_PATH }}
      - name: Check out repository code
        uses: ClickHouse/checkout@v1
        with:
          clear-repository: true
      - name: Functional test
        run: |
          sudo rm -fr "$TEMP_PATH"
          mkdir -p "$TEMP_PATH"
          cp -r "$GITHUB_WORKSPACE" "$TEMP_PATH"
          cd "$REPO_COPY/tests/ci"
          python3 functional_test_check.py "$CHECK_NAME" "$KILL_TIMEOUT"
      - name: Cleanup
        if: always()
        run: |
          docker ps --quiet | xargs --no-run-if-empty docker kill ||:
          docker ps --all --quiet | xargs --no-run-if-empty docker rm -f ||:
          sudo rm -fr "$TEMP_PATH"
  FunctionalStatefulTestUBsan:
    needs: [BuilderDebUBsan]
    runs-on: [self-hosted, func-tester]
    steps:
      - name: Set envs
        run: |
          cat >> "$GITHUB_ENV" << 'EOF'
          TEMP_PATH=${{runner.temp}}/stateful_ubsan
          REPORTS_PATH=${{runner.temp}}/reports_dir
          CHECK_NAME=Stateful tests (ubsan)
          REPO_COPY=${{runner.temp}}/stateful_ubsan/ClickHouse
          KILL_TIMEOUT=3600
          EOF
      - name: Download json reports
        uses: actions/download-artifact@v3
        with:
          path: ${{ env.REPORTS_PATH }}
      - name: Check out repository code
        uses: ClickHouse/checkout@v1
        with:
          clear-repository: true
      - name: Functional test
        run: |
          sudo rm -fr "$TEMP_PATH"
          mkdir -p "$TEMP_PATH"
          cp -r "$GITHUB_WORKSPACE" "$TEMP_PATH"
          cd "$REPO_COPY/tests/ci"
          python3 functional_test_check.py "$CHECK_NAME" "$KILL_TIMEOUT"
      - name: Cleanup
        if: always()
        run: |
          docker ps --quiet | xargs --no-run-if-empty docker kill ||:
          docker ps --all --quiet | xargs --no-run-if-empty docker rm -f ||:
          sudo rm -fr "$TEMP_PATH"
  FunctionalStatefulTestDebug:
    needs: [BuilderDebDebug]
    runs-on: [self-hosted, func-tester]
    steps:
      - name: Set envs
        run: |
          cat >> "$GITHUB_ENV" << 'EOF'
          TEMP_PATH=${{runner.temp}}/stateful_debug
          REPORTS_PATH=${{runner.temp}}/reports_dir
          CHECK_NAME=Stateful tests (debug)
          REPO_COPY=${{runner.temp}}/stateful_debug/ClickHouse
          KILL_TIMEOUT=3600
          EOF
      - name: Download json reports
        uses: actions/download-artifact@v3
        with:
          path: ${{ env.REPORTS_PATH }}
      - name: Check out repository code
        uses: ClickHouse/checkout@v1
        with:
          clear-repository: true
      - name: Functional test
        run: |
          sudo rm -fr "$TEMP_PATH"
          mkdir -p "$TEMP_PATH"
          cp -r "$GITHUB_WORKSPACE" "$TEMP_PATH"
          cd "$REPO_COPY/tests/ci"
          python3 functional_test_check.py "$CHECK_NAME" "$KILL_TIMEOUT"
      - name: Cleanup
        if: always()
        run: |
          docker ps --quiet | xargs --no-run-if-empty docker kill ||:
          docker ps --all --quiet | xargs --no-run-if-empty docker rm -f ||:
          sudo rm -fr "$TEMP_PATH"
##############################################################################################
######################################### STRESS TESTS #######################################
##############################################################################################
  StressTestAsan:
    needs: [BuilderDebAsan]
    runs-on: [self-hosted, stress-tester]
    steps:
      - name: Set envs
        run: |
          cat >> "$GITHUB_ENV" << 'EOF'
          TEMP_PATH=${{runner.temp}}/stress_thread
          REPORTS_PATH=${{runner.temp}}/reports_dir
          CHECK_NAME=Stress test (asan)
          REPO_COPY=${{runner.temp}}/stress_thread/ClickHouse
          EOF
      - name: Download json reports
        uses: actions/download-artifact@v3
        with:
          path: ${{ env.REPORTS_PATH }}
      - name: Check out repository code
        uses: ClickHouse/checkout@v1
        with:
          clear-repository: true
      - name: Stress test
        run: |
          sudo rm -fr "$TEMP_PATH"
          mkdir -p "$TEMP_PATH"
          cp -r "$GITHUB_WORKSPACE" "$TEMP_PATH"
          cd "$REPO_COPY/tests/ci"
          python3 stress_check.py "$CHECK_NAME"
      - name: Cleanup
        if: always()
        run: |
          docker ps --quiet | xargs --no-run-if-empty docker kill ||:
          docker ps --all --quiet | xargs --no-run-if-empty docker rm -f ||:
          sudo rm -fr "$TEMP_PATH"
  StressTestTsan:
    needs: [BuilderDebTsan]
    # func testers have 16 cores + 128 GB memory
    # while stress testers have 36 cores + 72 memory
    # It would be better to have something like 32 + 128,
    # but such servers almost unavailable as spot instances.
    runs-on: [self-hosted, func-tester]
    steps:
      - name: Set envs
        run: |
          cat >> "$GITHUB_ENV" << 'EOF'
          TEMP_PATH=${{runner.temp}}/stress_thread
          REPORTS_PATH=${{runner.temp}}/reports_dir
          CHECK_NAME=Stress test (tsan)
          REPO_COPY=${{runner.temp}}/stress_thread/ClickHouse
          EOF
      - name: Download json reports
        uses: actions/download-artifact@v3
        with:
          path: ${{ env.REPORTS_PATH }}
      - name: Check out repository code
        uses: ClickHouse/checkout@v1
        with:
          clear-repository: true
      - name: Stress test
        run: |
          sudo rm -fr "$TEMP_PATH"
          mkdir -p "$TEMP_PATH"
          cp -r "$GITHUB_WORKSPACE" "$TEMP_PATH"
          cd "$REPO_COPY/tests/ci"
          python3 stress_check.py "$CHECK_NAME"
      - name: Cleanup
        if: always()
        run: |
          docker ps --quiet | xargs --no-run-if-empty docker kill ||:
          docker ps --all --quiet | xargs --no-run-if-empty docker rm -f ||:
          sudo rm -fr "$TEMP_PATH"
  StressTestMsan:
    needs: [BuilderDebMsan]
    runs-on: [self-hosted, stress-tester]
    steps:
      - name: Set envs
        run: |
          cat >> "$GITHUB_ENV" << 'EOF'
          TEMP_PATH=${{runner.temp}}/stress_memory
          REPORTS_PATH=${{runner.temp}}/reports_dir
          CHECK_NAME=Stress test (msan)
          REPO_COPY=${{runner.temp}}/stress_memory/ClickHouse
          EOF
      - name: Download json reports
        uses: actions/download-artifact@v3
        with:
          path: ${{ env.REPORTS_PATH }}
      - name: Check out repository code
        uses: ClickHouse/checkout@v1
        with:
          clear-repository: true
      - name: Stress test
        run: |
          sudo rm -fr "$TEMP_PATH"
          mkdir -p "$TEMP_PATH"
          cp -r "$GITHUB_WORKSPACE" "$TEMP_PATH"
          cd "$REPO_COPY/tests/ci"
          python3 stress_check.py "$CHECK_NAME"
      - name: Cleanup
        if: always()
        run: |
          docker ps --quiet | xargs --no-run-if-empty docker kill ||:
          docker ps --all --quiet | xargs --no-run-if-empty docker rm -f ||:
          sudo rm -fr "$TEMP_PATH"
  StressTestUBsan:
    needs: [BuilderDebUBsan]
    runs-on: [self-hosted, stress-tester]
    steps:
      - name: Set envs
        run: |
          cat >> "$GITHUB_ENV" << 'EOF'
          TEMP_PATH=${{runner.temp}}/stress_undefined
          REPORTS_PATH=${{runner.temp}}/reports_dir
          CHECK_NAME=Stress test (ubsan)
          REPO_COPY=${{runner.temp}}/stress_undefined/ClickHouse
          EOF
      - name: Download json reports
        uses: actions/download-artifact@v3
        with:
          path: ${{ env.REPORTS_PATH }}
      - name: Check out repository code
        uses: ClickHouse/checkout@v1
        with:
          clear-repository: true
      - name: Stress test
        run: |
          sudo rm -fr "$TEMP_PATH"
          mkdir -p "$TEMP_PATH"
          cp -r "$GITHUB_WORKSPACE" "$TEMP_PATH"
          cd "$REPO_COPY/tests/ci"
          python3 stress_check.py "$CHECK_NAME"
      - name: Cleanup
        if: always()
        run: |
          docker ps --quiet | xargs --no-run-if-empty docker kill ||:
          docker ps --all --quiet | xargs --no-run-if-empty docker rm -f ||:
          sudo rm -fr "$TEMP_PATH"
  StressTestDebug:
    needs: [BuilderDebDebug]
    runs-on: [self-hosted, stress-tester]
    steps:
      - name: Set envs
        run: |
          cat >> "$GITHUB_ENV" << 'EOF'
          TEMP_PATH=${{runner.temp}}/stress_debug
          REPORTS_PATH=${{runner.temp}}/reports_dir
          CHECK_NAME=Stress test (debug)
          REPO_COPY=${{runner.temp}}/stress_debug/ClickHouse
          EOF
      - name: Download json reports
        uses: actions/download-artifact@v3
        with:
          path: ${{ env.REPORTS_PATH }}
      - name: Check out repository code
        uses: ClickHouse/checkout@v1
        with:
          clear-repository: true
      - name: Stress test
        run: |
          sudo rm -fr "$TEMP_PATH"
          mkdir -p "$TEMP_PATH"
          cp -r "$GITHUB_WORKSPACE" "$TEMP_PATH"
          cd "$REPO_COPY/tests/ci"
          python3 stress_check.py "$CHECK_NAME"
      - name: Cleanup
        if: always()
        run: |
          docker ps --quiet | xargs --no-run-if-empty docker kill ||:
          docker ps --all --quiet | xargs --no-run-if-empty docker rm -f ||:
          sudo rm -fr "$TEMP_PATH"
#############################################################################################
############################# INTEGRATION TESTS #############################################
#############################################################################################
  IntegrationTestsAsan0:
    needs: [BuilderDebAsan]
    runs-on: [self-hosted, stress-tester]
    steps:
      - name: Set envs
        run: |
          cat >> "$GITHUB_ENV" << 'EOF'
          TEMP_PATH=${{runner.temp}}/integration_tests_asan
          REPORTS_PATH=${{runner.temp}}/reports_dir
          CHECK_NAME=Integration tests (asan)
          REPO_COPY=${{runner.temp}}/integration_tests_asan/ClickHouse
          RUN_BY_HASH_NUM=0
          RUN_BY_HASH_TOTAL=6
          EOF
      - name: Download json reports
        uses: actions/download-artifact@v3
        with:
          path: ${{ env.REPORTS_PATH }}
      - name: Check out repository code
        uses: ClickHouse/checkout@v1
        with:
          clear-repository: true
      - name: Integration test
        run: |
          sudo rm -fr "$TEMP_PATH"
          mkdir -p "$TEMP_PATH"
          cp -r "$GITHUB_WORKSPACE" "$TEMP_PATH"
          cd "$REPO_COPY/tests/ci"
          python3 integration_test_check.py "$CHECK_NAME"
      - name: Cleanup
        if: always()
        run: |
          docker ps --quiet | xargs --no-run-if-empty docker kill ||:
          docker ps --all --quiet | xargs --no-run-if-empty docker rm -f ||:
          sudo rm -fr "$TEMP_PATH"
  IntegrationTestsAsan1:
    needs: [BuilderDebAsan]
    runs-on: [self-hosted, stress-tester]
    steps:
      - name: Set envs
        run: |
          cat >> "$GITHUB_ENV" << 'EOF'
          TEMP_PATH=${{runner.temp}}/integration_tests_asan
          REPORTS_PATH=${{runner.temp}}/reports_dir
          CHECK_NAME=Integration tests (asan)
          REPO_COPY=${{runner.temp}}/integration_tests_asan/ClickHouse
          RUN_BY_HASH_NUM=1
          RUN_BY_HASH_TOTAL=6
          EOF
      - name: Download json reports
        uses: actions/download-artifact@v3
        with:
          path: ${{ env.REPORTS_PATH }}
      - name: Check out repository code
        uses: ClickHouse/checkout@v1
        with:
          clear-repository: true
      - name: Integration test
        run: |
          sudo rm -fr "$TEMP_PATH"
          mkdir -p "$TEMP_PATH"
          cp -r "$GITHUB_WORKSPACE" "$TEMP_PATH"
          cd "$REPO_COPY/tests/ci"
          python3 integration_test_check.py "$CHECK_NAME"
      - name: Cleanup
        if: always()
        run: |
          docker ps --quiet | xargs --no-run-if-empty docker kill ||:
          docker ps --all --quiet | xargs --no-run-if-empty docker rm -f ||:
          sudo rm -fr "$TEMP_PATH"
  IntegrationTestsAsan2:
    needs: [BuilderDebAsan]
    runs-on: [self-hosted, stress-tester]
    steps:
      - name: Set envs
        run: |
          cat >> "$GITHUB_ENV" << 'EOF'
          TEMP_PATH=${{runner.temp}}/integration_tests_asan
          REPORTS_PATH=${{runner.temp}}/reports_dir
          CHECK_NAME=Integration tests (asan)
          REPO_COPY=${{runner.temp}}/integration_tests_asan/ClickHouse
          RUN_BY_HASH_NUM=2
          RUN_BY_HASH_TOTAL=6
          EOF
      - name: Download json reports
        uses: actions/download-artifact@v3
        with:
          path: ${{ env.REPORTS_PATH }}
      - name: Check out repository code
        uses: ClickHouse/checkout@v1
        with:
          clear-repository: true
      - name: Integration test
        run: |
          sudo rm -fr "$TEMP_PATH"
          mkdir -p "$TEMP_PATH"
          cp -r "$GITHUB_WORKSPACE" "$TEMP_PATH"
          cd "$REPO_COPY/tests/ci"
          python3 integration_test_check.py "$CHECK_NAME"
      - name: Cleanup
        if: always()
        run: |
          docker ps --quiet | xargs --no-run-if-empty docker kill ||:
          docker ps --all --quiet | xargs --no-run-if-empty docker rm -f ||:
          sudo rm -fr "$TEMP_PATH"
  IntegrationTestsAsan3:
    needs: [BuilderDebAsan]
    runs-on: [self-hosted, stress-tester]
    steps:
      - name: Set envs
        run: |
          cat >> "$GITHUB_ENV" << 'EOF'
          TEMP_PATH=${{runner.temp}}/integration_tests_asan
          REPORTS_PATH=${{runner.temp}}/reports_dir
          CHECK_NAME=Integration tests (asan)
          REPO_COPY=${{runner.temp}}/integration_tests_asan/ClickHouse
          RUN_BY_HASH_NUM=3
          RUN_BY_HASH_TOTAL=6
          EOF
      - name: Download json reports
        uses: actions/download-artifact@v3
        with:
          path: ${{ env.REPORTS_PATH }}
      - name: Check out repository code
        uses: ClickHouse/checkout@v1
        with:
          clear-repository: true
      - name: Integration test
        run: |
          sudo rm -fr "$TEMP_PATH"
          mkdir -p "$TEMP_PATH"
          cp -r "$GITHUB_WORKSPACE" "$TEMP_PATH"
          cd "$REPO_COPY/tests/ci"
          python3 integration_test_check.py "$CHECK_NAME"
      - name: Cleanup
        if: always()
        run: |
          docker ps --quiet | xargs --no-run-if-empty docker kill ||:
          docker ps --all --quiet | xargs --no-run-if-empty docker rm -f ||:
          sudo rm -fr "$TEMP_PATH"
  IntegrationTestsAsan4:
    needs: [BuilderDebAsan]
    runs-on: [self-hosted, stress-tester]
    steps:
      - name: Set envs
        run: |
          cat >> "$GITHUB_ENV" << 'EOF'
          TEMP_PATH=${{runner.temp}}/integration_tests_asan
          REPORTS_PATH=${{runner.temp}}/reports_dir
          CHECK_NAME=Integration tests (asan)
          REPO_COPY=${{runner.temp}}/integration_tests_asan/ClickHouse
          RUN_BY_HASH_NUM=4
          RUN_BY_HASH_TOTAL=6
          EOF
      - name: Download json reports
        uses: actions/download-artifact@v3
        with:
          path: ${{ env.REPORTS_PATH }}
      - name: Check out repository code
        uses: ClickHouse/checkout@v1
        with:
          clear-repository: true
      - name: Integration test
        run: |
          sudo rm -fr "$TEMP_PATH"
          mkdir -p "$TEMP_PATH"
          cp -r "$GITHUB_WORKSPACE" "$TEMP_PATH"
          cd "$REPO_COPY/tests/ci"
          python3 integration_test_check.py "$CHECK_NAME"
      - name: Cleanup
        if: always()
        run: |
          docker ps --quiet | xargs --no-run-if-empty docker kill ||:
          docker ps --all --quiet | xargs --no-run-if-empty docker rm -f ||:
          sudo rm -fr "$TEMP_PATH"
  IntegrationTestsAsan5:
    needs: [BuilderDebAsan]
    runs-on: [self-hosted, stress-tester]
    steps:
      - name: Set envs
        run: |
          cat >> "$GITHUB_ENV" << 'EOF'
          TEMP_PATH=${{runner.temp}}/integration_tests_asan
          REPORTS_PATH=${{runner.temp}}/reports_dir
          CHECK_NAME=Integration tests (asan)
          REPO_COPY=${{runner.temp}}/integration_tests_asan/ClickHouse
          RUN_BY_HASH_NUM=5
          RUN_BY_HASH_TOTAL=6
          EOF
      - name: Download json reports
        uses: actions/download-artifact@v3
        with:
          path: ${{ env.REPORTS_PATH }}
      - name: Check out repository code
        uses: ClickHouse/checkout@v1
        with:
          clear-repository: true
      - name: Integration test
        run: |
          sudo rm -fr "$TEMP_PATH"
          mkdir -p "$TEMP_PATH"
          cp -r "$GITHUB_WORKSPACE" "$TEMP_PATH"
          cd "$REPO_COPY/tests/ci"
          python3 integration_test_check.py "$CHECK_NAME"
      - name: Cleanup
        if: always()
        run: |
          docker ps --quiet | xargs --no-run-if-empty docker kill ||:
          docker ps --all --quiet | xargs --no-run-if-empty docker rm -f ||:
          sudo rm -fr "$TEMP_PATH"
  IntegrationTestsAnalyzerAsan0:
    needs: [BuilderDebAsan]
    runs-on: [self-hosted, stress-tester]
    steps:
      - name: Set envs
        run: |
          cat >> "$GITHUB_ENV" << 'EOF'
          TEMP_PATH=${{runner.temp}}/integration_tests_asan
          REPORTS_PATH=${{runner.temp}}/reports_dir
          CHECK_NAME=Integration tests (asan, analyzer)
          REPO_COPY=${{runner.temp}}/integration_tests_asan/ClickHouse
          RUN_BY_HASH_NUM=0
          RUN_BY_HASH_TOTAL=6
          EOF
      - name: Download json reports
        uses: actions/download-artifact@v3
        with:
          path: ${{ env.REPORTS_PATH }}
      - name: Check out repository code
        uses: ClickHouse/checkout@v1
        with:
          clear-repository: true
      - name: Integration test
        run: |
          sudo rm -fr "$TEMP_PATH"
          mkdir -p "$TEMP_PATH"
          cp -r "$GITHUB_WORKSPACE" "$TEMP_PATH"
          cd "$REPO_COPY/tests/ci"
          python3 integration_test_check.py "$CHECK_NAME"
      - name: Cleanup
        if: always()
        run: |
          docker ps --quiet | xargs --no-run-if-empty docker kill ||:
          docker ps --all --quiet | xargs --no-run-if-empty docker rm -f ||:
          sudo rm -fr "$TEMP_PATH"
  IntegrationTestsAnalyzerAsan1:
    needs: [BuilderDebAsan]
    runs-on: [self-hosted, stress-tester]
    steps:
      - name: Set envs
        run: |
          cat >> "$GITHUB_ENV" << 'EOF'
          TEMP_PATH=${{runner.temp}}/integration_tests_asan
          REPORTS_PATH=${{runner.temp}}/reports_dir
          CHECK_NAME=Integration tests (asan, analyzer)
          REPO_COPY=${{runner.temp}}/integration_tests_asan/ClickHouse
          RUN_BY_HASH_NUM=1
          RUN_BY_HASH_TOTAL=6
          EOF
      - name: Download json reports
        uses: actions/download-artifact@v3
        with:
          path: ${{ env.REPORTS_PATH }}
      - name: Check out repository code
        uses: ClickHouse/checkout@v1
        with:
          clear-repository: true
      - name: Integration test
        run: |
          sudo rm -fr "$TEMP_PATH"
          mkdir -p "$TEMP_PATH"
          cp -r "$GITHUB_WORKSPACE" "$TEMP_PATH"
          cd "$REPO_COPY/tests/ci"
          python3 integration_test_check.py "$CHECK_NAME"
      - name: Cleanup
        if: always()
        run: |
          docker ps --quiet | xargs --no-run-if-empty docker kill ||:
          docker ps --all --quiet | xargs --no-run-if-empty docker rm -f ||:
          sudo rm -fr "$TEMP_PATH"
  IntegrationTestsAnalyzerAsan2:
    needs: [BuilderDebAsan]
    runs-on: [self-hosted, stress-tester]
    steps:
      - name: Set envs
        run: |
          cat >> "$GITHUB_ENV" << 'EOF'
          TEMP_PATH=${{runner.temp}}/integration_tests_asan
          REPORTS_PATH=${{runner.temp}}/reports_dir
          CHECK_NAME=Integration tests (asan, analyzer)
          REPO_COPY=${{runner.temp}}/integration_tests_asan/ClickHouse
          RUN_BY_HASH_NUM=2
          RUN_BY_HASH_TOTAL=6
          EOF
      - name: Download json reports
        uses: actions/download-artifact@v3
        with:
          path: ${{ env.REPORTS_PATH }}
      - name: Check out repository code
        uses: ClickHouse/checkout@v1
        with:
          clear-repository: true
      - name: Integration test
        run: |
          sudo rm -fr "$TEMP_PATH"
          mkdir -p "$TEMP_PATH"
          cp -r "$GITHUB_WORKSPACE" "$TEMP_PATH"
          cd "$REPO_COPY/tests/ci"
          python3 integration_test_check.py "$CHECK_NAME"
      - name: Cleanup
        if: always()
        run: |
          docker ps --quiet | xargs --no-run-if-empty docker kill ||:
          docker ps --all --quiet | xargs --no-run-if-empty docker rm -f ||:
          sudo rm -fr "$TEMP_PATH"
  IntegrationTestsAnalyzerAsan3:
    needs: [BuilderDebAsan]
    runs-on: [self-hosted, stress-tester]
    steps:
      - name: Set envs
        run: |
          cat >> "$GITHUB_ENV" << 'EOF'
          TEMP_PATH=${{runner.temp}}/integration_tests_asan
          REPORTS_PATH=${{runner.temp}}/reports_dir
          CHECK_NAME=Integration tests (asan, analyzer)
          REPO_COPY=${{runner.temp}}/integration_tests_asan/ClickHouse
          RUN_BY_HASH_NUM=3
          RUN_BY_HASH_TOTAL=6
          EOF
      - name: Download json reports
        uses: actions/download-artifact@v3
        with:
          path: ${{ env.REPORTS_PATH }}
      - name: Check out repository code
        uses: ClickHouse/checkout@v1
        with:
          clear-repository: true
      - name: Integration test
        run: |
          sudo rm -fr "$TEMP_PATH"
          mkdir -p "$TEMP_PATH"
          cp -r "$GITHUB_WORKSPACE" "$TEMP_PATH"
          cd "$REPO_COPY/tests/ci"
          python3 integration_test_check.py "$CHECK_NAME"
      - name: Cleanup
        if: always()
        run: |
          docker ps --quiet | xargs --no-run-if-empty docker kill ||:
          docker ps --all --quiet | xargs --no-run-if-empty docker rm -f ||:
          sudo rm -fr "$TEMP_PATH"
  IntegrationTestsAnalyzerAsan4:
    needs: [BuilderDebAsan]
    runs-on: [self-hosted, stress-tester]
    steps:
      - name: Set envs
        run: |
          cat >> "$GITHUB_ENV" << 'EOF'
          TEMP_PATH=${{runner.temp}}/integration_tests_asan
          REPORTS_PATH=${{runner.temp}}/reports_dir
          CHECK_NAME=Integration tests (asan, analyzer)
          REPO_COPY=${{runner.temp}}/integration_tests_asan/ClickHouse
          RUN_BY_HASH_NUM=4
          RUN_BY_HASH_TOTAL=6
          EOF
      - name: Download json reports
        uses: actions/download-artifact@v3
        with:
          path: ${{ env.REPORTS_PATH }}
      - name: Check out repository code
        uses: ClickHouse/checkout@v1
        with:
          clear-repository: true
      - name: Integration test
        run: |
          sudo rm -fr "$TEMP_PATH"
          mkdir -p "$TEMP_PATH"
          cp -r "$GITHUB_WORKSPACE" "$TEMP_PATH"
          cd "$REPO_COPY/tests/ci"
          python3 integration_test_check.py "$CHECK_NAME"
      - name: Cleanup
        if: always()
        run: |
          docker ps --quiet | xargs --no-run-if-empty docker kill ||:
          docker ps --all --quiet | xargs --no-run-if-empty docker rm -f ||:
          sudo rm -fr "$TEMP_PATH"
  IntegrationTestsAnalyzerAsan5:
    needs: [BuilderDebAsan]
    runs-on: [self-hosted, stress-tester]
    steps:
      - name: Set envs
        run: |
          cat >> "$GITHUB_ENV" << 'EOF'
          TEMP_PATH=${{runner.temp}}/integration_tests_asan
          REPORTS_PATH=${{runner.temp}}/reports_dir
          CHECK_NAME=Integration tests (asan, analyzer)
          REPO_COPY=${{runner.temp}}/integration_tests_asan/ClickHouse
          RUN_BY_HASH_NUM=5
          RUN_BY_HASH_TOTAL=6
          EOF
      - name: Download json reports
        uses: actions/download-artifact@v3
        with:
          path: ${{ env.REPORTS_PATH }}
      - name: Check out repository code
        uses: ClickHouse/checkout@v1
        with:
          clear-repository: true
      - name: Integration test
        run: |
          sudo rm -fr "$TEMP_PATH"
          mkdir -p "$TEMP_PATH"
          cp -r "$GITHUB_WORKSPACE" "$TEMP_PATH"
          cd "$REPO_COPY/tests/ci"
          python3 integration_test_check.py "$CHECK_NAME"
      - name: Cleanup
        if: always()
        run: |
          docker ps --quiet | xargs --no-run-if-empty docker kill ||:
          docker ps --all --quiet | xargs --no-run-if-empty docker rm -f ||:
          sudo rm -fr "$TEMP_PATH"
  IntegrationTestsTsan0:
    needs: [BuilderDebTsan]
    runs-on: [self-hosted, stress-tester]
    steps:
      - name: Set envs
        run: |
          cat >> "$GITHUB_ENV" << 'EOF'
          TEMP_PATH=${{runner.temp}}/integration_tests_tsan
          REPORTS_PATH=${{runner.temp}}/reports_dir
          CHECK_NAME=Integration tests (tsan)
          REPO_COPY=${{runner.temp}}/integration_tests_tsan/ClickHouse
          RUN_BY_HASH_NUM=0
          RUN_BY_HASH_TOTAL=6
          EOF
      - name: Download json reports
        uses: actions/download-artifact@v3
        with:
          path: ${{ env.REPORTS_PATH }}
      - name: Check out repository code
        uses: ClickHouse/checkout@v1
        with:
          clear-repository: true
      - name: Integration test
        run: |
          sudo rm -fr "$TEMP_PATH"
          mkdir -p "$TEMP_PATH"
          cp -r "$GITHUB_WORKSPACE" "$TEMP_PATH"
          cd "$REPO_COPY/tests/ci"
          python3 integration_test_check.py "$CHECK_NAME"
      - name: Cleanup
        if: always()
        run: |
          docker ps --quiet | xargs --no-run-if-empty docker kill ||:
          docker ps --all --quiet | xargs --no-run-if-empty docker rm -f ||:
          sudo rm -fr "$TEMP_PATH"
  IntegrationTestsTsan1:
    needs: [BuilderDebTsan]
    runs-on: [self-hosted, stress-tester]
    steps:
      - name: Set envs
        run: |
          cat >> "$GITHUB_ENV" << 'EOF'
          TEMP_PATH=${{runner.temp}}/integration_tests_tsan
          REPORTS_PATH=${{runner.temp}}/reports_dir
          CHECK_NAME=Integration tests (tsan)
          REPO_COPY=${{runner.temp}}/integration_tests_tsan/ClickHouse
          RUN_BY_HASH_NUM=1
          RUN_BY_HASH_TOTAL=6
          EOF
      - name: Download json reports
        uses: actions/download-artifact@v3
        with:
          path: ${{ env.REPORTS_PATH }}
      - name: Check out repository code
        uses: ClickHouse/checkout@v1
        with:
          clear-repository: true
      - name: Integration test
        run: |
          sudo rm -fr "$TEMP_PATH"
          mkdir -p "$TEMP_PATH"
          cp -r "$GITHUB_WORKSPACE" "$TEMP_PATH"
          cd "$REPO_COPY/tests/ci"
          python3 integration_test_check.py "$CHECK_NAME"
      - name: Cleanup
        if: always()
        run: |
          docker ps --quiet | xargs --no-run-if-empty docker kill ||:
          docker ps --all --quiet | xargs --no-run-if-empty docker rm -f ||:
          sudo rm -fr "$TEMP_PATH"
  IntegrationTestsTsan2:
    needs: [BuilderDebTsan]
    runs-on: [self-hosted, stress-tester]
    steps:
      - name: Set envs
        run: |
          cat >> "$GITHUB_ENV" << 'EOF'
          TEMP_PATH=${{runner.temp}}/integration_tests_tsan
          REPORTS_PATH=${{runner.temp}}/reports_dir
          CHECK_NAME=Integration tests (tsan)
          REPO_COPY=${{runner.temp}}/integration_tests_tsan/ClickHouse
          RUN_BY_HASH_NUM=2
          RUN_BY_HASH_TOTAL=6
          EOF
      - name: Download json reports
        uses: actions/download-artifact@v3
        with:
          path: ${{ env.REPORTS_PATH }}
      - name: Check out repository code
        uses: ClickHouse/checkout@v1
        with:
          clear-repository: true
      - name: Integration test
        run: |
          sudo rm -fr "$TEMP_PATH"
          mkdir -p "$TEMP_PATH"
          cp -r "$GITHUB_WORKSPACE" "$TEMP_PATH"
          cd "$REPO_COPY/tests/ci"
          python3 integration_test_check.py "$CHECK_NAME"
      - name: Cleanup
        if: always()
        run: |
          docker ps --quiet | xargs --no-run-if-empty docker kill ||:
          docker ps --all --quiet | xargs --no-run-if-empty docker rm -f ||:
          sudo rm -fr "$TEMP_PATH"
  IntegrationTestsTsan3:
    needs: [BuilderDebTsan]
    runs-on: [self-hosted, stress-tester]
    steps:
      - name: Set envs
        run: |
          cat >> "$GITHUB_ENV" << 'EOF'
          TEMP_PATH=${{runner.temp}}/integration_tests_tsan
          REPORTS_PATH=${{runner.temp}}/reports_dir
          CHECK_NAME=Integration tests (tsan)
          REPO_COPY=${{runner.temp}}/integration_tests_tsan/ClickHouse
          RUN_BY_HASH_NUM=3
          RUN_BY_HASH_TOTAL=6
          EOF
      - name: Download json reports
        uses: actions/download-artifact@v3
        with:
          path: ${{ env.REPORTS_PATH }}
      - name: Check out repository code
        uses: ClickHouse/checkout@v1
        with:
          clear-repository: true
      - name: Integration test
        run: |
          sudo rm -fr "$TEMP_PATH"
          mkdir -p "$TEMP_PATH"
          cp -r "$GITHUB_WORKSPACE" "$TEMP_PATH"
          cd "$REPO_COPY/tests/ci"
          python3 integration_test_check.py "$CHECK_NAME"
      - name: Cleanup
        if: always()
        run: |
          docker ps --quiet | xargs --no-run-if-empty docker kill ||:
          docker ps --all --quiet | xargs --no-run-if-empty docker rm -f ||:
          sudo rm -fr "$TEMP_PATH"
  IntegrationTestsTsan4:
    needs: [BuilderDebTsan]
    runs-on: [self-hosted, stress-tester]
    steps:
      - name: Set envs
        run: |
          cat >> "$GITHUB_ENV" << 'EOF'
          TEMP_PATH=${{runner.temp}}/integration_tests_tsan
          REPORTS_PATH=${{runner.temp}}/reports_dir
          CHECK_NAME=Integration tests (tsan)
          REPO_COPY=${{runner.temp}}/integration_tests_tsan/ClickHouse
          RUN_BY_HASH_NUM=4
          RUN_BY_HASH_TOTAL=6
          EOF
      - name: Download json reports
        uses: actions/download-artifact@v3
        with:
          path: ${{ env.REPORTS_PATH }}
      - name: Check out repository code
        uses: ClickHouse/checkout@v1
        with:
          clear-repository: true
      - name: Integration test
        run: |
          sudo rm -fr "$TEMP_PATH"
          mkdir -p "$TEMP_PATH"
          cp -r "$GITHUB_WORKSPACE" "$TEMP_PATH"
          cd "$REPO_COPY/tests/ci"
          python3 integration_test_check.py "$CHECK_NAME"
      - name: Cleanup
        if: always()
        run: |
          docker ps --quiet | xargs --no-run-if-empty docker kill ||:
          docker ps --all --quiet | xargs --no-run-if-empty docker rm -f ||:
          sudo rm -fr "$TEMP_PATH"
  IntegrationTestsTsan5:
    needs: [BuilderDebTsan]
    runs-on: [self-hosted, stress-tester]
    steps:
      - name: Set envs
        run: |
          cat >> "$GITHUB_ENV" << 'EOF'
          TEMP_PATH=${{runner.temp}}/integration_tests_tsan
          REPORTS_PATH=${{runner.temp}}/reports_dir
          CHECK_NAME=Integration tests (tsan)
          REPO_COPY=${{runner.temp}}/integration_tests_tsan/ClickHouse
          RUN_BY_HASH_NUM=5
          RUN_BY_HASH_TOTAL=6
          EOF
      - name: Download json reports
        uses: actions/download-artifact@v3
        with:
          path: ${{ env.REPORTS_PATH }}
      - name: Check out repository code
        uses: ClickHouse/checkout@v1
        with:
          clear-repository: true
      - name: Integration test
        run: |
          sudo rm -fr "$TEMP_PATH"
          mkdir -p "$TEMP_PATH"
          cp -r "$GITHUB_WORKSPACE" "$TEMP_PATH"
          cd "$REPO_COPY/tests/ci"
          python3 integration_test_check.py "$CHECK_NAME"
      - name: Cleanup
        if: always()
        run: |
          docker ps --quiet | xargs --no-run-if-empty docker kill ||:
          docker ps --all --quiet | xargs --no-run-if-empty docker rm -f ||:
          sudo rm -fr "$TEMP_PATH"
  IntegrationTestsRelease0:
    needs: [BuilderDebRelease]
    runs-on: [self-hosted, stress-tester]
    steps:
      - name: Set envs
        run: |
          cat >> "$GITHUB_ENV" << 'EOF'
          TEMP_PATH=${{runner.temp}}/integration_tests_release
          REPORTS_PATH=${{runner.temp}}/reports_dir
          CHECK_NAME=Integration tests (release)
          REPO_COPY=${{runner.temp}}/integration_tests_release/ClickHouse
          RUN_BY_HASH_NUM=0
          RUN_BY_HASH_TOTAL=4
          EOF
      - name: Download json reports
        uses: actions/download-artifact@v3
        with:
          path: ${{ env.REPORTS_PATH }}
      - name: Check out repository code
        uses: ClickHouse/checkout@v1
        with:
          clear-repository: true
      - name: Integration test
        run: |
          sudo rm -fr "$TEMP_PATH"
          mkdir -p "$TEMP_PATH"
          cp -r "$GITHUB_WORKSPACE" "$TEMP_PATH"
          cd "$REPO_COPY/tests/ci"
          python3 integration_test_check.py "$CHECK_NAME"
      - name: Cleanup
        if: always()
        run: |
          docker ps --quiet | xargs --no-run-if-empty docker kill ||:
          docker ps --all --quiet | xargs --no-run-if-empty docker rm -f ||:
          sudo rm -fr "$TEMP_PATH"
  IntegrationTestsRelease1:
    needs: [BuilderDebRelease]
    runs-on: [self-hosted, stress-tester]
    steps:
      - name: Set envs
        run: |
          cat >> "$GITHUB_ENV" << 'EOF'
          TEMP_PATH=${{runner.temp}}/integration_tests_release
          REPORTS_PATH=${{runner.temp}}/reports_dir
          CHECK_NAME=Integration tests (release)
          REPO_COPY=${{runner.temp}}/integration_tests_release/ClickHouse
          RUN_BY_HASH_NUM=1
          RUN_BY_HASH_TOTAL=4
          EOF
      - name: Download json reports
        uses: actions/download-artifact@v3
        with:
          path: ${{ env.REPORTS_PATH }}
      - name: Check out repository code
        uses: ClickHouse/checkout@v1
        with:
          clear-repository: true
      - name: Integration test
        run: |
          sudo rm -fr "$TEMP_PATH"
          mkdir -p "$TEMP_PATH"
          cp -r "$GITHUB_WORKSPACE" "$TEMP_PATH"
          cd "$REPO_COPY/tests/ci"
          python3 integration_test_check.py "$CHECK_NAME"
      - name: Cleanup
        if: always()
        run: |
          docker ps --quiet | xargs --no-run-if-empty docker kill ||:
          docker ps --all --quiet | xargs --no-run-if-empty docker rm -f ||:
          sudo rm -fr "$TEMP_PATH"
  IntegrationTestsRelease2:
    needs: [BuilderDebRelease]
    runs-on: [self-hosted, stress-tester]
    steps:
      - name: Set envs
        run: |
          cat >> "$GITHUB_ENV" << 'EOF'
          TEMP_PATH=${{runner.temp}}/integration_tests_release
          REPORTS_PATH=${{runner.temp}}/reports_dir
          CHECK_NAME=Integration tests (release)
          REPO_COPY=${{runner.temp}}/integration_tests_release/ClickHouse
          RUN_BY_HASH_NUM=2
          RUN_BY_HASH_TOTAL=4
          EOF
      - name: Download json reports
        uses: actions/download-artifact@v3
        with:
          path: ${{ env.REPORTS_PATH }}
      - name: Check out repository code
        uses: ClickHouse/checkout@v1
        with:
          clear-repository: true
      - name: Integration test
        run: |
          sudo rm -fr "$TEMP_PATH"
          mkdir -p "$TEMP_PATH"
          cp -r "$GITHUB_WORKSPACE" "$TEMP_PATH"
          cd "$REPO_COPY/tests/ci"
          python3 integration_test_check.py "$CHECK_NAME"
      - name: Cleanup
        if: always()
        run: |
          docker ps --quiet | xargs --no-run-if-empty docker kill ||:
          docker ps --all --quiet | xargs --no-run-if-empty docker rm -f ||:
          sudo rm -fr "$TEMP_PATH"
  IntegrationTestsRelease3:
    needs: [BuilderDebRelease]
    runs-on: [self-hosted, stress-tester]
    steps:
      - name: Set envs
        run: |
          cat >> "$GITHUB_ENV" << 'EOF'
          TEMP_PATH=${{runner.temp}}/integration_tests_release
          REPORTS_PATH=${{runner.temp}}/reports_dir
          CHECK_NAME=Integration tests (release)
          REPO_COPY=${{runner.temp}}/integration_tests_release/ClickHouse
          RUN_BY_HASH_NUM=3
          RUN_BY_HASH_TOTAL=4
          EOF
      - name: Download json reports
        uses: actions/download-artifact@v3
        with:
          path: ${{ env.REPORTS_PATH }}
      - name: Check out repository code
        uses: ClickHouse/checkout@v1
        with:
          clear-repository: true
      - name: Integration test
        run: |
          sudo rm -fr "$TEMP_PATH"
          mkdir -p "$TEMP_PATH"
          cp -r "$GITHUB_WORKSPACE" "$TEMP_PATH"
          cd "$REPO_COPY/tests/ci"
          python3 integration_test_check.py "$CHECK_NAME"
      - name: Cleanup
        if: always()
        run: |
          docker ps --quiet | xargs --no-run-if-empty docker kill ||:
          docker ps --all --quiet | xargs --no-run-if-empty docker rm -f ||:
          sudo rm -fr "$TEMP_PATH"
##############################################################################################
##################################### AST FUZZERS ############################################
##############################################################################################
  ASTFuzzerTestAsan:
    needs: [BuilderDebAsan]
    runs-on: [self-hosted, fuzzer-unit-tester]
    steps:
      - name: Set envs
        run: |
          cat >> "$GITHUB_ENV" << 'EOF'
          TEMP_PATH=${{runner.temp}}/ast_fuzzer_asan
          REPORTS_PATH=${{runner.temp}}/reports_dir
          CHECK_NAME=AST fuzzer (asan)
          REPO_COPY=${{runner.temp}}/ast_fuzzer_asan/ClickHouse
          EOF
      - name: Download json reports
        uses: actions/download-artifact@v3
        with:
          path: ${{ env.REPORTS_PATH }}
      - name: Check out repository code
        uses: ClickHouse/checkout@v1
        with:
          clear-repository: true
      - name: Fuzzer
        run: |
          sudo rm -fr "$TEMP_PATH"
          mkdir -p "$TEMP_PATH"
          cp -r "$GITHUB_WORKSPACE" "$TEMP_PATH"
          cd "$REPO_COPY/tests/ci"
          python3 ast_fuzzer_check.py "$CHECK_NAME"
      - name: Cleanup
        if: always()
        run: |
          docker ps --quiet | xargs --no-run-if-empty docker kill ||:
          docker ps --all --quiet | xargs --no-run-if-empty docker rm -f ||:
          sudo rm -fr "$TEMP_PATH"
  ASTFuzzerTestTsan:
    needs: [BuilderDebTsan]
    runs-on: [self-hosted, fuzzer-unit-tester]
    steps:
      - name: Set envs
        run: |
          cat >> "$GITHUB_ENV" << 'EOF'
          TEMP_PATH=${{runner.temp}}/ast_fuzzer_tsan
          REPORTS_PATH=${{runner.temp}}/reports_dir
          CHECK_NAME=AST fuzzer (tsan)
          REPO_COPY=${{runner.temp}}/ast_fuzzer_tsan/ClickHouse
          EOF
      - name: Download json reports
        uses: actions/download-artifact@v3
        with:
          path: ${{ env.REPORTS_PATH }}
      - name: Check out repository code
        uses: ClickHouse/checkout@v1
        with:
          clear-repository: true
      - name: Fuzzer
        run: |
          sudo rm -fr "$TEMP_PATH"
          mkdir -p "$TEMP_PATH"
          cp -r "$GITHUB_WORKSPACE" "$TEMP_PATH"
          cd "$REPO_COPY/tests/ci"
          python3 ast_fuzzer_check.py "$CHECK_NAME"
      - name: Cleanup
        if: always()
        run: |
          docker ps --quiet | xargs --no-run-if-empty docker kill ||:
          docker ps --all --quiet | xargs --no-run-if-empty docker rm -f ||:
          sudo rm -fr "$TEMP_PATH"
  ASTFuzzerTestUBSan:
    needs: [BuilderDebUBsan]
    runs-on: [self-hosted, fuzzer-unit-tester]
    steps:
      - name: Set envs
        run: |
          cat >> "$GITHUB_ENV" << 'EOF'
          TEMP_PATH=${{runner.temp}}/ast_fuzzer_ubsan
          REPORTS_PATH=${{runner.temp}}/reports_dir
          CHECK_NAME=AST fuzzer (ubsan)
          REPO_COPY=${{runner.temp}}/ast_fuzzer_ubsan/ClickHouse
          EOF
      - name: Download json reports
        uses: actions/download-artifact@v3
        with:
          path: ${{ env.REPORTS_PATH }}
      - name: Check out repository code
        uses: ClickHouse/checkout@v1
        with:
          clear-repository: true
      - name: Fuzzer
        run: |
          sudo rm -fr "$TEMP_PATH"
          mkdir -p "$TEMP_PATH"
          cp -r "$GITHUB_WORKSPACE" "$TEMP_PATH"
          cd "$REPO_COPY/tests/ci"
          python3 ast_fuzzer_check.py "$CHECK_NAME"
      - name: Cleanup
        if: always()
        run: |
          docker ps --quiet | xargs --no-run-if-empty docker kill ||:
          docker ps --all --quiet | xargs --no-run-if-empty docker rm -f ||:
          sudo rm -fr "$TEMP_PATH"
  ASTFuzzerTestMSan:
    needs: [BuilderDebMsan]
    runs-on: [self-hosted, fuzzer-unit-tester]
    steps:
      - name: Set envs
        run: |
          cat >> "$GITHUB_ENV" << 'EOF'
          TEMP_PATH=${{runner.temp}}/ast_fuzzer_msan
          REPORTS_PATH=${{runner.temp}}/reports_dir
          CHECK_NAME=AST fuzzer (msan)
          REPO_COPY=${{runner.temp}}/ast_fuzzer_msan/ClickHouse
          EOF
      - name: Download json reports
        uses: actions/download-artifact@v3
        with:
          path: ${{ env.REPORTS_PATH }}
      - name: Check out repository code
        uses: ClickHouse/checkout@v1
        with:
          clear-repository: true
      - name: Fuzzer
        run: |
          sudo rm -fr "$TEMP_PATH"
          mkdir -p "$TEMP_PATH"
          cp -r "$GITHUB_WORKSPACE" "$TEMP_PATH"
          cd "$REPO_COPY/tests/ci"
          python3 ast_fuzzer_check.py "$CHECK_NAME"
      - name: Cleanup
        if: always()
        run: |
          docker ps --quiet | xargs --no-run-if-empty docker kill ||:
          docker ps --all --quiet | xargs --no-run-if-empty docker rm -f ||:
          sudo rm -fr "$TEMP_PATH"
  ASTFuzzerTestDebug:
    needs: [BuilderDebDebug]
    runs-on: [self-hosted, fuzzer-unit-tester]
    steps:
      - name: Set envs
        run: |
          cat >> "$GITHUB_ENV" << 'EOF'
          TEMP_PATH=${{runner.temp}}/ast_fuzzer_debug
          REPORTS_PATH=${{runner.temp}}/reports_dir
          CHECK_NAME=AST fuzzer (debug)
          REPO_COPY=${{runner.temp}}/ast_fuzzer_debug/ClickHouse
          EOF
      - name: Download json reports
        uses: actions/download-artifact@v3
        with:
          path: ${{ env.REPORTS_PATH }}
      - name: Check out repository code
        uses: ClickHouse/checkout@v1
        with:
          clear-repository: true
      - name: Fuzzer
        run: |
          sudo rm -fr "$TEMP_PATH"
          mkdir -p "$TEMP_PATH"
          cp -r "$GITHUB_WORKSPACE" "$TEMP_PATH"
          cd "$REPO_COPY/tests/ci"
          python3 ast_fuzzer_check.py "$CHECK_NAME"
      - name: Cleanup
        if: always()
        run: |
          docker ps --quiet | xargs --no-run-if-empty docker kill ||:
          docker ps --all --quiet | xargs --no-run-if-empty docker rm -f ||:
          sudo rm -fr "$TEMP_PATH"
#############################################################################################
#################################### UNIT TESTS #############################################
#############################################################################################
  UnitTestsAsan:
    needs: [BuilderDebAsan]
    runs-on: [self-hosted, fuzzer-unit-tester]
    steps:
      - name: Set envs
        run: |
          cat >> "$GITHUB_ENV" << 'EOF'
          TEMP_PATH=${{runner.temp}}/unit_tests_asan
          REPORTS_PATH=${{runner.temp}}/reports_dir
          CHECK_NAME=Unit tests (asan)
          REPO_COPY=${{runner.temp}}/unit_tests_asan/ClickHouse
          EOF
      - name: Download json reports
        uses: actions/download-artifact@v3
        with:
          path: ${{ env.REPORTS_PATH }}
      - name: Check out repository code
        uses: ClickHouse/checkout@v1
        with:
          clear-repository: true
      - name: Unit test
        run: |
          sudo rm -fr "$TEMP_PATH"
          mkdir -p "$TEMP_PATH"
          cp -r "$GITHUB_WORKSPACE" "$TEMP_PATH"
          cd "$REPO_COPY/tests/ci"
          python3 unit_tests_check.py "$CHECK_NAME"
      - name: Cleanup
        if: always()
        run: |
          docker ps --quiet | xargs --no-run-if-empty docker kill ||:
          docker ps --all --quiet | xargs --no-run-if-empty docker rm -f ||:
          sudo rm -fr "$TEMP_PATH"
  UnitTestsReleaseClang:
    needs: [BuilderBinRelease]
    runs-on: [self-hosted, fuzzer-unit-tester]
    steps:
      - name: Set envs
        run: |
          cat >> "$GITHUB_ENV" << 'EOF'
          TEMP_PATH=${{runner.temp}}/unit_tests_asan
          REPORTS_PATH=${{runner.temp}}/reports_dir
          CHECK_NAME=Unit tests (release-clang)
          REPO_COPY=${{runner.temp}}/unit_tests_asan/ClickHouse
          EOF
      - name: Download json reports
        uses: actions/download-artifact@v3
        with:
          path: ${{ env.REPORTS_PATH }}
      - name: Check out repository code
        uses: ClickHouse/checkout@v1
        with:
          clear-repository: true
      - name: Unit test
        run: |
          sudo rm -fr "$TEMP_PATH"
          mkdir -p "$TEMP_PATH"
          cp -r "$GITHUB_WORKSPACE" "$TEMP_PATH"
          cd "$REPO_COPY/tests/ci"
          python3 unit_tests_check.py "$CHECK_NAME"
      - name: Cleanup
        if: always()
        run: |
          docker ps --quiet | xargs --no-run-if-empty docker kill ||:
          docker ps --all --quiet | xargs --no-run-if-empty docker rm -f ||:
          sudo rm -fr "$TEMP_PATH"
  UnitTestsTsan:
    needs: [BuilderDebTsan]
    runs-on: [self-hosted, fuzzer-unit-tester]
    steps:
      - name: Set envs
        run: |
          cat >> "$GITHUB_ENV" << 'EOF'
          TEMP_PATH=${{runner.temp}}/unit_tests_tsan
          REPORTS_PATH=${{runner.temp}}/reports_dir
          CHECK_NAME=Unit tests (tsan)
          REPO_COPY=${{runner.temp}}/unit_tests_tsan/ClickHouse
          EOF
      - name: Download json reports
        uses: actions/download-artifact@v3
        with:
          path: ${{ env.REPORTS_PATH }}
      - name: Check out repository code
        uses: ClickHouse/checkout@v1
        with:
          clear-repository: true
      - name: Unit test
        run: |
          sudo rm -fr "$TEMP_PATH"
          mkdir -p "$TEMP_PATH"
          cp -r "$GITHUB_WORKSPACE" "$TEMP_PATH"
          cd "$REPO_COPY/tests/ci"
          python3 unit_tests_check.py "$CHECK_NAME"
      - name: Cleanup
        if: always()
        run: |
          docker ps --quiet | xargs --no-run-if-empty docker kill ||:
          docker ps --all --quiet | xargs --no-run-if-empty docker rm -f ||:
          sudo rm -fr "$TEMP_PATH"
  UnitTestsMsan:
    needs: [BuilderDebMsan]
    runs-on: [self-hosted, fuzzer-unit-tester]
    steps:
      - name: Set envs
        run: |
          cat >> "$GITHUB_ENV" << 'EOF'
          TEMP_PATH=${{runner.temp}}/unit_tests_msan
          REPORTS_PATH=${{runner.temp}}/reports_dir
          CHECK_NAME=Unit tests (msan)
          REPO_COPY=${{runner.temp}}/unit_tests_msan/ClickHouse
          EOF
      - name: Download json reports
        uses: actions/download-artifact@v3
        with:
          path: ${{ env.REPORTS_PATH }}
      - name: Check out repository code
        uses: ClickHouse/checkout@v1
        with:
          clear-repository: true
      - name: Unit test
        run: |
          sudo rm -fr "$TEMP_PATH"
          mkdir -p "$TEMP_PATH"
          cp -r "$GITHUB_WORKSPACE" "$TEMP_PATH"
          cd "$REPO_COPY/tests/ci"
          python3 unit_tests_check.py "$CHECK_NAME"
      - name: Cleanup
        if: always()
        run: |
          docker ps --quiet | xargs --no-run-if-empty docker kill ||:
          docker ps --all --quiet | xargs --no-run-if-empty docker rm -f ||:
          sudo rm -fr "$TEMP_PATH"
  UnitTestsUBsan:
    needs: [BuilderDebUBsan]
    runs-on: [self-hosted, fuzzer-unit-tester]
    steps:
      - name: Set envs
        run: |
          cat >> "$GITHUB_ENV" << 'EOF'
          TEMP_PATH=${{runner.temp}}/unit_tests_ubsan
          REPORTS_PATH=${{runner.temp}}/reports_dir
          CHECK_NAME=Unit tests (ubsan)
          REPO_COPY=${{runner.temp}}/unit_tests_ubsan/ClickHouse
          EOF
      - name: Download json reports
        uses: actions/download-artifact@v3
        with:
          path: ${{ env.REPORTS_PATH }}
      - name: Check out repository code
        uses: ClickHouse/checkout@v1
        with:
          clear-repository: true
      - name: Unit test
        run: |
          sudo rm -fr "$TEMP_PATH"
          mkdir -p "$TEMP_PATH"
          cp -r "$GITHUB_WORKSPACE" "$TEMP_PATH"
          cd "$REPO_COPY/tests/ci"
          python3 unit_tests_check.py "$CHECK_NAME"
      - name: Cleanup
        if: always()
        run: |
          docker ps --quiet | xargs --no-run-if-empty docker kill ||:
          docker ps --all --quiet | xargs --no-run-if-empty docker rm -f ||:
          sudo rm -fr "$TEMP_PATH"
#############################################################################################
#################################### PERFORMANCE TESTS ######################################
#############################################################################################
  PerformanceComparisonX86-0:
    needs: [BuilderDebRelease]
    runs-on: [self-hosted, stress-tester]
    steps:
      - name: Set envs
        run: |
          cat >> "$GITHUB_ENV" << 'EOF'
          TEMP_PATH=${{runner.temp}}/performance_comparison
          REPORTS_PATH=${{runner.temp}}/reports_dir
          CHECK_NAME=Performance Comparison
          REPO_COPY=${{runner.temp}}/performance_comparison/ClickHouse
          RUN_BY_HASH_NUM=0
          RUN_BY_HASH_TOTAL=4
          EOF
      - name: Download json reports
        uses: actions/download-artifact@v3
        with:
          path: ${{ env.REPORTS_PATH }}
      - name: Check out repository code
        uses: ClickHouse/checkout@v1
        with:
          clear-repository: true
      - name: Performance Comparison
        run: |
          sudo rm -fr "$TEMP_PATH"
          mkdir -p "$TEMP_PATH"
          cp -r "$GITHUB_WORKSPACE" "$TEMP_PATH"
          cd "$REPO_COPY/tests/ci"
          python3 performance_comparison_check.py "$CHECK_NAME"
      - name: Cleanup
        if: always()
        run: |
          docker ps --quiet | xargs --no-run-if-empty docker kill ||:
          docker ps --all --quiet | xargs --no-run-if-empty docker rm -f ||:
          sudo rm -fr "$TEMP_PATH"
  PerformanceComparisonX86-1:
    needs: [BuilderDebRelease]
    runs-on: [self-hosted, stress-tester]
    steps:
      - name: Set envs
        run: |
          cat >> "$GITHUB_ENV" << 'EOF'
          TEMP_PATH=${{runner.temp}}/performance_comparison
          REPORTS_PATH=${{runner.temp}}/reports_dir
          CHECK_NAME=Performance Comparison
          REPO_COPY=${{runner.temp}}/performance_comparison/ClickHouse
          RUN_BY_HASH_NUM=1
          RUN_BY_HASH_TOTAL=4
          EOF
      - name: Download json reports
        uses: actions/download-artifact@v3
        with:
          path: ${{ env.REPORTS_PATH }}
      - name: Check out repository code
        uses: ClickHouse/checkout@v1
        with:
          clear-repository: true
      - name: Performance Comparison
        run: |
          sudo rm -fr "$TEMP_PATH"
          mkdir -p "$TEMP_PATH"
          cp -r "$GITHUB_WORKSPACE" "$TEMP_PATH"
          cd "$REPO_COPY/tests/ci"
          python3 performance_comparison_check.py "$CHECK_NAME"
      - name: Cleanup
        if: always()
        run: |
          docker ps --quiet | xargs --no-run-if-empty docker kill ||:
          docker ps --all --quiet | xargs --no-run-if-empty docker rm -f ||:
          sudo rm -fr "$TEMP_PATH"
  PerformanceComparisonX86-2:
    needs: [BuilderDebRelease]
    runs-on: [self-hosted, stress-tester]
    steps:
      - name: Set envs
        run: |
          cat >> "$GITHUB_ENV" << 'EOF'
          TEMP_PATH=${{runner.temp}}/performance_comparison
          REPORTS_PATH=${{runner.temp}}/reports_dir
          CHECK_NAME=Performance Comparison
          REPO_COPY=${{runner.temp}}/performance_comparison/ClickHouse
          RUN_BY_HASH_NUM=2
          RUN_BY_HASH_TOTAL=4
          EOF
      - name: Download json reports
        uses: actions/download-artifact@v3
        with:
          path: ${{ env.REPORTS_PATH }}
      - name: Check out repository code
        uses: ClickHouse/checkout@v1
        with:
          clear-repository: true
      - name: Performance Comparison
        run: |
          sudo rm -fr "$TEMP_PATH"
          mkdir -p "$TEMP_PATH"
          cp -r "$GITHUB_WORKSPACE" "$TEMP_PATH"
          cd "$REPO_COPY/tests/ci"
          python3 performance_comparison_check.py "$CHECK_NAME"
      - name: Cleanup
        if: always()
        run: |
          docker ps --quiet | xargs --no-run-if-empty docker kill ||:
          docker ps --all --quiet | xargs --no-run-if-empty docker rm -f ||:
          sudo rm -fr "$TEMP_PATH"
  PerformanceComparisonX86-3:
    needs: [BuilderDebRelease]
    runs-on: [self-hosted, stress-tester]
    steps:
      - name: Set envs
        run: |
          cat >> "$GITHUB_ENV" << 'EOF'
          TEMP_PATH=${{runner.temp}}/performance_comparison
          REPORTS_PATH=${{runner.temp}}/reports_dir
          CHECK_NAME=Performance Comparison
          REPO_COPY=${{runner.temp}}/performance_comparison/ClickHouse
          RUN_BY_HASH_NUM=3
          RUN_BY_HASH_TOTAL=4
          EOF
      - name: Download json reports
        uses: actions/download-artifact@v3
        with:
          path: ${{ env.REPORTS_PATH }}
      - name: Check out repository code
        uses: ClickHouse/checkout@v1
        with:
          clear-repository: true
      - name: Performance Comparison
        run: |
          sudo rm -fr "$TEMP_PATH"
          mkdir -p "$TEMP_PATH"
          cp -r "$GITHUB_WORKSPACE" "$TEMP_PATH"
          cd "$REPO_COPY/tests/ci"
          python3 performance_comparison_check.py "$CHECK_NAME"
      - name: Cleanup
        if: always()
        run: |
          docker ps --quiet | xargs --no-run-if-empty docker kill ||:
          docker ps --all --quiet | xargs --no-run-if-empty docker rm -f ||:
          sudo rm -fr "$TEMP_PATH"
  PerformanceComparisonAarch-0:
    needs: [BuilderDebAarch64]
    runs-on: [self-hosted, func-tester-aarch64]
    steps:
      - name: Set envs
        run: |
          cat >> "$GITHUB_ENV" << 'EOF'
          TEMP_PATH=${{runner.temp}}/performance_comparison
          REPORTS_PATH=${{runner.temp}}/reports_dir
          CHECK_NAME=Performance Comparison Aarch64
          REPO_COPY=${{runner.temp}}/performance_comparison/ClickHouse
          RUN_BY_HASH_NUM=0
          RUN_BY_HASH_TOTAL=4
          EOF
      - name: Download json reports
        uses: actions/download-artifact@v3
        with:
          path: ${{ env.REPORTS_PATH }}
      - name: Check out repository code
        uses: ClickHouse/checkout@v1
        with:
          clear-repository: true
      - name: Performance Comparison
        run: |
          sudo rm -fr "$TEMP_PATH"
          mkdir -p "$TEMP_PATH"
          cp -r "$GITHUB_WORKSPACE" "$TEMP_PATH"
          cd "$REPO_COPY/tests/ci"
          python3 performance_comparison_check.py "$CHECK_NAME"
      - name: Cleanup
        if: always()
        run: |
          docker ps --quiet | xargs --no-run-if-empty docker kill ||:
          docker ps --all --quiet | xargs --no-run-if-empty docker rm -f ||:
          sudo rm -fr "$TEMP_PATH"
  PerformanceComparisonAarch-1:
    needs: [BuilderDebAarch64]
    runs-on: [self-hosted, func-tester-aarch64]
    steps:
      - name: Set envs
        run: |
          cat >> "$GITHUB_ENV" << 'EOF'
          TEMP_PATH=${{runner.temp}}/performance_comparison
          REPORTS_PATH=${{runner.temp}}/reports_dir
          CHECK_NAME=Performance Comparison Aarch64
          REPO_COPY=${{runner.temp}}/performance_comparison/ClickHouse
          RUN_BY_HASH_NUM=1
          RUN_BY_HASH_TOTAL=4
          EOF
      - name: Download json reports
        uses: actions/download-artifact@v3
        with:
          path: ${{ env.REPORTS_PATH }}
      - name: Check out repository code
        uses: ClickHouse/checkout@v1
        with:
          clear-repository: true
      - name: Performance Comparison
        run: |
          sudo rm -fr "$TEMP_PATH"
          mkdir -p "$TEMP_PATH"
          cp -r "$GITHUB_WORKSPACE" "$TEMP_PATH"
          cd "$REPO_COPY/tests/ci"
          python3 performance_comparison_check.py "$CHECK_NAME"
      - name: Cleanup
        if: always()
        run: |
          docker ps --quiet | xargs --no-run-if-empty docker kill ||:
          docker ps --all --quiet | xargs --no-run-if-empty docker rm -f ||:
          sudo rm -fr "$TEMP_PATH"
  PerformanceComparisonAarch-2:
    needs: [BuilderDebAarch64]
    runs-on: [self-hosted, func-tester-aarch64]
    steps:
      - name: Set envs
        run: |
          cat >> "$GITHUB_ENV" << 'EOF'
          TEMP_PATH=${{runner.temp}}/performance_comparison
          REPORTS_PATH=${{runner.temp}}/reports_dir
          CHECK_NAME=Performance Comparison Aarch64
          REPO_COPY=${{runner.temp}}/performance_comparison/ClickHouse
          RUN_BY_HASH_NUM=2
          RUN_BY_HASH_TOTAL=4
          EOF
      - name: Download json reports
        uses: actions/download-artifact@v3
        with:
          path: ${{ env.REPORTS_PATH }}
      - name: Check out repository code
        uses: ClickHouse/checkout@v1
        with:
          clear-repository: true
      - name: Performance Comparison
        run: |
          sudo rm -fr "$TEMP_PATH"
          mkdir -p "$TEMP_PATH"
          cp -r "$GITHUB_WORKSPACE" "$TEMP_PATH"
          cd "$REPO_COPY/tests/ci"
          python3 performance_comparison_check.py "$CHECK_NAME"
      - name: Cleanup
        if: always()
        run: |
          docker ps --quiet | xargs --no-run-if-empty docker kill ||:
          docker ps --all --quiet | xargs --no-run-if-empty docker rm -f ||:
          sudo rm -fr "$TEMP_PATH"
  PerformanceComparisonAarch-3:
    needs: [BuilderDebAarch64]
    runs-on: [self-hosted, func-tester-aarch64]
    steps:
      - name: Set envs
        run: |
          cat >> "$GITHUB_ENV" << 'EOF'
          TEMP_PATH=${{runner.temp}}/performance_comparison
          REPORTS_PATH=${{runner.temp}}/reports_dir
          CHECK_NAME=Performance Comparison Aarch64
          REPO_COPY=${{runner.temp}}/performance_comparison/ClickHouse
          RUN_BY_HASH_NUM=3
          RUN_BY_HASH_TOTAL=4
          EOF
      - name: Download json reports
        uses: actions/download-artifact@v3
        with:
          path: ${{ env.REPORTS_PATH }}
      - name: Check out repository code
        uses: ClickHouse/checkout@v1
        with:
          clear-repository: true
      - name: Performance Comparison
        run: |
          sudo rm -fr "$TEMP_PATH"
          mkdir -p "$TEMP_PATH"
          cp -r "$GITHUB_WORKSPACE" "$TEMP_PATH"
          cd "$REPO_COPY/tests/ci"
          python3 performance_comparison_check.py "$CHECK_NAME"
      - name: Cleanup
        if: always()
        run: |
          docker ps --quiet | xargs --no-run-if-empty docker kill ||:
          docker ps --all --quiet | xargs --no-run-if-empty docker rm -f ||:
          sudo rm -fr "$TEMP_PATH"
##############################################################################################
###################################### SQLANCER FUZZERS ######################################
##############################################################################################
  SQLancerTestRelease:
    needs: [BuilderDebRelease]
    runs-on: [self-hosted, fuzzer-unit-tester]
    steps:
      - name: Set envs
        run: |
          cat >> "$GITHUB_ENV" << 'EOF'
          TEMP_PATH=${{runner.temp}}/sqlancer_release
          REPORTS_PATH=${{runner.temp}}/reports_dir
          CHECK_NAME=SQLancer (release)
          REPO_COPY=${{runner.temp}}/sqlancer_release/ClickHouse
          EOF
      - name: Download json reports
        uses: actions/download-artifact@v3
        with:
          path: ${{ env.REPORTS_PATH }}
      - name: Check out repository code
        uses: ClickHouse/checkout@v1
        with:
          clear-repository: true
      - name: SQLancer
        run: |
          sudo rm -fr "$TEMP_PATH"
          mkdir -p "$TEMP_PATH"
          cp -r "$GITHUB_WORKSPACE" "$TEMP_PATH"
          cd "$REPO_COPY/tests/ci"
          python3 sqlancer_check.py "$CHECK_NAME"
      - name: Cleanup
        if: always()
        run: |
          docker ps --quiet | xargs --no-run-if-empty docker kill ||:
          docker ps --all --quiet | xargs --no-run-if-empty docker rm -f ||:
          sudo rm -fr "$TEMP_PATH"
  SQLancerTestDebug:
    needs: [BuilderDebDebug]
    runs-on: [self-hosted, fuzzer-unit-tester]
    steps:
      - name: Set envs
        run: |
          cat >> "$GITHUB_ENV" << 'EOF'
          TEMP_PATH=${{runner.temp}}/sqlancer_debug
          REPORTS_PATH=${{runner.temp}}/reports_dir
          CHECK_NAME=SQLancer (debug)
          REPO_COPY=${{runner.temp}}/sqlancer_debug/ClickHouse
          EOF
      - name: Download json reports
        uses: actions/download-artifact@v3
        with:
          path: ${{ env.REPORTS_PATH }}
      - name: Check out repository code
        uses: ClickHouse/checkout@v1
        with:
          clear-repository: true
      - name: SQLancer
        run: |
          sudo rm -fr "$TEMP_PATH"
          mkdir -p "$TEMP_PATH"
          cp -r "$GITHUB_WORKSPACE" "$TEMP_PATH"
          cd "$REPO_COPY/tests/ci"
          python3 sqlancer_check.py "$CHECK_NAME"
      - name: Cleanup
        if: always()
        run: |
          docker ps --quiet | xargs --no-run-if-empty docker kill ||:
          docker ps --all --quiet | xargs --no-run-if-empty docker rm -f ||:
          sudo rm -fr "$TEMP_PATH"
  FinishCheck:
    needs:
      - DockerHubPush
      - BuilderReport
      - BuilderSpecialReport
      - MarkReleaseReady
      - FunctionalStatelessTestDebug0
      - FunctionalStatelessTestDebug1
      - FunctionalStatelessTestDebug2
      - FunctionalStatelessTestDebug3
      - FunctionalStatelessTestDebug4
      - FunctionalStatelessTestRelease
      - FunctionalStatelessTestReleaseDatabaseOrdinary
      - FunctionalStatelessTestReleaseDatabaseReplicated0
      - FunctionalStatelessTestReleaseDatabaseReplicated1
      - FunctionalStatelessTestReleaseDatabaseReplicated2
      - FunctionalStatelessTestReleaseDatabaseReplicated3
      - FunctionalStatelessTestAarch64
      - FunctionalStatelessTestAsan0
      - FunctionalStatelessTestAsan1
      - FunctionalStatelessTestAsan2
      - FunctionalStatelessTestAsan3
      - FunctionalStatelessTestTsan0
      - FunctionalStatelessTestTsan1
      - FunctionalStatelessTestTsan2
      - FunctionalStatelessTestTsan3
      - FunctionalStatelessTestTsan4
      - FunctionalStatelessTestMsan0
      - FunctionalStatelessTestMsan1
      - FunctionalStatelessTestMsan2
      - FunctionalStatelessTestMsan3
      - FunctionalStatelessTestMsan4
      - FunctionalStatelessTestMsan5
      - FunctionalStatelessTestUBsan0
      - FunctionalStatelessTestUBsan1
      - FunctionalStatefulTestDebug
      - FunctionalStatefulTestRelease
      - FunctionalStatelessTestReleaseS3_0
      - FunctionalStatelessTestReleaseS3_1
      - FunctionalStatefulTestAarch64
      - FunctionalStatefulTestAsan
      - FunctionalStatefulTestTsan
      - FunctionalStatefulTestMsan
      - FunctionalStatefulTestUBsan
      - StressTestDebug
      - StressTestAsan
      - StressTestTsan
      - StressTestMsan
      - StressTestUBsan
      - IntegrationTestsAsan0
      - IntegrationTestsAsan1
      - IntegrationTestsAsan2
      - IntegrationTestsAsan3
      - IntegrationTestsAsan4
      - IntegrationTestsAsan5
      - IntegrationTestsAnalyzerAsan0
      - IntegrationTestsAnalyzerAsan1
      - IntegrationTestsAnalyzerAsan2
      - IntegrationTestsAnalyzerAsan3
      - IntegrationTestsAnalyzerAsan4
      - IntegrationTestsAnalyzerAsan5
      - IntegrationTestsRelease0
      - IntegrationTestsRelease1
      - IntegrationTestsRelease2
      - IntegrationTestsRelease3
      - IntegrationTestsTsan0
      - IntegrationTestsTsan1
      - IntegrationTestsTsan2
      - IntegrationTestsTsan3
      - IntegrationTestsTsan4
      - IntegrationTestsTsan5
      - PerformanceComparisonX86-0
      - PerformanceComparisonX86-1
      - PerformanceComparisonX86-2
      - PerformanceComparisonX86-3
      - CompatibilityCheckX86
      - CompatibilityCheckAarch64
      - ASTFuzzerTestDebug
      - ASTFuzzerTestAsan
      - ASTFuzzerTestTsan
      - ASTFuzzerTestMSan
      - ASTFuzzerTestUBSan
      - UnitTestsAsan
      - UnitTestsTsan
      - UnitTestsMsan
      - UnitTestsUBsan
      - UnitTestsReleaseClang
      - SQLancerTestRelease
      - SQLancerTestDebug
    runs-on: [self-hosted, style-checker]
    steps:
      - name: Check out repository code
        uses: ClickHouse/checkout@v1
        with:
          clear-repository: true
      - name: Finish label
        run: |
          cd "$GITHUB_WORKSPACE/tests/ci"
          python3 finish_check.py<|MERGE_RESOLUTION|>--- conflicted
+++ resolved
@@ -922,52 +922,6 @@
           docker ps --quiet | xargs --no-run-if-empty docker kill ||:
           docker ps --all --quiet | xargs --no-run-if-empty docker rm -f ||:
           sudo rm -fr "$TEMP_PATH" "$CACHES_PATH"
-<<<<<<< HEAD
-  BuilderBinS390X:
-    needs: [DockerHubPush]
-    runs-on: [self-hosted, builder]
-    steps:
-      - name: Set envs
-        run: |
-          cat >> "$GITHUB_ENV" << 'EOF'
-          TEMP_PATH=${{runner.temp}}/build_check
-          IMAGES_PATH=${{runner.temp}}/images_path
-          REPO_COPY=${{runner.temp}}/build_check/ClickHouse
-          CACHES_PATH=${{runner.temp}}/../ccaches
-          BUILD_NAME=binary_s390x
-          EOF
-      - name: Download changed images
-        uses: actions/download-artifact@v3
-        with:
-          name: changed_images
-          path: ${{ env.IMAGES_PATH }}
-      - name: Check out repository code
-        uses: ClickHouse/checkout@v1
-        with:
-          clear-repository: true
-          submodules: true
-          fetch-depth: 0 # otherwise we will have no info about contributors
-          filter: tree:0
-      - name: Build
-        run: |
-          sudo rm -fr "$TEMP_PATH"
-          mkdir -p "$TEMP_PATH"
-          cp -r "$GITHUB_WORKSPACE" "$TEMP_PATH"
-          cd "$REPO_COPY/tests/ci" && python3 build_check.py "$BUILD_NAME"
-      - name: Upload build URLs to artifacts
-        if: ${{ success() || failure() }}
-        uses: actions/upload-artifact@v3
-        with:
-          name: ${{ env.BUILD_URLS }}
-          path: ${{ env.TEMP_PATH }}/${{ env.BUILD_URLS }}.json
-      - name: Cleanup
-        if: always()
-        run: |
-          docker ps --quiet | xargs --no-run-if-empty docker kill ||:
-          docker ps --all --quiet | xargs --no-run-if-empty docker rm -f ||:
-          sudo rm -fr "$TEMP_PATH" "$CACHES_PATH"
-=======
->>>>>>> 74f1a0c8
 ############################################################################################
 ##################################### Docker images  #######################################
 ############################################################################################
