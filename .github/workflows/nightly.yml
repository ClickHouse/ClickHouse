--- conflicted
+++ resolved
@@ -12,32 +12,34 @@
   DockerHubPushAarch64:
     runs-on: [self-hosted, style-checker-aarch64]
     steps:
+      - name: Clear repository
+        run: |
+          sudo rm -fr "$GITHUB_WORKSPACE" && mkdir "$GITHUB_WORKSPACE"
       - name: Check out repository code
-        uses: ClickHouse/checkout@v1
-        with:
-          clear-repository: true
+        uses: actions/checkout@v2
       - name: Images check
         run: |
           cd "$GITHUB_WORKSPACE/tests/ci"
           python3 docker_images_check.py --suffix aarch64 --all
       - name: Upload images files to artifacts
-        uses: actions/upload-artifact@v3
+        uses: actions/upload-artifact@v2
         with:
           name: changed_images_aarch64
           path: ${{ runner.temp }}/docker_images_check/changed_images_aarch64.json
   DockerHubPushAmd64:
     runs-on: [self-hosted, style-checker]
     steps:
+      - name: Clear repository
+        run: |
+          sudo rm -fr "$GITHUB_WORKSPACE" && mkdir "$GITHUB_WORKSPACE"
       - name: Check out repository code
-        uses: ClickHouse/checkout@v1
-        with:
-          clear-repository: true
+        uses: actions/checkout@v2
       - name: Images check
         run: |
           cd "$GITHUB_WORKSPACE/tests/ci"
           python3 docker_images_check.py --suffix amd64 --all
       - name: Upload images files to artifacts
-        uses: actions/upload-artifact@v3
+        uses: actions/upload-artifact@v2
         with:
           name: changed_images_amd64
           path: ${{ runner.temp }}/docker_images_check/changed_images_amd64.json
@@ -45,17 +47,18 @@
     needs: [DockerHubPushAmd64, DockerHubPushAarch64]
     runs-on: [self-hosted, style-checker]
     steps:
+      - name: Clear repository
+        run: |
+          sudo rm -fr "$GITHUB_WORKSPACE" && mkdir "$GITHUB_WORKSPACE"
       - name: Check out repository code
-        uses: ClickHouse/checkout@v1
-        with:
-          clear-repository: true
+        uses: actions/checkout@v2
       - name: Download changed aarch64 images
-        uses: actions/download-artifact@v3
+        uses: actions/download-artifact@v2
         with:
           name: changed_images_aarch64
           path: ${{ runner.temp }}
       - name: Download changed amd64 images
-        uses: actions/download-artifact@v3
+        uses: actions/download-artifact@v2
         with:
           name: changed_images_amd64
           path: ${{ runner.temp }}
@@ -64,113 +67,7 @@
           cd "$GITHUB_WORKSPACE/tests/ci"
           python3 docker_manifests_merge.py --suffix amd64 --suffix aarch64
       - name: Upload images files to artifacts
-        uses: actions/upload-artifact@v3
+        uses: actions/upload-artifact@v2
         with:
           name: changed_images
-<<<<<<< HEAD
-          path: ${{ runner.temp }}/changed_images.json
-  BuilderCoverity:
-    needs: DockerHubPush
-    runs-on: [self-hosted, builder]
-    steps:
-      - name: Set envs
-        run: |
-          cat >> "$GITHUB_ENV" << 'EOF'
-          BUILD_NAME=coverity
-          CACHES_PATH=${{runner.temp}}/../ccaches
-          IMAGES_PATH=${{runner.temp}}/images_path
-          REPO_COPY=${{runner.temp}}/build_check/ClickHouse
-          TEMP_PATH=${{runner.temp}}/build_check
-          EOF
-          echo "COVERITY_TOKEN=${{ secrets.COVERITY_TOKEN }}" >> "$GITHUB_ENV"
-      - name: Download changed images
-        uses: actions/download-artifact@v3
-        with:
-          name: changed_images
-          path: ${{ env.IMAGES_PATH }}
-      - name: Check out repository code
-        uses: ClickHouse/checkout@v1
-        with:
-          clear-repository: true
-          submodules: true
-      - name: Build
-        run: |
-          sudo rm -fr "$TEMP_PATH"
-          mkdir -p "$TEMP_PATH"
-          cp -r "$GITHUB_WORKSPACE" "$TEMP_PATH"
-          cd "$REPO_COPY/tests/ci" && python3 build_check.py "$BUILD_NAME"
-      - name: Upload Coverity Analysis
-        if: ${{ success() || failure() }}
-        run: |
-          curl --form token="${COVERITY_TOKEN}" \
-            --form email='security+coverity@clickhouse.com' \
-            --form file="@$TEMP_PATH/$BUILD_NAME/coverity-scan.tgz" \
-            --form version="${GITHUB_REF#refs/heads/}-${GITHUB_SHA::6}" \
-            --form description="Nighly Scan: $(date +'%Y-%m-%dT%H:%M:%S')" \
-            https://scan.coverity.com/builds?project=ClickHouse%2FClickHouse
-      - name: Cleanup
-        if: always()
-        run: |
-          docker ps --quiet | xargs --no-run-if-empty docker kill ||:
-          docker ps --all --quiet | xargs --no-run-if-empty docker rm -f ||:
-          sudo rm -fr "$TEMP_PATH" "$CACHES_PATH"
-  SonarCloud:
-    runs-on: [self-hosted, builder]
-    env:
-      SONAR_SCANNER_VERSION: 4.7.0.2747
-      SONAR_SERVER_URL: "https://sonarcloud.io"
-      BUILD_WRAPPER_OUT_DIR: build_wrapper_output_directory # Directory where build-wrapper output will be placed
-      CC: clang-15
-      CXX: clang++-15
-    steps:
-      - name: Check out repository code
-        uses: ClickHouse/checkout@v1
-        with:
-          clear-repository: true
-          fetch-depth: 0  # Shallow clones should be disabled for a better relevancy of analysis
-          submodules: true
-      - name: Set up JDK 11
-        uses: actions/setup-java@v1
-        with:
-          java-version: 11
-      - name: Download and set up sonar-scanner
-        env:
-          SONAR_SCANNER_DOWNLOAD_URL: https://binaries.sonarsource.com/Distribution/sonar-scanner-cli/sonar-scanner-cli-${{ env.SONAR_SCANNER_VERSION }}-linux.zip
-        run: |
-          mkdir -p "$HOME/.sonar"
-          curl -sSLo "$HOME/.sonar/sonar-scanner.zip" "${{ env.SONAR_SCANNER_DOWNLOAD_URL }}"
-          unzip -o "$HOME/.sonar/sonar-scanner.zip" -d "$HOME/.sonar/"
-          echo "$HOME/.sonar/sonar-scanner-${{ env.SONAR_SCANNER_VERSION }}-linux/bin" >> "$GITHUB_PATH"
-      - name: Download and set up build-wrapper
-        env:
-          BUILD_WRAPPER_DOWNLOAD_URL: ${{ env.SONAR_SERVER_URL }}/static/cpp/build-wrapper-linux-x86.zip
-        run: |
-          curl -sSLo "$HOME/.sonar/build-wrapper-linux-x86.zip" "${{ env.BUILD_WRAPPER_DOWNLOAD_URL }}"
-          unzip -o "$HOME/.sonar/build-wrapper-linux-x86.zip" -d "$HOME/.sonar/"
-          echo "$HOME/.sonar/build-wrapper-linux-x86" >> "$GITHUB_PATH"
-      - name: Set Up Build Tools
-        run: |
-          sudo apt-get update
-          sudo apt-get install -yq git cmake ccache python3 ninja-build
-          sudo bash -c "$(wget -O - https://apt.llvm.org/llvm.sh)"
-      - name: Run build-wrapper
-        run: |
-          mkdir build
-          cd build
-          cmake ..
-          cd ..
-          build-wrapper-linux-x86-64 --out-dir ${{ env.BUILD_WRAPPER_OUT_DIR }} cmake --build build/
-      - name: Run sonar-scanner
-        env:
-          GITHUB_TOKEN: ${{ secrets.GITHUB_TOKEN }}
-          SONAR_TOKEN: ${{ secrets.SONAR_TOKEN }}
-        run: |
-          sonar-scanner \
-            --define sonar.host.url="${{ env.SONAR_SERVER_URL }}" \
-            --define sonar.cfamily.build-wrapper-output="${{ env.BUILD_WRAPPER_OUT_DIR }}" \
-            --define sonar.projectKey="ClickHouse_ClickHouse" \
-            --define sonar.organization="clickhouse-java" \
-            --define sonar.exclusions="**/*.java,**/*.ts,**/*.js,**/*.css,**/*.sql"
-=======
-          path: ${{ runner.temp }}/changed_images.json
->>>>>>> e7d53cb9
+          path: ${{ runner.temp }}/changed_images.json