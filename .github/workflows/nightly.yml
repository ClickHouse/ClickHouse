name: NightlyBuilds

env:
  # Force the stdout and stderr streams to be unbuffered
  PYTHONUNBUFFERED: 1

"on":
  schedule:
    - cron: '13 3 * * *'
  workflow_dispatch:

jobs:
  Debug:
    # The task for having a preserved ENV and event.json for later investigation
    uses: ./.github/workflows/debug.yml
  DockerHubPushAarch64:
    runs-on: [self-hosted, style-checker-aarch64]
    steps:
      - name: Check out repository code
        uses: ClickHouse/checkout@v1
        with:
          clear-repository: true
      - name: Images check
        run: |
          cd "$GITHUB_WORKSPACE/tests/ci"
          python3 docker_images_check.py --suffix aarch64 --all
      - name: Upload images files to artifacts
        uses: actions/upload-artifact@v3
        with:
          name: changed_images_aarch64
          path: ${{ runner.temp }}/docker_images_check/changed_images_aarch64.json
  DockerHubPushAmd64:
    runs-on: [self-hosted, style-checker]
    steps:
      - name: Check out repository code
        uses: ClickHouse/checkout@v1
        with:
          clear-repository: true
      - name: Images check
        run: |
          cd "$GITHUB_WORKSPACE/tests/ci"
          python3 docker_images_check.py --suffix amd64 --all
      - name: Upload images files to artifacts
        uses: actions/upload-artifact@v3
        with:
          name: changed_images_amd64
          path: ${{ runner.temp }}/docker_images_check/changed_images_amd64.json
  DockerHubPush:
    needs: [DockerHubPushAmd64, DockerHubPushAarch64]
    runs-on: [self-hosted, style-checker]
    steps:
      - name: Check out repository code
        uses: ClickHouse/checkout@v1
        with:
          clear-repository: true
          fetch-depth: 0  # to find ancestor merge commits necessary for finding proper docker tags
          filter: tree:0
      - name: Download changed aarch64 images
        uses: actions/download-artifact@v3
        with:
          name: changed_images_aarch64
          path: ${{ runner.temp }}
      - name: Download changed amd64 images
        uses: actions/download-artifact@v3
        with:
          name: changed_images_amd64
          path: ${{ runner.temp }}
      - name: Images check
        run: |
          cd "$GITHUB_WORKSPACE/tests/ci"
          python3 docker_manifests_merge.py --suffix amd64 --suffix aarch64
      - name: Upload images files to artifacts
        uses: actions/upload-artifact@v3
        with:
          name: changed_images
          path: ${{ runner.temp }}/changed_images.json
<<<<<<< HEAD
=======
  BuilderCoverity:
    needs: DockerHubPush
    runs-on: [self-hosted, builder]
    steps:
      - name: Set envs
        run: |
          cat >> "$GITHUB_ENV" << 'EOF'
          BUILD_NAME=coverity
          CACHES_PATH=${{runner.temp}}/../ccaches
          IMAGES_PATH=${{runner.temp}}/images_path
          REPO_COPY=${{runner.temp}}/build_check/ClickHouse
          TEMP_PATH=${{runner.temp}}/build_check
          EOF
          echo "COVERITY_TOKEN=${{ secrets.COVERITY_TOKEN }}" >> "$GITHUB_ENV"
      - name: Download changed images
        uses: actions/download-artifact@v3
        with:
          name: changed_images
          path: ${{ env.IMAGES_PATH }}
      - name: Check out repository code
        uses: ClickHouse/checkout@v1
        with:
          clear-repository: true
          submodules: true
      - name: Build
        run: |
          sudo rm -fr "$TEMP_PATH"
          mkdir -p "$TEMP_PATH"
          cp -r "$GITHUB_WORKSPACE" "$TEMP_PATH"
          cd "$REPO_COPY/tests/ci" && python3 build_check.py "$BUILD_NAME"
      - name: Upload Coverity Analysis
        if: ${{ success() || failure() }}
        run: |
          curl --form token="${COVERITY_TOKEN}" \
            --form email='security+coverity@clickhouse.com' \
            --form file="@$TEMP_PATH/$BUILD_NAME/coverity-scan.tar.gz" \
            --form version="${GITHUB_REF#refs/heads/}-${GITHUB_SHA::6}" \
            --form description="Nighly Scan: $(date +'%Y-%m-%dT%H:%M:%S')" \
            https://scan.coverity.com/builds?project=ClickHouse%2FClickHouse
      - name: Cleanup
        if: always()
        run: |
          docker ps --quiet | xargs --no-run-if-empty docker kill ||:
          docker ps --all --quiet | xargs --no-run-if-empty docker rm -f ||:
          sudo rm -fr "$TEMP_PATH" "$CACHES_PATH"
>>>>>>> 8edc760e
  SonarCloud:
    runs-on: [self-hosted, builder]
    env:
      SONAR_SCANNER_VERSION: 4.7.0.2747
      SONAR_SERVER_URL: "https://sonarcloud.io"
      BUILD_WRAPPER_OUT_DIR: build_wrapper_output_directory # Directory where build-wrapper output will be placed
      CC: clang-15
      CXX: clang++-15
    steps:
      - name: Check out repository code
        uses: ClickHouse/checkout@v1
        with:
          clear-repository: true
          fetch-depth: 0  # Shallow clones should be disabled for a better relevancy of analysis
          filter: tree:0
          submodules: true
      - name: Set up JDK 11
        uses: actions/setup-java@v1
        with:
          java-version: 11
      - name: Download and set up sonar-scanner
        env:
          SONAR_SCANNER_DOWNLOAD_URL: https://binaries.sonarsource.com/Distribution/sonar-scanner-cli/sonar-scanner-cli-${{ env.SONAR_SCANNER_VERSION }}-linux.zip
        run: |
          mkdir -p "$HOME/.sonar"
          curl -sSLo "$HOME/.sonar/sonar-scanner.zip" "${{ env.SONAR_SCANNER_DOWNLOAD_URL }}"
          unzip -o "$HOME/.sonar/sonar-scanner.zip" -d "$HOME/.sonar/"
          echo "$HOME/.sonar/sonar-scanner-${{ env.SONAR_SCANNER_VERSION }}-linux/bin" >> "$GITHUB_PATH"
      - name: Download and set up build-wrapper
        env:
          BUILD_WRAPPER_DOWNLOAD_URL: ${{ env.SONAR_SERVER_URL }}/static/cpp/build-wrapper-linux-x86.zip
        run: |
          curl -sSLo "$HOME/.sonar/build-wrapper-linux-x86.zip" "${{ env.BUILD_WRAPPER_DOWNLOAD_URL }}"
          unzip -o "$HOME/.sonar/build-wrapper-linux-x86.zip" -d "$HOME/.sonar/"
          echo "$HOME/.sonar/build-wrapper-linux-x86" >> "$GITHUB_PATH"
      - name: Set Up Build Tools
        run: |
          sudo apt-get update
          sudo apt-get install -yq git cmake ccache ninja-build python3 yasm
          sudo bash -c "$(wget -O - https://apt.llvm.org/llvm.sh)"
      - name: Run build-wrapper
        run: |
          mkdir build
          cd build
          cmake ..
          cd ..
          build-wrapper-linux-x86-64 --out-dir ${{ env.BUILD_WRAPPER_OUT_DIR }} cmake --build build/
      - name: Run sonar-scanner
        env:
          GITHUB_TOKEN: ${{ secrets.GITHUB_TOKEN }}
          SONAR_TOKEN: ${{ secrets.SONAR_TOKEN }}
        run: |
          sonar-scanner \
            --define sonar.host.url="${{ env.SONAR_SERVER_URL }}" \
            --define sonar.cfamily.build-wrapper-output="${{ env.BUILD_WRAPPER_OUT_DIR }}" \
            --define sonar.projectKey="ClickHouse_ClickHouse" \
            --define sonar.organization="clickhouse-java" \
            --define sonar.exclusions="**/*.java,**/*.ts,**/*.js,**/*.css,**/*.sql"<|MERGE_RESOLUTION|>--- conflicted
+++ resolved
@@ -74,8 +74,6 @@
         with:
           name: changed_images
           path: ${{ runner.temp }}/changed_images.json
-<<<<<<< HEAD
-=======
   BuilderCoverity:
     needs: DockerHubPush
     runs-on: [self-hosted, builder]
@@ -121,7 +119,6 @@
           docker ps --quiet | xargs --no-run-if-empty docker kill ||:
           docker ps --all --quiet | xargs --no-run-if-empty docker rm -f ||:
           sudo rm -fr "$TEMP_PATH" "$CACHES_PATH"
->>>>>>> 8edc760e
   SonarCloud:
     runs-on: [self-hosted, builder]
     env:
