# yamllint disable rule:comments-indentation
name: PullRequestCI

env:
  # Force the stdout and stderr streams to be unbuffered
  PYTHONUNBUFFERED: 1
  # Export system tables to ClickHouse Cloud
  CLICKHOUSE_CI_LOGS_HOST: ${{ secrets.CLICKHOUSE_CI_LOGS_HOST }}
  CLICKHOUSE_CI_LOGS_PASSWORD: ${{ secrets.CLICKHOUSE_CI_LOGS_PASSWORD }}

on:  # yamllint disable-line rule:truthy
  pull_request:
    types:
      - synchronize
      - reopened
      - opened
    branches:
      - master
    paths-ignore:
      - 'CHANGELOG.md'
      - 'README.md'
      - 'SECURITY.md'
      - 'docker/docs/**'
      - 'docs/**'
      - 'utils/check-style/aspell-ignore/**'
      - 'tests/ci/docs_check.py'
      - '.github/workflows/docs_check.yml'
##########################################################################################
##################################### SMALL CHECKS #######################################
##########################################################################################
jobs:
  CheckLabels:
    runs-on: [self-hosted, style-checker]
    # Run the first check always, even if the CI is cancelled
    if: ${{ always() }}
    steps:
      - name: Check out repository code
        uses: ClickHouse/checkout@v1
        with:
          clear-repository: true
      - name: Labels check
        run: |
          cd "$GITHUB_WORKSPACE/tests/ci"
          python3 run_check.py
  PythonUnitTests:
    runs-on: [self-hosted, style-checker]
    steps:
      - name: Check out repository code
        uses: ClickHouse/checkout@v1
        with:
          clear-repository: true
      - name: Python unit tests
        run: |
          cd "$GITHUB_WORKSPACE/tests/ci"
          python3 -m unittest discover -s . -p '*_test.py'
  DockerHubPushAarch64:
    needs: CheckLabels
    runs-on: [self-hosted, style-checker-aarch64]
    steps:
      - name: Check out repository code
        uses: ClickHouse/checkout@v1
        with:
          clear-repository: true
      - name: Images check
        run: |
          cd "$GITHUB_WORKSPACE/tests/ci"
          python3 docker_images_check.py --suffix aarch64
      - name: Upload images files to artifacts
        uses: actions/upload-artifact@v3
        with:
          name: changed_images_aarch64
          path: ${{ runner.temp }}/docker_images_check/changed_images_aarch64.json
  DockerHubPushAmd64:
    needs: CheckLabels
    runs-on: [self-hosted, style-checker]
    steps:
      - name: Check out repository code
        uses: ClickHouse/checkout@v1
        with:
          clear-repository: true
      - name: Images check
        run: |
          cd "$GITHUB_WORKSPACE/tests/ci"
          python3 docker_images_check.py --suffix amd64
      - name: Upload images files to artifacts
        uses: actions/upload-artifact@v3
        with:
          name: changed_images_amd64
          path: ${{ runner.temp }}/docker_images_check/changed_images_amd64.json
  DockerHubPush:
    needs: [DockerHubPushAmd64, DockerHubPushAarch64, PythonUnitTests]
    runs-on: [self-hosted, style-checker]
    steps:
      - name: Check out repository code
        uses: ClickHouse/checkout@v1
        with:
          clear-repository: true
          fetch-depth: 0  # to find ancestor merge commits necessary for finding proper docker tags
          filter: tree:0
      - name: Download changed aarch64 images
        uses: actions/download-artifact@v3
        with:
          name: changed_images_aarch64
          path: ${{ runner.temp }}
      - name: Download changed amd64 images
        uses: actions/download-artifact@v3
        with:
          name: changed_images_amd64
          path: ${{ runner.temp }}
      - name: Images check
        run: |
          cd "$GITHUB_WORKSPACE/tests/ci"
          python3 docker_manifests_merge.py --suffix amd64 --suffix aarch64
      - name: Upload images files to artifacts
        uses: actions/upload-artifact@v3
        with:
          name: changed_images
          path: ${{ runner.temp }}/changed_images.json
  StyleCheck:
    needs: DockerHubPush
    # We need additional `&& ! cancelled()` to have the job being able to cancel
    if: ${{ success() || failure() || ( always() && ! cancelled() ) }}
    uses: ./.github/workflows/reusable_test.yml
    with:
      test_name: Style check
      runner_type: style-checker
      run_command: |
          cd "$REPO_COPY/tests/ci"
          python3 style_check.py
    secrets:
      secret_envs: |
        ROBOT_CLICKHOUSE_SSH_KEY<<RCSK
        ${{secrets.ROBOT_CLICKHOUSE_SSH_KEY}}
        RCSK
  FastTest:
    needs: DockerHubPush
    uses: ./.github/workflows/reusable_test.yml
    with:
      test_name: Fast tests
      runner_type: builder
      run_command: |
          cd "$REPO_COPY/tests/ci"
          python3 fast_test_check.py
  CompatibilityCheckX86:
    needs: [BuilderDebRelease]
    uses: ./.github/workflows/reusable_test.yml
    with:
      test_name: Compatibility check X86
      runner_type: style-checker
      run_command: |
        cd "$REPO_COPY/tests/ci"
        python3 compatibility_check.py --check-name "Compatibility check (amd64)" --check-glibc --check-distributions
  CompatibilityCheckAarch64:
    needs: [BuilderDebAarch64]
    uses: ./.github/workflows/reusable_test.yml
    with:
      test_name: Compatibility check X86
      runner_type: style-checker
      run_command: |
        cd "$REPO_COPY/tests/ci"
        python3 compatibility_check.py --check-name "Compatibility check (aarch64)" --check-glibc
#########################################################################################
#################################### ORDINARY BUILDS ####################################
#########################################################################################
  BuilderDebRelease:
    needs: [FastTest, StyleCheck]
    uses: ./.github/workflows/reusable_build.yml
    with:
      build_name: package_release
      checkout_depth: 0
  BuilderDebAarch64:
    needs: [FastTest, StyleCheck]
    uses: ./.github/workflows/reusable_build.yml
    with:
      build_name: package_aarch64
      checkout_depth: 0
  BuilderBinRelease:
    needs: [FastTest, StyleCheck]
    uses: ./.github/workflows/reusable_build.yml
    with:
      build_name: binary_release
  BuilderDebAsan:
    needs: [FastTest, StyleCheck]
    uses: ./.github/workflows/reusable_build.yml
    with:
      build_name: package_asan
  BuilderDebUBsan:
    needs: [FastTest, StyleCheck]
    uses: ./.github/workflows/reusable_build.yml
    with:
      build_name: package_ubsan
  BuilderDebTsan:
    needs: [FastTest, StyleCheck]
    uses: ./.github/workflows/reusable_build.yml
    with:
      build_name: package_tsan
  BuilderDebMsan:
    needs: [FastTest, StyleCheck]
    uses: ./.github/workflows/reusable_build.yml
    with:
      build_name: package_msan
  BuilderDebDebug:
    needs: [FastTest, StyleCheck]
    uses: ./.github/workflows/reusable_build.yml
    with:
      build_name: package_debug
##########################################################################################
##################################### SPECIAL BUILDS #####################################
##########################################################################################
  BuilderBinClangTidy:
    needs: [FastTest, StyleCheck]
    uses: ./.github/workflows/reusable_build.yml
    with:
      build_name: binary_tidy
  BuilderBinDarwin:
    needs: [FastTest, StyleCheck]
    uses: ./.github/workflows/reusable_build.yml
    with:
      build_name: binary_darwin
  BuilderBinAarch64:
    needs: [FastTest, StyleCheck]
    uses: ./.github/workflows/reusable_build.yml
    with:
      build_name: binary_aarch64
  BuilderBinFreeBSD:
    needs: [FastTest, StyleCheck]
    uses: ./.github/workflows/reusable_build.yml
    with:
      build_name: binary_freebsd
  BuilderBinDarwinAarch64:
    needs: [FastTest, StyleCheck]
    uses: ./.github/workflows/reusable_build.yml
    with:
      build_name: binary_darwin_aarch64
  BuilderBinPPC64:
    needs: [FastTest, StyleCheck]
    uses: ./.github/workflows/reusable_build.yml
    with:
      build_name: binary_ppc64le
  BuilderBinAmd64Compat:
    needs: [FastTest, StyleCheck]
    uses: ./.github/workflows/reusable_build.yml
    with:
      build_name: binary_amd64_compat
  BuilderBinAarch64V80Compat:
    needs: [FastTest, StyleCheck]
    uses: ./.github/workflows/reusable_build.yml
    with:
      build_name: binary_aarch64_v80compat
############################################################################################
##################################### Docker images  #######################################
############################################################################################
  DockerServerImages:
    needs:
      - BuilderDebRelease
      - BuilderDebAarch64
    runs-on: [self-hosted, style-checker]
    steps:
      - name: Check out repository code
        uses: ClickHouse/checkout@v1
        with:
          clear-repository: true
          fetch-depth: 0  # It MUST BE THE SAME for all dependencies and the job itself
          filter: tree:0
      - name: Check docker clickhouse/clickhouse-server building
        run: |
          cd "$GITHUB_WORKSPACE/tests/ci"
          python3 docker_server.py --release-type head --no-push \
            --image-repo clickhouse/clickhouse-server --image-path docker/server
          python3 docker_server.py --release-type head --no-push \
            --image-repo clickhouse/clickhouse-keeper --image-path docker/keeper
      - name: Cleanup
        if: always()
        run: |
          docker ps --quiet | xargs --no-run-if-empty docker kill ||:
          docker ps --all --quiet | xargs --no-run-if-empty docker rm -f ||:
          sudo rm -fr "$TEMP_PATH"
############################################################################################
##################################### BUILD REPORTER #######################################
############################################################################################
  BuilderReport:
    if: ${{ success() || failure() }}
    needs:
      - BuilderBinRelease
      - BuilderDebAarch64
      - BuilderDebAsan
      - BuilderDebDebug
      - BuilderDebMsan
      - BuilderDebRelease
      - BuilderDebTsan
      - BuilderDebUBsan
    uses: ./.github/workflows/reusable_test.yml
    with:
      test_name: ClickHouse build check
      runner_type: style-checker
      additional_envs: |
        NEEDS_DATA<<NDENV
        ${{ toJSON(needs) }}
        NDENV
      run_command: |
        cd "$GITHUB_WORKSPACE/tests/ci"
        python3 build_report_check.py "$CHECK_NAME"
  BuilderSpecialReport:
    if: ${{ success() || failure() }}
    needs:
      - BuilderBinAarch64
      - BuilderBinDarwin
      - BuilderBinDarwinAarch64
      - BuilderBinFreeBSD
      - BuilderBinPPC64
      - BuilderBinAmd64Compat
      - BuilderBinAarch64V80Compat
      - BuilderBinClangTidy
    uses: ./.github/workflows/reusable_test.yml
    with:
      test_name: ClickHouse special build check
      runner_type: style-checker
      additional_envs: |
        NEEDS_DATA<<NDENV
        ${{ toJSON(needs) }}
        NDENV
      run_command: |
        cd "$GITHUB_WORKSPACE/tests/ci"
        python3 build_report_check.py "$CHECK_NAME"
############################################################################################
#################################### INSTALL PACKAGES ######################################
############################################################################################
  InstallPackagesTestRelease:
    needs: [BuilderDebRelease]
    uses: ./.github/workflows/reusable_test.yml
    with:
      test_name: Install packages (amd64)
      runner_type: style-checker
      run_command: |
        cd "$REPO_COPY/tests/ci"
        python3 install_check.py "$CHECK_NAME"
  InstallPackagesTestAarch64:
    needs: [BuilderDebAarch64]
    uses: ./.github/workflows/reusable_test.yml
    with:
      test_name: Install packages (arm64)
      runner_type: style-checker-aarch64
      run_command: |
        cd "$REPO_COPY/tests/ci"
        python3 install_check.py "$CHECK_NAME"
##############################################################################################
########################### FUNCTIONAl STATELESS TESTS #######################################
##############################################################################################
  FunctionalStatelessTestRelease:
    needs: [BuilderDebRelease]
    uses: ./.github/workflows/reusable_test.yml
    with:
      test_name: Stateless tests (release)
      runner_type: func-tester
      additional_envs: |
        KILL_TIMEOUT=10800
      run_command: |
        cd "$REPO_COPY/tests/ci"
        python3 functional_test_check.py "$CHECK_NAME" "$KILL_TIMEOUT"
  FunctionalStatelessTestReleaseDatabaseReplicated:
    needs: [BuilderDebRelease]
    uses: ./.github/workflows/reusable_test.yml
    with:
      test_name: Stateless tests (release, DatabaseReplicated)
      runner_type: func-tester
      additional_envs: |
        KILL_TIMEOUT=10800
      batches: 4
      run_command: |
        cd "$REPO_COPY/tests/ci"
        python3 functional_test_check.py "$CHECK_NAME" "$KILL_TIMEOUT"
  FunctionalStatelessTestReleaseWideParts:
    needs: [BuilderDebRelease]
    uses: ./.github/workflows/reusable_test.yml
    with:
      test_name: Stateless tests (release, wide parts enabled)
      runner_type: func-tester
      additional_envs: |
        KILL_TIMEOUT=10800
      run_command: |
        cd "$REPO_COPY/tests/ci"
        python3 functional_test_check.py "$CHECK_NAME" "$KILL_TIMEOUT"
  FunctionalStatelessTestReleaseAnalyzer:
    needs: [BuilderDebRelease]
    uses: ./.github/workflows/reusable_test.yml
    with:
      test_name: Stateless tests (release, analyzer)
      runner_type: func-tester
      additional_envs: |
        KILL_TIMEOUT=10800
      run_command: |
        cd "$REPO_COPY/tests/ci"
        python3 functional_test_check.py "$CHECK_NAME" "$KILL_TIMEOUT"
  FunctionalStatelessTestReleaseS3:
    needs: [BuilderDebRelease]
<<<<<<< HEAD
    uses: ./.github/workflows/reusable_test.yml
    with:
      test_name: Stateless tests (release, s3 storage)
      runner_type: func-tester
      additional_envs: |
        KILL_TIMEOUT=10800
      batches: 2
      run_command: |
        cd "$REPO_COPY/tests/ci"
        python3 functional_test_check.py "$CHECK_NAME" "$KILL_TIMEOUT"
  FunctionalStatelessTestS3Debug:
    needs: [BuilderDebDebug]
    uses: ./.github/workflows/reusable_test.yml
    with:
      test_name: Stateless tests (debug, s3 storage)
      runner_type: func-tester
      additional_envs: |
        KILL_TIMEOUT=10800
      batches: 6
      run_command: |
        cd "$REPO_COPY/tests/ci"
        python3 functional_test_check.py "$CHECK_NAME" "$KILL_TIMEOUT"
  FunctionalStatelessTestS3Tsan:
    needs: [BuilderDebTsan]
    uses: ./.github/workflows/reusable_test.yml
    with:
      test_name: Stateless tests (tsan, s3 storage)
      runner_type: func-tester
      additional_envs: |
        KILL_TIMEOUT=10800
      batches: 5
      run_command: |
        cd "$REPO_COPY/tests/ci"
        python3 functional_test_check.py "$CHECK_NAME" "$KILL_TIMEOUT"
  FunctionalStatelessTestAarch64:
    needs: [BuilderDebAarch64]
    uses: ./.github/workflows/reusable_test.yml
    with:
      test_name: Stateless tests (aarch64)
      runner_type: func-tester-aarch64
      additional_envs: |
        KILL_TIMEOUT=10800
      run_command: |
        cd "$REPO_COPY/tests/ci"
        python3 functional_test_check.py "$CHECK_NAME" "$KILL_TIMEOUT"
  FunctionalStatelessTestAsan:
    needs: [BuilderDebAsan]
    uses: ./.github/workflows/reusable_test.yml
    with:
      test_name: Stateless tests (asan)
      runner_type: func-tester
      additional_envs: |
        KILL_TIMEOUT=10800
      batches: 4
      run_command: |
        cd "$REPO_COPY/tests/ci"
        python3 functional_test_check.py "$CHECK_NAME" "$KILL_TIMEOUT"
  FunctionalStatelessTestTsan:
    needs: [BuilderDebTsan]
    uses: ./.github/workflows/reusable_test.yml
    with:
      test_name: Stateless tests (tsan)
      runner_type: func-tester
      additional_envs: |
        KILL_TIMEOUT=10800
      batches: 5
      run_command: |
        cd "$REPO_COPY/tests/ci"
        python3 functional_test_check.py "$CHECK_NAME" "$KILL_TIMEOUT"
  FunctionalStatelessTestMsan:
    needs: [BuilderDebMsan]
    uses: ./.github/workflows/reusable_test.yml
    with:
      test_name: Stateless tests (msan)
      runner_type: func-tester
      additional_envs: |
        KILL_TIMEOUT=10800
      batches: 6
      run_command: |
        cd "$REPO_COPY/tests/ci"
        python3 functional_test_check.py "$CHECK_NAME" "$KILL_TIMEOUT"
  FunctionalStatelessTestUBsan:
    needs: [BuilderDebUBsan]
    uses: ./.github/workflows/reusable_test.yml
    with:
      test_name: Stateless tests (ubsan)
      runner_type: func-tester
      additional_envs: |
        KILL_TIMEOUT=10800
      batches: 2
      run_command: |
        cd "$REPO_COPY/tests/ci"
        python3 functional_test_check.py "$CHECK_NAME" "$KILL_TIMEOUT"
  FunctionalStatelessTestDebug:
    needs: [BuilderDebDebug]
    uses: ./.github/workflows/reusable_test.yml
    with:
      test_name: Stateless tests (debug)
      runner_type: func-tester
      additional_envs: |
        KILL_TIMEOUT=10800
      batches: 5
      run_command: |
        cd "$REPO_COPY/tests/ci"
        python3 functional_test_check.py "$CHECK_NAME" "$KILL_TIMEOUT"
  FunctionalStatelessTestFlakyCheck:
    needs: [BuilderDebAsan]
    uses: ./.github/workflows/reusable_test.yml
    with:
      test_name: Stateless tests flaky check (asan)
      runner_type: func-tester
      additional_envs: |
        KILL_TIMEOUT=3600
      run_command: |
        cd "$REPO_COPY/tests/ci"
        python3 functional_test_check.py "$CHECK_NAME" "$KILL_TIMEOUT"
  TestsBugfixCheck:
    needs: [CheckLabels, StyleCheck]
    uses: ./.github/workflows/reusable_test.yml
    with:
      test_name: tests bugfix validate check
      runner_type: func-tester
      additional_envs: |
        KILL_TIMEOUT=3600
      run_command: |
        cd "$REPO_COPY/tests/ci"

        TEMP_PATH="${TEMP_PATH}/integration" \
          REPORTS_PATH="${REPORTS_PATH}/integration" \
          python3 integration_test_check.py "Integration $CHECK_NAME" \
            --validate-bugfix --post-commit-status=file || echo 'ignore exit code'

        TEMP_PATH="${TEMP_PATH}/stateless" \
          REPORTS_PATH="${REPORTS_PATH}/stateless" \
          python3 functional_test_check.py "Stateless $CHECK_NAME" "$KILL_TIMEOUT" \
            --validate-bugfix --post-commit-status=file || echo 'ignore exit code'

        python3 bugfix_validate_check.py "${TEMP_PATH}/stateless/functional_commit_status.tsv" "${TEMP_PATH}/integration/integration_commit_status.tsv"
=======
    runs-on: [self-hosted, func-tester]
    steps:
      - name: Set envs
        run: |
          cat >> "$GITHUB_ENV" << 'EOF'
          TEMP_PATH=${{runner.temp}}/stateless_wide_parts
          REPORTS_PATH=${{runner.temp}}/reports_dir
          CHECK_NAME=Stateless tests (release, wide parts enabled)
          REPO_COPY=${{runner.temp}}/stateless_wide_parts/ClickHouse
          KILL_TIMEOUT=10800
          EOF
      - name: Download json reports
        uses: actions/download-artifact@v3
        with:
          path: ${{ env.REPORTS_PATH }}
      - name: Check out repository code
        uses: ClickHouse/checkout@v1
        with:
          clear-repository: true
      - name: Functional test
        run: |
          sudo rm -fr "$TEMP_PATH"
          mkdir -p "$TEMP_PATH"
          cp -r "$GITHUB_WORKSPACE" "$TEMP_PATH"
          cd "$REPO_COPY/tests/ci"
          python3 functional_test_check.py "$CHECK_NAME" "$KILL_TIMEOUT"
      - name: Cleanup
        if: always()
        run: |
          docker ps --quiet | xargs --no-run-if-empty docker kill ||:
          docker ps --all --quiet | xargs --no-run-if-empty docker rm -f ||:
          sudo rm -fr "$TEMP_PATH"
  FunctionalStatelessTestReleaseS3_0:
    needs: [BuilderDebRelease]
    runs-on: [self-hosted, func-tester]
    steps:
      - name: Set envs
        run: |
          cat >> "$GITHUB_ENV" << 'EOF'
          TEMP_PATH=${{runner.temp}}/stateless_s3_storage
          REPORTS_PATH=${{runner.temp}}/reports_dir
          CHECK_NAME=Stateless tests (release, s3 storage)
          REPO_COPY=${{runner.temp}}/stateless_s3_storage/ClickHouse
          KILL_TIMEOUT=10800
          RUN_BY_HASH_NUM=0
          RUN_BY_HASH_TOTAL=2
          EOF
      - name: Download json reports
        uses: actions/download-artifact@v3
        with:
          path: ${{ env.REPORTS_PATH }}
      - name: Check out repository code
        uses: ClickHouse/checkout@v1
        with:
          clear-repository: true
      - name: Functional test
        run: |
          sudo rm -fr "$TEMP_PATH"
          mkdir -p "$TEMP_PATH"
          cp -r "$GITHUB_WORKSPACE" "$TEMP_PATH"
          cd "$REPO_COPY/tests/ci"
          python3 functional_test_check.py "$CHECK_NAME" "$KILL_TIMEOUT"
      - name: Cleanup
        if: always()
        run: |
          docker ps --quiet | xargs --no-run-if-empty docker kill ||:
          docker ps --all --quiet | xargs --no-run-if-empty docker rm -f ||:
          sudo rm -fr "$TEMP_PATH"
  FunctionalStatelessTestReleaseS3_1:
    needs: [BuilderDebRelease]
    runs-on: [self-hosted, func-tester]
    steps:
      - name: Set envs
        run: |
          cat >> "$GITHUB_ENV" << 'EOF'
          TEMP_PATH=${{runner.temp}}/stateless_s3_storage
          REPORTS_PATH=${{runner.temp}}/reports_dir
          CHECK_NAME=Stateless tests (release, s3 storage)
          REPO_COPY=${{runner.temp}}/stateless_s3_storage/ClickHouse
          KILL_TIMEOUT=10800
          RUN_BY_HASH_NUM=1
          RUN_BY_HASH_TOTAL=2
          EOF
      - name: Download json reports
        uses: actions/download-artifact@v3
        with:
          path: ${{ env.REPORTS_PATH }}
      - name: Check out repository code
        uses: ClickHouse/checkout@v1
        with:
          clear-repository: true
      - name: Functional test
        run: |
          sudo rm -fr "$TEMP_PATH"
          mkdir -p "$TEMP_PATH"
          cp -r "$GITHUB_WORKSPACE" "$TEMP_PATH"
          cd "$REPO_COPY/tests/ci"
          python3 functional_test_check.py "$CHECK_NAME" "$KILL_TIMEOUT"
      - name: Cleanup
        if: always()
        run: |
          docker ps --quiet | xargs --no-run-if-empty docker kill ||:
          docker ps --all --quiet | xargs --no-run-if-empty docker rm -f ||:
          sudo rm -fr "$TEMP_PATH"
  FunctionalStatelessTestS3Debug0:
    needs: [BuilderDebDebug]
    runs-on: [self-hosted, func-tester]
    steps:
      - name: Set envs
        run: |
          cat >> "$GITHUB_ENV" << 'EOF'
          TEMP_PATH=${{runner.temp}}/stateless_s3_storage_debug
          REPORTS_PATH=${{runner.temp}}/reports_dir
          CHECK_NAME=Stateless tests (debug, s3 storage)
          REPO_COPY=${{runner.temp}}/stateless_s3_storage_debug/ClickHouse
          KILL_TIMEOUT=10800
          RUN_BY_HASH_NUM=0
          RUN_BY_HASH_TOTAL=6
          EOF
      - name: Download json reports
        uses: actions/download-artifact@v3
        with:
          path: ${{ env.REPORTS_PATH }}
      - name: Check out repository code
        uses: ClickHouse/checkout@v1
        with:
          clear-repository: true
      - name: Functional test
        run: |
          sudo rm -fr "$TEMP_PATH"
          mkdir -p "$TEMP_PATH"
          cp -r "$GITHUB_WORKSPACE" "$TEMP_PATH"
          cd "$REPO_COPY/tests/ci"
          python3 functional_test_check.py "$CHECK_NAME" "$KILL_TIMEOUT"
      - name: Cleanup
        if: always()
        run: |
          docker ps --quiet | xargs --no-run-if-empty docker kill ||:
          docker ps --all --quiet | xargs --no-run-if-empty docker rm -f ||:
          sudo rm -fr "$TEMP_PATH"
  FunctionalStatelessTestS3Debug1:
    needs: [BuilderDebDebug]
    runs-on: [self-hosted, func-tester]
    steps:
      - name: Set envs
        run: |
          cat >> "$GITHUB_ENV" << 'EOF'
          TEMP_PATH=${{runner.temp}}/stateless_s3_storage_debug
          REPORTS_PATH=${{runner.temp}}/reports_dir
          CHECK_NAME=Stateless tests (debug, s3 storage)
          REPO_COPY=${{runner.temp}}/stateless_s3_storage_debug/ClickHouse
          KILL_TIMEOUT=10800
          RUN_BY_HASH_NUM=1
          RUN_BY_HASH_TOTAL=6
          EOF
      - name: Download json reports
        uses: actions/download-artifact@v3
        with:
          path: ${{ env.REPORTS_PATH }}
      - name: Check out repository code
        uses: ClickHouse/checkout@v1
        with:
          clear-repository: true
      - name: Functional test
        run: |
          sudo rm -fr "$TEMP_PATH"
          mkdir -p "$TEMP_PATH"
          cp -r "$GITHUB_WORKSPACE" "$TEMP_PATH"
          cd "$REPO_COPY/tests/ci"
          python3 functional_test_check.py "$CHECK_NAME" "$KILL_TIMEOUT"
      - name: Cleanup
        if: always()
        run: |
          docker ps --quiet | xargs --no-run-if-empty docker kill ||:
          docker ps --all --quiet | xargs --no-run-if-empty docker rm -f ||:
          sudo rm -fr "$TEMP_PATH"
  FunctionalStatelessTestS3Debug2:
    needs: [BuilderDebDebug]
    runs-on: [self-hosted, func-tester]
    steps:
      - name: Set envs
        run: |
          cat >> "$GITHUB_ENV" << 'EOF'
          TEMP_PATH=${{runner.temp}}/stateless_s3_storage_debug
          REPORTS_PATH=${{runner.temp}}/reports_dir
          CHECK_NAME=Stateless tests (debug, s3 storage)
          REPO_COPY=${{runner.temp}}/stateless_s3_storage_debug/ClickHouse
          KILL_TIMEOUT=10800
          RUN_BY_HASH_NUM=2
          RUN_BY_HASH_TOTAL=6
          EOF
      - name: Download json reports
        uses: actions/download-artifact@v3
        with:
          path: ${{ env.REPORTS_PATH }}
      - name: Check out repository code
        uses: ClickHouse/checkout@v1
        with:
          clear-repository: true
      - name: Functional test
        run: |
          sudo rm -fr "$TEMP_PATH"
          mkdir -p "$TEMP_PATH"
          cp -r "$GITHUB_WORKSPACE" "$TEMP_PATH"
          cd "$REPO_COPY/tests/ci"
          python3 functional_test_check.py "$CHECK_NAME" "$KILL_TIMEOUT"
      - name: Cleanup
        if: always()
        run: |
          docker ps --quiet | xargs --no-run-if-empty docker kill ||:
          docker ps --all --quiet | xargs --no-run-if-empty docker rm -f ||:
          sudo rm -fr "$TEMP_PATH"
  FunctionalStatelessTestS3Debug3:
    needs: [BuilderDebDebug]
    runs-on: [self-hosted, func-tester]
    steps:
      - name: Set envs
        run: |
          cat >> "$GITHUB_ENV" << 'EOF'
          TEMP_PATH=${{runner.temp}}/stateless_s3_storage_debug
          REPORTS_PATH=${{runner.temp}}/reports_dir
          CHECK_NAME=Stateless tests (debug, s3 storage)
          REPO_COPY=${{runner.temp}}/stateless_s3_storage_debug/ClickHouse
          KILL_TIMEOUT=10800
          RUN_BY_HASH_NUM=3
          RUN_BY_HASH_TOTAL=6
          EOF
      - name: Download json reports
        uses: actions/download-artifact@v3
        with:
          path: ${{ env.REPORTS_PATH }}
      - name: Check out repository code
        uses: ClickHouse/checkout@v1
        with:
          clear-repository: true
      - name: Functional test
        run: |
          sudo rm -fr "$TEMP_PATH"
          mkdir -p "$TEMP_PATH"
          cp -r "$GITHUB_WORKSPACE" "$TEMP_PATH"
          cd "$REPO_COPY/tests/ci"
          python3 functional_test_check.py "$CHECK_NAME" "$KILL_TIMEOUT"
      - name: Cleanup
        if: always()
        run: |
          docker ps --quiet | xargs --no-run-if-empty docker kill ||:
          docker ps --all --quiet | xargs --no-run-if-empty docker rm -f ||:
          sudo rm -fr "$TEMP_PATH"
  FunctionalStatelessTestS3Debug4:
    needs: [BuilderDebDebug]
    runs-on: [self-hosted, func-tester]
    steps:
      - name: Set envs
        run: |
          cat >> "$GITHUB_ENV" << 'EOF'
          TEMP_PATH=${{runner.temp}}/stateless_s3_storage_debug
          REPORTS_PATH=${{runner.temp}}/reports_dir
          CHECK_NAME=Stateless tests (debug, s3 storage)
          REPO_COPY=${{runner.temp}}/stateless_s3_storage_debug/ClickHouse
          KILL_TIMEOUT=10800
          RUN_BY_HASH_NUM=4
          RUN_BY_HASH_TOTAL=6
          EOF
      - name: Download json reports
        uses: actions/download-artifact@v3
        with:
          path: ${{ env.REPORTS_PATH }}
      - name: Check out repository code
        uses: ClickHouse/checkout@v1
        with:
          clear-repository: true
      - name: Functional test
        run: |
          sudo rm -fr "$TEMP_PATH"
          mkdir -p "$TEMP_PATH"
          cp -r "$GITHUB_WORKSPACE" "$TEMP_PATH"
          cd "$REPO_COPY/tests/ci"
          python3 functional_test_check.py "$CHECK_NAME" "$KILL_TIMEOUT"
      - name: Cleanup
        if: always()
        run: |
          docker ps --quiet | xargs --no-run-if-empty docker kill ||:
          docker ps --all --quiet | xargs --no-run-if-empty docker rm -f ||:
          sudo rm -fr "$TEMP_PATH"
  FunctionalStatelessTestS3Debug5:
    needs: [BuilderDebDebug]
    runs-on: [self-hosted, func-tester]
    steps:
      - name: Set envs
        run: |
          cat >> "$GITHUB_ENV" << 'EOF'
          TEMP_PATH=${{runner.temp}}/stateless_s3_storage_debug
          REPORTS_PATH=${{runner.temp}}/reports_dir
          CHECK_NAME=Stateless tests (debug, s3 storage)
          REPO_COPY=${{runner.temp}}/stateless_s3_storage_debug/ClickHouse
          KILL_TIMEOUT=10800
          RUN_BY_HASH_NUM=5
          RUN_BY_HASH_TOTAL=6
          EOF
      - name: Download json reports
        uses: actions/download-artifact@v3
        with:
          path: ${{ env.REPORTS_PATH }}
      - name: Check out repository code
        uses: ClickHouse/checkout@v1
        with:
          clear-repository: true
      - name: Functional test
        run: |
          sudo rm -fr "$TEMP_PATH"
          mkdir -p "$TEMP_PATH"
          cp -r "$GITHUB_WORKSPACE" "$TEMP_PATH"
          cd "$REPO_COPY/tests/ci"
          python3 functional_test_check.py "$CHECK_NAME" "$KILL_TIMEOUT"
      - name: Cleanup
        if: always()
        run: |
          docker ps --quiet | xargs --no-run-if-empty docker kill ||:
          docker ps --all --quiet | xargs --no-run-if-empty docker rm -f ||:
          sudo rm -fr "$TEMP_PATH"
  FunctionalStatelessTestS3Tsan0:
    needs: [BuilderDebTsan]
    runs-on: [self-hosted, func-tester]
    steps:
      - name: Set envs
        run: |
          cat >> "$GITHUB_ENV" << 'EOF'
          TEMP_PATH=${{runner.temp}}/stateless_s3_storage_tsan
          REPORTS_PATH=${{runner.temp}}/reports_dir
          CHECK_NAME=Stateless tests (tsan, s3 storage)
          REPO_COPY=${{runner.temp}}/stateless_s3_storage_tsan/ClickHouse
          KILL_TIMEOUT=10800
          RUN_BY_HASH_NUM=0
          RUN_BY_HASH_TOTAL=5
          EOF
      - name: Download json reports
        uses: actions/download-artifact@v3
        with:
          path: ${{ env.REPORTS_PATH }}
      - name: Check out repository code
        uses: ClickHouse/checkout@v1
        with:
          clear-repository: true
      - name: Functional test
        run: |
          sudo rm -fr "$TEMP_PATH"
          mkdir -p "$TEMP_PATH"
          cp -r "$GITHUB_WORKSPACE" "$TEMP_PATH"
          cd "$REPO_COPY/tests/ci"
          python3 functional_test_check.py "$CHECK_NAME" "$KILL_TIMEOUT"
      - name: Cleanup
        if: always()
        run: |
          docker ps --quiet | xargs --no-run-if-empty docker kill ||:
          docker ps --all --quiet | xargs --no-run-if-empty docker rm -f ||:
          sudo rm -fr "$TEMP_PATH"
  FunctionalStatelessTestS3Tsan1:
    needs: [BuilderDebTsan]
    runs-on: [self-hosted, func-tester]
    steps:
      - name: Set envs
        run: |
          cat >> "$GITHUB_ENV" << 'EOF'
          TEMP_PATH=${{runner.temp}}/stateless_s3_storage_tsan
          REPORTS_PATH=${{runner.temp}}/reports_dir
          CHECK_NAME=Stateless tests (tsan, s3 storage)
          REPO_COPY=${{runner.temp}}/stateless_s3_storage_tsan/ClickHouse
          KILL_TIMEOUT=10800
          RUN_BY_HASH_NUM=1
          RUN_BY_HASH_TOTAL=5
          EOF
      - name: Download json reports
        uses: actions/download-artifact@v3
        with:
          path: ${{ env.REPORTS_PATH }}
      - name: Check out repository code
        uses: ClickHouse/checkout@v1
        with:
          clear-repository: true
      - name: Functional test
        run: |
          sudo rm -fr "$TEMP_PATH"
          mkdir -p "$TEMP_PATH"
          cp -r "$GITHUB_WORKSPACE" "$TEMP_PATH"
          cd "$REPO_COPY/tests/ci"
          python3 functional_test_check.py "$CHECK_NAME" "$KILL_TIMEOUT"
      - name: Cleanup
        if: always()
        run: |
          docker ps --quiet | xargs --no-run-if-empty docker kill ||:
          docker ps --all --quiet | xargs --no-run-if-empty docker rm -f ||:
          sudo rm -fr "$TEMP_PATH"
  FunctionalStatelessTestS3Tsan2:
    needs: [BuilderDebTsan]
    runs-on: [self-hosted, func-tester]
    steps:
      - name: Set envs
        run: |
          cat >> "$GITHUB_ENV" << 'EOF'
          TEMP_PATH=${{runner.temp}}/stateless_s3_storage_tsan
          REPORTS_PATH=${{runner.temp}}/reports_dir
          CHECK_NAME=Stateless tests (tsan, s3 storage)
          REPO_COPY=${{runner.temp}}/stateless_s3_storage_tsan/ClickHouse
          KILL_TIMEOUT=10800
          RUN_BY_HASH_NUM=2
          RUN_BY_HASH_TOTAL=5
          EOF
      - name: Download json reports
        uses: actions/download-artifact@v3
        with:
          path: ${{ env.REPORTS_PATH }}
      - name: Check out repository code
        uses: ClickHouse/checkout@v1
        with:
          clear-repository: true
      - name: Functional test
        run: |
          sudo rm -fr "$TEMP_PATH"
          mkdir -p "$TEMP_PATH"
          cp -r "$GITHUB_WORKSPACE" "$TEMP_PATH"
          cd "$REPO_COPY/tests/ci"
          python3 functional_test_check.py "$CHECK_NAME" "$KILL_TIMEOUT"
      - name: Cleanup
        if: always()
        run: |
          docker ps --quiet | xargs --no-run-if-empty docker kill ||:
          docker ps --all --quiet | xargs --no-run-if-empty docker rm -f ||:
          sudo rm -fr "$TEMP_PATH"
  FunctionalStatelessTestS3Tsan3:
    needs: [BuilderDebTsan]
    runs-on: [self-hosted, func-tester]
    steps:
      - name: Set envs
        run: |
          cat >> "$GITHUB_ENV" << 'EOF'
          TEMP_PATH=${{runner.temp}}/stateless_s3_storage_tsan
          REPORTS_PATH=${{runner.temp}}/reports_dir
          CHECK_NAME=Stateless tests (tsan, s3 storage)
          REPO_COPY=${{runner.temp}}/stateless_s3_storage_tsan/ClickHouse
          KILL_TIMEOUT=10800
          RUN_BY_HASH_NUM=3
          RUN_BY_HASH_TOTAL=5
          EOF
      - name: Download json reports
        uses: actions/download-artifact@v3
        with:
          path: ${{ env.REPORTS_PATH }}
      - name: Check out repository code
        uses: ClickHouse/checkout@v1
        with:
          clear-repository: true
      - name: Functional test
        run: |
          sudo rm -fr "$TEMP_PATH"
          mkdir -p "$TEMP_PATH"
          cp -r "$GITHUB_WORKSPACE" "$TEMP_PATH"
          cd "$REPO_COPY/tests/ci"
          python3 functional_test_check.py "$CHECK_NAME" "$KILL_TIMEOUT"
      - name: Cleanup
        if: always()
        run: |
          docker ps --quiet | xargs --no-run-if-empty docker kill ||:
          docker ps --all --quiet | xargs --no-run-if-empty docker rm -f ||:
          sudo rm -fr "$TEMP_PATH"
  FunctionalStatelessTestS3Tsan4:
    needs: [BuilderDebTsan]
    runs-on: [self-hosted, func-tester]
    steps:
      - name: Set envs
        run: |
          cat >> "$GITHUB_ENV" << 'EOF'
          TEMP_PATH=${{runner.temp}}/stateless_s3_storage_tsan
          REPORTS_PATH=${{runner.temp}}/reports_dir
          CHECK_NAME=Stateless tests (tsan, s3 storage)
          REPO_COPY=${{runner.temp}}/stateless_s3_storage_tsan/ClickHouse
          KILL_TIMEOUT=10800
          RUN_BY_HASH_NUM=4
          RUN_BY_HASH_TOTAL=5
          EOF
      - name: Download json reports
        uses: actions/download-artifact@v3
        with:
          path: ${{ env.REPORTS_PATH }}
      - name: Check out repository code
        uses: ClickHouse/checkout@v1
        with:
          clear-repository: true
      - name: Functional test
        run: |
          sudo rm -fr "$TEMP_PATH"
          mkdir -p "$TEMP_PATH"
          cp -r "$GITHUB_WORKSPACE" "$TEMP_PATH"
          cd "$REPO_COPY/tests/ci"
          python3 functional_test_check.py "$CHECK_NAME" "$KILL_TIMEOUT"
      - name: Cleanup
        if: always()
        run: |
          docker ps --quiet | xargs --no-run-if-empty docker kill ||:
          docker ps --all --quiet | xargs --no-run-if-empty docker rm -f ||:
          sudo rm -fr "$TEMP_PATH"
  FunctionalStatelessTestAarch64:
    needs: [BuilderDebAarch64]
    runs-on: [self-hosted, func-tester-aarch64]
    steps:
      - name: Set envs
        run: |
          cat >> "$GITHUB_ENV" << 'EOF'
          TEMP_PATH=${{runner.temp}}/stateless_release
          REPORTS_PATH=${{runner.temp}}/reports_dir
          CHECK_NAME=Stateless tests (aarch64)
          REPO_COPY=${{runner.temp}}/stateless_release/ClickHouse
          KILL_TIMEOUT=10800
          EOF
      - name: Download json reports
        uses: actions/download-artifact@v3
        with:
          path: ${{ env.REPORTS_PATH }}
      - name: Check out repository code
        uses: ClickHouse/checkout@v1
        with:
          clear-repository: true
      - name: Functional test
        run: |
          sudo rm -fr "$TEMP_PATH"
          mkdir -p "$TEMP_PATH"
          cp -r "$GITHUB_WORKSPACE" "$TEMP_PATH"
          cd "$REPO_COPY/tests/ci"
          python3 functional_test_check.py "$CHECK_NAME" "$KILL_TIMEOUT"
      - name: Cleanup
        if: always()
        run: |
          docker ps --quiet | xargs --no-run-if-empty docker kill ||:
          docker ps --all --quiet | xargs --no-run-if-empty docker rm -f ||:
          sudo rm -fr "$TEMP_PATH"
  FunctionalStatelessTestAsan0:
    needs: [BuilderDebAsan]
    runs-on: [self-hosted, func-tester]
    steps:
      - name: Set envs
        run: |
          cat >> "$GITHUB_ENV" << 'EOF'
          TEMP_PATH=${{runner.temp}}/stateless_debug
          REPORTS_PATH=${{runner.temp}}/reports_dir
          CHECK_NAME=Stateless tests (asan)
          REPO_COPY=${{runner.temp}}/stateless_debug/ClickHouse
          KILL_TIMEOUT=10800
          RUN_BY_HASH_NUM=0
          RUN_BY_HASH_TOTAL=4
          EOF
      - name: Download json reports
        uses: actions/download-artifact@v3
        with:
          path: ${{ env.REPORTS_PATH }}
      - name: Check out repository code
        uses: ClickHouse/checkout@v1
        with:
          clear-repository: true
      - name: Functional test
        run: |
          sudo rm -fr "$TEMP_PATH"
          mkdir -p "$TEMP_PATH"
          cp -r "$GITHUB_WORKSPACE" "$TEMP_PATH"
          cd "$REPO_COPY/tests/ci"
          python3 functional_test_check.py "$CHECK_NAME" "$KILL_TIMEOUT"
      - name: Cleanup
        if: always()
        run: |
          docker ps --quiet | xargs --no-run-if-empty docker kill ||:
          docker ps --all --quiet | xargs --no-run-if-empty docker rm -f ||:
          sudo rm -fr "$TEMP_PATH"
  FunctionalStatelessTestAsan1:
    needs: [BuilderDebAsan]
    runs-on: [self-hosted, func-tester]
    steps:
      - name: Set envs
        run: |
          cat >> "$GITHUB_ENV" << 'EOF'
          TEMP_PATH=${{runner.temp}}/stateless_debug
          REPORTS_PATH=${{runner.temp}}/reports_dir
          CHECK_NAME=Stateless tests (asan)
          REPO_COPY=${{runner.temp}}/stateless_debug/ClickHouse
          KILL_TIMEOUT=10800
          RUN_BY_HASH_NUM=1
          RUN_BY_HASH_TOTAL=4
          EOF
      - name: Download json reports
        uses: actions/download-artifact@v3
        with:
          path: ${{ env.REPORTS_PATH }}
      - name: Check out repository code
        uses: ClickHouse/checkout@v1
        with:
          clear-repository: true
      - name: Functional test
        run: |
          sudo rm -fr "$TEMP_PATH"
          mkdir -p "$TEMP_PATH"
          cp -r "$GITHUB_WORKSPACE" "$TEMP_PATH"
          cd "$REPO_COPY/tests/ci"
          python3 functional_test_check.py "$CHECK_NAME" "$KILL_TIMEOUT"
      - name: Cleanup
        if: always()
        run: |
          docker ps --quiet | xargs --no-run-if-empty docker kill ||:
          docker ps --all --quiet | xargs --no-run-if-empty docker rm -f ||:
          sudo rm -fr "$TEMP_PATH"
  FunctionalStatelessTestAsan2:
    needs: [BuilderDebAsan]
    runs-on: [self-hosted, func-tester]
    steps:
      - name: Set envs
        run: |
          cat >> "$GITHUB_ENV" << 'EOF'
          TEMP_PATH=${{runner.temp}}/stateless_debug
          REPORTS_PATH=${{runner.temp}}/reports_dir
          CHECK_NAME=Stateless tests (asan)
          REPO_COPY=${{runner.temp}}/stateless_debug/ClickHouse
          KILL_TIMEOUT=10800
          RUN_BY_HASH_NUM=2
          RUN_BY_HASH_TOTAL=4
          EOF
      - name: Download json reports
        uses: actions/download-artifact@v3
        with:
          path: ${{ env.REPORTS_PATH }}
      - name: Check out repository code
        uses: ClickHouse/checkout@v1
        with:
          clear-repository: true
      - name: Functional test
        run: |
          sudo rm -fr "$TEMP_PATH"
          mkdir -p "$TEMP_PATH"
          cp -r "$GITHUB_WORKSPACE" "$TEMP_PATH"
          cd "$REPO_COPY/tests/ci"
          python3 functional_test_check.py "$CHECK_NAME" "$KILL_TIMEOUT"
      - name: Cleanup
        if: always()
        run: |
          docker ps --quiet | xargs --no-run-if-empty docker kill ||:
          docker ps --all --quiet | xargs --no-run-if-empty docker rm -f ||:
          sudo rm -fr "$TEMP_PATH"
  FunctionalStatelessTestAsan3:
    needs: [BuilderDebAsan]
    runs-on: [self-hosted, func-tester]
    steps:
      - name: Set envs
        run: |
          cat >> "$GITHUB_ENV" << 'EOF'
          TEMP_PATH=${{runner.temp}}/stateless_debug
          REPORTS_PATH=${{runner.temp}}/reports_dir
          CHECK_NAME=Stateless tests (asan)
          REPO_COPY=${{runner.temp}}/stateless_debug/ClickHouse
          KILL_TIMEOUT=10800
          RUN_BY_HASH_NUM=3
          RUN_BY_HASH_TOTAL=4
          EOF
      - name: Download json reports
        uses: actions/download-artifact@v3
        with:
          path: ${{ env.REPORTS_PATH }}
      - name: Check out repository code
        uses: ClickHouse/checkout@v1
        with:
          clear-repository: true
      - name: Functional test
        run: |
          sudo rm -fr "$TEMP_PATH"
          mkdir -p "$TEMP_PATH"
          cp -r "$GITHUB_WORKSPACE" "$TEMP_PATH"
          cd "$REPO_COPY/tests/ci"
          python3 functional_test_check.py "$CHECK_NAME" "$KILL_TIMEOUT"
      - name: Cleanup
        if: always()
        run: |
          docker ps --quiet | xargs --no-run-if-empty docker kill ||:
          docker ps --all --quiet | xargs --no-run-if-empty docker rm -f ||:
          sudo rm -fr "$TEMP_PATH"
  FunctionalStatelessTestTsan0:
    needs: [BuilderDebTsan]
    runs-on: [self-hosted, func-tester]
    steps:
      - name: Set envs
        run: |
          cat >> "$GITHUB_ENV" << 'EOF'
          TEMP_PATH=${{runner.temp}}/stateless_tsan
          REPORTS_PATH=${{runner.temp}}/reports_dir
          CHECK_NAME=Stateless tests (tsan)
          REPO_COPY=${{runner.temp}}/stateless_tsan/ClickHouse
          KILL_TIMEOUT=10800
          RUN_BY_HASH_NUM=0
          RUN_BY_HASH_TOTAL=5
          EOF
      - name: Download json reports
        uses: actions/download-artifact@v3
        with:
          path: ${{ env.REPORTS_PATH }}
      - name: Check out repository code
        uses: ClickHouse/checkout@v1
        with:
          clear-repository: true
      - name: Functional test
        run: |
          sudo rm -fr "$TEMP_PATH"
          mkdir -p "$TEMP_PATH"
          cp -r "$GITHUB_WORKSPACE" "$TEMP_PATH"
          cd "$REPO_COPY/tests/ci"
          python3 functional_test_check.py "$CHECK_NAME" "$KILL_TIMEOUT"
      - name: Cleanup
        if: always()
        run: |
          docker ps --quiet | xargs --no-run-if-empty docker kill ||:
          docker ps --all --quiet | xargs --no-run-if-empty docker rm -f ||:
          sudo rm -fr "$TEMP_PATH"
  FunctionalStatelessTestTsan1:
    needs: [BuilderDebTsan]
    runs-on: [self-hosted, func-tester]
    steps:
      - name: Set envs
        run: |
          cat >> "$GITHUB_ENV" << 'EOF'
          TEMP_PATH=${{runner.temp}}/stateless_tsan
          REPORTS_PATH=${{runner.temp}}/reports_dir
          CHECK_NAME=Stateless tests (tsan)
          REPO_COPY=${{runner.temp}}/stateless_tsan/ClickHouse
          KILL_TIMEOUT=10800
          RUN_BY_HASH_NUM=1
          RUN_BY_HASH_TOTAL=5
          EOF
      - name: Download json reports
        uses: actions/download-artifact@v3
        with:
          path: ${{ env.REPORTS_PATH }}
      - name: Check out repository code
        uses: ClickHouse/checkout@v1
        with:
          clear-repository: true
      - name: Functional test
        run: |
          sudo rm -fr "$TEMP_PATH"
          mkdir -p "$TEMP_PATH"
          cp -r "$GITHUB_WORKSPACE" "$TEMP_PATH"
          cd "$REPO_COPY/tests/ci"
          python3 functional_test_check.py "$CHECK_NAME" "$KILL_TIMEOUT"
      - name: Cleanup
        if: always()
        run: |
          docker ps --quiet | xargs --no-run-if-empty docker kill ||:
          docker ps --all --quiet | xargs --no-run-if-empty docker rm -f ||:
          sudo rm -fr "$TEMP_PATH"
  FunctionalStatelessTestTsan2:
    needs: [BuilderDebTsan]
    runs-on: [self-hosted, func-tester]
    steps:
      - name: Set envs
        run: |
          cat >> "$GITHUB_ENV" << 'EOF'
          TEMP_PATH=${{runner.temp}}/stateless_tsan
          REPORTS_PATH=${{runner.temp}}/reports_dir
          CHECK_NAME=Stateless tests (tsan)
          REPO_COPY=${{runner.temp}}/stateless_tsan/ClickHouse
          KILL_TIMEOUT=10800
          RUN_BY_HASH_NUM=2
          RUN_BY_HASH_TOTAL=5
          EOF
      - name: Download json reports
        uses: actions/download-artifact@v3
        with:
          path: ${{ env.REPORTS_PATH }}
      - name: Check out repository code
        uses: ClickHouse/checkout@v1
        with:
          clear-repository: true
      - name: Functional test
        run: |
          sudo rm -fr "$TEMP_PATH"
          mkdir -p "$TEMP_PATH"
          cp -r "$GITHUB_WORKSPACE" "$TEMP_PATH"
          cd "$REPO_COPY/tests/ci"
          python3 functional_test_check.py "$CHECK_NAME" "$KILL_TIMEOUT"
      - name: Cleanup
        if: always()
        run: |
          docker ps --quiet | xargs --no-run-if-empty docker kill ||:
          docker ps --all --quiet | xargs --no-run-if-empty docker rm -f ||:
          sudo rm -fr "$TEMP_PATH"
  FunctionalStatelessTestTsan3:
    needs: [BuilderDebTsan]
    runs-on: [self-hosted, func-tester]
    steps:
      - name: Set envs
        run: |
          cat >> "$GITHUB_ENV" << 'EOF'
          TEMP_PATH=${{runner.temp}}/stateless_tsan
          REPORTS_PATH=${{runner.temp}}/reports_dir
          CHECK_NAME=Stateless tests (tsan)
          REPO_COPY=${{runner.temp}}/stateless_tsan/ClickHouse
          KILL_TIMEOUT=10800
          RUN_BY_HASH_NUM=3
          RUN_BY_HASH_TOTAL=5
          EOF
      - name: Download json reports
        uses: actions/download-artifact@v3
        with:
          path: ${{ env.REPORTS_PATH }}
      - name: Check out repository code
        uses: ClickHouse/checkout@v1
        with:
          clear-repository: true
      - name: Functional test
        run: |
          sudo rm -fr "$TEMP_PATH"
          mkdir -p "$TEMP_PATH"
          cp -r "$GITHUB_WORKSPACE" "$TEMP_PATH"
          cd "$REPO_COPY/tests/ci"
          python3 functional_test_check.py "$CHECK_NAME" "$KILL_TIMEOUT"
      - name: Cleanup
        if: always()
        run: |
          docker ps --quiet | xargs --no-run-if-empty docker kill ||:
          docker ps --all --quiet | xargs --no-run-if-empty docker rm -f ||:
          sudo rm -fr "$TEMP_PATH"
  FunctionalStatelessTestTsan4:
    needs: [BuilderDebTsan]
    runs-on: [self-hosted, func-tester]
    steps:
      - name: Set envs
        run: |
          cat >> "$GITHUB_ENV" << 'EOF'
          TEMP_PATH=${{runner.temp}}/stateless_tsan
          REPORTS_PATH=${{runner.temp}}/reports_dir
          CHECK_NAME=Stateless tests (tsan)
          REPO_COPY=${{runner.temp}}/stateless_tsan/ClickHouse
          KILL_TIMEOUT=10800
          RUN_BY_HASH_NUM=4
          RUN_BY_HASH_TOTAL=5
          EOF
      - name: Download json reports
        uses: actions/download-artifact@v3
        with:
          path: ${{ env.REPORTS_PATH }}
      - name: Check out repository code
        uses: ClickHouse/checkout@v1
        with:
          clear-repository: true
      - name: Functional test
        run: |
          sudo rm -fr "$TEMP_PATH"
          mkdir -p "$TEMP_PATH"
          cp -r "$GITHUB_WORKSPACE" "$TEMP_PATH"
          cd "$REPO_COPY/tests/ci"
          python3 functional_test_check.py "$CHECK_NAME" "$KILL_TIMEOUT"
      - name: Cleanup
        if: always()
        run: |
          docker ps --quiet | xargs --no-run-if-empty docker kill ||:
          docker ps --all --quiet | xargs --no-run-if-empty docker rm -f ||:
          sudo rm -fr "$TEMP_PATH"
  FunctionalStatelessTestUBsan0:
    needs: [BuilderDebUBsan]
    runs-on: [self-hosted, func-tester]
    steps:
      - name: Set envs
        run: |
          cat >> "$GITHUB_ENV" << 'EOF'
          TEMP_PATH=${{runner.temp}}/stateless_ubsan
          REPORTS_PATH=${{runner.temp}}/reports_dir
          CHECK_NAME=Stateless tests (ubsan)
          REPO_COPY=${{runner.temp}}/stateless_ubsan/ClickHouse
          KILL_TIMEOUT=10800
          RUN_BY_HASH_NUM=0
          RUN_BY_HASH_TOTAL=2
          EOF
      - name: Download json reports
        uses: actions/download-artifact@v3
        with:
          path: ${{ env.REPORTS_PATH }}
      - name: Check out repository code
        uses: ClickHouse/checkout@v1
        with:
          clear-repository: true
      - name: Functional test
        run: |
          sudo rm -fr "$TEMP_PATH"
          mkdir -p "$TEMP_PATH"
          cp -r "$GITHUB_WORKSPACE" "$TEMP_PATH"
          cd "$REPO_COPY/tests/ci"
          python3 functional_test_check.py "$CHECK_NAME" "$KILL_TIMEOUT"
      - name: Cleanup
        if: always()
        run: |
          docker ps --quiet | xargs --no-run-if-empty docker kill ||:
          docker ps --all --quiet | xargs --no-run-if-empty docker rm -f ||:
          sudo rm -fr "$TEMP_PATH"
  FunctionalStatelessTestUBsan1:
    needs: [BuilderDebUBsan]
    runs-on: [self-hosted, func-tester]
    steps:
      - name: Set envs
        run: |
          cat >> "$GITHUB_ENV" << 'EOF'
          TEMP_PATH=${{runner.temp}}/stateless_ubsan
          REPORTS_PATH=${{runner.temp}}/reports_dir
          CHECK_NAME=Stateless tests (ubsan)
          REPO_COPY=${{runner.temp}}/stateless_ubsan/ClickHouse
          KILL_TIMEOUT=10800
          RUN_BY_HASH_NUM=1
          RUN_BY_HASH_TOTAL=2
          EOF
      - name: Download json reports
        uses: actions/download-artifact@v3
        with:
          path: ${{ env.REPORTS_PATH }}
      - name: Check out repository code
        uses: ClickHouse/checkout@v1
        with:
          clear-repository: true
      - name: Functional test
        run: |
          sudo rm -fr "$TEMP_PATH"
          mkdir -p "$TEMP_PATH"
          cp -r "$GITHUB_WORKSPACE" "$TEMP_PATH"
          cd "$REPO_COPY/tests/ci"
          python3 functional_test_check.py "$CHECK_NAME" "$KILL_TIMEOUT"
      - name: Cleanup
        if: always()
        run: |
          docker ps --quiet | xargs --no-run-if-empty docker kill ||:
          docker ps --all --quiet | xargs --no-run-if-empty docker rm -f ||:
          sudo rm -fr "$TEMP_PATH"
  FunctionalStatelessTestMsan0:
    needs: [BuilderDebMsan]
    runs-on: [self-hosted, func-tester]
    steps:
      - name: Set envs
        run: |
          cat >> "$GITHUB_ENV" << 'EOF'
          TEMP_PATH=${{runner.temp}}/stateless_memory
          REPORTS_PATH=${{runner.temp}}/reports_dir
          CHECK_NAME=Stateless tests (msan)
          REPO_COPY=${{runner.temp}}/stateless_memory/ClickHouse
          KILL_TIMEOUT=10800
          RUN_BY_HASH_NUM=0
          RUN_BY_HASH_TOTAL=6
          EOF
      - name: Download json reports
        uses: actions/download-artifact@v3
        with:
          path: ${{ env.REPORTS_PATH }}
      - name: Check out repository code
        uses: ClickHouse/checkout@v1
        with:
          clear-repository: true
      - name: Functional test
        run: |
          sudo rm -fr "$TEMP_PATH"
          mkdir -p "$TEMP_PATH"
          cp -r "$GITHUB_WORKSPACE" "$TEMP_PATH"
          cd "$REPO_COPY/tests/ci"
          python3 functional_test_check.py "$CHECK_NAME" "$KILL_TIMEOUT"
      - name: Cleanup
        if: always()
        run: |
          docker ps --quiet | xargs --no-run-if-empty docker kill ||:
          docker ps --all --quiet | xargs --no-run-if-empty docker rm -f ||:
          sudo rm -fr "$TEMP_PATH"
  FunctionalStatelessTestMsan1:
    needs: [BuilderDebMsan]
    runs-on: [self-hosted, func-tester]
    steps:
      - name: Set envs
        run: |
          cat >> "$GITHUB_ENV" << 'EOF'
          TEMP_PATH=${{runner.temp}}/stateless_memory
          REPORTS_PATH=${{runner.temp}}/reports_dir
          CHECK_NAME=Stateless tests (msan)
          REPO_COPY=${{runner.temp}}/stateless_memory/ClickHouse
          KILL_TIMEOUT=10800
          RUN_BY_HASH_NUM=1
          RUN_BY_HASH_TOTAL=6
          EOF
      - name: Download json reports
        uses: actions/download-artifact@v3
        with:
          path: ${{ env.REPORTS_PATH }}
      - name: Check out repository code
        uses: ClickHouse/checkout@v1
        with:
          clear-repository: true
      - name: Functional test
        run: |
          sudo rm -fr "$TEMP_PATH"
          mkdir -p "$TEMP_PATH"
          cp -r "$GITHUB_WORKSPACE" "$TEMP_PATH"
          cd "$REPO_COPY/tests/ci"
          python3 functional_test_check.py "$CHECK_NAME" "$KILL_TIMEOUT"
      - name: Cleanup
        if: always()
        run: |
          docker ps --quiet | xargs --no-run-if-empty docker kill ||:
          docker ps --all --quiet | xargs --no-run-if-empty docker rm -f ||:
          sudo rm -fr "$TEMP_PATH"
  FunctionalStatelessTestMsan2:
    needs: [BuilderDebMsan]
    runs-on: [self-hosted, func-tester]
    steps:
      - name: Set envs
        run: |
          cat >> "$GITHUB_ENV" << 'EOF'
          TEMP_PATH=${{runner.temp}}/stateless_memory
          REPORTS_PATH=${{runner.temp}}/reports_dir
          CHECK_NAME=Stateless tests (msan)
          REPO_COPY=${{runner.temp}}/stateless_memory/ClickHouse
          KILL_TIMEOUT=10800
          RUN_BY_HASH_NUM=2
          RUN_BY_HASH_TOTAL=6
          EOF
      - name: Download json reports
        uses: actions/download-artifact@v3
        with:
          path: ${{ env.REPORTS_PATH }}
      - name: Check out repository code
        uses: ClickHouse/checkout@v1
        with:
          clear-repository: true
      - name: Functional test
        run: |
          sudo rm -fr "$TEMP_PATH"
          mkdir -p "$TEMP_PATH"
          cp -r "$GITHUB_WORKSPACE" "$TEMP_PATH"
          cd "$REPO_COPY/tests/ci"
          python3 functional_test_check.py "$CHECK_NAME" "$KILL_TIMEOUT"
      - name: Cleanup
        if: always()
        run: |
          docker ps --quiet | xargs --no-run-if-empty docker kill ||:
          docker ps --all --quiet | xargs --no-run-if-empty docker rm -f ||:
          sudo rm -fr "$TEMP_PATH"
  FunctionalStatelessTestMsan3:
    needs: [BuilderDebMsan]
    runs-on: [self-hosted, func-tester]
    steps:
      - name: Set envs
        run: |
          cat >> "$GITHUB_ENV" << 'EOF'
          TEMP_PATH=${{runner.temp}}/stateless_memory
          REPORTS_PATH=${{runner.temp}}/reports_dir
          CHECK_NAME=Stateless tests (msan)
          REPO_COPY=${{runner.temp}}/stateless_memory/ClickHouse
          KILL_TIMEOUT=10800
          RUN_BY_HASH_NUM=3
          RUN_BY_HASH_TOTAL=6
          EOF
      - name: Download json reports
        uses: actions/download-artifact@v3
        with:
          path: ${{ env.REPORTS_PATH }}
      - name: Check out repository code
        uses: ClickHouse/checkout@v1
        with:
          clear-repository: true
      - name: Functional test
        run: |
          sudo rm -fr "$TEMP_PATH"
          mkdir -p "$TEMP_PATH"
          cp -r "$GITHUB_WORKSPACE" "$TEMP_PATH"
          cd "$REPO_COPY/tests/ci"
          python3 functional_test_check.py "$CHECK_NAME" "$KILL_TIMEOUT"
      - name: Cleanup
        if: always()
        run: |
          docker ps --quiet | xargs --no-run-if-empty docker kill ||:
          docker ps --all --quiet | xargs --no-run-if-empty docker rm -f ||:
          sudo rm -fr "$TEMP_PATH"
  FunctionalStatelessTestMsan4:
    needs: [BuilderDebMsan]
    runs-on: [self-hosted, func-tester]
    steps:
      - name: Set envs
        run: |
          cat >> "$GITHUB_ENV" << 'EOF'
          TEMP_PATH=${{runner.temp}}/stateless_memory
          REPORTS_PATH=${{runner.temp}}/reports_dir
          CHECK_NAME=Stateless tests (msan)
          REPO_COPY=${{runner.temp}}/stateless_memory/ClickHouse
          KILL_TIMEOUT=10800
          RUN_BY_HASH_NUM=4
          RUN_BY_HASH_TOTAL=6
          EOF
      - name: Download json reports
        uses: actions/download-artifact@v3
        with:
          path: ${{ env.REPORTS_PATH }}
      - name: Check out repository code
        uses: ClickHouse/checkout@v1
        with:
          clear-repository: true
      - name: Functional test
        run: |
          sudo rm -fr "$TEMP_PATH"
          mkdir -p "$TEMP_PATH"
          cp -r "$GITHUB_WORKSPACE" "$TEMP_PATH"
          cd "$REPO_COPY/tests/ci"
          python3 functional_test_check.py "$CHECK_NAME" "$KILL_TIMEOUT"
      - name: Cleanup
        if: always()
        run: |
          docker ps --quiet | xargs --no-run-if-empty docker kill ||:
          docker ps --all --quiet | xargs --no-run-if-empty docker rm -f ||:
          sudo rm -fr "$TEMP_PATH"
  FunctionalStatelessTestMsan5:
    needs: [BuilderDebMsan]
    runs-on: [self-hosted, func-tester]
    steps:
      - name: Set envs
        run: |
          cat >> "$GITHUB_ENV" << 'EOF'
          TEMP_PATH=${{runner.temp}}/stateless_memory
          REPORTS_PATH=${{runner.temp}}/reports_dir
          CHECK_NAME=Stateless tests (msan)
          REPO_COPY=${{runner.temp}}/stateless_memory/ClickHouse
          KILL_TIMEOUT=10800
          RUN_BY_HASH_NUM=5
          RUN_BY_HASH_TOTAL=6
          EOF
      - name: Download json reports
        uses: actions/download-artifact@v3
        with:
          path: ${{ env.REPORTS_PATH }}
      - name: Check out repository code
        uses: ClickHouse/checkout@v1
        with:
          clear-repository: true
      - name: Functional test
        run: |
          sudo rm -fr "$TEMP_PATH"
          mkdir -p "$TEMP_PATH"
          cp -r "$GITHUB_WORKSPACE" "$TEMP_PATH"
          cd "$REPO_COPY/tests/ci"
          python3 functional_test_check.py "$CHECK_NAME" "$KILL_TIMEOUT"
      - name: Cleanup
        if: always()
        run: |
          docker ps --quiet | xargs --no-run-if-empty docker kill ||:
          docker ps --all --quiet | xargs --no-run-if-empty docker rm -f ||:
          sudo rm -fr "$TEMP_PATH"
  FunctionalStatelessTestDebug0:
    needs: [BuilderDebDebug]
    runs-on: [self-hosted, func-tester]
    steps:
      - name: Set envs
        run: |
          cat >> "$GITHUB_ENV" << 'EOF'
          TEMP_PATH=${{runner.temp}}/stateless_debug
          REPORTS_PATH=${{runner.temp}}/reports_dir
          CHECK_NAME=Stateless tests (debug)
          REPO_COPY=${{runner.temp}}/stateless_debug/ClickHouse
          KILL_TIMEOUT=10800
          RUN_BY_HASH_NUM=0
          RUN_BY_HASH_TOTAL=5
          EOF
      - name: Download json reports
        uses: actions/download-artifact@v3
        with:
          path: ${{ env.REPORTS_PATH }}
      - name: Check out repository code
        uses: ClickHouse/checkout@v1
        with:
          clear-repository: true
      - name: Functional test
        run: |
          sudo rm -fr "$TEMP_PATH"
          mkdir -p "$TEMP_PATH"
          cp -r "$GITHUB_WORKSPACE" "$TEMP_PATH"
          cd "$REPO_COPY/tests/ci"
          python3 functional_test_check.py "$CHECK_NAME" "$KILL_TIMEOUT"
      - name: Cleanup
        if: always()
        run: |
          docker ps --quiet | xargs --no-run-if-empty docker kill ||:
          docker ps --all --quiet | xargs --no-run-if-empty docker rm -f ||:
          sudo rm -fr "$TEMP_PATH"
  FunctionalStatelessTestDebug1:
    needs: [BuilderDebDebug]
    runs-on: [self-hosted, func-tester]
    steps:
      - name: Set envs
        run: |
          cat >> "$GITHUB_ENV" << 'EOF'
          TEMP_PATH=${{runner.temp}}/stateless_debug
          REPORTS_PATH=${{runner.temp}}/reports_dir
          CHECK_NAME=Stateless tests (debug)
          REPO_COPY=${{runner.temp}}/stateless_debug/ClickHouse
          KILL_TIMEOUT=10800
          RUN_BY_HASH_NUM=1
          RUN_BY_HASH_TOTAL=5
          EOF
      - name: Download json reports
        uses: actions/download-artifact@v3
        with:
          path: ${{ env.REPORTS_PATH }}
      - name: Check out repository code
        uses: ClickHouse/checkout@v1
        with:
          clear-repository: true
      - name: Functional test
        run: |
          sudo rm -fr "$TEMP_PATH"
          mkdir -p "$TEMP_PATH"
          cp -r "$GITHUB_WORKSPACE" "$TEMP_PATH"
          cd "$REPO_COPY/tests/ci"
          python3 functional_test_check.py "$CHECK_NAME" "$KILL_TIMEOUT"
      - name: Cleanup
        if: always()
        run: |
          docker ps --quiet | xargs --no-run-if-empty docker kill ||:
          docker ps --all --quiet | xargs --no-run-if-empty docker rm -f ||:
          sudo rm -fr "$TEMP_PATH"
  FunctionalStatelessTestDebug2:
    needs: [BuilderDebDebug]
    runs-on: [self-hosted, func-tester]
    steps:
      - name: Set envs
        run: |
          cat >> "$GITHUB_ENV" << 'EOF'
          TEMP_PATH=${{runner.temp}}/stateless_debug
          REPORTS_PATH=${{runner.temp}}/reports_dir
          CHECK_NAME=Stateless tests (debug)
          REPO_COPY=${{runner.temp}}/stateless_debug/ClickHouse
          KILL_TIMEOUT=10800
          RUN_BY_HASH_NUM=2
          RUN_BY_HASH_TOTAL=5
          EOF
      - name: Download json reports
        uses: actions/download-artifact@v3
        with:
          path: ${{ env.REPORTS_PATH }}
      - name: Check out repository code
        uses: ClickHouse/checkout@v1
        with:
          clear-repository: true
      - name: Functional test
        run: |
          sudo rm -fr "$TEMP_PATH"
          mkdir -p "$TEMP_PATH"
          cp -r "$GITHUB_WORKSPACE" "$TEMP_PATH"
          cd "$REPO_COPY/tests/ci"
          python3 functional_test_check.py "$CHECK_NAME" "$KILL_TIMEOUT"
      - name: Cleanup
        if: always()
        run: |
          docker ps --quiet | xargs --no-run-if-empty docker kill ||:
          docker ps --all --quiet | xargs --no-run-if-empty docker rm -f ||:
          sudo rm -fr "$TEMP_PATH"
  FunctionalStatelessTestDebug3:
    needs: [BuilderDebDebug]
    runs-on: [self-hosted, func-tester]
    steps:
      - name: Set envs
        run: |
          cat >> "$GITHUB_ENV" << 'EOF'
          TEMP_PATH=${{runner.temp}}/stateless_debug
          REPORTS_PATH=${{runner.temp}}/reports_dir
          CHECK_NAME=Stateless tests (debug)
          REPO_COPY=${{runner.temp}}/stateless_debug/ClickHouse
          KILL_TIMEOUT=10800
          RUN_BY_HASH_NUM=3
          RUN_BY_HASH_TOTAL=5
          EOF
      - name: Download json reports
        uses: actions/download-artifact@v3
        with:
          path: ${{ env.REPORTS_PATH }}
      - name: Check out repository code
        uses: ClickHouse/checkout@v1
        with:
          clear-repository: true
      - name: Functional test
        run: |
          sudo rm -fr "$TEMP_PATH"
          mkdir -p "$TEMP_PATH"
          cp -r "$GITHUB_WORKSPACE" "$TEMP_PATH"
          cd "$REPO_COPY/tests/ci"
          python3 functional_test_check.py "$CHECK_NAME" "$KILL_TIMEOUT"
      - name: Cleanup
        if: always()
        run: |
          docker ps --quiet | xargs --no-run-if-empty docker kill ||:
          docker ps --all --quiet | xargs --no-run-if-empty docker rm -f ||:
          sudo rm -fr "$TEMP_PATH"
  FunctionalStatelessTestDebug4:
    needs: [BuilderDebDebug]
    runs-on: [self-hosted, func-tester]
    steps:
      - name: Set envs
        run: |
          cat >> "$GITHUB_ENV" << 'EOF'
          TEMP_PATH=${{runner.temp}}/stateless_debug
          REPORTS_PATH=${{runner.temp}}/reports_dir
          CHECK_NAME=Stateless tests (debug)
          REPO_COPY=${{runner.temp}}/stateless_debug/ClickHouse
          KILL_TIMEOUT=10800
          RUN_BY_HASH_NUM=4
          RUN_BY_HASH_TOTAL=5
          EOF
      - name: Download json reports
        uses: actions/download-artifact@v3
        with:
          path: ${{ env.REPORTS_PATH }}
      - name: Check out repository code
        uses: ClickHouse/checkout@v1
        with:
          clear-repository: true
      - name: Functional test
        run: |
          sudo rm -fr "$TEMP_PATH"
          mkdir -p "$TEMP_PATH"
          cp -r "$GITHUB_WORKSPACE" "$TEMP_PATH"
          cd "$REPO_COPY/tests/ci"
          python3 functional_test_check.py "$CHECK_NAME" "$KILL_TIMEOUT"
      - name: Cleanup
        if: always()
        run: |
          docker ps --quiet | xargs --no-run-if-empty docker kill ||:
          docker ps --all --quiet | xargs --no-run-if-empty docker rm -f ||:
          sudo rm -fr "$TEMP_PATH"
  FunctionalStatelessTestFlakyCheck:
    needs: [BuilderDebAsan]
    runs-on: [self-hosted, func-tester]
    steps:
      - name: Set envs
        run: |
          cat >> "$GITHUB_ENV" << 'EOF'
          TEMP_PATH=${{runner.temp}}/stateless_flaky_asan
          REPORTS_PATH=${{runner.temp}}/reports_dir
          CHECK_NAME=Stateless tests flaky check (asan)
          REPO_COPY=${{runner.temp}}/stateless_flaky_asan/ClickHouse
          KILL_TIMEOUT=3600
          EOF
      - name: Download json reports
        uses: actions/download-artifact@v3
        with:
          path: ${{ env.REPORTS_PATH }}
      - name: Check out repository code
        uses: ClickHouse/checkout@v1
        with:
          clear-repository: true
      - name: Functional test
        run: |
          sudo rm -fr "$TEMP_PATH"
          mkdir -p "$TEMP_PATH"
          cp -r "$GITHUB_WORKSPACE" "$TEMP_PATH"
          cd "$REPO_COPY/tests/ci"
          python3 functional_test_check.py "$CHECK_NAME" "$KILL_TIMEOUT"
      - name: Cleanup
        if: always()
        run: |
          docker ps --quiet | xargs --no-run-if-empty docker kill ||:
          docker ps --all --quiet | xargs --no-run-if-empty docker rm -f ||:
          sudo rm -fr "$TEMP_PATH"
  TestsBugfixCheck:
    needs: [CheckLabels, StyleCheck]
    runs-on: [self-hosted, func-tester]
    steps:
      - name: Set envs
        run: |
          cat >> "$GITHUB_ENV" << 'EOF'
          TEMP_PATH=${{runner.temp}}/tests_bugfix_check
          REPORTS_PATH=${{runner.temp}}/reports_dir
          CHECK_NAME=tests bugfix validate check
          KILL_TIMEOUT=3600
          REPO_COPY=${{runner.temp}}/tests_bugfix_check/ClickHouse
          EOF
      - name: Download json reports
        uses: actions/download-artifact@v3
        with:
          path: ${{ env.REPORTS_PATH }}
      - name: Check out repository code
        uses: ClickHouse/checkout@v1
        with:
          clear-repository: true
      - name: Bugfix test
        run: |
          sudo rm -fr "$TEMP_PATH"
          mkdir -p "$TEMP_PATH"
          cp -r "$GITHUB_WORKSPACE" "$TEMP_PATH"
          cd "$REPO_COPY/tests/ci"

          TEMP_PATH="${TEMP_PATH}/integration" \
            REPORTS_PATH="${REPORTS_PATH}/integration" \
            python3 integration_test_check.py "Integration $CHECK_NAME" \
              --validate-bugfix --post-commit-status=file || echo 'ignore exit code'

          TEMP_PATH="${TEMP_PATH}/stateless" \
            REPORTS_PATH="${REPORTS_PATH}/stateless" \
            python3 functional_test_check.py "Stateless $CHECK_NAME" "$KILL_TIMEOUT" \
              --validate-bugfix --post-commit-status=file || echo 'ignore exit code'

          python3 bugfix_validate_check.py "${TEMP_PATH}/stateless/functional_commit_status.tsv" "${TEMP_PATH}/integration/integration_commit_status.tsv"
      - name: Cleanup
        if: always()
        run: |
          docker ps --quiet | xargs --no-run-if-empty docker kill ||:
          docker ps --all --quiet | xargs --no-run-if-empty docker rm -f ||:
          sudo rm -fr "$TEMP_PATH"
>>>>>>> 8edc760e
##############################################################################################
############################ FUNCTIONAl STATEFUL TESTS #######################################
##############################################################################################
  FunctionalStatefulTestRelease:
    needs: [BuilderDebRelease]
<<<<<<< HEAD
    uses: ./.github/workflows/reusable_test.yml
    with:
      test_name: Stateful tests (release)
      runner_type: func-tester
      additional_envs: |
        KILL_TIMEOUT=3600
      run_command: |
        cd "$REPO_COPY/tests/ci"
        python3 functional_test_check.py "$CHECK_NAME" "$KILL_TIMEOUT"
  FunctionalStatefulTestAarch64:
    needs: [BuilderDebAarch64]
    uses: ./.github/workflows/reusable_test.yml
    with:
      test_name: Stateful tests (aarch64)
      runner_type: func-tester-aarch64
      additional_envs: |
        KILL_TIMEOUT=3600
      run_command: |
        cd "$REPO_COPY/tests/ci"
        python3 functional_test_check.py "$CHECK_NAME" "$KILL_TIMEOUT"
  FunctionalStatefulTestAsan:
    needs: [BuilderDebAsan]
    uses: ./.github/workflows/reusable_test.yml
    with:
      test_name: Stateful tests (asan)
      runner_type: func-tester
      additional_envs: |
        KILL_TIMEOUT=3600
      run_command: |
        cd "$REPO_COPY/tests/ci"
        python3 functional_test_check.py "$CHECK_NAME" "$KILL_TIMEOUT"
  FunctionalStatefulTestTsan:
=======
    runs-on: [self-hosted, func-tester]
    steps:
      - name: Set envs
        run: |
          cat >> "$GITHUB_ENV" << 'EOF'
          TEMP_PATH=${{runner.temp}}/stateful_release
          REPORTS_PATH=${{runner.temp}}/reports_dir
          CHECK_NAME=Stateful tests (release)
          REPO_COPY=${{runner.temp}}/stateful_release/ClickHouse
          KILL_TIMEOUT=3600
          EOF
      - name: Download json reports
        uses: actions/download-artifact@v3
        with:
          path: ${{ env.REPORTS_PATH }}
      - name: Check out repository code
        uses: ClickHouse/checkout@v1
        with:
          clear-repository: true
      - name: Functional test
        run: |
          sudo rm -fr "$TEMP_PATH"
          mkdir -p "$TEMP_PATH"
          cp -r "$GITHUB_WORKSPACE" "$TEMP_PATH"
          cd "$REPO_COPY/tests/ci"
          python3 functional_test_check.py "$CHECK_NAME" "$KILL_TIMEOUT"
      - name: Cleanup
        if: always()
        run: |
          docker ps --quiet | xargs --no-run-if-empty docker kill ||:
          docker ps --all --quiet | xargs --no-run-if-empty docker rm -f ||:
          sudo rm -fr "$TEMP_PATH"
  FunctionalStatefulTestAarch64:
    needs: [BuilderDebAarch64]
    runs-on: [self-hosted, func-tester-aarch64]
    steps:
      - name: Set envs
        run: |
          cat >> "$GITHUB_ENV" << 'EOF'
          TEMP_PATH=${{runner.temp}}/stateful_release
          REPORTS_PATH=${{runner.temp}}/reports_dir
          CHECK_NAME=Stateful tests (aarch64)
          REPO_COPY=${{runner.temp}}/stateful_release/ClickHouse
          KILL_TIMEOUT=3600
          EOF
      - name: Download json reports
        uses: actions/download-artifact@v3
        with:
          path: ${{ env.REPORTS_PATH }}
      - name: Check out repository code
        uses: ClickHouse/checkout@v1
        with:
          clear-repository: true
      - name: Functional test
        run: |
          sudo rm -fr "$TEMP_PATH"
          mkdir -p "$TEMP_PATH"
          cp -r "$GITHUB_WORKSPACE" "$TEMP_PATH"
          cd "$REPO_COPY/tests/ci"
          python3 functional_test_check.py "$CHECK_NAME" "$KILL_TIMEOUT"
      - name: Cleanup
        if: always()
        run: |
          docker ps --quiet | xargs --no-run-if-empty docker kill ||:
          docker ps --all --quiet | xargs --no-run-if-empty docker rm -f ||:
          sudo rm -fr "$TEMP_PATH"
  FunctionalStatefulTestAsan:
    needs: [BuilderDebAsan]
    runs-on: [self-hosted, func-tester]
    steps:
      - name: Set envs
        run: |
          cat >> "$GITHUB_ENV" << 'EOF'
          TEMP_PATH=${{runner.temp}}/stateful_debug
          REPORTS_PATH=${{runner.temp}}/reports_dir
          CHECK_NAME=Stateful tests (asan)
          REPO_COPY=${{runner.temp}}/stateful_debug/ClickHouse
          KILL_TIMEOUT=3600
          EOF
      - name: Download json reports
        uses: actions/download-artifact@v3
        with:
          path: ${{ env.REPORTS_PATH }}
      - name: Check out repository code
        uses: ClickHouse/checkout@v1
        with:
          clear-repository: true
      - name: Functional test
        run: |
          sudo rm -fr "$TEMP_PATH"
          mkdir -p "$TEMP_PATH"
          cp -r "$GITHUB_WORKSPACE" "$TEMP_PATH"
          cd "$REPO_COPY/tests/ci"
          python3 functional_test_check.py "$CHECK_NAME" "$KILL_TIMEOUT"
      - name: Cleanup
        if: always()
        run: |
          docker ps --quiet | xargs --no-run-if-empty docker kill ||:
          docker ps --all --quiet | xargs --no-run-if-empty docker rm -f ||:
          sudo rm -fr "$TEMP_PATH"
  FunctionalStatefulTestTsan:
    needs: [BuilderDebTsan]
    runs-on: [self-hosted, func-tester]
    steps:
      - name: Set envs
        run: |
          cat >> "$GITHUB_ENV" << 'EOF'
          TEMP_PATH=${{runner.temp}}/stateful_tsan
          REPORTS_PATH=${{runner.temp}}/reports_dir
          CHECK_NAME=Stateful tests (tsan)
          REPO_COPY=${{runner.temp}}/stateful_tsan/ClickHouse
          KILL_TIMEOUT=3600
          EOF
      - name: Download json reports
        uses: actions/download-artifact@v3
        with:
          path: ${{ env.REPORTS_PATH }}
      - name: Check out repository code
        uses: ClickHouse/checkout@v1
        with:
          clear-repository: true
      - name: Functional test
        run: |
          sudo rm -fr "$TEMP_PATH"
          mkdir -p "$TEMP_PATH"
          cp -r "$GITHUB_WORKSPACE" "$TEMP_PATH"
          cd "$REPO_COPY/tests/ci"
          python3 functional_test_check.py "$CHECK_NAME" "$KILL_TIMEOUT"
      - name: Cleanup
        if: always()
        run: |
          docker ps --quiet | xargs --no-run-if-empty docker kill ||:
          docker ps --all --quiet | xargs --no-run-if-empty docker rm -f ||:
          sudo rm -fr "$TEMP_PATH"
  FunctionalStatefulTestMsan:
    needs: [BuilderDebMsan]
    runs-on: [self-hosted, func-tester]
    steps:
      - name: Set envs
        run: |
          cat >> "$GITHUB_ENV" << 'EOF'
          TEMP_PATH=${{runner.temp}}/stateful_msan
          REPORTS_PATH=${{runner.temp}}/reports_dir
          CHECK_NAME=Stateful tests (msan)
          REPO_COPY=${{runner.temp}}/stateful_msan/ClickHouse
          KILL_TIMEOUT=3600
          EOF
      - name: Download json reports
        uses: actions/download-artifact@v3
        with:
          path: ${{ env.REPORTS_PATH }}
      - name: Check out repository code
        uses: ClickHouse/checkout@v1
        with:
          clear-repository: true
      - name: Functional test
        run: |
          sudo rm -fr "$TEMP_PATH"
          mkdir -p "$TEMP_PATH"
          cp -r "$GITHUB_WORKSPACE" "$TEMP_PATH"
          cd "$REPO_COPY/tests/ci"
          python3 functional_test_check.py "$CHECK_NAME" "$KILL_TIMEOUT"
      - name: Cleanup
        if: always()
        run: |
          docker ps --quiet | xargs --no-run-if-empty docker kill ||:
          docker ps --all --quiet | xargs --no-run-if-empty docker rm -f ||:
          sudo rm -fr "$TEMP_PATH"
  FunctionalStatefulTestUBsan:
    needs: [BuilderDebUBsan]
    runs-on: [self-hosted, func-tester]
    steps:
      - name: Set envs
        run: |
          cat >> "$GITHUB_ENV" << 'EOF'
          TEMP_PATH=${{runner.temp}}/stateful_ubsan
          REPORTS_PATH=${{runner.temp}}/reports_dir
          CHECK_NAME=Stateful tests (ubsan)
          REPO_COPY=${{runner.temp}}/stateful_ubsan/ClickHouse
          KILL_TIMEOUT=3600
          EOF
      - name: Download json reports
        uses: actions/download-artifact@v3
        with:
          path: ${{ env.REPORTS_PATH }}
      - name: Check out repository code
        uses: ClickHouse/checkout@v1
        with:
          clear-repository: true
      - name: Functional test
        run: |
          sudo rm -fr "$TEMP_PATH"
          mkdir -p "$TEMP_PATH"
          cp -r "$GITHUB_WORKSPACE" "$TEMP_PATH"
          cd "$REPO_COPY/tests/ci"
          python3 functional_test_check.py "$CHECK_NAME" "$KILL_TIMEOUT"
      - name: Cleanup
        if: always()
        run: |
          docker ps --quiet | xargs --no-run-if-empty docker kill ||:
          docker ps --all --quiet | xargs --no-run-if-empty docker rm -f ||:
          sudo rm -fr "$TEMP_PATH"
  FunctionalStatefulTestDebug:
    needs: [BuilderDebDebug]
    runs-on: [self-hosted, func-tester]
    steps:
      - name: Set envs
        run: |
          cat >> "$GITHUB_ENV" << 'EOF'
          TEMP_PATH=${{runner.temp}}/stateful_debug
          REPORTS_PATH=${{runner.temp}}/reports_dir
          CHECK_NAME=Stateful tests (debug)
          REPO_COPY=${{runner.temp}}/stateful_debug/ClickHouse
          KILL_TIMEOUT=3600
          EOF
      - name: Download json reports
        uses: actions/download-artifact@v3
        with:
          path: ${{ env.REPORTS_PATH }}
      - name: Check out repository code
        uses: ClickHouse/checkout@v1
        with:
          clear-repository: true
      - name: Functional test
        run: |
          sudo rm -fr "$TEMP_PATH"
          mkdir -p "$TEMP_PATH"
          cp -r "$GITHUB_WORKSPACE" "$TEMP_PATH"
          cd "$REPO_COPY/tests/ci"
          python3 functional_test_check.py "$CHECK_NAME" "$KILL_TIMEOUT"
      - name: Cleanup
        if: always()
        run: |
          docker ps --quiet | xargs --no-run-if-empty docker kill ||:
          docker ps --all --quiet | xargs --no-run-if-empty docker rm -f ||:
          sudo rm -fr "$TEMP_PATH"
  # Parallel replicas
  FunctionalStatefulTestDebugParallelReplicas:
    needs: [BuilderDebDebug]
    runs-on: [self-hosted, func-tester]
    steps:
      - name: Set envs
        run: |
          cat >> "$GITHUB_ENV" << 'EOF'
          TEMP_PATH=${{runner.temp}}/stateful_debug
          REPORTS_PATH=${{runner.temp}}/reports_dir
          CHECK_NAME=Stateful tests (debug, ParallelReplicas)
          REPO_COPY=${{runner.temp}}/stateful_debug/ClickHouse
          KILL_TIMEOUT=3600
          EOF
      - name: Download json reports
        uses: actions/download-artifact@v2
        with:
          path: ${{ env.REPORTS_PATH }}
      - name: Clear repository
        run: |
          sudo rm -fr "$GITHUB_WORKSPACE" && mkdir "$GITHUB_WORKSPACE"
      - name: Check out repository code
        uses: actions/checkout@v2
      - name: Functional test
        run: |
          sudo rm -fr "$TEMP_PATH"
          mkdir -p "$TEMP_PATH"
          cp -r "$GITHUB_WORKSPACE" "$TEMP_PATH"
          cd "$REPO_COPY/tests/ci"
          python3 functional_test_check.py "$CHECK_NAME" "$KILL_TIMEOUT"
      - name: Cleanup
        if: always()
        run: |
          docker ps --quiet | xargs --no-run-if-empty docker kill ||:
          docker ps --all --quiet | xargs --no-run-if-empty docker rm -f ||:
          sudo rm -fr "$TEMP_PATH"
  FunctionalStatefulTestUBsanParallelReplicas:
    needs: [BuilderDebUBsan]
    runs-on: [self-hosted, func-tester]
    steps:
      - name: Set envs
        run: |
          cat >> "$GITHUB_ENV" << 'EOF'
          TEMP_PATH=${{runner.temp}}/stateful_ubsan
          REPORTS_PATH=${{runner.temp}}/reports_dir
          CHECK_NAME=Stateful tests (ubsan, ParallelReplicas)
          REPO_COPY=${{runner.temp}}/stateful_ubsan/ClickHouse
          KILL_TIMEOUT=3600
          EOF
      - name: Download json reports
        uses: actions/download-artifact@v2
        with:
          path: ${{ env.REPORTS_PATH }}
      - name: Clear repository
        run: |
          sudo rm -fr "$GITHUB_WORKSPACE" && mkdir "$GITHUB_WORKSPACE"
      - name: Check out repository code
        uses: actions/checkout@v2
      - name: Functional test
        run: |
          sudo rm -fr "$TEMP_PATH"
          mkdir -p "$TEMP_PATH"
          cp -r "$GITHUB_WORKSPACE" "$TEMP_PATH"
          cd "$REPO_COPY/tests/ci"
          python3 functional_test_check.py "$CHECK_NAME" "$KILL_TIMEOUT"
      - name: Cleanup
        if: always()
        run: |
          docker ps --quiet | xargs --no-run-if-empty docker kill ||:
          docker ps --all --quiet | xargs --no-run-if-empty docker rm -f ||:
          sudo rm -fr "$TEMP_PATH"
  FunctionalStatefulTestMsanParallelReplicas:
    needs: [BuilderDebMsan]
    runs-on: [self-hosted, func-tester]
    steps:
      - name: Set envs
        run: |
          cat >> "$GITHUB_ENV" << 'EOF'
          TEMP_PATH=${{runner.temp}}/stateful_msan
          REPORTS_PATH=${{runner.temp}}/reports_dir
          CHECK_NAME=Stateful tests (msan, ParallelReplicas)
          REPO_COPY=${{runner.temp}}/stateful_msan/ClickHouse
          KILL_TIMEOUT=3600
          EOF
      - name: Download json reports
        uses: actions/download-artifact@v2
        with:
          path: ${{ env.REPORTS_PATH }}
      - name: Clear repository
        run: |
          sudo rm -fr "$GITHUB_WORKSPACE" && mkdir "$GITHUB_WORKSPACE"
      - name: Check out repository code
        uses: actions/checkout@v2
      - name: Functional test
        run: |
          sudo rm -fr "$TEMP_PATH"
          mkdir -p "$TEMP_PATH"
          cp -r "$GITHUB_WORKSPACE" "$TEMP_PATH"
          cd "$REPO_COPY/tests/ci"
          python3 functional_test_check.py "$CHECK_NAME" "$KILL_TIMEOUT"
      - name: Cleanup
        if: always()
        run: |
          docker ps --quiet | xargs --no-run-if-empty docker kill ||:
          docker ps --all --quiet | xargs --no-run-if-empty docker rm -f ||:
          sudo rm -fr "$TEMP_PATH"
  FunctionalStatefulTestTsanParallelReplicas:
    needs: [BuilderDebTsan]
    runs-on: [self-hosted, func-tester]
    steps:
      - name: Set envs
        run: |
          cat >> "$GITHUB_ENV" << 'EOF'
          TEMP_PATH=${{runner.temp}}/stateful_tsan
          REPORTS_PATH=${{runner.temp}}/reports_dir
          CHECK_NAME=Stateful tests (tsan, ParallelReplicas)
          REPO_COPY=${{runner.temp}}/stateful_tsan/ClickHouse
          KILL_TIMEOUT=3600
          EOF
      - name: Download json reports
        uses: actions/download-artifact@v2
        with:
          path: ${{ env.REPORTS_PATH }}
      - name: Clear repository
        run: |
          sudo rm -fr "$GITHUB_WORKSPACE" && mkdir "$GITHUB_WORKSPACE"
      - name: Check out repository code
        uses: actions/checkout@v2
      - name: Functional test
        run: |
          sudo rm -fr "$TEMP_PATH"
          mkdir -p "$TEMP_PATH"
          cp -r "$GITHUB_WORKSPACE" "$TEMP_PATH"
          cd "$REPO_COPY/tests/ci"
          python3 functional_test_check.py "$CHECK_NAME" "$KILL_TIMEOUT"
      - name: Cleanup
        if: always()
        run: |
          docker ps --quiet | xargs --no-run-if-empty docker kill ||:
          docker ps --all --quiet | xargs --no-run-if-empty docker rm -f ||:
          sudo rm -fr "$TEMP_PATH"
  FunctionalStatefulTestAsanParallelReplicas:
    needs: [BuilderDebAsan]
    runs-on: [self-hosted, func-tester]
    steps:
      - name: Set envs
        run: |
          cat >> "$GITHUB_ENV" << 'EOF'
          TEMP_PATH=${{runner.temp}}/stateful_debug
          REPORTS_PATH=${{runner.temp}}/reports_dir
          CHECK_NAME=Stateful tests (asan, ParallelReplicas)
          REPO_COPY=${{runner.temp}}/stateful_debug/ClickHouse
          KILL_TIMEOUT=3600
          EOF
      - name: Download json reports
        uses: actions/download-artifact@v2
        with:
          path: ${{ env.REPORTS_PATH }}
      - name: Clear repository
        run: |
          sudo rm -fr "$GITHUB_WORKSPACE" && mkdir "$GITHUB_WORKSPACE"
      - name: Check out repository code
        uses: actions/checkout@v2
      - name: Functional test
        run: |
          sudo rm -fr "$TEMP_PATH"
          mkdir -p "$TEMP_PATH"
          cp -r "$GITHUB_WORKSPACE" "$TEMP_PATH"
          cd "$REPO_COPY/tests/ci"
          python3 functional_test_check.py "$CHECK_NAME" "$KILL_TIMEOUT"
      - name: Cleanup
        if: always()
        run: |
          docker ps --quiet | xargs --no-run-if-empty docker kill ||:
          docker ps --all --quiet | xargs --no-run-if-empty docker rm -f ||:
          sudo rm -fr "$TEMP_PATH"
  FunctionalStatefulTestReleaseParallelReplicas:
    needs: [BuilderDebRelease]
    runs-on: [self-hosted, func-tester]
    steps:
      - name: Set envs
        run: |
          cat >> "$GITHUB_ENV" << 'EOF'
          TEMP_PATH=${{runner.temp}}/stateful_release
          REPORTS_PATH=${{runner.temp}}/reports_dir
          CHECK_NAME=Stateful tests (release, ParallelReplicas)
          REPO_COPY=${{runner.temp}}/stateful_release/ClickHouse
          KILL_TIMEOUT=3600
          EOF
      - name: Download json reports
        uses: actions/download-artifact@v2
        with:
          path: ${{ env.REPORTS_PATH }}
      - name: Clear repository
        run: |
          sudo rm -fr "$GITHUB_WORKSPACE" && mkdir "$GITHUB_WORKSPACE"
      - name: Check out repository code
        uses: actions/checkout@v2
      - name: Functional test
        run: |
          sudo rm -fr "$TEMP_PATH"
          mkdir -p "$TEMP_PATH"
          cp -r "$GITHUB_WORKSPACE" "$TEMP_PATH"
          cd "$REPO_COPY/tests/ci"
          python3 functional_test_check.py "$CHECK_NAME" "$KILL_TIMEOUT"
      - name: Cleanup
        if: always()
        run: |
          docker ps --quiet | xargs --no-run-if-empty docker kill ||:
          docker ps --all --quiet | xargs --no-run-if-empty docker rm -f ||:
          sudo rm -fr "$TEMP_PATH"
##############################################################################################
######################################### STRESS TESTS #######################################
##############################################################################################
  StressTestAsan:
    needs: [BuilderDebAsan]
    runs-on: [self-hosted, stress-tester]
    steps:
      - name: Set envs
        run: |
          cat >> "$GITHUB_ENV" << 'EOF'
          TEMP_PATH=${{runner.temp}}/stress_asan
          REPORTS_PATH=${{runner.temp}}/reports_dir
          CHECK_NAME=Stress test (asan)
          REPO_COPY=${{runner.temp}}/stress_asan/ClickHouse
          EOF
      - name: Download json reports
        uses: actions/download-artifact@v3
        with:
          path: ${{ env.REPORTS_PATH }}
      - name: Check out repository code
        uses: ClickHouse/checkout@v1
        with:
          clear-repository: true
      - name: Stress test
        run: |
          sudo rm -fr "$TEMP_PATH"
          mkdir -p "$TEMP_PATH"
          cp -r "$GITHUB_WORKSPACE" "$TEMP_PATH"
          cd "$REPO_COPY/tests/ci"
          python3 stress_check.py "$CHECK_NAME"
      - name: Cleanup
        if: always()
        run: |
          docker ps --quiet | xargs --no-run-if-empty docker kill ||:
          docker ps --all --quiet | xargs --no-run-if-empty docker rm -f ||:
          sudo rm -fr "$TEMP_PATH"
  StressTestTsan:
    needs: [BuilderDebTsan]
    # func testers have 16 cores + 128 GB memory
    # while stress testers have 36 cores + 72 memory
    # It would be better to have something like 32 + 128,
    # but such servers almost unavailable as spot instances.
    runs-on: [self-hosted, func-tester]
    steps:
      - name: Set envs
        run: |
          cat >> "$GITHUB_ENV" << 'EOF'
          TEMP_PATH=${{runner.temp}}/stress_thread
          REPORTS_PATH=${{runner.temp}}/reports_dir
          CHECK_NAME=Stress test (tsan)
          REPO_COPY=${{runner.temp}}/stress_thread/ClickHouse
          EOF
      - name: Download json reports
        uses: actions/download-artifact@v3
        with:
          path: ${{ env.REPORTS_PATH }}
      - name: Check out repository code
        uses: ClickHouse/checkout@v1
        with:
          clear-repository: true
      - name: Stress test
        run: |
          sudo rm -fr "$TEMP_PATH"
          mkdir -p "$TEMP_PATH"
          cp -r "$GITHUB_WORKSPACE" "$TEMP_PATH"
          cd "$REPO_COPY/tests/ci"
          python3 stress_check.py "$CHECK_NAME"
      - name: Cleanup
        if: always()
        run: |
          docker ps --quiet | xargs --no-run-if-empty docker kill ||:
          docker ps --all --quiet | xargs --no-run-if-empty docker rm -f ||:
          sudo rm -fr "$TEMP_PATH"
  StressTestMsan:
    needs: [BuilderDebMsan]
    runs-on: [self-hosted, stress-tester]
    steps:
      - name: Set envs
        run: |
          cat >> "$GITHUB_ENV" << 'EOF'
          TEMP_PATH=${{runner.temp}}/stress_memory
          REPORTS_PATH=${{runner.temp}}/reports_dir
          CHECK_NAME=Stress test (msan)
          REPO_COPY=${{runner.temp}}/stress_memory/ClickHouse
          EOF
      - name: Download json reports
        uses: actions/download-artifact@v3
        with:
          path: ${{ env.REPORTS_PATH }}
      - name: Check out repository code
        uses: ClickHouse/checkout@v1
        with:
          clear-repository: true
      - name: Stress test
        run: |
          sudo rm -fr "$TEMP_PATH"
          mkdir -p "$TEMP_PATH"
          cp -r "$GITHUB_WORKSPACE" "$TEMP_PATH"
          cd "$REPO_COPY/tests/ci"
          python3 stress_check.py "$CHECK_NAME"
      - name: Cleanup
        if: always()
        run: |
          docker ps --quiet | xargs --no-run-if-empty docker kill ||:
          docker ps --all --quiet | xargs --no-run-if-empty docker rm -f ||:
          sudo rm -fr "$TEMP_PATH"
  StressTestUBsan:
    needs: [BuilderDebUBsan]
    runs-on: [self-hosted, stress-tester]
    steps:
      - name: Set envs
        run: |
          cat >> "$GITHUB_ENV" << 'EOF'
          TEMP_PATH=${{runner.temp}}/stress_undefined
          REPORTS_PATH=${{runner.temp}}/reports_dir
          CHECK_NAME=Stress test (ubsan)
          REPO_COPY=${{runner.temp}}/stress_undefined/ClickHouse
          EOF
      - name: Download json reports
        uses: actions/download-artifact@v3
        with:
          path: ${{ env.REPORTS_PATH }}
      - name: Check out repository code
        uses: ClickHouse/checkout@v1
        with:
          clear-repository: true
      - name: Stress test
        run: |
          sudo rm -fr "$TEMP_PATH"
          mkdir -p "$TEMP_PATH"
          cp -r "$GITHUB_WORKSPACE" "$TEMP_PATH"
          cd "$REPO_COPY/tests/ci"
          python3 stress_check.py "$CHECK_NAME"
      - name: Cleanup
        if: always()
        run: |
          docker ps --quiet | xargs --no-run-if-empty docker kill ||:
          docker ps --all --quiet | xargs --no-run-if-empty docker rm -f ||:
          sudo rm -fr "$TEMP_PATH"
  StressTestDebug:
    needs: [BuilderDebDebug]
    runs-on: [self-hosted, stress-tester]
    steps:
      - name: Set envs
        run: |
          cat >> "$GITHUB_ENV" << 'EOF'
          TEMP_PATH=${{runner.temp}}/stress_debug
          REPORTS_PATH=${{runner.temp}}/reports_dir
          CHECK_NAME=Stress test (debug)
          REPO_COPY=${{runner.temp}}/stress_debug/ClickHouse
          EOF
      - name: Download json reports
        uses: actions/download-artifact@v3
        with:
          path: ${{ env.REPORTS_PATH }}
      - name: Check out repository code
        uses: ClickHouse/checkout@v1
        with:
          clear-repository: true
      - name: Stress test
        run: |
          sudo rm -fr "$TEMP_PATH"
          mkdir -p "$TEMP_PATH"
          cp -r "$GITHUB_WORKSPACE" "$TEMP_PATH"
          cd "$REPO_COPY/tests/ci"
          python3 stress_check.py "$CHECK_NAME"
      - name: Cleanup
        if: always()
        run: |
          docker ps --quiet | xargs --no-run-if-empty docker kill ||:
          docker ps --all --quiet | xargs --no-run-if-empty docker rm -f ||:
          sudo rm -fr "$TEMP_PATH"
  ##############################################################################################
  ######################################### UPGRADE CHECK ######################################
  ##############################################################################################
  UpgradeCheckAsan:
    needs: [BuilderDebAsan]
    runs-on: [self-hosted, stress-tester]
    steps:
      - name: Set envs
        run: |
          cat >> "$GITHUB_ENV" << 'EOF'
          TEMP_PATH=${{runner.temp}}/upgrade_asan
          REPORTS_PATH=${{runner.temp}}/reports_dir
          CHECK_NAME=Upgrade check (asan)
          REPO_COPY=${{runner.temp}}/upgrade_asan/ClickHouse
          EOF
      - name: Download json reports
        uses: actions/download-artifact@v3
        with:
          path: ${{ env.REPORTS_PATH }}
      - name: Check out repository code
        uses: ClickHouse/checkout@v1
        with:
          clear-repository: true
      - name: Upgrade check
        run: |
          sudo rm -fr "$TEMP_PATH"
          mkdir -p "$TEMP_PATH"
          cp -r "$GITHUB_WORKSPACE" "$TEMP_PATH"
          cd "$REPO_COPY/tests/ci"
          python3 upgrade_check.py "$CHECK_NAME"
      - name: Cleanup
        if: always()
        run: |
          docker ps --quiet | xargs --no-run-if-empty docker kill ||:
          docker ps --all --quiet | xargs --no-run-if-empty docker rm -f ||:
          sudo rm -fr "$TEMP_PATH"
  UpgradeCheckTsan:
    needs: [BuilderDebTsan]
    # same as for stress test with tsan
    runs-on: [self-hosted, func-tester]
    steps:
      - name: Set envs
        run: |
          cat >> "$GITHUB_ENV" << 'EOF'
          TEMP_PATH=${{runner.temp}}/upgrade_thread
          REPORTS_PATH=${{runner.temp}}/reports_dir
          CHECK_NAME=Upgrade check (tsan)
          REPO_COPY=${{runner.temp}}/upgrade_thread/ClickHouse
          EOF
      - name: Download json reports
        uses: actions/download-artifact@v3
        with:
          path: ${{ env.REPORTS_PATH }}
      - name: Check out repository code
        uses: ClickHouse/checkout@v1
        with:
          clear-repository: true
      - name: Upgrade check
        run: |
          sudo rm -fr "$TEMP_PATH"
          mkdir -p "$TEMP_PATH"
          cp -r "$GITHUB_WORKSPACE" "$TEMP_PATH"
          cd "$REPO_COPY/tests/ci"
          python3 upgrade_check.py "$CHECK_NAME"
      - name: Cleanup
        if: always()
        run: |
          docker ps --quiet | xargs --no-run-if-empty docker kill ||:
          docker ps --all --quiet | xargs --no-run-if-empty docker rm -f ||:
          sudo rm -fr "$TEMP_PATH"
  UpgradeCheckMsan:
    needs: [BuilderDebMsan]
    runs-on: [self-hosted, stress-tester]
    steps:
      - name: Set envs
        run: |
          cat >> "$GITHUB_ENV" << 'EOF'
          TEMP_PATH=${{runner.temp}}/upgrade_memory
          REPORTS_PATH=${{runner.temp}}/reports_dir
          CHECK_NAME=Upgrade check (msan)
          REPO_COPY=${{runner.temp}}/upgrade_memory/ClickHouse
          EOF
      - name: Download json reports
        uses: actions/download-artifact@v3
        with:
          path: ${{ env.REPORTS_PATH }}
      - name: Check out repository code
        uses: ClickHouse/checkout@v1
        with:
          clear-repository: true
      - name: Upgrade check
        run: |
          sudo rm -fr "$TEMP_PATH"
          mkdir -p "$TEMP_PATH"
          cp -r "$GITHUB_WORKSPACE" "$TEMP_PATH"
          cd "$REPO_COPY/tests/ci"
          python3 upgrade_check.py "$CHECK_NAME"
      - name: Cleanup
        if: always()
        run: |
          docker ps --quiet | xargs --no-run-if-empty docker kill ||:
          docker ps --all --quiet | xargs --no-run-if-empty docker rm -f ||:
          sudo rm -fr "$TEMP_PATH"
  UpgradeCheckDebug:
    needs: [BuilderDebDebug]
    runs-on: [self-hosted, stress-tester]
    steps:
      - name: Set envs
        run: |
          cat >> "$GITHUB_ENV" << 'EOF'
          TEMP_PATH=${{runner.temp}}/upgrade_debug
          REPORTS_PATH=${{runner.temp}}/reports_dir
          CHECK_NAME=Upgrade check (debug)
          REPO_COPY=${{runner.temp}}/upgrade_debug/ClickHouse
          EOF
      - name: Download json reports
        uses: actions/download-artifact@v3
        with:
          path: ${{ env.REPORTS_PATH }}
      - name: Check out repository code
        uses: ClickHouse/checkout@v1
        with:
          clear-repository: true
      - name: Upgrade check
        run: |
          sudo rm -fr "$TEMP_PATH"
          mkdir -p "$TEMP_PATH"
          cp -r "$GITHUB_WORKSPACE" "$TEMP_PATH"
          cd "$REPO_COPY/tests/ci"
          python3 upgrade_check.py "$CHECK_NAME"
      - name: Cleanup
        if: always()
        run: |
          docker ps --quiet | xargs --no-run-if-empty docker kill ||:
          docker ps --all --quiet | xargs --no-run-if-empty docker rm -f ||:
          sudo rm -fr "$TEMP_PATH"
##############################################################################################
##################################### AST FUZZERS ############################################
##############################################################################################
  ASTFuzzerTestAsan:
    needs: [BuilderDebAsan]
    runs-on: [self-hosted, fuzzer-unit-tester]
    steps:
      - name: Set envs
        run: |
          cat >> "$GITHUB_ENV" << 'EOF'
          TEMP_PATH=${{runner.temp}}/ast_fuzzer_asan
          REPORTS_PATH=${{runner.temp}}/reports_dir
          CHECK_NAME=AST fuzzer (asan)
          REPO_COPY=${{runner.temp}}/ast_fuzzer_asan/ClickHouse
          EOF
      - name: Download json reports
        uses: actions/download-artifact@v3
        with:
          path: ${{ env.REPORTS_PATH }}
      - name: Check out repository code
        uses: ClickHouse/checkout@v1
        with:
          clear-repository: true
      - name: Fuzzer
        run: |
          sudo rm -fr "$TEMP_PATH"
          mkdir -p "$TEMP_PATH"
          cp -r "$GITHUB_WORKSPACE" "$TEMP_PATH"
          cd "$REPO_COPY/tests/ci"
          python3 ast_fuzzer_check.py "$CHECK_NAME"
      - name: Cleanup
        if: always()
        run: |
          docker ps --quiet | xargs --no-run-if-empty docker kill ||:
          docker ps --all --quiet | xargs --no-run-if-empty docker rm -f ||:
          sudo rm -fr "$TEMP_PATH"
  ASTFuzzerTestTsan:
    needs: [BuilderDebTsan]
    runs-on: [self-hosted, fuzzer-unit-tester]
    steps:
      - name: Set envs
        run: |
          cat >> "$GITHUB_ENV" << 'EOF'
          TEMP_PATH=${{runner.temp}}/ast_fuzzer_tsan
          REPORTS_PATH=${{runner.temp}}/reports_dir
          CHECK_NAME=AST fuzzer (tsan)
          REPO_COPY=${{runner.temp}}/ast_fuzzer_tsan/ClickHouse
          EOF
      - name: Download json reports
        uses: actions/download-artifact@v3
        with:
          path: ${{ env.REPORTS_PATH }}
      - name: Check out repository code
        uses: ClickHouse/checkout@v1
        with:
          clear-repository: true
      - name: Fuzzer
        run: |
          sudo rm -fr "$TEMP_PATH"
          mkdir -p "$TEMP_PATH"
          cp -r "$GITHUB_WORKSPACE" "$TEMP_PATH"
          cd "$REPO_COPY/tests/ci"
          python3 ast_fuzzer_check.py "$CHECK_NAME"
      - name: Cleanup
        if: always()
        run: |
          docker ps --quiet | xargs --no-run-if-empty docker kill ||:
          docker ps --all --quiet | xargs --no-run-if-empty docker rm -f ||:
          sudo rm -fr "$TEMP_PATH"
  ASTFuzzerTestUBSan:
    needs: [BuilderDebUBsan]
    runs-on: [self-hosted, fuzzer-unit-tester]
    steps:
      - name: Set envs
        run: |
          cat >> "$GITHUB_ENV" << 'EOF'
          TEMP_PATH=${{runner.temp}}/ast_fuzzer_ubsan
          REPORTS_PATH=${{runner.temp}}/reports_dir
          CHECK_NAME=AST fuzzer (ubsan)
          REPO_COPY=${{runner.temp}}/ast_fuzzer_ubsan/ClickHouse
          EOF
      - name: Download json reports
        uses: actions/download-artifact@v3
        with:
          path: ${{ env.REPORTS_PATH }}
      - name: Check out repository code
        uses: ClickHouse/checkout@v1
        with:
          clear-repository: true
      - name: Fuzzer
        run: |
          sudo rm -fr "$TEMP_PATH"
          mkdir -p "$TEMP_PATH"
          cp -r "$GITHUB_WORKSPACE" "$TEMP_PATH"
          cd "$REPO_COPY/tests/ci"
          python3 ast_fuzzer_check.py "$CHECK_NAME"
      - name: Cleanup
        if: always()
        run: |
          docker ps --quiet | xargs --no-run-if-empty docker kill ||:
          docker ps --all --quiet | xargs --no-run-if-empty docker rm -f ||:
          sudo rm -fr "$TEMP_PATH"
  ASTFuzzerTestMSan:
    needs: [BuilderDebMsan]
    runs-on: [self-hosted, fuzzer-unit-tester]
    steps:
      - name: Set envs
        run: |
          cat >> "$GITHUB_ENV" << 'EOF'
          TEMP_PATH=${{runner.temp}}/ast_fuzzer_msan
          REPORTS_PATH=${{runner.temp}}/reports_dir
          CHECK_NAME=AST fuzzer (msan)
          REPO_COPY=${{runner.temp}}/ast_fuzzer_msan/ClickHouse
          EOF
      - name: Download json reports
        uses: actions/download-artifact@v3
        with:
          path: ${{ env.REPORTS_PATH }}
      - name: Check out repository code
        uses: ClickHouse/checkout@v1
        with:
          clear-repository: true
      - name: Fuzzer
        run: |
          sudo rm -fr "$TEMP_PATH"
          mkdir -p "$TEMP_PATH"
          cp -r "$GITHUB_WORKSPACE" "$TEMP_PATH"
          cd "$REPO_COPY/tests/ci"
          python3 ast_fuzzer_check.py "$CHECK_NAME"
      - name: Cleanup
        if: always()
        run: |
          docker ps --quiet | xargs --no-run-if-empty docker kill ||:
          docker ps --all --quiet | xargs --no-run-if-empty docker rm -f ||:
          sudo rm -fr "$TEMP_PATH"
  ASTFuzzerTestDebug:
    needs: [BuilderDebDebug]
    runs-on: [self-hosted, fuzzer-unit-tester]
    steps:
      - name: Set envs
        run: |
          cat >> "$GITHUB_ENV" << 'EOF'
          TEMP_PATH=${{runner.temp}}/ast_fuzzer_debug
          REPORTS_PATH=${{runner.temp}}/reports_dir
          CHECK_NAME=AST fuzzer (debug)
          REPO_COPY=${{runner.temp}}/ast_fuzzer_debug/ClickHouse
          EOF
      - name: Download json reports
        uses: actions/download-artifact@v3
        with:
          path: ${{ env.REPORTS_PATH }}
      - name: Check out repository code
        uses: ClickHouse/checkout@v1
        with:
          clear-repository: true
      - name: Fuzzer
        run: |
          sudo rm -fr "$TEMP_PATH"
          mkdir -p "$TEMP_PATH"
          cp -r "$GITHUB_WORKSPACE" "$TEMP_PATH"
          cd "$REPO_COPY/tests/ci"
          python3 ast_fuzzer_check.py "$CHECK_NAME"
      - name: Cleanup
        if: always()
        run: |
          docker ps --quiet | xargs --no-run-if-empty docker kill ||:
          docker ps --all --quiet | xargs --no-run-if-empty docker rm -f ||:
          sudo rm -fr "$TEMP_PATH"
#############################################################################################
############################# INTEGRATION TESTS #############################################
#############################################################################################
  IntegrationTestsAsan0:
    needs: [BuilderDebAsan]
    runs-on: [self-hosted, stress-tester]
    steps:
      - name: Set envs
        run: |
          cat >> "$GITHUB_ENV" << 'EOF'
          TEMP_PATH=${{runner.temp}}/integration_tests_asan
          REPORTS_PATH=${{runner.temp}}/reports_dir
          CHECK_NAME=Integration tests (asan)
          REPO_COPY=${{runner.temp}}/integration_tests_asan/ClickHouse
          RUN_BY_HASH_NUM=0
          RUN_BY_HASH_TOTAL=6
          EOF
      - name: Download json reports
        uses: actions/download-artifact@v3
        with:
          path: ${{ env.REPORTS_PATH }}
      - name: Check out repository code
        uses: ClickHouse/checkout@v1
        with:
          clear-repository: true
      - name: Integration test
        run: |
          sudo rm -fr "$TEMP_PATH"
          mkdir -p "$TEMP_PATH"
          cp -r "$GITHUB_WORKSPACE" "$TEMP_PATH"
          cd "$REPO_COPY/tests/ci"
          python3 integration_test_check.py "$CHECK_NAME"
      - name: Cleanup
        if: always()
        run: |
          docker ps --quiet | xargs --no-run-if-empty docker kill ||:
          docker ps --all --quiet | xargs --no-run-if-empty docker rm -f ||:
          sudo rm -fr "$TEMP_PATH"
  IntegrationTestsAsan1:
    needs: [BuilderDebAsan]
    runs-on: [self-hosted, stress-tester]
    steps:
      - name: Set envs
        run: |
          cat >> "$GITHUB_ENV" << 'EOF'
          TEMP_PATH=${{runner.temp}}/integration_tests_asan
          REPORTS_PATH=${{runner.temp}}/reports_dir
          CHECK_NAME=Integration tests (asan)
          REPO_COPY=${{runner.temp}}/integration_tests_asan/ClickHouse
          RUN_BY_HASH_NUM=1
          RUN_BY_HASH_TOTAL=6
          EOF
      - name: Download json reports
        uses: actions/download-artifact@v3
        with:
          path: ${{ env.REPORTS_PATH }}
      - name: Check out repository code
        uses: ClickHouse/checkout@v1
        with:
          clear-repository: true
      - name: Integration test
        run: |
          sudo rm -fr "$TEMP_PATH"
          mkdir -p "$TEMP_PATH"
          cp -r "$GITHUB_WORKSPACE" "$TEMP_PATH"
          cd "$REPO_COPY/tests/ci"
          python3 integration_test_check.py "$CHECK_NAME"
      - name: Cleanup
        if: always()
        run: |
          docker ps --quiet | xargs --no-run-if-empty docker kill ||:
          docker ps --all --quiet | xargs --no-run-if-empty docker rm -f ||:
          sudo rm -fr "$TEMP_PATH"
  IntegrationTestsAsan2:
    needs: [BuilderDebAsan]
    runs-on: [self-hosted, stress-tester]
    steps:
      - name: Set envs
        run: |
          cat >> "$GITHUB_ENV" << 'EOF'
          TEMP_PATH=${{runner.temp}}/integration_tests_asan
          REPORTS_PATH=${{runner.temp}}/reports_dir
          CHECK_NAME=Integration tests (asan)
          REPO_COPY=${{runner.temp}}/integration_tests_asan/ClickHouse
          RUN_BY_HASH_NUM=2
          RUN_BY_HASH_TOTAL=6
          EOF
      - name: Download json reports
        uses: actions/download-artifact@v3
        with:
          path: ${{ env.REPORTS_PATH }}
      - name: Check out repository code
        uses: ClickHouse/checkout@v1
        with:
          clear-repository: true
      - name: Integration test
        run: |
          sudo rm -fr "$TEMP_PATH"
          mkdir -p "$TEMP_PATH"
          cp -r "$GITHUB_WORKSPACE" "$TEMP_PATH"
          cd "$REPO_COPY/tests/ci"
          python3 integration_test_check.py "$CHECK_NAME"
      - name: Cleanup
        if: always()
        run: |
          docker ps --quiet | xargs --no-run-if-empty docker kill ||:
          docker ps --all --quiet | xargs --no-run-if-empty docker rm -f ||:
          sudo rm -fr "$TEMP_PATH"
  IntegrationTestsAsan3:
    needs: [BuilderDebAsan]
    runs-on: [self-hosted, stress-tester]
    steps:
      - name: Set envs
        run: |
          cat >> "$GITHUB_ENV" << 'EOF'
          TEMP_PATH=${{runner.temp}}/integration_tests_asan
          REPORTS_PATH=${{runner.temp}}/reports_dir
          CHECK_NAME=Integration tests (asan)
          REPO_COPY=${{runner.temp}}/integration_tests_asan/ClickHouse
          RUN_BY_HASH_NUM=3
          RUN_BY_HASH_TOTAL=6
          EOF
      - name: Download json reports
        uses: actions/download-artifact@v3
        with:
          path: ${{ env.REPORTS_PATH }}
      - name: Check out repository code
        uses: ClickHouse/checkout@v1
        with:
          clear-repository: true
      - name: Integration test
        run: |
          sudo rm -fr "$TEMP_PATH"
          mkdir -p "$TEMP_PATH"
          cp -r "$GITHUB_WORKSPACE" "$TEMP_PATH"
          cd "$REPO_COPY/tests/ci"
          python3 integration_test_check.py "$CHECK_NAME"
      - name: Cleanup
        if: always()
        run: |
          docker ps --quiet | xargs --no-run-if-empty docker kill ||:
          docker ps --all --quiet | xargs --no-run-if-empty docker rm -f ||:
          sudo rm -fr "$TEMP_PATH"
  IntegrationTestsAsan4:
    needs: [BuilderDebAsan]
    runs-on: [self-hosted, stress-tester]
    steps:
      - name: Set envs
        run: |
          cat >> "$GITHUB_ENV" << 'EOF'
          TEMP_PATH=${{runner.temp}}/integration_tests_asan
          REPORTS_PATH=${{runner.temp}}/reports_dir
          CHECK_NAME=Integration tests (asan)
          REPO_COPY=${{runner.temp}}/integration_tests_asan/ClickHouse
          RUN_BY_HASH_NUM=4
          RUN_BY_HASH_TOTAL=6
          EOF
      - name: Download json reports
        uses: actions/download-artifact@v3
        with:
          path: ${{ env.REPORTS_PATH }}
      - name: Check out repository code
        uses: ClickHouse/checkout@v1
        with:
          clear-repository: true
      - name: Integration test
        run: |
          sudo rm -fr "$TEMP_PATH"
          mkdir -p "$TEMP_PATH"
          cp -r "$GITHUB_WORKSPACE" "$TEMP_PATH"
          cd "$REPO_COPY/tests/ci"
          python3 integration_test_check.py "$CHECK_NAME"
      - name: Cleanup
        if: always()
        run: |
          docker ps --quiet | xargs --no-run-if-empty docker kill ||:
          docker ps --all --quiet | xargs --no-run-if-empty docker rm -f ||:
          sudo rm -fr "$TEMP_PATH"
  IntegrationTestsAsan5:
    needs: [BuilderDebAsan]
    runs-on: [self-hosted, stress-tester]
    steps:
      - name: Set envs
        run: |
          cat >> "$GITHUB_ENV" << 'EOF'
          TEMP_PATH=${{runner.temp}}/integration_tests_asan
          REPORTS_PATH=${{runner.temp}}/reports_dir
          CHECK_NAME=Integration tests (asan)
          REPO_COPY=${{runner.temp}}/integration_tests_asan/ClickHouse
          RUN_BY_HASH_NUM=5
          RUN_BY_HASH_TOTAL=6
          EOF
      - name: Download json reports
        uses: actions/download-artifact@v3
        with:
          path: ${{ env.REPORTS_PATH }}
      - name: Check out repository code
        uses: ClickHouse/checkout@v1
        with:
          clear-repository: true
      - name: Integration test
        run: |
          sudo rm -fr "$TEMP_PATH"
          mkdir -p "$TEMP_PATH"
          cp -r "$GITHUB_WORKSPACE" "$TEMP_PATH"
          cd "$REPO_COPY/tests/ci"
          python3 integration_test_check.py "$CHECK_NAME"
      - name: Cleanup
        if: always()
        run: |
          docker ps --quiet | xargs --no-run-if-empty docker kill ||:
          docker ps --all --quiet | xargs --no-run-if-empty docker rm -f ||:
          sudo rm -fr "$TEMP_PATH"
  IntegrationTestsTsan0:
    needs: [BuilderDebTsan]
    runs-on: [self-hosted, stress-tester]
    steps:
      - name: Set envs
        run: |
          cat >> "$GITHUB_ENV" << 'EOF'
          TEMP_PATH=${{runner.temp}}/integration_tests_tsan
          REPORTS_PATH=${{runner.temp}}/reports_dir
          CHECK_NAME=Integration tests (tsan)
          REPO_COPY=${{runner.temp}}/integration_tests_tsan/ClickHouse
          RUN_BY_HASH_NUM=0
          RUN_BY_HASH_TOTAL=6
          EOF
      - name: Download json reports
        uses: actions/download-artifact@v3
        with:
          path: ${{ env.REPORTS_PATH }}
      - name: Check out repository code
        uses: ClickHouse/checkout@v1
        with:
          clear-repository: true
      - name: Integration test
        run: |
          sudo rm -fr "$TEMP_PATH"
          mkdir -p "$TEMP_PATH"
          cp -r "$GITHUB_WORKSPACE" "$TEMP_PATH"
          cd "$REPO_COPY/tests/ci"
          python3 integration_test_check.py "$CHECK_NAME"
      - name: Cleanup
        if: always()
        run: |
          docker ps --quiet | xargs --no-run-if-empty docker kill ||:
          docker ps --all --quiet | xargs --no-run-if-empty docker rm -f ||:
          sudo rm -fr "$TEMP_PATH"
  IntegrationTestsTsan1:
>>>>>>> 8edc760e
    needs: [BuilderDebTsan]
    uses: ./.github/workflows/reusable_test.yml
    with:
      test_name: Stateful tests (tsan)
      runner_type: func-tester
      additional_envs: |
        KILL_TIMEOUT=3600
      run_command: |
        cd "$REPO_COPY/tests/ci"
        python3 functional_test_check.py "$CHECK_NAME" "$KILL_TIMEOUT"
  FunctionalStatefulTestMsan:
    needs: [BuilderDebMsan]
    uses: ./.github/workflows/reusable_test.yml
    with:
      test_name: Stateful tests (msan)
      runner_type: func-tester
      additional_envs: |
        KILL_TIMEOUT=3600
      run_command: |
        cd "$REPO_COPY/tests/ci"
        python3 functional_test_check.py "$CHECK_NAME" "$KILL_TIMEOUT"
  FunctionalStatefulTestUBsan:
    needs: [BuilderDebUBsan]
    uses: ./.github/workflows/reusable_test.yml
    with:
      test_name: Stateful tests (ubsan)
      runner_type: func-tester
      additional_envs: |
        KILL_TIMEOUT=3600
      run_command: |
        cd "$REPO_COPY/tests/ci"
        python3 functional_test_check.py "$CHECK_NAME" "$KILL_TIMEOUT"
  FunctionalStatefulTestDebug:
    needs: [BuilderDebDebug]
    uses: ./.github/workflows/reusable_test.yml
    with:
      test_name: Stateful tests (debug)
      runner_type: func-tester
      additional_envs: |
        KILL_TIMEOUT=3600
      run_command: |
        cd "$REPO_COPY/tests/ci"
        python3 functional_test_check.py "$CHECK_NAME" "$KILL_TIMEOUT"
  # Parallel replicas
  FunctionalStatefulTestDebugParallelReplicas:
    needs: [BuilderDebDebug]
    uses: ./.github/workflows/reusable_test.yml
    with:
      test_name: Stateful tests (debug, ParallelReplicas)
      runner_type: func-tester
      additional_envs: |
        KILL_TIMEOUT=3600
      run_command: |
        cd "$REPO_COPY/tests/ci"
        python3 functional_test_check.py "$CHECK_NAME" "$KILL_TIMEOUT"
  FunctionalStatefulTestUBsanParallelReplicas:
    needs: [BuilderDebUBsan]
    uses: ./.github/workflows/reusable_test.yml
    with:
      test_name: Stateful tests (ubsan, ParallelReplicas)
      runner_type: func-tester
      additional_envs: |
        KILL_TIMEOUT=3600
      run_command: |
        cd "$REPO_COPY/tests/ci"
        python3 functional_test_check.py "$CHECK_NAME" "$KILL_TIMEOUT"
  FunctionalStatefulTestMsanParallelReplicas:
    needs: [BuilderDebMsan]
    uses: ./.github/workflows/reusable_test.yml
    with:
      test_name: Stateful tests (msan, ParallelReplicas)
      runner_type: func-tester
      additional_envs: |
        KILL_TIMEOUT=3600
      run_command: |
        cd "$REPO_COPY/tests/ci"
        python3 functional_test_check.py "$CHECK_NAME" "$KILL_TIMEOUT"
  FunctionalStatefulTestTsanParallelReplicas:
    needs: [BuilderDebTsan]
    uses: ./.github/workflows/reusable_test.yml
    with:
      test_name: Stateful tests (tsan, ParallelReplicas)
      runner_type: func-tester
      additional_envs: |
        KILL_TIMEOUT=3600
      run_command: |
        cd "$REPO_COPY/tests/ci"
        python3 functional_test_check.py "$CHECK_NAME" "$KILL_TIMEOUT"
  FunctionalStatefulTestAsanParallelReplicas:
    needs: [BuilderDebAsan]
    uses: ./.github/workflows/reusable_test.yml
    with:
      test_name: Stateful tests (asan, ParallelReplicas)
      runner_type: func-tester
      additional_envs: |
        KILL_TIMEOUT=3600
      run_command: |
        cd "$REPO_COPY/tests/ci"
        python3 functional_test_check.py "$CHECK_NAME" "$KILL_TIMEOUT"
  FunctionalStatefulTestReleaseParallelReplicas:
    needs: [BuilderDebRelease]
    uses: ./.github/workflows/reusable_test.yml
    with:
      test_name: Stateful tests (release, ParallelReplicas)
      runner_type: func-tester
      additional_envs: |
        KILL_TIMEOUT=3600
      run_command: |
        cd "$REPO_COPY/tests/ci"
        python3 functional_test_check.py "$CHECK_NAME" "$KILL_TIMEOUT"
##############################################################################################
######################################### STRESS TESTS #######################################
##############################################################################################
  StressTestAsan:
    needs: [BuilderDebAsan]
    uses: ./.github/workflows/reusable_test.yml
    with:
      test_name: Stress test (asan)
      runner_type: stress-tester
      run_command: |
        cd "$REPO_COPY/tests/ci"
        python3 stress_check.py "$CHECK_NAME"
  StressTestTsan:
    needs: [BuilderDebTsan]
    uses: ./.github/workflows/reusable_test.yml
    with:
      test_name: Stress test (tsan)
      runner_type: stress-tester
      run_command: |
        cd "$REPO_COPY/tests/ci"
        python3 stress_check.py "$CHECK_NAME"
  StressTestMsan:
    needs: [BuilderDebMsan]
    uses: ./.github/workflows/reusable_test.yml
    with:
      test_name: Stress test (msan)
      runner_type: stress-tester
      run_command: |
        cd "$REPO_COPY/tests/ci"
        python3 stress_check.py "$CHECK_NAME"
  StressTestUBsan:
    needs: [BuilderDebUBsan]
    uses: ./.github/workflows/reusable_test.yml
    with:
      test_name: Stress test (ubsan)
      runner_type: stress-tester
      run_command: |
        cd "$REPO_COPY/tests/ci"
        python3 stress_check.py "$CHECK_NAME"
  StressTestDebug:
    needs: [BuilderDebDebug]
    uses: ./.github/workflows/reusable_test.yml
    with:
      test_name: Stress test (debug)
      runner_type: stress-tester
      run_command: |
        cd "$REPO_COPY/tests/ci"
        python3 stress_check.py "$CHECK_NAME"
##############################################################################################
######################################### UPGRADE CHECK ######################################
##############################################################################################
  UpgradeCheckAsan:
    needs: [BuilderDebAsan]
    uses: ./.github/workflows/reusable_test.yml
    with:
      test_name: Upgrade check (asan)
      runner_type: stress-tester
      run_command: |
        cd "$REPO_COPY/tests/ci"
        python3 upgrade_check.py "$CHECK_NAME"
  UpgradeCheckTsan:
    needs: [BuilderDebTsan]
    uses: ./.github/workflows/reusable_test.yml
    with:
      test_name: Upgrade check (tsan)
      runner_type: stress-tester
      run_command: |
        cd "$REPO_COPY/tests/ci"
        python3 upgrade_check.py "$CHECK_NAME"
  UpgradeCheckMsan:
    needs: [BuilderDebMsan]
    uses: ./.github/workflows/reusable_test.yml
    with:
      test_name: Upgrade check (msan)
      runner_type: stress-tester
      run_command: |
        cd "$REPO_COPY/tests/ci"
        python3 upgrade_check.py "$CHECK_NAME"
  UpgradeCheckDebug:
    needs: [BuilderDebDebug]
    uses: ./.github/workflows/reusable_test.yml
    with:
      test_name: Upgrade check (debug)
      runner_type: stress-tester
      run_command: |
        cd "$REPO_COPY/tests/ci"
        python3 upgrade_check.py "$CHECK_NAME"
##############################################################################################
##################################### AST FUZZERS ############################################
##############################################################################################
  ASTFuzzerTestAsan:
    needs: [BuilderDebAsan]
    uses: ./.github/workflows/reusable_test.yml
    with:
      test_name: AST fuzzer (asan)
      runner_type: fuzzer-unit-tester
      run_command: |
        cd "$REPO_COPY/tests/ci"
        python3 ast_fuzzer_check.py "$CHECK_NAME"
  ASTFuzzerTestTsan:
    needs: [BuilderDebTsan]
    uses: ./.github/workflows/reusable_test.yml
    with:
      test_name: AST fuzzer (tsan)
      runner_type: fuzzer-unit-tester
      run_command: |
        cd "$REPO_COPY/tests/ci"
        python3 ast_fuzzer_check.py "$CHECK_NAME"
  ASTFuzzerTestUBSan:
    needs: [BuilderDebUBsan]
    uses: ./.github/workflows/reusable_test.yml
    with:
      test_name: AST fuzzer (ubsan)
      runner_type: fuzzer-unit-tester
      run_command: |
        cd "$REPO_COPY/tests/ci"
        python3 ast_fuzzer_check.py "$CHECK_NAME"
  ASTFuzzerTestMSan:
    needs: [BuilderDebMsan]
    uses: ./.github/workflows/reusable_test.yml
    with:
      test_name: AST fuzzer (msan)
      runner_type: fuzzer-unit-tester
      run_command: |
        cd "$REPO_COPY/tests/ci"
        python3 ast_fuzzer_check.py "$CHECK_NAME"
  ASTFuzzerTestDebug:
    needs: [BuilderDebDebug]
    uses: ./.github/workflows/reusable_test.yml
    with:
      test_name: AST fuzzer (debug)
      runner_type: fuzzer-unit-tester
      run_command: |
        cd "$REPO_COPY/tests/ci"
        python3 ast_fuzzer_check.py "$CHECK_NAME"
#############################################################################################
############################# INTEGRATION TESTS #############################################
#############################################################################################
  IntegrationTestsAsan:
    needs: [BuilderDebAsan]
    uses: ./.github/workflows/reusable_test.yml
    with:
      test_name: Integration tests (asan)
      runner_type: stress-tester
      batches: 4
      run_command: |
        cd "$REPO_COPY/tests/ci"
        python3 integration_test_check.py "$CHECK_NAME"
  IntegrationTestsAnalyzerAsan:
    needs: [BuilderDebAsan]
    uses: ./.github/workflows/reusable_test.yml
    with:
      test_name: Integration tests (asan, analyzer)
      runner_type: stress-tester
      batches: 6
      run_command: |
        cd "$REPO_COPY/tests/ci"
        python3 integration_test_check.py "$CHECK_NAME"
  IntegrationTestsTsan:
    needs: [BuilderDebTsan]
    uses: ./.github/workflows/reusable_test.yml
    with:
      test_name: Integration tests (tsan)
      runner_type: stress-tester
      batches: 6
      run_command: |
        cd "$REPO_COPY/tests/ci"
        python3 integration_test_check.py "$CHECK_NAME"
  IntegrationTestsRelease:
    needs: [BuilderDebRelease]
    uses: ./.github/workflows/reusable_test.yml
    with:
      test_name: Integration tests (release)
      runner_type: stress-tester
      batches: 4
      run_command: |
        cd "$REPO_COPY/tests/ci"
        python3 integration_test_check.py "$CHECK_NAME"
  IntegrationTestsFlakyCheck:
    needs: [BuilderDebAsan]
    uses: ./.github/workflows/reusable_test.yml
    with:
      test_name: Integration tests flaky check (asan)
      runner_type: stress-tester
      run_command: |
        cd "$REPO_COPY/tests/ci"
        python3 integration_test_check.py "$CHECK_NAME"
#############################################################################################
#################################### UNIT TESTS #############################################
#############################################################################################
  UnitTestsAsan:
    needs: [BuilderDebAsan]
    uses: ./.github/workflows/reusable_test.yml
    with:
      test_name: Unit tests (asan)
      runner_type: fuzzer-unit-tester
      run_command: |
        cd "$REPO_COPY/tests/ci"
        python3 unit_tests_check.py "$CHECK_NAME"
  UnitTestsReleaseClang:
    needs: [BuilderBinRelease]
<<<<<<< HEAD
    uses: ./.github/workflows/reusable_test.yml
    with:
      test_name: Unit tests (release)
      runner_type: fuzzer-unit-tester
      run_command: |
        cd "$REPO_COPY/tests/ci"
        python3 unit_tests_check.py "$CHECK_NAME"
=======
    runs-on: [self-hosted, fuzzer-unit-tester]
    steps:
      - name: Set envs
        run: |
          cat >> "$GITHUB_ENV" << 'EOF'
          TEMP_PATH=${{runner.temp}}/unit_tests_asan
          REPORTS_PATH=${{runner.temp}}/reports_dir
          CHECK_NAME=Unit tests (release-clang)
          REPO_COPY=${{runner.temp}}/unit_tests_asan/ClickHouse
          EOF
      - name: Download json reports
        uses: actions/download-artifact@v3
        with:
          path: ${{ env.REPORTS_PATH }}
      - name: Check out repository code
        uses: ClickHouse/checkout@v1
        with:
          clear-repository: true
      - name: Unit test
        run: |
          sudo rm -fr "$TEMP_PATH"
          mkdir -p "$TEMP_PATH"
          cp -r "$GITHUB_WORKSPACE" "$TEMP_PATH"
          cd "$REPO_COPY/tests/ci"
          python3 unit_tests_check.py "$CHECK_NAME"
      - name: Cleanup
        if: always()
        run: |
          docker ps --quiet | xargs --no-run-if-empty docker kill ||:
          docker ps --all --quiet | xargs --no-run-if-empty docker rm -f ||:
          sudo rm -fr "$TEMP_PATH"
>>>>>>> 8edc760e
  UnitTestsTsan:
    needs: [BuilderDebTsan]
    uses: ./.github/workflows/reusable_test.yml
    with:
      test_name: Unit tests (tsan)
      runner_type: fuzzer-unit-tester
      run_command: |
        cd "$REPO_COPY/tests/ci"
        python3 unit_tests_check.py "$CHECK_NAME"
  UnitTestsMsan:
    needs: [BuilderDebMsan]
    uses: ./.github/workflows/reusable_test.yml
    with:
      test_name: Unit tests (msan)
      runner_type: fuzzer-unit-tester
      run_command: |
        cd "$REPO_COPY/tests/ci"
        python3 unit_tests_check.py "$CHECK_NAME"
  UnitTestsUBsan:
    needs: [BuilderDebUBsan]
    uses: ./.github/workflows/reusable_test.yml
    with:
      test_name: Unit tests (ubsan)
      runner_type: fuzzer-unit-tester
      run_command: |
        cd "$REPO_COPY/tests/ci"
        python3 unit_tests_check.py "$CHECK_NAME"
#############################################################################################
#################################### PERFORMANCE TESTS ######################################
#############################################################################################
  PerformanceComparisonX86:
    needs: [BuilderDebRelease]
    uses: ./.github/workflows/reusable_test.yml
    with:
      test_name: Performance Comparison
      runner_type: stress-tester
      batches: 4
      run_command: |
        cd "$REPO_COPY/tests/ci"
        python3 performance_comparison_check.py "$CHECK_NAME"
  PerformanceComparisonAarch:
    needs: [BuilderDebAarch64]
    uses: ./.github/workflows/reusable_test.yml
    with:
      test_name: Performance Comparison Aarch64
      runner_type: func-tester-aarch64
      batches: 4
      run_command: |
        cd "$REPO_COPY/tests/ci"
        python3 performance_comparison_check.py "$CHECK_NAME"
##############################################################################################
###################################### SQLANCER FUZZERS ######################################
##############################################################################################
  SQLancerTestRelease:
    needs: [BuilderDebRelease]
    uses: ./.github/workflows/reusable_test.yml
    with:
      test_name: SQLancer (release)
      runner_type: fuzzer-unit-tester
      run_command: |
        cd "$REPO_COPY/tests/ci"
        python3 sqlancer_check.py "$CHECK_NAME"
  SQLancerTestDebug:
    needs: [BuilderDebDebug]
    uses: ./.github/workflows/reusable_test.yml
    with:
      test_name: SQLancer (debug)
      runner_type: fuzzer-unit-tester
      run_command: |
        cd "$REPO_COPY/tests/ci"
        python3 sqlancer_check.py "$CHECK_NAME"
  FinishCheck:
    needs:
      - StyleCheck
      - DockerHubPush
      - DockerServerImages
      - CheckLabels
      - BuilderReport
      - BuilderSpecialReport
      - FastTest
      - FunctionalStatelessTestDebug
      - FunctionalStatelessTestRelease
      - FunctionalStatelessTestReleaseDatabaseReplicated
      - FunctionalStatelessTestReleaseWideParts
      - FunctionalStatelessTestAarch64
      - FunctionalStatelessTestAsan
      - FunctionalStatelessTestTsan
      - FunctionalStatelessTestMsan
      - FunctionalStatelessTestUBsan
      - FunctionalStatefulTestDebug
      - FunctionalStatefulTestRelease
      - FunctionalStatefulTestAarch64
      - FunctionalStatefulTestAsan
      - FunctionalStatefulTestTsan
      - FunctionalStatefulTestMsan
      - FunctionalStatefulTestUBsan
      - FunctionalStatelessTestReleaseS3
      - FunctionalStatelessTestS3Debug
      - FunctionalStatelessTestS3Tsan
      - FunctionalStatefulTestReleaseParallelReplicas
      - FunctionalStatefulTestAsanParallelReplicas
      - FunctionalStatefulTestTsanParallelReplicas
      - FunctionalStatefulTestMsanParallelReplicas
      - FunctionalStatefulTestUBsanParallelReplicas
      - FunctionalStatefulTestDebugParallelReplicas
      - StressTestDebug
      - StressTestAsan
      - StressTestTsan
      - StressTestMsan
      - StressTestUBsan
      - UpgradeCheckAsan
      - UpgradeCheckTsan
      - UpgradeCheckMsan
      - UpgradeCheckDebug
      - ASTFuzzerTestDebug
      - ASTFuzzerTestAsan
      - ASTFuzzerTestTsan
      - ASTFuzzerTestMSan
      - ASTFuzzerTestUBSan
<<<<<<< HEAD
      - IntegrationTestsAsan
      - IntegrationTestsAnalyzerAsan
      - IntegrationTestsTsan
      - IntegrationTestsRelease
      - IntegrationTestsFlakyCheck
      - PerformanceComparisonX86
      - PerformanceComparisonAarch
=======
      - IntegrationTestsAsan0
      - IntegrationTestsAsan1
      - IntegrationTestsAsan2
      - IntegrationTestsAsan3
      - IntegrationTestsAsan4
      - IntegrationTestsAsan5
      - IntegrationTestsRelease0
      - IntegrationTestsRelease1
      - IntegrationTestsRelease2
      - IntegrationTestsRelease3
      - IntegrationTestsTsan0
      - IntegrationTestsTsan1
      - IntegrationTestsTsan2
      - IntegrationTestsTsan3
      - IntegrationTestsTsan4
      - IntegrationTestsTsan5
      - PerformanceComparisonX86-0
      - PerformanceComparisonX86-1
      - PerformanceComparisonX86-2
      - PerformanceComparisonX86-3
      - PerformanceComparisonAarch-0
      - PerformanceComparisonAarch-1
      - PerformanceComparisonAarch-2
      - PerformanceComparisonAarch-3
>>>>>>> 8edc760e
      - UnitTestsAsan
      - UnitTestsTsan
      - UnitTestsMsan
      - UnitTestsUBsan
      - UnitTestsReleaseClang
      - CompatibilityCheckX86
      - CompatibilityCheckAarch64
      - SQLancerTestRelease
      - SQLancerTestDebug
    runs-on: [self-hosted, style-checker]
    steps:
      - name: Check out repository code
        uses: ClickHouse/checkout@v1
        with:
          clear-repository: true
      - name: Finish label
        run: |
          cd "$GITHUB_WORKSPACE/tests/ci"
          python3 finish_check.py
<<<<<<< HEAD
          python3 merge_pr.py --check-approved
##############################################################################################
############################ SQLLOGIC TEST ###################################################
##############################################################################################
  SQLLogicTestRelease:
    needs: [BuilderDebRelease]
    uses: ./.github/workflows/reusable_test.yml
    with:
      test_name: Sqllogic test (release)
      runner_type: func-tester
      additional_envs: |
        KILL_TIMEOUT=10800
      run_command: |
        cd "$REPO_COPY/tests/ci"
        python3 sqllogic_test.py "$CHECK_NAME" "$KILL_TIMEOUT"
##############################################################################################
##################################### SQL TEST ###############################################
##############################################################################################
  SQLTest:
    needs: [BuilderDebRelease]
    uses: ./.github/workflows/reusable_test.yml
    with:
      test_name: SQLTest
      runner_type: fuzzer-unit-tester
      run_command: |
        cd "$REPO_COPY/tests/ci"
        python3 sqltest.py "$CHECK_NAME"
#############################################################################################
###################################### NOT IN FINISH ########################################
#############################################################################################
###################################### JEPSEN TESTS #########################################
#############################################################################################
  Jepsen:
    # This is special test NOT INCLUDED in FinishCheck
    # When it's skipped, all dependent tasks will be skipped too.
    # DO NOT add it there
    if: contains(github.event.pull_request.labels.*.name, 'jepsen-test')
    needs: [BuilderBinRelease]
    uses: ./.github/workflows/jepsen.yml
#############################################################################################
####################################### libFuzzer ###########################################
#############################################################################################
  libFuzzer:
    if: contains(github.event.pull_request.labels.*.name, 'libFuzzer')
    needs: [DockerHubPush, StyleCheck]
    uses: ./.github/workflows/libfuzzer.yml
=======
          python3 merge_pr.py --check-approved
>>>>>>> 8edc760e
<|MERGE_RESOLUTION|>--- conflicted
+++ resolved
@@ -118,47 +118,131 @@
           path: ${{ runner.temp }}/changed_images.json
   StyleCheck:
     needs: DockerHubPush
+    runs-on: [self-hosted, style-checker]
     # We need additional `&& ! cancelled()` to have the job being able to cancel
     if: ${{ success() || failure() || ( always() && ! cancelled() ) }}
-    uses: ./.github/workflows/reusable_test.yml
-    with:
-      test_name: Style check
-      runner_type: style-checker
-      run_command: |
-          cd "$REPO_COPY/tests/ci"
+    steps:
+      - name: Set envs
+        run: |
+          cat >> "$GITHUB_ENV" << 'EOF'
+          TEMP_PATH=${{ runner.temp }}/style_check
+          ROBOT_CLICKHOUSE_SSH_KEY<<RCSK
+          ${{secrets.ROBOT_CLICKHOUSE_SSH_KEY}}
+          RCSK
+          EOF
+      - name: Download changed images
+        # even if artifact does not exist, e.g. on `do not test` label or failed Docker job
+        continue-on-error: true
+        uses: actions/download-artifact@v3
+        with:
+          name: changed_images
+          path: ${{ env.TEMP_PATH }}
+      - name: Check out repository code
+        uses: ClickHouse/checkout@v1
+        with:
+          clear-repository: true
+      - name: Style Check
+        run: |
+          cd "$GITHUB_WORKSPACE/tests/ci"
           python3 style_check.py
-    secrets:
-      secret_envs: |
-        ROBOT_CLICKHOUSE_SSH_KEY<<RCSK
-        ${{secrets.ROBOT_CLICKHOUSE_SSH_KEY}}
-        RCSK
+      - name: Cleanup
+        if: always()
+        run: |
+          docker ps --quiet | xargs --no-run-if-empty docker kill ||:
+          docker ps --all --quiet | xargs --no-run-if-empty docker rm -f ||:
+          sudo rm -fr "$TEMP_PATH"
   FastTest:
     needs: DockerHubPush
-    uses: ./.github/workflows/reusable_test.yml
-    with:
-      test_name: Fast tests
-      runner_type: builder
-      run_command: |
-          cd "$REPO_COPY/tests/ci"
-          python3 fast_test_check.py
+    runs-on: [self-hosted, builder]
+    steps:
+      - name: Set envs
+        run: |
+          cat >> "$GITHUB_ENV" << 'EOF'
+          TEMP_PATH=${{runner.temp}}/fasttest
+          REPO_COPY=${{runner.temp}}/fasttest/ClickHouse
+          CACHES_PATH=${{runner.temp}}/../ccaches
+          EOF
+      - name: Check out repository code
+        uses: ClickHouse/checkout@v1
+        with:
+          clear-repository: true
+      - name: Download changed images
+        uses: actions/download-artifact@v3
+        with:
+          name: changed_images
+          path: ${{ env.TEMP_PATH }}
+      - name: Fast Test
+        run: |
+          cp -r "$GITHUB_WORKSPACE" "$TEMP_PATH"
+          cd "$REPO_COPY/tests/ci" && python3 fast_test_check.py
+      - name: Cleanup
+        if: always()
+        run: |
+          docker ps --quiet | xargs --no-run-if-empty docker kill ||:
+          docker ps --all --quiet | xargs --no-run-if-empty docker rm -f ||:
+          sudo rm -fr "$TEMP_PATH" "$CACHES_PATH"
   CompatibilityCheckX86:
     needs: [BuilderDebRelease]
-    uses: ./.github/workflows/reusable_test.yml
-    with:
-      test_name: Compatibility check X86
-      runner_type: style-checker
-      run_command: |
-        cd "$REPO_COPY/tests/ci"
-        python3 compatibility_check.py --check-name "Compatibility check (amd64)" --check-glibc --check-distributions
+    runs-on: [self-hosted, style-checker]
+    steps:
+      - name: Set envs
+        run: |
+          cat >> "$GITHUB_ENV" << 'EOF'
+          TEMP_PATH=${{runner.temp}}/compatibility_check
+          REPO_COPY=${{runner.temp}}/compatibility_check/ClickHouse
+          REPORTS_PATH=${{runner.temp}}/reports_dir
+          EOF
+      - name: Check out repository code
+        uses: ClickHouse/checkout@v1
+        with:
+          clear-repository: true
+      - name: Download json reports
+        uses: actions/download-artifact@v3
+        with:
+          path: ${{ env.REPORTS_PATH }}
+      - name: CompatibilityCheckX86
+        run: |
+          sudo rm -fr "$TEMP_PATH"
+          mkdir -p "$TEMP_PATH"
+          cp -r "$GITHUB_WORKSPACE" "$TEMP_PATH"
+          cd "$REPO_COPY/tests/ci" && python3 compatibility_check.py --check-name "Compatibility check (amd64)" --check-glibc --check-distributions
+      - name: Cleanup
+        if: always()
+        run: |
+          docker ps --quiet | xargs --no-run-if-empty docker kill ||:
+          docker ps --all --quiet | xargs --no-run-if-empty docker rm -f ||:
+          sudo rm -fr "$TEMP_PATH"
   CompatibilityCheckAarch64:
     needs: [BuilderDebAarch64]
-    uses: ./.github/workflows/reusable_test.yml
-    with:
-      test_name: Compatibility check X86
-      runner_type: style-checker
-      run_command: |
-        cd "$REPO_COPY/tests/ci"
-        python3 compatibility_check.py --check-name "Compatibility check (aarch64)" --check-glibc
+    runs-on: [self-hosted, style-checker]
+    steps:
+      - name: Set envs
+        run: |
+          cat >> "$GITHUB_ENV" << 'EOF'
+          TEMP_PATH=${{runner.temp}}/compatibility_check
+          REPO_COPY=${{runner.temp}}/compatibility_check/ClickHouse
+          REPORTS_PATH=${{runner.temp}}/reports_dir
+          EOF
+      - name: Check out repository code
+        uses: ClickHouse/checkout@v1
+        with:
+          clear-repository: true
+      - name: Download json reports
+        uses: actions/download-artifact@v3
+        with:
+          path: ${{ env.REPORTS_PATH }}
+      - name: CompatibilityCheckAarch64
+        run: |
+          sudo rm -fr "$TEMP_PATH"
+          mkdir -p "$TEMP_PATH"
+          cp -r "$GITHUB_WORKSPACE" "$TEMP_PATH"
+          cd "$REPO_COPY/tests/ci" && python3 compatibility_check.py --check-name "Compatibility check (aarch64)" --check-glibc
+      - name: Cleanup
+        if: always()
+        run: |
+          docker ps --quiet | xargs --no-run-if-empty docker kill ||:
+          docker ps --all --quiet | xargs --no-run-if-empty docker rm -f ||:
+          sudo rm -fr "$TEMP_PATH"
 #########################################################################################
 #################################### ORDINARY BUILDS ####################################
 #########################################################################################
@@ -279,7 +363,6 @@
 ##################################### BUILD REPORTER #######################################
 ############################################################################################
   BuilderReport:
-    if: ${{ success() || failure() }}
     needs:
       - BuilderBinRelease
       - BuilderDebAarch64
@@ -289,19 +372,41 @@
       - BuilderDebRelease
       - BuilderDebTsan
       - BuilderDebUBsan
-    uses: ./.github/workflows/reusable_test.yml
-    with:
-      test_name: ClickHouse build check
-      runner_type: style-checker
-      additional_envs: |
-        NEEDS_DATA<<NDENV
-        ${{ toJSON(needs) }}
-        NDENV
-      run_command: |
-        cd "$GITHUB_WORKSPACE/tests/ci"
-        python3 build_report_check.py "$CHECK_NAME"
+    runs-on: [self-hosted, style-checker]
+    if: ${{ success() || failure() }}
+    steps:
+      - name: Set envs
+        run: |
+          cat >> "$GITHUB_ENV" << 'EOF'
+          CHECK_NAME=ClickHouse build check
+          REPORTS_PATH=${{runner.temp}}/reports_dir
+          TEMP_PATH=${{runner.temp}}/report_check
+          NEEDS_DATA_PATH=${{runner.temp}}/needs.json
+          EOF
+      - name: Download json reports
+        uses: actions/download-artifact@v3
+        with:
+          path: ${{ env.REPORTS_PATH }}
+      - name: Check out repository code
+        uses: ClickHouse/checkout@v1
+        with:
+          clear-repository: true
+      - name: Report Builder
+        run: |
+          sudo rm -fr "$TEMP_PATH"
+          mkdir -p "$TEMP_PATH"
+          cat > "$NEEDS_DATA_PATH" << 'EOF'
+          ${{ toJSON(needs) }}
+          EOF
+          cd "$GITHUB_WORKSPACE/tests/ci"
+          python3 build_report_check.py "$CHECK_NAME"
+      - name: Cleanup
+        if: always()
+        run: |
+          docker ps --quiet | xargs --no-run-if-empty docker kill ||:
+          docker ps --all --quiet | xargs --no-run-if-empty docker rm -f ||:
+          sudo rm -fr "$TEMP_PATH"
   BuilderSpecialReport:
-    if: ${{ success() || failure() }}
     needs:
       - BuilderBinAarch64
       - BuilderBinDarwin
@@ -311,228 +416,292 @@
       - BuilderBinAmd64Compat
       - BuilderBinAarch64V80Compat
       - BuilderBinClangTidy
-    uses: ./.github/workflows/reusable_test.yml
-    with:
-      test_name: ClickHouse special build check
-      runner_type: style-checker
-      additional_envs: |
-        NEEDS_DATA<<NDENV
-        ${{ toJSON(needs) }}
-        NDENV
-      run_command: |
-        cd "$GITHUB_WORKSPACE/tests/ci"
-        python3 build_report_check.py "$CHECK_NAME"
+    runs-on: [self-hosted, style-checker]
+    if: ${{ success() || failure() }}
+    steps:
+      - name: Set envs
+        run: |
+          cat >> "$GITHUB_ENV" << 'EOF'
+          TEMP_PATH=${{runner.temp}}/report_check
+          REPORTS_PATH=${{runner.temp}}/reports_dir
+          CHECK_NAME=ClickHouse special build check
+          NEEDS_DATA_PATH=${{runner.temp}}/needs.json
+          EOF
+      - name: Download json reports
+        uses: actions/download-artifact@v3
+        with:
+          path: ${{ env.REPORTS_PATH }}
+      - name: Check out repository code
+        uses: ClickHouse/checkout@v1
+        with:
+          clear-repository: true
+      - name: Report Builder
+        run: |
+          sudo rm -fr "$TEMP_PATH"
+          mkdir -p "$TEMP_PATH"
+          cat > "$NEEDS_DATA_PATH" << 'EOF'
+          ${{ toJSON(needs) }}
+          EOF
+          cd "$GITHUB_WORKSPACE/tests/ci"
+          python3 build_report_check.py "$CHECK_NAME"
+      - name: Cleanup
+        if: always()
+        run: |
+          docker ps --quiet | xargs --no-run-if-empty docker kill ||:
+          docker ps --all --quiet | xargs --no-run-if-empty docker rm -f ||:
+          sudo rm -fr "$TEMP_PATH"
 ############################################################################################
 #################################### INSTALL PACKAGES ######################################
 ############################################################################################
   InstallPackagesTestRelease:
     needs: [BuilderDebRelease]
-    uses: ./.github/workflows/reusable_test.yml
-    with:
-      test_name: Install packages (amd64)
-      runner_type: style-checker
-      run_command: |
-        cd "$REPO_COPY/tests/ci"
-        python3 install_check.py "$CHECK_NAME"
+    runs-on: [self-hosted, style-checker]
+    steps:
+      - name: Set envs
+        run: |
+          cat >> "$GITHUB_ENV" << 'EOF'
+          TEMP_PATH=${{runner.temp}}/test_install
+          REPORTS_PATH=${{runner.temp}}/reports_dir
+          CHECK_NAME=Install packages (amd64)
+          REPO_COPY=${{runner.temp}}/test_install/ClickHouse
+          EOF
+      - name: Download json reports
+        uses: actions/download-artifact@v3
+        with:
+          path: ${{ env.REPORTS_PATH }}
+      - name: Check out repository code
+        uses: ClickHouse/checkout@v1
+        with:
+          clear-repository: true
+      - name: Test packages installation
+        run: |
+          sudo rm -fr "$TEMP_PATH"
+          mkdir -p "$TEMP_PATH"
+          cp -r "$GITHUB_WORKSPACE" "$TEMP_PATH"
+          cd "$REPO_COPY/tests/ci"
+          python3 install_check.py "$CHECK_NAME"
+      - name: Cleanup
+        if: always()
+        run: |
+          docker ps --quiet | xargs --no-run-if-empty docker kill ||:
+          docker ps --all --quiet | xargs --no-run-if-empty docker rm -f ||:
+          sudo rm -fr "$TEMP_PATH"
   InstallPackagesTestAarch64:
     needs: [BuilderDebAarch64]
-    uses: ./.github/workflows/reusable_test.yml
-    with:
-      test_name: Install packages (arm64)
-      runner_type: style-checker-aarch64
-      run_command: |
-        cd "$REPO_COPY/tests/ci"
-        python3 install_check.py "$CHECK_NAME"
+    runs-on: [self-hosted, style-checker-aarch64]
+    steps:
+      - name: Set envs
+        run: |
+          cat >> "$GITHUB_ENV" << 'EOF'
+          TEMP_PATH=${{runner.temp}}/test_install
+          REPORTS_PATH=${{runner.temp}}/reports_dir
+          CHECK_NAME=Install packages (arm64)
+          REPO_COPY=${{runner.temp}}/test_install/ClickHouse
+          EOF
+      - name: Download json reports
+        uses: actions/download-artifact@v3
+        with:
+          path: ${{ env.REPORTS_PATH }}
+      - name: Check out repository code
+        uses: ClickHouse/checkout@v1
+        with:
+          clear-repository: true
+      - name: Test packages installation
+        run: |
+          sudo rm -fr "$TEMP_PATH"
+          mkdir -p "$TEMP_PATH"
+          cp -r "$GITHUB_WORKSPACE" "$TEMP_PATH"
+          cd "$REPO_COPY/tests/ci"
+          python3 install_check.py "$CHECK_NAME"
+      - name: Cleanup
+        if: always()
+        run: |
+          docker ps --quiet | xargs --no-run-if-empty docker kill ||:
+          docker ps --all --quiet | xargs --no-run-if-empty docker rm -f ||:
+          sudo rm -fr "$TEMP_PATH"
 ##############################################################################################
 ########################### FUNCTIONAl STATELESS TESTS #######################################
 ##############################################################################################
   FunctionalStatelessTestRelease:
     needs: [BuilderDebRelease]
-    uses: ./.github/workflows/reusable_test.yml
-    with:
-      test_name: Stateless tests (release)
-      runner_type: func-tester
-      additional_envs: |
-        KILL_TIMEOUT=10800
-      run_command: |
-        cd "$REPO_COPY/tests/ci"
-        python3 functional_test_check.py "$CHECK_NAME" "$KILL_TIMEOUT"
-  FunctionalStatelessTestReleaseDatabaseReplicated:
+    runs-on: [self-hosted, func-tester]
+    steps:
+      - name: Set envs
+        run: |
+          cat >> "$GITHUB_ENV" << 'EOF'
+          TEMP_PATH=${{runner.temp}}/stateless_release
+          REPORTS_PATH=${{runner.temp}}/reports_dir
+          CHECK_NAME=Stateless tests (release)
+          REPO_COPY=${{runner.temp}}/stateless_release/ClickHouse
+          KILL_TIMEOUT=10800
+          EOF
+      - name: Download json reports
+        uses: actions/download-artifact@v3
+        with:
+          path: ${{ env.REPORTS_PATH }}
+      - name: Check out repository code
+        uses: ClickHouse/checkout@v1
+        with:
+          clear-repository: true
+      - name: Functional test
+        run: |
+          sudo rm -fr "$TEMP_PATH"
+          mkdir -p "$TEMP_PATH"
+          cp -r "$GITHUB_WORKSPACE" "$TEMP_PATH"
+          cd "$REPO_COPY/tests/ci"
+          python3 functional_test_check.py "$CHECK_NAME" "$KILL_TIMEOUT"
+      - name: Cleanup
+        if: always()
+        run: |
+          docker ps --quiet | xargs --no-run-if-empty docker kill ||:
+          docker ps --all --quiet | xargs --no-run-if-empty docker rm -f ||:
+          sudo rm -fr "$TEMP_PATH"
+  FunctionalStatelessTestReleaseDatabaseReplicated0:
     needs: [BuilderDebRelease]
-    uses: ./.github/workflows/reusable_test.yml
-    with:
-      test_name: Stateless tests (release, DatabaseReplicated)
-      runner_type: func-tester
-      additional_envs: |
-        KILL_TIMEOUT=10800
-      batches: 4
-      run_command: |
-        cd "$REPO_COPY/tests/ci"
-        python3 functional_test_check.py "$CHECK_NAME" "$KILL_TIMEOUT"
+    runs-on: [self-hosted, func-tester]
+    steps:
+      - name: Set envs
+        run: |
+          cat >> "$GITHUB_ENV" << 'EOF'
+          TEMP_PATH=${{runner.temp}}/stateless_database_replicated
+          REPORTS_PATH=${{runner.temp}}/reports_dir
+          CHECK_NAME=Stateless tests (release, DatabaseReplicated)
+          REPO_COPY=${{runner.temp}}/stateless_database_replicated/ClickHouse
+          KILL_TIMEOUT=10800
+          RUN_BY_HASH_NUM=0
+          RUN_BY_HASH_TOTAL=4
+          EOF
+      - name: Download json reports
+        uses: actions/download-artifact@v3
+        with:
+          path: ${{ env.REPORTS_PATH }}
+      - name: Check out repository code
+        uses: ClickHouse/checkout@v1
+        with:
+          clear-repository: true
+      - name: Functional test
+        run: |
+          sudo rm -fr "$TEMP_PATH"
+          mkdir -p "$TEMP_PATH"
+          cp -r "$GITHUB_WORKSPACE" "$TEMP_PATH"
+          cd "$REPO_COPY/tests/ci"
+          python3 functional_test_check.py "$CHECK_NAME" "$KILL_TIMEOUT"
+      - name: Cleanup
+        if: always()
+        run: |
+          docker ps --quiet | xargs --no-run-if-empty docker kill ||:
+          docker ps --all --quiet | xargs --no-run-if-empty docker rm -f ||:
+          sudo rm -fr "$TEMP_PATH"
+  FunctionalStatelessTestReleaseDatabaseReplicated1:
+    needs: [BuilderDebRelease]
+    runs-on: [self-hosted, func-tester]
+    steps:
+      - name: Set envs
+        run: |
+          cat >> "$GITHUB_ENV" << 'EOF'
+          TEMP_PATH=${{runner.temp}}/stateless_database_replicated
+          REPORTS_PATH=${{runner.temp}}/reports_dir
+          CHECK_NAME=Stateless tests (release, DatabaseReplicated)
+          REPO_COPY=${{runner.temp}}/stateless_database_replicated/ClickHouse
+          KILL_TIMEOUT=10800
+          RUN_BY_HASH_NUM=1
+          RUN_BY_HASH_TOTAL=4
+          EOF
+      - name: Download json reports
+        uses: actions/download-artifact@v3
+        with:
+          path: ${{ env.REPORTS_PATH }}
+      - name: Check out repository code
+        uses: ClickHouse/checkout@v1
+        with:
+          clear-repository: true
+      - name: Functional test
+        run: |
+          sudo rm -fr "$TEMP_PATH"
+          mkdir -p "$TEMP_PATH"
+          cp -r "$GITHUB_WORKSPACE" "$TEMP_PATH"
+          cd "$REPO_COPY/tests/ci"
+          python3 functional_test_check.py "$CHECK_NAME" "$KILL_TIMEOUT"
+      - name: Cleanup
+        if: always()
+        run: |
+          docker ps --quiet | xargs --no-run-if-empty docker kill ||:
+          docker ps --all --quiet | xargs --no-run-if-empty docker rm -f ||:
+          sudo rm -fr "$TEMP_PATH"
+  FunctionalStatelessTestReleaseDatabaseReplicated2:
+    needs: [BuilderDebRelease]
+    runs-on: [self-hosted, func-tester]
+    steps:
+      - name: Set envs
+        run: |
+          cat >> "$GITHUB_ENV" << 'EOF'
+          TEMP_PATH=${{runner.temp}}/stateless_database_replicated
+          REPORTS_PATH=${{runner.temp}}/reports_dir
+          CHECK_NAME=Stateless tests (release, DatabaseReplicated)
+          REPO_COPY=${{runner.temp}}/stateless_database_replicated/ClickHouse
+          KILL_TIMEOUT=10800
+          RUN_BY_HASH_NUM=2
+          RUN_BY_HASH_TOTAL=4
+          EOF
+      - name: Download json reports
+        uses: actions/download-artifact@v3
+        with:
+          path: ${{ env.REPORTS_PATH }}
+      - name: Check out repository code
+        uses: ClickHouse/checkout@v1
+        with:
+          clear-repository: true
+      - name: Functional test
+        run: |
+          sudo rm -fr "$TEMP_PATH"
+          mkdir -p "$TEMP_PATH"
+          cp -r "$GITHUB_WORKSPACE" "$TEMP_PATH"
+          cd "$REPO_COPY/tests/ci"
+          python3 functional_test_check.py "$CHECK_NAME" "$KILL_TIMEOUT"
+      - name: Cleanup
+        if: always()
+        run: |
+          docker ps --quiet | xargs --no-run-if-empty docker kill ||:
+          docker ps --all --quiet | xargs --no-run-if-empty docker rm -f ||:
+          sudo rm -fr "$TEMP_PATH"
+  FunctionalStatelessTestReleaseDatabaseReplicated3:
+    needs: [BuilderDebRelease]
+    runs-on: [self-hosted, func-tester]
+    steps:
+      - name: Set envs
+        run: |
+          cat >> "$GITHUB_ENV" << 'EOF'
+          TEMP_PATH=${{runner.temp}}/stateless_database_replicated
+          REPORTS_PATH=${{runner.temp}}/reports_dir
+          CHECK_NAME=Stateless tests (release, DatabaseReplicated)
+          REPO_COPY=${{runner.temp}}/stateless_database_replicated/ClickHouse
+          KILL_TIMEOUT=10800
+          RUN_BY_HASH_NUM=3
+          RUN_BY_HASH_TOTAL=4
+          EOF
+      - name: Download json reports
+        uses: actions/download-artifact@v3
+        with:
+          path: ${{ env.REPORTS_PATH }}
+      - name: Check out repository code
+        uses: ClickHouse/checkout@v1
+        with:
+          clear-repository: true
+      - name: Functional test
+        run: |
+          sudo rm -fr "$TEMP_PATH"
+          mkdir -p "$TEMP_PATH"
+          cp -r "$GITHUB_WORKSPACE" "$TEMP_PATH"
+          cd "$REPO_COPY/tests/ci"
+          python3 functional_test_check.py "$CHECK_NAME" "$KILL_TIMEOUT"
+      - name: Cleanup
+        if: always()
+        run: |
+          docker ps --quiet | xargs --no-run-if-empty docker kill ||:
+          docker ps --all --quiet | xargs --no-run-if-empty docker rm -f ||:
+          sudo rm -fr "$TEMP_PATH"
   FunctionalStatelessTestReleaseWideParts:
     needs: [BuilderDebRelease]
-    uses: ./.github/workflows/reusable_test.yml
-    with:
-      test_name: Stateless tests (release, wide parts enabled)
-      runner_type: func-tester
-      additional_envs: |
-        KILL_TIMEOUT=10800
-      run_command: |
-        cd "$REPO_COPY/tests/ci"
-        python3 functional_test_check.py "$CHECK_NAME" "$KILL_TIMEOUT"
-  FunctionalStatelessTestReleaseAnalyzer:
-    needs: [BuilderDebRelease]
-    uses: ./.github/workflows/reusable_test.yml
-    with:
-      test_name: Stateless tests (release, analyzer)
-      runner_type: func-tester
-      additional_envs: |
-        KILL_TIMEOUT=10800
-      run_command: |
-        cd "$REPO_COPY/tests/ci"
-        python3 functional_test_check.py "$CHECK_NAME" "$KILL_TIMEOUT"
-  FunctionalStatelessTestReleaseS3:
-    needs: [BuilderDebRelease]
-<<<<<<< HEAD
-    uses: ./.github/workflows/reusable_test.yml
-    with:
-      test_name: Stateless tests (release, s3 storage)
-      runner_type: func-tester
-      additional_envs: |
-        KILL_TIMEOUT=10800
-      batches: 2
-      run_command: |
-        cd "$REPO_COPY/tests/ci"
-        python3 functional_test_check.py "$CHECK_NAME" "$KILL_TIMEOUT"
-  FunctionalStatelessTestS3Debug:
-    needs: [BuilderDebDebug]
-    uses: ./.github/workflows/reusable_test.yml
-    with:
-      test_name: Stateless tests (debug, s3 storage)
-      runner_type: func-tester
-      additional_envs: |
-        KILL_TIMEOUT=10800
-      batches: 6
-      run_command: |
-        cd "$REPO_COPY/tests/ci"
-        python3 functional_test_check.py "$CHECK_NAME" "$KILL_TIMEOUT"
-  FunctionalStatelessTestS3Tsan:
-    needs: [BuilderDebTsan]
-    uses: ./.github/workflows/reusable_test.yml
-    with:
-      test_name: Stateless tests (tsan, s3 storage)
-      runner_type: func-tester
-      additional_envs: |
-        KILL_TIMEOUT=10800
-      batches: 5
-      run_command: |
-        cd "$REPO_COPY/tests/ci"
-        python3 functional_test_check.py "$CHECK_NAME" "$KILL_TIMEOUT"
-  FunctionalStatelessTestAarch64:
-    needs: [BuilderDebAarch64]
-    uses: ./.github/workflows/reusable_test.yml
-    with:
-      test_name: Stateless tests (aarch64)
-      runner_type: func-tester-aarch64
-      additional_envs: |
-        KILL_TIMEOUT=10800
-      run_command: |
-        cd "$REPO_COPY/tests/ci"
-        python3 functional_test_check.py "$CHECK_NAME" "$KILL_TIMEOUT"
-  FunctionalStatelessTestAsan:
-    needs: [BuilderDebAsan]
-    uses: ./.github/workflows/reusable_test.yml
-    with:
-      test_name: Stateless tests (asan)
-      runner_type: func-tester
-      additional_envs: |
-        KILL_TIMEOUT=10800
-      batches: 4
-      run_command: |
-        cd "$REPO_COPY/tests/ci"
-        python3 functional_test_check.py "$CHECK_NAME" "$KILL_TIMEOUT"
-  FunctionalStatelessTestTsan:
-    needs: [BuilderDebTsan]
-    uses: ./.github/workflows/reusable_test.yml
-    with:
-      test_name: Stateless tests (tsan)
-      runner_type: func-tester
-      additional_envs: |
-        KILL_TIMEOUT=10800
-      batches: 5
-      run_command: |
-        cd "$REPO_COPY/tests/ci"
-        python3 functional_test_check.py "$CHECK_NAME" "$KILL_TIMEOUT"
-  FunctionalStatelessTestMsan:
-    needs: [BuilderDebMsan]
-    uses: ./.github/workflows/reusable_test.yml
-    with:
-      test_name: Stateless tests (msan)
-      runner_type: func-tester
-      additional_envs: |
-        KILL_TIMEOUT=10800
-      batches: 6
-      run_command: |
-        cd "$REPO_COPY/tests/ci"
-        python3 functional_test_check.py "$CHECK_NAME" "$KILL_TIMEOUT"
-  FunctionalStatelessTestUBsan:
-    needs: [BuilderDebUBsan]
-    uses: ./.github/workflows/reusable_test.yml
-    with:
-      test_name: Stateless tests (ubsan)
-      runner_type: func-tester
-      additional_envs: |
-        KILL_TIMEOUT=10800
-      batches: 2
-      run_command: |
-        cd "$REPO_COPY/tests/ci"
-        python3 functional_test_check.py "$CHECK_NAME" "$KILL_TIMEOUT"
-  FunctionalStatelessTestDebug:
-    needs: [BuilderDebDebug]
-    uses: ./.github/workflows/reusable_test.yml
-    with:
-      test_name: Stateless tests (debug)
-      runner_type: func-tester
-      additional_envs: |
-        KILL_TIMEOUT=10800
-      batches: 5
-      run_command: |
-        cd "$REPO_COPY/tests/ci"
-        python3 functional_test_check.py "$CHECK_NAME" "$KILL_TIMEOUT"
-  FunctionalStatelessTestFlakyCheck:
-    needs: [BuilderDebAsan]
-    uses: ./.github/workflows/reusable_test.yml
-    with:
-      test_name: Stateless tests flaky check (asan)
-      runner_type: func-tester
-      additional_envs: |
-        KILL_TIMEOUT=3600
-      run_command: |
-        cd "$REPO_COPY/tests/ci"
-        python3 functional_test_check.py "$CHECK_NAME" "$KILL_TIMEOUT"
-  TestsBugfixCheck:
-    needs: [CheckLabels, StyleCheck]
-    uses: ./.github/workflows/reusable_test.yml
-    with:
-      test_name: tests bugfix validate check
-      runner_type: func-tester
-      additional_envs: |
-        KILL_TIMEOUT=3600
-      run_command: |
-        cd "$REPO_COPY/tests/ci"
-
-        TEMP_PATH="${TEMP_PATH}/integration" \
-          REPORTS_PATH="${REPORTS_PATH}/integration" \
-          python3 integration_test_check.py "Integration $CHECK_NAME" \
-            --validate-bugfix --post-commit-status=file || echo 'ignore exit code'
-
-        TEMP_PATH="${TEMP_PATH}/stateless" \
-          REPORTS_PATH="${REPORTS_PATH}/stateless" \
-          python3 functional_test_check.py "Stateless $CHECK_NAME" "$KILL_TIMEOUT" \
-            --validate-bugfix --post-commit-status=file || echo 'ignore exit code'
-
-        python3 bugfix_validate_check.py "${TEMP_PATH}/stateless/functional_commit_status.tsv" "${TEMP_PATH}/integration/integration_commit_status.tsv"
-=======
     runs-on: [self-hosted, func-tester]
     steps:
       - name: Set envs
@@ -1938,46 +2107,11 @@
           docker ps --quiet | xargs --no-run-if-empty docker kill ||:
           docker ps --all --quiet | xargs --no-run-if-empty docker rm -f ||:
           sudo rm -fr "$TEMP_PATH"
->>>>>>> 8edc760e
 ##############################################################################################
 ############################ FUNCTIONAl STATEFUL TESTS #######################################
 ##############################################################################################
   FunctionalStatefulTestRelease:
     needs: [BuilderDebRelease]
-<<<<<<< HEAD
-    uses: ./.github/workflows/reusable_test.yml
-    with:
-      test_name: Stateful tests (release)
-      runner_type: func-tester
-      additional_envs: |
-        KILL_TIMEOUT=3600
-      run_command: |
-        cd "$REPO_COPY/tests/ci"
-        python3 functional_test_check.py "$CHECK_NAME" "$KILL_TIMEOUT"
-  FunctionalStatefulTestAarch64:
-    needs: [BuilderDebAarch64]
-    uses: ./.github/workflows/reusable_test.yml
-    with:
-      test_name: Stateful tests (aarch64)
-      runner_type: func-tester-aarch64
-      additional_envs: |
-        KILL_TIMEOUT=3600
-      run_command: |
-        cd "$REPO_COPY/tests/ci"
-        python3 functional_test_check.py "$CHECK_NAME" "$KILL_TIMEOUT"
-  FunctionalStatefulTestAsan:
-    needs: [BuilderDebAsan]
-    uses: ./.github/workflows/reusable_test.yml
-    with:
-      test_name: Stateful tests (asan)
-      runner_type: func-tester
-      additional_envs: |
-        KILL_TIMEOUT=3600
-      run_command: |
-        cd "$REPO_COPY/tests/ci"
-        python3 functional_test_check.py "$CHECK_NAME" "$KILL_TIMEOUT"
-  FunctionalStatefulTestTsan:
-=======
     runs-on: [self-hosted, func-tester]
     steps:
       - name: Set envs
@@ -3150,327 +3284,391 @@
           docker ps --all --quiet | xargs --no-run-if-empty docker rm -f ||:
           sudo rm -fr "$TEMP_PATH"
   IntegrationTestsTsan1:
->>>>>>> 8edc760e
     needs: [BuilderDebTsan]
-    uses: ./.github/workflows/reusable_test.yml
-    with:
-      test_name: Stateful tests (tsan)
-      runner_type: func-tester
-      additional_envs: |
-        KILL_TIMEOUT=3600
-      run_command: |
-        cd "$REPO_COPY/tests/ci"
-        python3 functional_test_check.py "$CHECK_NAME" "$KILL_TIMEOUT"
-  FunctionalStatefulTestMsan:
-    needs: [BuilderDebMsan]
-    uses: ./.github/workflows/reusable_test.yml
-    with:
-      test_name: Stateful tests (msan)
-      runner_type: func-tester
-      additional_envs: |
-        KILL_TIMEOUT=3600
-      run_command: |
-        cd "$REPO_COPY/tests/ci"
-        python3 functional_test_check.py "$CHECK_NAME" "$KILL_TIMEOUT"
-  FunctionalStatefulTestUBsan:
-    needs: [BuilderDebUBsan]
-    uses: ./.github/workflows/reusable_test.yml
-    with:
-      test_name: Stateful tests (ubsan)
-      runner_type: func-tester
-      additional_envs: |
-        KILL_TIMEOUT=3600
-      run_command: |
-        cd "$REPO_COPY/tests/ci"
-        python3 functional_test_check.py "$CHECK_NAME" "$KILL_TIMEOUT"
-  FunctionalStatefulTestDebug:
-    needs: [BuilderDebDebug]
-    uses: ./.github/workflows/reusable_test.yml
-    with:
-      test_name: Stateful tests (debug)
-      runner_type: func-tester
-      additional_envs: |
-        KILL_TIMEOUT=3600
-      run_command: |
-        cd "$REPO_COPY/tests/ci"
-        python3 functional_test_check.py "$CHECK_NAME" "$KILL_TIMEOUT"
-  # Parallel replicas
-  FunctionalStatefulTestDebugParallelReplicas:
-    needs: [BuilderDebDebug]
-    uses: ./.github/workflows/reusable_test.yml
-    with:
-      test_name: Stateful tests (debug, ParallelReplicas)
-      runner_type: func-tester
-      additional_envs: |
-        KILL_TIMEOUT=3600
-      run_command: |
-        cd "$REPO_COPY/tests/ci"
-        python3 functional_test_check.py "$CHECK_NAME" "$KILL_TIMEOUT"
-  FunctionalStatefulTestUBsanParallelReplicas:
-    needs: [BuilderDebUBsan]
-    uses: ./.github/workflows/reusable_test.yml
-    with:
-      test_name: Stateful tests (ubsan, ParallelReplicas)
-      runner_type: func-tester
-      additional_envs: |
-        KILL_TIMEOUT=3600
-      run_command: |
-        cd "$REPO_COPY/tests/ci"
-        python3 functional_test_check.py "$CHECK_NAME" "$KILL_TIMEOUT"
-  FunctionalStatefulTestMsanParallelReplicas:
-    needs: [BuilderDebMsan]
-    uses: ./.github/workflows/reusable_test.yml
-    with:
-      test_name: Stateful tests (msan, ParallelReplicas)
-      runner_type: func-tester
-      additional_envs: |
-        KILL_TIMEOUT=3600
-      run_command: |
-        cd "$REPO_COPY/tests/ci"
-        python3 functional_test_check.py "$CHECK_NAME" "$KILL_TIMEOUT"
-  FunctionalStatefulTestTsanParallelReplicas:
+    runs-on: [self-hosted, stress-tester]
+    steps:
+      - name: Set envs
+        run: |
+          cat >> "$GITHUB_ENV" << 'EOF'
+          TEMP_PATH=${{runner.temp}}/integration_tests_tsan
+          REPORTS_PATH=${{runner.temp}}/reports_dir
+          CHECK_NAME=Integration tests (tsan)
+          REPO_COPY=${{runner.temp}}/integration_tests_tsan/ClickHouse
+          RUN_BY_HASH_NUM=1
+          RUN_BY_HASH_TOTAL=6
+          EOF
+      - name: Download json reports
+        uses: actions/download-artifact@v3
+        with:
+          path: ${{ env.REPORTS_PATH }}
+      - name: Check out repository code
+        uses: ClickHouse/checkout@v1
+        with:
+          clear-repository: true
+      - name: Integration test
+        run: |
+          sudo rm -fr "$TEMP_PATH"
+          mkdir -p "$TEMP_PATH"
+          cp -r "$GITHUB_WORKSPACE" "$TEMP_PATH"
+          cd "$REPO_COPY/tests/ci"
+          python3 integration_test_check.py "$CHECK_NAME"
+      - name: Cleanup
+        if: always()
+        run: |
+          docker ps --quiet | xargs --no-run-if-empty docker kill ||:
+          docker ps --all --quiet | xargs --no-run-if-empty docker rm -f ||:
+          sudo rm -fr "$TEMP_PATH"
+  IntegrationTestsTsan2:
     needs: [BuilderDebTsan]
-    uses: ./.github/workflows/reusable_test.yml
-    with:
-      test_name: Stateful tests (tsan, ParallelReplicas)
-      runner_type: func-tester
-      additional_envs: |
-        KILL_TIMEOUT=3600
-      run_command: |
-        cd "$REPO_COPY/tests/ci"
-        python3 functional_test_check.py "$CHECK_NAME" "$KILL_TIMEOUT"
-  FunctionalStatefulTestAsanParallelReplicas:
-    needs: [BuilderDebAsan]
-    uses: ./.github/workflows/reusable_test.yml
-    with:
-      test_name: Stateful tests (asan, ParallelReplicas)
-      runner_type: func-tester
-      additional_envs: |
-        KILL_TIMEOUT=3600
-      run_command: |
-        cd "$REPO_COPY/tests/ci"
-        python3 functional_test_check.py "$CHECK_NAME" "$KILL_TIMEOUT"
-  FunctionalStatefulTestReleaseParallelReplicas:
+    runs-on: [self-hosted, stress-tester]
+    steps:
+      - name: Set envs
+        run: |
+          cat >> "$GITHUB_ENV" << 'EOF'
+          TEMP_PATH=${{runner.temp}}/integration_tests_tsan
+          REPORTS_PATH=${{runner.temp}}/reports_dir
+          CHECK_NAME=Integration tests (tsan)
+          REPO_COPY=${{runner.temp}}/integration_tests_tsan/ClickHouse
+          RUN_BY_HASH_NUM=2
+          RUN_BY_HASH_TOTAL=6
+          EOF
+      - name: Download json reports
+        uses: actions/download-artifact@v3
+        with:
+          path: ${{ env.REPORTS_PATH }}
+      - name: Check out repository code
+        uses: ClickHouse/checkout@v1
+        with:
+          clear-repository: true
+      - name: Integration test
+        run: |
+          sudo rm -fr "$TEMP_PATH"
+          mkdir -p "$TEMP_PATH"
+          cp -r "$GITHUB_WORKSPACE" "$TEMP_PATH"
+          cd "$REPO_COPY/tests/ci"
+          python3 integration_test_check.py "$CHECK_NAME"
+      - name: Cleanup
+        if: always()
+        run: |
+          docker ps --quiet | xargs --no-run-if-empty docker kill ||:
+          docker ps --all --quiet | xargs --no-run-if-empty docker rm -f ||:
+          sudo rm -fr "$TEMP_PATH"
+  IntegrationTestsTsan3:
+    needs: [BuilderDebTsan]
+    runs-on: [self-hosted, stress-tester]
+    steps:
+      - name: Set envs
+        run: |
+          cat >> "$GITHUB_ENV" << 'EOF'
+          TEMP_PATH=${{runner.temp}}/integration_tests_tsan
+          REPORTS_PATH=${{runner.temp}}/reports_dir
+          CHECK_NAME=Integration tests (tsan)
+          REPO_COPY=${{runner.temp}}/integration_tests_tsan/ClickHouse
+          RUN_BY_HASH_NUM=3
+          RUN_BY_HASH_TOTAL=6
+          EOF
+      - name: Download json reports
+        uses: actions/download-artifact@v3
+        with:
+          path: ${{ env.REPORTS_PATH }}
+      - name: Check out repository code
+        uses: ClickHouse/checkout@v1
+        with:
+          clear-repository: true
+      - name: Integration test
+        run: |
+          sudo rm -fr "$TEMP_PATH"
+          mkdir -p "$TEMP_PATH"
+          cp -r "$GITHUB_WORKSPACE" "$TEMP_PATH"
+          cd "$REPO_COPY/tests/ci"
+          python3 integration_test_check.py "$CHECK_NAME"
+      - name: Cleanup
+        if: always()
+        run: |
+          docker ps --quiet | xargs --no-run-if-empty docker kill ||:
+          docker ps --all --quiet | xargs --no-run-if-empty docker rm -f ||:
+          sudo rm -fr "$TEMP_PATH"
+  IntegrationTestsTsan4:
+    needs: [BuilderDebTsan]
+    runs-on: [self-hosted, stress-tester]
+    steps:
+      - name: Set envs
+        run: |
+          cat >> "$GITHUB_ENV" << 'EOF'
+          TEMP_PATH=${{runner.temp}}/integration_tests_tsan
+          REPORTS_PATH=${{runner.temp}}/reports_dir
+          CHECK_NAME=Integration tests (tsan)
+          REPO_COPY=${{runner.temp}}/integration_tests_tsan/ClickHouse
+          RUN_BY_HASH_NUM=4
+          RUN_BY_HASH_TOTAL=6
+          EOF
+      - name: Download json reports
+        uses: actions/download-artifact@v3
+        with:
+          path: ${{ env.REPORTS_PATH }}
+      - name: Check out repository code
+        uses: ClickHouse/checkout@v1
+        with:
+          clear-repository: true
+      - name: Integration test
+        run: |
+          sudo rm -fr "$TEMP_PATH"
+          mkdir -p "$TEMP_PATH"
+          cp -r "$GITHUB_WORKSPACE" "$TEMP_PATH"
+          cd "$REPO_COPY/tests/ci"
+          python3 integration_test_check.py "$CHECK_NAME"
+      - name: Cleanup
+        if: always()
+        run: |
+          docker ps --quiet | xargs --no-run-if-empty docker kill ||:
+          docker ps --all --quiet | xargs --no-run-if-empty docker rm -f ||:
+          sudo rm -fr "$TEMP_PATH"
+  IntegrationTestsTsan5:
+    needs: [BuilderDebTsan]
+    runs-on: [self-hosted, stress-tester]
+    steps:
+      - name: Set envs
+        run: |
+          cat >> "$GITHUB_ENV" << 'EOF'
+          TEMP_PATH=${{runner.temp}}/integration_tests_tsan
+          REPORTS_PATH=${{runner.temp}}/reports_dir
+          CHECK_NAME=Integration tests (tsan)
+          REPO_COPY=${{runner.temp}}/integration_tests_tsan/ClickHouse
+          RUN_BY_HASH_NUM=5
+          RUN_BY_HASH_TOTAL=6
+          EOF
+      - name: Download json reports
+        uses: actions/download-artifact@v3
+        with:
+          path: ${{ env.REPORTS_PATH }}
+      - name: Check out repository code
+        uses: ClickHouse/checkout@v1
+        with:
+          clear-repository: true
+      - name: Integration test
+        run: |
+          sudo rm -fr "$TEMP_PATH"
+          mkdir -p "$TEMP_PATH"
+          cp -r "$GITHUB_WORKSPACE" "$TEMP_PATH"
+          cd "$REPO_COPY/tests/ci"
+          python3 integration_test_check.py "$CHECK_NAME"
+      - name: Cleanup
+        if: always()
+        run: |
+          docker ps --quiet | xargs --no-run-if-empty docker kill ||:
+          docker ps --all --quiet | xargs --no-run-if-empty docker rm -f ||:
+          sudo rm -fr "$TEMP_PATH"
+  IntegrationTestsRelease0:
     needs: [BuilderDebRelease]
-    uses: ./.github/workflows/reusable_test.yml
-    with:
-      test_name: Stateful tests (release, ParallelReplicas)
-      runner_type: func-tester
-      additional_envs: |
-        KILL_TIMEOUT=3600
-      run_command: |
-        cd "$REPO_COPY/tests/ci"
-        python3 functional_test_check.py "$CHECK_NAME" "$KILL_TIMEOUT"
-##############################################################################################
-######################################### STRESS TESTS #######################################
-##############################################################################################
-  StressTestAsan:
-    needs: [BuilderDebAsan]
-    uses: ./.github/workflows/reusable_test.yml
-    with:
-      test_name: Stress test (asan)
-      runner_type: stress-tester
-      run_command: |
-        cd "$REPO_COPY/tests/ci"
-        python3 stress_check.py "$CHECK_NAME"
-  StressTestTsan:
-    needs: [BuilderDebTsan]
-    uses: ./.github/workflows/reusable_test.yml
-    with:
-      test_name: Stress test (tsan)
-      runner_type: stress-tester
-      run_command: |
-        cd "$REPO_COPY/tests/ci"
-        python3 stress_check.py "$CHECK_NAME"
-  StressTestMsan:
-    needs: [BuilderDebMsan]
-    uses: ./.github/workflows/reusable_test.yml
-    with:
-      test_name: Stress test (msan)
-      runner_type: stress-tester
-      run_command: |
-        cd "$REPO_COPY/tests/ci"
-        python3 stress_check.py "$CHECK_NAME"
-  StressTestUBsan:
-    needs: [BuilderDebUBsan]
-    uses: ./.github/workflows/reusable_test.yml
-    with:
-      test_name: Stress test (ubsan)
-      runner_type: stress-tester
-      run_command: |
-        cd "$REPO_COPY/tests/ci"
-        python3 stress_check.py "$CHECK_NAME"
-  StressTestDebug:
-    needs: [BuilderDebDebug]
-    uses: ./.github/workflows/reusable_test.yml
-    with:
-      test_name: Stress test (debug)
-      runner_type: stress-tester
-      run_command: |
-        cd "$REPO_COPY/tests/ci"
-        python3 stress_check.py "$CHECK_NAME"
-##############################################################################################
-######################################### UPGRADE CHECK ######################################
-##############################################################################################
-  UpgradeCheckAsan:
-    needs: [BuilderDebAsan]
-    uses: ./.github/workflows/reusable_test.yml
-    with:
-      test_name: Upgrade check (asan)
-      runner_type: stress-tester
-      run_command: |
-        cd "$REPO_COPY/tests/ci"
-        python3 upgrade_check.py "$CHECK_NAME"
-  UpgradeCheckTsan:
-    needs: [BuilderDebTsan]
-    uses: ./.github/workflows/reusable_test.yml
-    with:
-      test_name: Upgrade check (tsan)
-      runner_type: stress-tester
-      run_command: |
-        cd "$REPO_COPY/tests/ci"
-        python3 upgrade_check.py "$CHECK_NAME"
-  UpgradeCheckMsan:
-    needs: [BuilderDebMsan]
-    uses: ./.github/workflows/reusable_test.yml
-    with:
-      test_name: Upgrade check (msan)
-      runner_type: stress-tester
-      run_command: |
-        cd "$REPO_COPY/tests/ci"
-        python3 upgrade_check.py "$CHECK_NAME"
-  UpgradeCheckDebug:
-    needs: [BuilderDebDebug]
-    uses: ./.github/workflows/reusable_test.yml
-    with:
-      test_name: Upgrade check (debug)
-      runner_type: stress-tester
-      run_command: |
-        cd "$REPO_COPY/tests/ci"
-        python3 upgrade_check.py "$CHECK_NAME"
-##############################################################################################
-##################################### AST FUZZERS ############################################
-##############################################################################################
-  ASTFuzzerTestAsan:
-    needs: [BuilderDebAsan]
-    uses: ./.github/workflows/reusable_test.yml
-    with:
-      test_name: AST fuzzer (asan)
-      runner_type: fuzzer-unit-tester
-      run_command: |
-        cd "$REPO_COPY/tests/ci"
-        python3 ast_fuzzer_check.py "$CHECK_NAME"
-  ASTFuzzerTestTsan:
-    needs: [BuilderDebTsan]
-    uses: ./.github/workflows/reusable_test.yml
-    with:
-      test_name: AST fuzzer (tsan)
-      runner_type: fuzzer-unit-tester
-      run_command: |
-        cd "$REPO_COPY/tests/ci"
-        python3 ast_fuzzer_check.py "$CHECK_NAME"
-  ASTFuzzerTestUBSan:
-    needs: [BuilderDebUBsan]
-    uses: ./.github/workflows/reusable_test.yml
-    with:
-      test_name: AST fuzzer (ubsan)
-      runner_type: fuzzer-unit-tester
-      run_command: |
-        cd "$REPO_COPY/tests/ci"
-        python3 ast_fuzzer_check.py "$CHECK_NAME"
-  ASTFuzzerTestMSan:
-    needs: [BuilderDebMsan]
-    uses: ./.github/workflows/reusable_test.yml
-    with:
-      test_name: AST fuzzer (msan)
-      runner_type: fuzzer-unit-tester
-      run_command: |
-        cd "$REPO_COPY/tests/ci"
-        python3 ast_fuzzer_check.py "$CHECK_NAME"
-  ASTFuzzerTestDebug:
-    needs: [BuilderDebDebug]
-    uses: ./.github/workflows/reusable_test.yml
-    with:
-      test_name: AST fuzzer (debug)
-      runner_type: fuzzer-unit-tester
-      run_command: |
-        cd "$REPO_COPY/tests/ci"
-        python3 ast_fuzzer_check.py "$CHECK_NAME"
-#############################################################################################
-############################# INTEGRATION TESTS #############################################
-#############################################################################################
-  IntegrationTestsAsan:
-    needs: [BuilderDebAsan]
-    uses: ./.github/workflows/reusable_test.yml
-    with:
-      test_name: Integration tests (asan)
-      runner_type: stress-tester
-      batches: 4
-      run_command: |
-        cd "$REPO_COPY/tests/ci"
-        python3 integration_test_check.py "$CHECK_NAME"
-  IntegrationTestsAnalyzerAsan:
-    needs: [BuilderDebAsan]
-    uses: ./.github/workflows/reusable_test.yml
-    with:
-      test_name: Integration tests (asan, analyzer)
-      runner_type: stress-tester
-      batches: 6
-      run_command: |
-        cd "$REPO_COPY/tests/ci"
-        python3 integration_test_check.py "$CHECK_NAME"
-  IntegrationTestsTsan:
-    needs: [BuilderDebTsan]
-    uses: ./.github/workflows/reusable_test.yml
-    with:
-      test_name: Integration tests (tsan)
-      runner_type: stress-tester
-      batches: 6
-      run_command: |
-        cd "$REPO_COPY/tests/ci"
-        python3 integration_test_check.py "$CHECK_NAME"
-  IntegrationTestsRelease:
+    runs-on: [self-hosted, stress-tester]
+    steps:
+      - name: Set envs
+        run: |
+          cat >> "$GITHUB_ENV" << 'EOF'
+          TEMP_PATH=${{runner.temp}}/integration_tests_release
+          REPORTS_PATH=${{runner.temp}}/reports_dir
+          CHECK_NAME=Integration tests (release)
+          REPO_COPY=${{runner.temp}}/integration_tests_release/ClickHouse
+          RUN_BY_HASH_NUM=0
+          RUN_BY_HASH_TOTAL=4
+          EOF
+      - name: Download json reports
+        uses: actions/download-artifact@v3
+        with:
+          path: ${{ env.REPORTS_PATH }}
+      - name: Check out repository code
+        uses: ClickHouse/checkout@v1
+        with:
+          clear-repository: true
+      - name: Integration test
+        run: |
+          sudo rm -fr "$TEMP_PATH"
+          mkdir -p "$TEMP_PATH"
+          cp -r "$GITHUB_WORKSPACE" "$TEMP_PATH"
+          cd "$REPO_COPY/tests/ci"
+          python3 integration_test_check.py "$CHECK_NAME"
+      - name: Cleanup
+        if: always()
+        run: |
+          docker ps --quiet | xargs --no-run-if-empty docker kill ||:
+          docker ps --all --quiet | xargs --no-run-if-empty docker rm -f ||:
+          sudo rm -fr "$TEMP_PATH"
+  IntegrationTestsRelease1:
     needs: [BuilderDebRelease]
-    uses: ./.github/workflows/reusable_test.yml
-    with:
-      test_name: Integration tests (release)
-      runner_type: stress-tester
-      batches: 4
-      run_command: |
-        cd "$REPO_COPY/tests/ci"
-        python3 integration_test_check.py "$CHECK_NAME"
+    runs-on: [self-hosted, stress-tester]
+    steps:
+      - name: Set envs
+        run: |
+          cat >> "$GITHUB_ENV" << 'EOF'
+          TEMP_PATH=${{runner.temp}}/integration_tests_release
+          REPORTS_PATH=${{runner.temp}}/reports_dir
+          CHECK_NAME=Integration tests (release)
+          REPO_COPY=${{runner.temp}}/integration_tests_release/ClickHouse
+          RUN_BY_HASH_NUM=1
+          RUN_BY_HASH_TOTAL=4
+          EOF
+      - name: Download json reports
+        uses: actions/download-artifact@v3
+        with:
+          path: ${{ env.REPORTS_PATH }}
+      - name: Check out repository code
+        uses: ClickHouse/checkout@v1
+        with:
+          clear-repository: true
+      - name: Integration test
+        run: |
+          sudo rm -fr "$TEMP_PATH"
+          mkdir -p "$TEMP_PATH"
+          cp -r "$GITHUB_WORKSPACE" "$TEMP_PATH"
+          cd "$REPO_COPY/tests/ci"
+          python3 integration_test_check.py "$CHECK_NAME"
+      - name: Cleanup
+        if: always()
+        run: |
+          docker ps --quiet | xargs --no-run-if-empty docker kill ||:
+          docker ps --all --quiet | xargs --no-run-if-empty docker rm -f ||:
+          sudo rm -fr "$TEMP_PATH"
+  IntegrationTestsRelease2:
+    needs: [BuilderDebRelease]
+    runs-on: [self-hosted, stress-tester]
+    steps:
+      - name: Set envs
+        run: |
+          cat >> "$GITHUB_ENV" << 'EOF'
+          TEMP_PATH=${{runner.temp}}/integration_tests_release
+          REPORTS_PATH=${{runner.temp}}/reports_dir
+          CHECK_NAME=Integration tests (release)
+          REPO_COPY=${{runner.temp}}/integration_tests_release/ClickHouse
+          RUN_BY_HASH_NUM=2
+          RUN_BY_HASH_TOTAL=4
+          EOF
+      - name: Download json reports
+        uses: actions/download-artifact@v3
+        with:
+          path: ${{ env.REPORTS_PATH }}
+      - name: Check out repository code
+        uses: ClickHouse/checkout@v1
+        with:
+          clear-repository: true
+      - name: Integration test
+        run: |
+          sudo rm -fr "$TEMP_PATH"
+          mkdir -p "$TEMP_PATH"
+          cp -r "$GITHUB_WORKSPACE" "$TEMP_PATH"
+          cd "$REPO_COPY/tests/ci"
+          python3 integration_test_check.py "$CHECK_NAME"
+      - name: Cleanup
+        if: always()
+        run: |
+          docker ps --quiet | xargs --no-run-if-empty docker kill ||:
+          docker ps --all --quiet | xargs --no-run-if-empty docker rm -f ||:
+          sudo rm -fr "$TEMP_PATH"
+  IntegrationTestsRelease3:
+    needs: [BuilderDebRelease]
+    runs-on: [self-hosted, stress-tester]
+    steps:
+      - name: Set envs
+        run: |
+          cat >> "$GITHUB_ENV" << 'EOF'
+          TEMP_PATH=${{runner.temp}}/integration_tests_release
+          REPORTS_PATH=${{runner.temp}}/reports_dir
+          CHECK_NAME=Integration tests (release)
+          REPO_COPY=${{runner.temp}}/integration_tests_release/ClickHouse
+          RUN_BY_HASH_NUM=3
+          RUN_BY_HASH_TOTAL=4
+          EOF
+      - name: Download json reports
+        uses: actions/download-artifact@v3
+        with:
+          path: ${{ env.REPORTS_PATH }}
+      - name: Check out repository code
+        uses: ClickHouse/checkout@v1
+        with:
+          clear-repository: true
+      - name: Integration test
+        run: |
+          sudo rm -fr "$TEMP_PATH"
+          mkdir -p "$TEMP_PATH"
+          cp -r "$GITHUB_WORKSPACE" "$TEMP_PATH"
+          cd "$REPO_COPY/tests/ci"
+          python3 integration_test_check.py "$CHECK_NAME"
+      - name: Cleanup
+        if: always()
+        run: |
+          docker ps --quiet | xargs --no-run-if-empty docker kill ||:
+          docker ps --all --quiet | xargs --no-run-if-empty docker rm -f ||:
+          sudo rm -fr "$TEMP_PATH"
   IntegrationTestsFlakyCheck:
     needs: [BuilderDebAsan]
-    uses: ./.github/workflows/reusable_test.yml
-    with:
-      test_name: Integration tests flaky check (asan)
-      runner_type: stress-tester
-      run_command: |
-        cd "$REPO_COPY/tests/ci"
-        python3 integration_test_check.py "$CHECK_NAME"
+    runs-on: [self-hosted, stress-tester]
+    steps:
+      - name: Set envs
+        run: |
+          cat >> "$GITHUB_ENV" << 'EOF'
+          TEMP_PATH=${{runner.temp}}/integration_tests_asan_flaky_check
+          REPORTS_PATH=${{runner.temp}}/reports_dir
+          CHECK_NAME=Integration tests flaky check (asan)
+          REPO_COPY=${{runner.temp}}/integration_tests_asan_flaky_check/ClickHouse
+          EOF
+      - name: Download json reports
+        uses: actions/download-artifact@v3
+        with:
+          path: ${{ env.REPORTS_PATH }}
+      - name: Check out repository code
+        uses: ClickHouse/checkout@v1
+        with:
+          clear-repository: true
+      - name: Integration test
+        run: |
+          sudo rm -fr "$TEMP_PATH"
+          mkdir -p "$TEMP_PATH"
+          cp -r "$GITHUB_WORKSPACE" "$TEMP_PATH"
+          cd "$REPO_COPY/tests/ci"
+          python3 integration_test_check.py "$CHECK_NAME"
+      - name: Cleanup
+        if: always()
+        run: |
+          docker ps --quiet | xargs --no-run-if-empty docker kill ||:
+          docker ps --all --quiet | xargs --no-run-if-empty docker rm -f ||:
+          sudo rm -fr "$TEMP_PATH"
 #############################################################################################
 #################################### UNIT TESTS #############################################
 #############################################################################################
   UnitTestsAsan:
     needs: [BuilderDebAsan]
-    uses: ./.github/workflows/reusable_test.yml
-    with:
-      test_name: Unit tests (asan)
-      runner_type: fuzzer-unit-tester
-      run_command: |
-        cd "$REPO_COPY/tests/ci"
-        python3 unit_tests_check.py "$CHECK_NAME"
+    runs-on: [self-hosted, fuzzer-unit-tester]
+    steps:
+      - name: Set envs
+        run: |
+          cat >> "$GITHUB_ENV" << 'EOF'
+          TEMP_PATH=${{runner.temp}}/unit_tests_asan
+          REPORTS_PATH=${{runner.temp}}/reports_dir
+          CHECK_NAME=Unit tests (asan)
+          REPO_COPY=${{runner.temp}}/unit_tests_asan/ClickHouse
+          EOF
+      - name: Download json reports
+        uses: actions/download-artifact@v3
+        with:
+          path: ${{ env.REPORTS_PATH }}
+      - name: Check out repository code
+        uses: ClickHouse/checkout@v1
+        with:
+          clear-repository: true
+      - name: Unit test
+        run: |
+          sudo rm -fr "$TEMP_PATH"
+          mkdir -p "$TEMP_PATH"
+          cp -r "$GITHUB_WORKSPACE" "$TEMP_PATH"
+          cd "$REPO_COPY/tests/ci"
+          python3 unit_tests_check.py "$CHECK_NAME"
+      - name: Cleanup
+        if: always()
+        run: |
+          docker ps --quiet | xargs --no-run-if-empty docker kill ||:
+          docker ps --all --quiet | xargs --no-run-if-empty docker rm -f ||:
+          sudo rm -fr "$TEMP_PATH"
   UnitTestsReleaseClang:
     needs: [BuilderBinRelease]
-<<<<<<< HEAD
-    uses: ./.github/workflows/reusable_test.yml
-    with:
-      test_name: Unit tests (release)
-      runner_type: fuzzer-unit-tester
-      run_command: |
-        cd "$REPO_COPY/tests/ci"
-        python3 unit_tests_check.py "$CHECK_NAME"
-=======
     runs-on: [self-hosted, fuzzer-unit-tester]
     steps:
       - name: Set envs
@@ -3502,78 +3700,467 @@
           docker ps --quiet | xargs --no-run-if-empty docker kill ||:
           docker ps --all --quiet | xargs --no-run-if-empty docker rm -f ||:
           sudo rm -fr "$TEMP_PATH"
->>>>>>> 8edc760e
   UnitTestsTsan:
     needs: [BuilderDebTsan]
-    uses: ./.github/workflows/reusable_test.yml
-    with:
-      test_name: Unit tests (tsan)
-      runner_type: fuzzer-unit-tester
-      run_command: |
-        cd "$REPO_COPY/tests/ci"
-        python3 unit_tests_check.py "$CHECK_NAME"
+    runs-on: [self-hosted, fuzzer-unit-tester]
+    steps:
+      - name: Set envs
+        run: |
+          cat >> "$GITHUB_ENV" << 'EOF'
+          TEMP_PATH=${{runner.temp}}/unit_tests_tsan
+          REPORTS_PATH=${{runner.temp}}/reports_dir
+          CHECK_NAME=Unit tests (tsan)
+          REPO_COPY=${{runner.temp}}/unit_tests_tsan/ClickHouse
+          EOF
+      - name: Download json reports
+        uses: actions/download-artifact@v3
+        with:
+          path: ${{ env.REPORTS_PATH }}
+      - name: Check out repository code
+        uses: ClickHouse/checkout@v1
+        with:
+          clear-repository: true
+      - name: Unit test
+        run: |
+          sudo rm -fr "$TEMP_PATH"
+          mkdir -p "$TEMP_PATH"
+          cp -r "$GITHUB_WORKSPACE" "$TEMP_PATH"
+          cd "$REPO_COPY/tests/ci"
+          python3 unit_tests_check.py "$CHECK_NAME"
+      - name: Cleanup
+        if: always()
+        run: |
+          docker ps --quiet | xargs --no-run-if-empty docker kill ||:
+          docker ps --all --quiet | xargs --no-run-if-empty docker rm -f ||:
+          sudo rm -fr "$TEMP_PATH"
   UnitTestsMsan:
     needs: [BuilderDebMsan]
-    uses: ./.github/workflows/reusable_test.yml
-    with:
-      test_name: Unit tests (msan)
-      runner_type: fuzzer-unit-tester
-      run_command: |
-        cd "$REPO_COPY/tests/ci"
-        python3 unit_tests_check.py "$CHECK_NAME"
+    runs-on: [self-hosted, fuzzer-unit-tester]
+    steps:
+      - name: Set envs
+        run: |
+          cat >> "$GITHUB_ENV" << 'EOF'
+          TEMP_PATH=${{runner.temp}}/unit_tests_msan
+          REPORTS_PATH=${{runner.temp}}/reports_dir
+          CHECK_NAME=Unit tests (msan)
+          REPO_COPY=${{runner.temp}}/unit_tests_msan/ClickHouse
+          EOF
+      - name: Download json reports
+        uses: actions/download-artifact@v3
+        with:
+          path: ${{ env.REPORTS_PATH }}
+      - name: Check out repository code
+        uses: ClickHouse/checkout@v1
+        with:
+          clear-repository: true
+      - name: Unit test
+        run: |
+          sudo rm -fr "$TEMP_PATH"
+          mkdir -p "$TEMP_PATH"
+          cp -r "$GITHUB_WORKSPACE" "$TEMP_PATH"
+          cd "$REPO_COPY/tests/ci"
+          python3 unit_tests_check.py "$CHECK_NAME"
+      - name: Cleanup
+        if: always()
+        run: |
+          docker ps --quiet | xargs --no-run-if-empty docker kill ||:
+          docker ps --all --quiet | xargs --no-run-if-empty docker rm -f ||:
+          sudo rm -fr "$TEMP_PATH"
   UnitTestsUBsan:
     needs: [BuilderDebUBsan]
-    uses: ./.github/workflows/reusable_test.yml
-    with:
-      test_name: Unit tests (ubsan)
-      runner_type: fuzzer-unit-tester
-      run_command: |
-        cd "$REPO_COPY/tests/ci"
-        python3 unit_tests_check.py "$CHECK_NAME"
+    runs-on: [self-hosted, fuzzer-unit-tester]
+    steps:
+      - name: Set envs
+        run: |
+          cat >> "$GITHUB_ENV" << 'EOF'
+          TEMP_PATH=${{runner.temp}}/unit_tests_ubsan
+          REPORTS_PATH=${{runner.temp}}/reports_dir
+          CHECK_NAME=Unit tests (ubsan)
+          REPO_COPY=${{runner.temp}}/unit_tests_ubsan/ClickHouse
+          EOF
+      - name: Download json reports
+        uses: actions/download-artifact@v3
+        with:
+          path: ${{ env.REPORTS_PATH }}
+      - name: Check out repository code
+        uses: ClickHouse/checkout@v1
+        with:
+          clear-repository: true
+      - name: Unit test
+        run: |
+          sudo rm -fr "$TEMP_PATH"
+          mkdir -p "$TEMP_PATH"
+          cp -r "$GITHUB_WORKSPACE" "$TEMP_PATH"
+          cd "$REPO_COPY/tests/ci"
+          python3 unit_tests_check.py "$CHECK_NAME"
+      - name: Cleanup
+        if: always()
+        run: |
+          docker ps --quiet | xargs --no-run-if-empty docker kill ||:
+          docker ps --all --quiet | xargs --no-run-if-empty docker rm -f ||:
+          sudo rm -fr "$TEMP_PATH"
 #############################################################################################
 #################################### PERFORMANCE TESTS ######################################
 #############################################################################################
-  PerformanceComparisonX86:
+  PerformanceComparisonX86-0:
     needs: [BuilderDebRelease]
-    uses: ./.github/workflows/reusable_test.yml
-    with:
-      test_name: Performance Comparison
-      runner_type: stress-tester
-      batches: 4
-      run_command: |
-        cd "$REPO_COPY/tests/ci"
-        python3 performance_comparison_check.py "$CHECK_NAME"
-  PerformanceComparisonAarch:
+    runs-on: [self-hosted, stress-tester]
+    steps:
+      - name: Set envs
+        run: |
+          cat >> "$GITHUB_ENV" << 'EOF'
+          TEMP_PATH=${{runner.temp}}/performance_comparison
+          REPORTS_PATH=${{runner.temp}}/reports_dir
+          CHECK_NAME=Performance Comparison
+          REPO_COPY=${{runner.temp}}/performance_comparison/ClickHouse
+          RUN_BY_HASH_NUM=0
+          RUN_BY_HASH_TOTAL=4
+          EOF
+      - name: Download json reports
+        uses: actions/download-artifact@v3
+        with:
+          path: ${{ env.REPORTS_PATH }}
+      - name: Check out repository code
+        uses: ClickHouse/checkout@v1
+        with:
+          clear-repository: true
+      - name: Performance Comparison
+        run: |
+          sudo rm -fr "$TEMP_PATH"
+          mkdir -p "$TEMP_PATH"
+          cp -r "$GITHUB_WORKSPACE" "$TEMP_PATH"
+          cd "$REPO_COPY/tests/ci"
+          python3 performance_comparison_check.py "$CHECK_NAME"
+      - name: Cleanup
+        if: always()
+        run: |
+          docker ps --quiet | xargs --no-run-if-empty docker kill ||:
+          docker ps --all --quiet | xargs --no-run-if-empty docker rm -f ||:
+          sudo rm -fr "$TEMP_PATH"
+  PerformanceComparisonX86-1:
+    needs: [BuilderDebRelease]
+    runs-on: [self-hosted, stress-tester]
+    steps:
+      - name: Set envs
+        run: |
+          cat >> "$GITHUB_ENV" << 'EOF'
+          TEMP_PATH=${{runner.temp}}/performance_comparison
+          REPORTS_PATH=${{runner.temp}}/reports_dir
+          CHECK_NAME=Performance Comparison
+          REPO_COPY=${{runner.temp}}/performance_comparison/ClickHouse
+          RUN_BY_HASH_NUM=1
+          RUN_BY_HASH_TOTAL=4
+          EOF
+      - name: Download json reports
+        uses: actions/download-artifact@v3
+        with:
+          path: ${{ env.REPORTS_PATH }}
+      - name: Check out repository code
+        uses: ClickHouse/checkout@v1
+        with:
+          clear-repository: true
+      - name: Performance Comparison
+        run: |
+          sudo rm -fr "$TEMP_PATH"
+          mkdir -p "$TEMP_PATH"
+          cp -r "$GITHUB_WORKSPACE" "$TEMP_PATH"
+          cd "$REPO_COPY/tests/ci"
+          python3 performance_comparison_check.py "$CHECK_NAME"
+      - name: Cleanup
+        if: always()
+        run: |
+          docker ps --quiet | xargs --no-run-if-empty docker kill ||:
+          docker ps --all --quiet | xargs --no-run-if-empty docker rm -f ||:
+          sudo rm -fr "$TEMP_PATH"
+  PerformanceComparisonX86-2:
+    needs: [BuilderDebRelease]
+    runs-on: [self-hosted, stress-tester]
+    steps:
+      - name: Set envs
+        run: |
+          cat >> "$GITHUB_ENV" << 'EOF'
+          TEMP_PATH=${{runner.temp}}/performance_comparison
+          REPORTS_PATH=${{runner.temp}}/reports_dir
+          CHECK_NAME=Performance Comparison
+          REPO_COPY=${{runner.temp}}/performance_comparison/ClickHouse
+          RUN_BY_HASH_NUM=2
+          RUN_BY_HASH_TOTAL=4
+          EOF
+      - name: Download json reports
+        uses: actions/download-artifact@v3
+        with:
+          path: ${{ env.REPORTS_PATH }}
+      - name: Check out repository code
+        uses: ClickHouse/checkout@v1
+        with:
+          clear-repository: true
+      - name: Performance Comparison
+        run: |
+          sudo rm -fr "$TEMP_PATH"
+          mkdir -p "$TEMP_PATH"
+          cp -r "$GITHUB_WORKSPACE" "$TEMP_PATH"
+          cd "$REPO_COPY/tests/ci"
+          python3 performance_comparison_check.py "$CHECK_NAME"
+      - name: Cleanup
+        if: always()
+        run: |
+          docker ps --quiet | xargs --no-run-if-empty docker kill ||:
+          docker ps --all --quiet | xargs --no-run-if-empty docker rm -f ||:
+          sudo rm -fr "$TEMP_PATH"
+  PerformanceComparisonX86-3:
+    needs: [BuilderDebRelease]
+    runs-on: [self-hosted, stress-tester]
+    steps:
+      - name: Set envs
+        run: |
+          cat >> "$GITHUB_ENV" << 'EOF'
+          TEMP_PATH=${{runner.temp}}/performance_comparison
+          REPORTS_PATH=${{runner.temp}}/reports_dir
+          CHECK_NAME=Performance Comparison
+          REPO_COPY=${{runner.temp}}/performance_comparison/ClickHouse
+          RUN_BY_HASH_NUM=3
+          RUN_BY_HASH_TOTAL=4
+          EOF
+      - name: Download json reports
+        uses: actions/download-artifact@v3
+        with:
+          path: ${{ env.REPORTS_PATH }}
+      - name: Check out repository code
+        uses: ClickHouse/checkout@v1
+        with:
+          clear-repository: true
+      - name: Performance Comparison
+        run: |
+          sudo rm -fr "$TEMP_PATH"
+          mkdir -p "$TEMP_PATH"
+          cp -r "$GITHUB_WORKSPACE" "$TEMP_PATH"
+          cd "$REPO_COPY/tests/ci"
+          python3 performance_comparison_check.py "$CHECK_NAME"
+      - name: Cleanup
+        if: always()
+        run: |
+          docker ps --quiet | xargs --no-run-if-empty docker kill ||:
+          docker ps --all --quiet | xargs --no-run-if-empty docker rm -f ||:
+          sudo rm -fr "$TEMP_PATH"
+  PerformanceComparisonAarch-0:
     needs: [BuilderDebAarch64]
-    uses: ./.github/workflows/reusable_test.yml
-    with:
-      test_name: Performance Comparison Aarch64
-      runner_type: func-tester-aarch64
-      batches: 4
-      run_command: |
-        cd "$REPO_COPY/tests/ci"
-        python3 performance_comparison_check.py "$CHECK_NAME"
+    runs-on: [self-hosted, func-tester-aarch64]
+    steps:
+      - name: Set envs
+        run: |
+          cat >> "$GITHUB_ENV" << 'EOF'
+          TEMP_PATH=${{runner.temp}}/performance_comparison
+          REPORTS_PATH=${{runner.temp}}/reports_dir
+          CHECK_NAME=Performance Comparison Aarch64
+          REPO_COPY=${{runner.temp}}/performance_comparison/ClickHouse
+          RUN_BY_HASH_NUM=0
+          RUN_BY_HASH_TOTAL=4
+          EOF
+      - name: Download json reports
+        uses: actions/download-artifact@v3
+        with:
+          path: ${{ env.REPORTS_PATH }}
+      - name: Check out repository code
+        uses: ClickHouse/checkout@v1
+        with:
+          clear-repository: true
+      - name: Performance Comparison
+        run: |
+          sudo rm -fr "$TEMP_PATH"
+          mkdir -p "$TEMP_PATH"
+          cp -r "$GITHUB_WORKSPACE" "$TEMP_PATH"
+          cd "$REPO_COPY/tests/ci"
+          python3 performance_comparison_check.py "$CHECK_NAME"
+      - name: Cleanup
+        if: always()
+        run: |
+          docker ps --quiet | xargs --no-run-if-empty docker kill ||:
+          docker ps --all --quiet | xargs --no-run-if-empty docker rm -f ||:
+          sudo rm -fr "$TEMP_PATH"
+  PerformanceComparisonAarch-1:
+    needs: [BuilderDebAarch64]
+    runs-on: [self-hosted, func-tester-aarch64]
+    steps:
+      - name: Set envs
+        run: |
+          cat >> "$GITHUB_ENV" << 'EOF'
+          TEMP_PATH=${{runner.temp}}/performance_comparison
+          REPORTS_PATH=${{runner.temp}}/reports_dir
+          CHECK_NAME=Performance Comparison Aarch64
+          REPO_COPY=${{runner.temp}}/performance_comparison/ClickHouse
+          RUN_BY_HASH_NUM=1
+          RUN_BY_HASH_TOTAL=4
+          EOF
+      - name: Download json reports
+        uses: actions/download-artifact@v3
+        with:
+          path: ${{ env.REPORTS_PATH }}
+      - name: Check out repository code
+        uses: ClickHouse/checkout@v1
+        with:
+          clear-repository: true
+      - name: Performance Comparison
+        run: |
+          sudo rm -fr "$TEMP_PATH"
+          mkdir -p "$TEMP_PATH"
+          cp -r "$GITHUB_WORKSPACE" "$TEMP_PATH"
+          cd "$REPO_COPY/tests/ci"
+          python3 performance_comparison_check.py "$CHECK_NAME"
+      - name: Cleanup
+        if: always()
+        run: |
+          docker ps --quiet | xargs --no-run-if-empty docker kill ||:
+          docker ps --all --quiet | xargs --no-run-if-empty docker rm -f ||:
+          sudo rm -fr "$TEMP_PATH"
+  PerformanceComparisonAarch-2:
+    needs: [BuilderDebAarch64]
+    runs-on: [self-hosted, func-tester-aarch64]
+    steps:
+      - name: Set envs
+        run: |
+          cat >> "$GITHUB_ENV" << 'EOF'
+          TEMP_PATH=${{runner.temp}}/performance_comparison
+          REPORTS_PATH=${{runner.temp}}/reports_dir
+          CHECK_NAME=Performance Comparison Aarch64
+          REPO_COPY=${{runner.temp}}/performance_comparison/ClickHouse
+          RUN_BY_HASH_NUM=2
+          RUN_BY_HASH_TOTAL=4
+          EOF
+      - name: Download json reports
+        uses: actions/download-artifact@v3
+        with:
+          path: ${{ env.REPORTS_PATH }}
+      - name: Check out repository code
+        uses: ClickHouse/checkout@v1
+        with:
+          clear-repository: true
+      - name: Performance Comparison
+        run: |
+          sudo rm -fr "$TEMP_PATH"
+          mkdir -p "$TEMP_PATH"
+          cp -r "$GITHUB_WORKSPACE" "$TEMP_PATH"
+          cd "$REPO_COPY/tests/ci"
+          python3 performance_comparison_check.py "$CHECK_NAME"
+      - name: Cleanup
+        if: always()
+        run: |
+          docker ps --quiet | xargs --no-run-if-empty docker kill ||:
+          docker ps --all --quiet | xargs --no-run-if-empty docker rm -f ||:
+          sudo rm -fr "$TEMP_PATH"
+  PerformanceComparisonAarch-3:
+    needs: [BuilderDebAarch64]
+    runs-on: [self-hosted, func-tester-aarch64]
+    steps:
+      - name: Set envs
+        run: |
+          cat >> "$GITHUB_ENV" << 'EOF'
+          TEMP_PATH=${{runner.temp}}/performance_comparison
+          REPORTS_PATH=${{runner.temp}}/reports_dir
+          CHECK_NAME=Performance Comparison Aarch64
+          REPO_COPY=${{runner.temp}}/performance_comparison/ClickHouse
+          RUN_BY_HASH_NUM=3
+          RUN_BY_HASH_TOTAL=4
+          EOF
+      - name: Download json reports
+        uses: actions/download-artifact@v3
+        with:
+          path: ${{ env.REPORTS_PATH }}
+      - name: Check out repository code
+        uses: ClickHouse/checkout@v1
+        with:
+          clear-repository: true
+      - name: Performance Comparison
+        run: |
+          sudo rm -fr "$TEMP_PATH"
+          mkdir -p "$TEMP_PATH"
+          cp -r "$GITHUB_WORKSPACE" "$TEMP_PATH"
+          cd "$REPO_COPY/tests/ci"
+          python3 performance_comparison_check.py "$CHECK_NAME"
+      - name: Cleanup
+        if: always()
+        run: |
+          docker ps --quiet | xargs --no-run-if-empty docker kill ||:
+          docker ps --all --quiet | xargs --no-run-if-empty docker rm -f ||:
+          sudo rm -fr "$TEMP_PATH"
 ##############################################################################################
 ###################################### SQLANCER FUZZERS ######################################
 ##############################################################################################
   SQLancerTestRelease:
     needs: [BuilderDebRelease]
-    uses: ./.github/workflows/reusable_test.yml
-    with:
-      test_name: SQLancer (release)
-      runner_type: fuzzer-unit-tester
-      run_command: |
-        cd "$REPO_COPY/tests/ci"
-        python3 sqlancer_check.py "$CHECK_NAME"
+    runs-on: [self-hosted, fuzzer-unit-tester]
+    steps:
+      - name: Set envs
+        run: |
+          cat >> "$GITHUB_ENV" << 'EOF'
+          TEMP_PATH=${{runner.temp}}/sqlancer_release
+          REPORTS_PATH=${{runner.temp}}/reports_dir
+          CHECK_NAME=SQLancer (release)
+          REPO_COPY=${{runner.temp}}/sqlancer_release/ClickHouse
+          EOF
+      - name: Download json reports
+        uses: actions/download-artifact@v3
+        with:
+          path: ${{ env.REPORTS_PATH }}
+      - name: Check out repository code
+        uses: ClickHouse/checkout@v1
+        with:
+          clear-repository: true
+      - name: SQLancer
+        run: |
+          sudo rm -fr "$TEMP_PATH"
+          mkdir -p "$TEMP_PATH"
+          cp -r "$GITHUB_WORKSPACE" "$TEMP_PATH"
+          cd "$REPO_COPY/tests/ci"
+          python3 sqlancer_check.py "$CHECK_NAME"
+      - name: Cleanup
+        if: always()
+        run: |
+          docker ps --quiet | xargs --no-run-if-empty docker kill ||:
+          docker ps --all --quiet | xargs --no-run-if-empty docker rm -f ||:
+          sudo rm -fr "$TEMP_PATH"
   SQLancerTestDebug:
     needs: [BuilderDebDebug]
-    uses: ./.github/workflows/reusable_test.yml
-    with:
-      test_name: SQLancer (debug)
-      runner_type: fuzzer-unit-tester
-      run_command: |
-        cd "$REPO_COPY/tests/ci"
-        python3 sqlancer_check.py "$CHECK_NAME"
+    runs-on: [self-hosted, fuzzer-unit-tester]
+    steps:
+      - name: Set envs
+        run: |
+          cat >> "$GITHUB_ENV" << 'EOF'
+          TEMP_PATH=${{runner.temp}}/sqlancer_debug
+          REPORTS_PATH=${{runner.temp}}/reports_dir
+          CHECK_NAME=SQLancer (debug)
+          REPO_COPY=${{runner.temp}}/sqlancer_debug/ClickHouse
+          EOF
+      - name: Download json reports
+        uses: actions/download-artifact@v3
+        with:
+          path: ${{ env.REPORTS_PATH }}
+      - name: Check out repository code
+        uses: ClickHouse/checkout@v1
+        with:
+          clear-repository: true
+      - name: SQLancer
+        run: |
+          sudo rm -fr "$TEMP_PATH"
+          mkdir -p "$TEMP_PATH"
+          cp -r "$GITHUB_WORKSPACE" "$TEMP_PATH"
+          cd "$REPO_COPY/tests/ci"
+          python3 sqlancer_check.py "$CHECK_NAME"
+      - name: Cleanup
+        if: always()
+        run: |
+          docker ps --quiet | xargs --no-run-if-empty docker kill ||:
+          docker ps --all --quiet | xargs --no-run-if-empty docker rm -f ||:
+          sudo rm -fr "$TEMP_PATH"
+#############################################################################################
+###################################### JEPSEN TESTS #########################################
+#############################################################################################
+  Jepsen:
+    # This is special test NOT INCLUDED in FinishCheck
+    # When it's skipped, all dependent tasks will be skipped too.
+    # DO NOT add it there
+    if: contains(github.event.pull_request.labels.*.name, 'jepsen-test')
+    needs: [BuilderBinRelease]
+    uses: ./.github/workflows/jepsen.yml
   FinishCheck:
     needs:
       - StyleCheck
@@ -3583,15 +4170,35 @@
       - BuilderReport
       - BuilderSpecialReport
       - FastTest
-      - FunctionalStatelessTestDebug
+      - FunctionalStatelessTestDebug0
+      - FunctionalStatelessTestDebug1
+      - FunctionalStatelessTestDebug2
+      - FunctionalStatelessTestDebug3
+      - FunctionalStatelessTestDebug4
       - FunctionalStatelessTestRelease
-      - FunctionalStatelessTestReleaseDatabaseReplicated
+      - FunctionalStatelessTestReleaseDatabaseReplicated0
+      - FunctionalStatelessTestReleaseDatabaseReplicated1
+      - FunctionalStatelessTestReleaseDatabaseReplicated2
+      - FunctionalStatelessTestReleaseDatabaseReplicated3
       - FunctionalStatelessTestReleaseWideParts
       - FunctionalStatelessTestAarch64
-      - FunctionalStatelessTestAsan
-      - FunctionalStatelessTestTsan
-      - FunctionalStatelessTestMsan
-      - FunctionalStatelessTestUBsan
+      - FunctionalStatelessTestAsan0
+      - FunctionalStatelessTestAsan1
+      - FunctionalStatelessTestAsan2
+      - FunctionalStatelessTestAsan3
+      - FunctionalStatelessTestTsan0
+      - FunctionalStatelessTestTsan1
+      - FunctionalStatelessTestTsan2
+      - FunctionalStatelessTestTsan3
+      - FunctionalStatelessTestTsan4
+      - FunctionalStatelessTestMsan0
+      - FunctionalStatelessTestMsan1
+      - FunctionalStatelessTestMsan2
+      - FunctionalStatelessTestMsan3
+      - FunctionalStatelessTestMsan4
+      - FunctionalStatelessTestMsan5
+      - FunctionalStatelessTestUBsan0
+      - FunctionalStatelessTestUBsan1
       - FunctionalStatefulTestDebug
       - FunctionalStatefulTestRelease
       - FunctionalStatefulTestAarch64
@@ -3599,38 +4206,27 @@
       - FunctionalStatefulTestTsan
       - FunctionalStatefulTestMsan
       - FunctionalStatefulTestUBsan
-      - FunctionalStatelessTestReleaseS3
-      - FunctionalStatelessTestS3Debug
-      - FunctionalStatelessTestS3Tsan
-      - FunctionalStatefulTestReleaseParallelReplicas
-      - FunctionalStatefulTestAsanParallelReplicas
-      - FunctionalStatefulTestTsanParallelReplicas
-      - FunctionalStatefulTestMsanParallelReplicas
-      - FunctionalStatefulTestUBsanParallelReplicas
-      - FunctionalStatefulTestDebugParallelReplicas
+      - FunctionalStatelessTestReleaseS3_0
+      - FunctionalStatelessTestReleaseS3_1
+      - FunctionalStatelessTestS3Debug0
+      - FunctionalStatelessTestS3Debug1
+      - FunctionalStatelessTestS3Debug2
+      - FunctionalStatelessTestS3Debug4
+      - FunctionalStatelessTestS3Debug5
+      - FunctionalStatelessTestS3Tsan0
+      - FunctionalStatelessTestS3Tsan1
+      - FunctionalStatelessTestS3Tsan2
+      - FunctionalStatelessTestS3Tsan4
       - StressTestDebug
       - StressTestAsan
       - StressTestTsan
       - StressTestMsan
       - StressTestUBsan
-      - UpgradeCheckAsan
-      - UpgradeCheckTsan
-      - UpgradeCheckMsan
-      - UpgradeCheckDebug
       - ASTFuzzerTestDebug
       - ASTFuzzerTestAsan
       - ASTFuzzerTestTsan
       - ASTFuzzerTestMSan
       - ASTFuzzerTestUBSan
-<<<<<<< HEAD
-      - IntegrationTestsAsan
-      - IntegrationTestsAnalyzerAsan
-      - IntegrationTestsTsan
-      - IntegrationTestsRelease
-      - IntegrationTestsFlakyCheck
-      - PerformanceComparisonX86
-      - PerformanceComparisonAarch
-=======
       - IntegrationTestsAsan0
       - IntegrationTestsAsan1
       - IntegrationTestsAsan2
@@ -3655,7 +4251,6 @@
       - PerformanceComparisonAarch-1
       - PerformanceComparisonAarch-2
       - PerformanceComparisonAarch-3
->>>>>>> 8edc760e
       - UnitTestsAsan
       - UnitTestsTsan
       - UnitTestsMsan
@@ -3663,6 +4258,7 @@
       - UnitTestsReleaseClang
       - CompatibilityCheckX86
       - CompatibilityCheckAarch64
+      - IntegrationTestsFlakyCheck
       - SQLancerTestRelease
       - SQLancerTestDebug
     runs-on: [self-hosted, style-checker]
@@ -3675,53 +4271,4 @@
         run: |
           cd "$GITHUB_WORKSPACE/tests/ci"
           python3 finish_check.py
-<<<<<<< HEAD
-          python3 merge_pr.py --check-approved
-##############################################################################################
-############################ SQLLOGIC TEST ###################################################
-##############################################################################################
-  SQLLogicTestRelease:
-    needs: [BuilderDebRelease]
-    uses: ./.github/workflows/reusable_test.yml
-    with:
-      test_name: Sqllogic test (release)
-      runner_type: func-tester
-      additional_envs: |
-        KILL_TIMEOUT=10800
-      run_command: |
-        cd "$REPO_COPY/tests/ci"
-        python3 sqllogic_test.py "$CHECK_NAME" "$KILL_TIMEOUT"
-##############################################################################################
-##################################### SQL TEST ###############################################
-##############################################################################################
-  SQLTest:
-    needs: [BuilderDebRelease]
-    uses: ./.github/workflows/reusable_test.yml
-    with:
-      test_name: SQLTest
-      runner_type: fuzzer-unit-tester
-      run_command: |
-        cd "$REPO_COPY/tests/ci"
-        python3 sqltest.py "$CHECK_NAME"
-#############################################################################################
-###################################### NOT IN FINISH ########################################
-#############################################################################################
-###################################### JEPSEN TESTS #########################################
-#############################################################################################
-  Jepsen:
-    # This is special test NOT INCLUDED in FinishCheck
-    # When it's skipped, all dependent tasks will be skipped too.
-    # DO NOT add it there
-    if: contains(github.event.pull_request.labels.*.name, 'jepsen-test')
-    needs: [BuilderBinRelease]
-    uses: ./.github/workflows/jepsen.yml
-#############################################################################################
-####################################### libFuzzer ###########################################
-#############################################################################################
-  libFuzzer:
-    if: contains(github.event.pull_request.labels.*.name, 'libFuzzer')
-    needs: [DockerHubPush, StyleCheck]
-    uses: ./.github/workflows/libfuzzer.yml
-=======
-          python3 merge_pr.py --check-approved
->>>>>>> 8edc760e
+          python3 merge_pr.py --check-approved