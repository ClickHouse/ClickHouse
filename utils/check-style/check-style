#!/usr/bin/env bash

# For code formatting we have clang-format.
#
# But it's not sane to apply clang-format for whole code base,
#  because it sometimes makes worse for properly formatted files.
#
# It's only reasonable to blindly apply clang-format only in cases
#  when the code is likely to be out of style.
#
# For this purpose we have a script that will use very primitive heuristics
#  (simple regexps) to check if the code is likely to have basic style violations.
#  and then to run formatter only for the specified files.

ROOT_PATH=$(git rev-parse --show-toplevel)
EXCLUDE_DIRS='build/|integration/|widechar_width/|glibc-compatibility/|memcpy/|consistent-hashing/|Parsers/New'

find $ROOT_PATH/{src,base,programs,utils} -name '*.h' -or -name '*.cpp' 2>/dev/null |
    grep -vP $EXCLUDE_DIRS |
    xargs grep $@ -P '((class|struct|namespace|enum|if|for|while|else|throw|switch).*|\)(\s*const)?(\s*override)?\s*)\{$|\s$|^ {1,3}[^\* ]\S|\t|^\s*(if|else if|if constexpr|else if constexpr|for|while|catch|switch)\(|\( [^\s\\]|\S \)' |
# a curly brace not in a new line, but not for the case of C++11 init or agg. initialization | trailing whitespace | number of ws not a multiple of 4, but not in the case of comment continuation | missing whitespace after for/if/while... before opening brace | whitespaces inside braces
    grep -v -P '(//|:\s+\*|\$\(\()| \)"'
# single-line comment | continuation of a multiline comment | a typical piece of embedded shell code | something like ending of raw string literal

# Tabs
find $ROOT_PATH/{src,base,programs,utils} -name '*.h' -or -name '*.cpp' 2>/dev/null |
    grep -vP $EXCLUDE_DIRS |
    xargs grep $@ -F $'\t'

# // namespace comments are unneeded
find $ROOT_PATH/{src,base,programs,utils} -name '*.h' -or -name '*.cpp' 2>/dev/null |
    grep -vP $EXCLUDE_DIRS |
    xargs grep $@ -P '}\s*//+\s*namespace\s*'

# Broken symlinks
find -L $ROOT_PATH -type l 2>/dev/null | grep -v contrib && echo "^ Broken symlinks found"

# Double whitespaces
find $ROOT_PATH/{src,base,programs,utils} -name '*.h' -or -name '*.cpp' 2>/dev/null |
    grep -vP $EXCLUDE_DIRS |
    while read i; do $ROOT_PATH/utils/check-style/double-whitespaces.pl < $i || echo -e "^ File $i contains double whitespaces\n"; done

# Unused ErrorCodes
# NOTE: to fix automatically, replace echo with:
# sed -i "/extern const int $code/d" $file
find $ROOT_PATH/{src,base,programs,utils} -name '*.h' -or -name '*.cpp' |
    grep -vP $EXCLUDE_DIRS |
    xargs grep -l -P 'extern const int [_A-Z]+' | while read file; do grep -P 'extern const int [_A-Z]+;' $file | sed -r -e 's/^.*?extern const int ([_A-Z]+);.*?$/\1/' | while read code; do grep -q "ErrorCodes::$code" $file || echo "ErrorCode $code is defined but not used in file $file"; done; done

# Undefined ErrorCodes
# NOTE: to fix automatically, replace echo with:
# ( grep -q -F 'namespace ErrorCodes' $file && sed -i -r "0,/(\s*)extern const int [_A-Z]+/s//\1extern const int $code;\n&/" $file || awk '{ print; if (ns == 1) { ns = 2 }; if (ns == 2) { ns = 0; print "namespace ErrorCodes\n{\n    extern const int '$code';\n}" } }; /namespace DB/ { ns = 1; };' < $file > ${file}.tmp && mv ${file}.tmp $file )
find $ROOT_PATH/{src,base,programs,utils} -name '*.h' -or -name '*.cpp' |
    grep -vP $EXCLUDE_DIRS |
    xargs grep -l -P 'ErrorCodes::[_A-Z]+' | while read file; do grep -P 'ErrorCodes::[_A-Z]+' $file | sed -r -e 's/^.*?ErrorCodes::([_A-Z]+).*?$/\1/' | while read code; do grep -q "extern const int $code" $file || echo "ErrorCode $code is used in file $file but not defined"; done; done

# Duplicate ErrorCodes
find $ROOT_PATH/{src,base,programs,utils} -name '*.h' -or -name '*.cpp' |
    grep -vP $EXCLUDE_DIRS |
    xargs grep -l -P 'ErrorCodes::[_A-Z]+' | while read file; do grep -P 'extern const int [_A-Z]+;' $file | sort | uniq -c | grep -v -P ' +1 ' && echo "Duplicate ErrorCode in file $file"; done

# Three or more consecutive empty lines
find $ROOT_PATH/{src,base,programs,utils} -name '*.h' -or -name '*.cpp' |
    grep -vP $EXCLUDE_DIRS |
    while read file; do awk '/^$/ { ++i; if (i > 2) { print "More than two consecutive empty lines in file '$file'" } } /./ { i = 0 }' $file; done

# Broken XML files (requires libxml2-utils)
find $ROOT_PATH/{src,base,programs,utils} -name '*.xml' |
    grep -vP $EXCLUDE_DIRS |
    xargs xmllint --noout --nonet

# Machine translation to Russian is strictly prohibited
find $ROOT_PATH/docs/ru -name '*.md' |
    grep -vP $EXCLUDE_DIRS |
    xargs grep -l -F 'machine_translated: true'

# Tests should not be named with "fail" in their names. It makes looking at the results less convenient.
find $ROOT_PATH/tests/queries -iname '*fail*' |
    grep -vP $EXCLUDE_DIRS |
    grep . && echo 'Tests should not be named with "fail" in their names. It makes looking at the results less convenient when you search for "fail" substring in browser.'

# All the submodules should be from https://github.com/
find $ROOT_PATH -name '.gitmodules' | while read i; do grep -F 'url = ' $i | grep -v -F 'https://github.com/' && echo 'All the submodules should be from https://github.com/'; done

# There shouldn't be any code snippets under GPL or LGPL
find $ROOT_PATH/{src,base,programs} -name '*.h' -or -name '*.cpp' 2>/dev/null | xargs grep -i -F 'General Public License' && echo "There shouldn't be any code snippets under GPL or LGPL"

# Check for typos in code
CURDIR=$(dirname "${BASH_SOURCE[0]}")
"${CURDIR}"/check-typos

# Check sh tests with Shellcheck
(cd $ROOT_PATH/tests/queries/0_stateless/ && shellcheck --check-sourced --external-sources --severity info --exclude SC1071,SC2086 *.sh ../1_stateful/*.sh)

# Check docker scripts with shellcheck
find "$ROOT_PATH/docker" -executable -type f -exec file -F'	' --mime-type {} \; | awk -F'	' '$2==" text/x-shellscript" {print $1}' | xargs shellcheck

# There shouldn't be any docker containers outside docker directory
find $ROOT_PATH -not -path $ROOT_PATH'/docker*' -not -path $ROOT_PATH'/contrib*' -name Dockerfile -type f 2>/dev/null | xargs --no-run-if-empty -n1 echo "Please move Dockerfile to docker directory:"

# There shouldn't be any docker compose files outside docker directory
#find $ROOT_PATH -not -path $ROOT_PATH'/tests/testflows*' -not -path $ROOT_PATH'/docker*' -not -path $ROOT_PATH'/contrib*' -name '*compose*.yml' -type f 2>/dev/null | xargs --no-run-if-empty grep -l "version:" | xargs --no-run-if-empty -n1 echo "Please move docker compose to docker directory:"

# Check that ya.make files are auto-generated
"$ROOT_PATH"/utils/generate-ya-make/generate-ya-make.sh
git status -uno | grep ya.make && echo "ya.make files should be generated with utils/generate-ya-make/generate-ya-make.sh"

# Check that every header file has #pragma once in first line
find $ROOT_PATH/{src,programs,utils} -name '*.h' |
    grep -vP $EXCLUDE_DIRS |
    while read file; do [[ $(head -n1 $file) != '#pragma once' ]] && echo "File $file must have '#pragma once' in first line"; done

# Check for executable bit on non-executable files
find $ROOT_PATH/{src,base,programs,utils,tests,docs,website,cmake} '(' -name '*.cpp' -or -name '*.h' -or -name '*.sql' -or -name '*.xml' -or -name '*.reference' -or -name '*.txt' -or -name '*.md' ')' -and -executable | grep -P '.' && echo "These files should not be executable."

# Check for BOM
find $ROOT_PATH/{src,base,programs,utils,tests,docs,website,cmake} -name '*.md' -or -name '*.cpp' -or -name '*.h' | xargs grep -l -F $'\xEF\xBB\xBF' | grep -P '.' && echo "Files should not have UTF-8 BOM"
find $ROOT_PATH/{src,base,programs,utils,tests,docs,website,cmake} -name '*.md' -or -name '*.cpp' -or -name '*.h' | xargs grep -l -F $'\xFF\xFE' | grep -P '.' && echo "Files should not have UTF-16LE BOM"
find $ROOT_PATH/{src,base,programs,utils,tests,docs,website,cmake} -name '*.md' -or -name '*.cpp' -or -name '*.h' | xargs grep -l -F $'\xFE\xFF' | grep -P '.' && echo "Files should not have UTF-16BE BOM"

# Too many exclamation marks
find $ROOT_PATH/{src,base,programs,utils} -name '*.h' -or -name '*.cpp' |
    grep -vP $EXCLUDE_DIRS |
    xargs grep -F '!!!' | grep -P '.' && echo "Too many exclamation marks (looks dirty, unconfident)."

# Trailing whitespaces
<<<<<<< HEAD
find $ROOT_PATH/{src,base,programs,utils} -name '*.h' -or -name '*.cpp' |
    grep -vP $EXCLUDE_DIRS |
    xargs grep -P ' $' | grep -P '.' && echo "^ Trailing whitespaces."
=======
find $ROOT_PATH/{src,base,programs,utils} -name '*.h' -or -name '*.cpp' | xargs grep -P ' $' | grep -P '.' && echo "^ Trailing whitespaces."

# Forbid stringstream because it's easy to use them incorrectly and hard to debug possible issues
find $ROOT_PATH/{src,programs,utils} -name '*.h' -or -name '*.cpp' | xargs grep 'std::[io]\?stringstream' | grep -v "STYLE_CHECK_ALLOW_STD_STRING_STREAM" && echo "Use WriteBufferFromOwnString or ReadBufferFromString instead of std::stringstream"
>>>>>>> 6e621086
<|MERGE_RESOLUTION|>--- conflicted
+++ resolved
@@ -124,13 +124,11 @@
     xargs grep -F '!!!' | grep -P '.' && echo "Too many exclamation marks (looks dirty, unconfident)."
 
 # Trailing whitespaces
-<<<<<<< HEAD
 find $ROOT_PATH/{src,base,programs,utils} -name '*.h' -or -name '*.cpp' |
     grep -vP $EXCLUDE_DIRS |
     xargs grep -P ' $' | grep -P '.' && echo "^ Trailing whitespaces."
-=======
-find $ROOT_PATH/{src,base,programs,utils} -name '*.h' -or -name '*.cpp' | xargs grep -P ' $' | grep -P '.' && echo "^ Trailing whitespaces."
 
 # Forbid stringstream because it's easy to use them incorrectly and hard to debug possible issues
-find $ROOT_PATH/{src,programs,utils} -name '*.h' -or -name '*.cpp' | xargs grep 'std::[io]\?stringstream' | grep -v "STYLE_CHECK_ALLOW_STD_STRING_STREAM" && echo "Use WriteBufferFromOwnString or ReadBufferFromString instead of std::stringstream"
->>>>>>> 6e621086
+find $ROOT_PATH/{src,programs,utils} -name '*.h' -or -name '*.cpp' |
+    grep -vP $EXCLUDE_DIRS |
+    xargs grep 'std::[io]\?stringstream' | grep -v "STYLE_CHECK_ALLOW_STD_STRING_STREAM" && echo "Use WriteBufferFromOwnString or ReadBufferFromString instead of std::stringstream"