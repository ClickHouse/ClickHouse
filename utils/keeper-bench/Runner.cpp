#include "Runner.h"
#include <Poco/Util/AbstractConfiguration.h>

#include "Common/ZooKeeper/ZooKeeperCommon.h"
#include "Common/ZooKeeper/ZooKeeperConstants.h"
#include <Common/EventNotifier.h>
#include <Common/Config/ConfigProcessor.h>
#include <Common/FoundationDB/FDBKeeper.h>
#include "IO/ReadBufferFromString.h"
#include <IO/WriteBufferFromFile.h>
#include <IO/WriteBufferFromString.h>
#include <IO/copyData.h>

namespace CurrentMetrics
{
    extern const Metric LocalThread;
    extern const Metric LocalThreadActive;
}

namespace DB::ErrorCodes
{
    extern const int CANNOT_BLOCK_SIGNAL;
    extern const int BAD_ARGUMENTS;
}

Runner::Runner(
        std::optional<size_t> concurrency_,
        const std::string & config_path,
        const Strings & hosts_strings_,
        std::optional<double> max_time_,
        std::optional<double> delay_,
        std::optional<bool> continue_on_error_,
        std::optional<size_t> max_iterations_)
        : info(std::make_shared<Stats>())
{

    DB::ConfigProcessor config_processor(config_path, true, false);
    auto config = config_processor.loadConfig().configuration;

    generator.emplace(*config);

    if (!hosts_strings_.empty())
    {
        for (const auto & host : hosts_strings_)
            connection_infos.push_back({.host = host});
    }
    else
    {
        if (!config)
            throw DB::Exception(DB::ErrorCodes::BAD_ARGUMENTS, "No config file or hosts defined");

        parseHostsFromConfig(*config);
    }

    std::cerr << "---- Run options ---- " << std::endl;
    static constexpr uint64_t DEFAULT_CONCURRENCY = 1;
    if (concurrency_)
        concurrency = *concurrency_;
    else
        concurrency = config->getUInt64("concurrency", DEFAULT_CONCURRENCY);
    std::cerr << "Concurrency: " << concurrency << std::endl;

    static constexpr uint64_t DEFAULT_ITERATIONS = 0;
    if (max_iterations_)
        max_iterations = *max_iterations_;
    else
        max_iterations = config->getUInt64("iterations", DEFAULT_ITERATIONS);
    std::cerr << "Iterations: " << max_iterations << std::endl;

    static constexpr double DEFAULT_DELAY = 1.0;
    if (delay_)
        delay = *delay_;
    else
        delay = config->getDouble("report_delay", DEFAULT_DELAY);
    std::cerr << "Report delay: " << delay << std::endl;

    static constexpr double DEFAULT_TIME_LIMIT = 0.0;
    if (max_time_)
        max_time = *max_time_;
    else
        max_time = config->getDouble("timelimit", DEFAULT_TIME_LIMIT);
    std::cerr << "Time limit: " << max_time << std::endl;

    if (continue_on_error_)
        continue_on_error = *continue_on_error_;
    else
        continue_on_error = config->getBool("continue_on_error", false);
    std::cerr << "Continue on error: " << continue_on_error << std::endl;

    static const std::string output_key = "output";
    print_to_stdout = config->getBool(output_key + ".stdout", false);
    std::cerr << "Printing output to stdout: " << print_to_stdout << std::endl;

    static const std::string output_file_key = output_key + ".file";
    if (config->has(output_file_key))
    {
        if (config->has(output_file_key + ".path"))
        {
            file_output = config->getString(output_file_key + ".path");
            output_file_with_timestamp = config->getBool(output_file_key + ".with_timestamp");
        }
        else
            file_output = config->getString(output_file_key);

        std::cerr << "Result file path: " << file_output->string() << std::endl;
    }

    std::cerr << "---- Run options ----\n" << std::endl;

    pool.emplace(CurrentMetrics::LocalThread, CurrentMetrics::LocalThreadActive, concurrency);
    queue.emplace(concurrency);
}

void Runner::parseHostsFromConfig(const Poco::Util::AbstractConfiguration & config)
{
    ConnectionInfo default_connection_info;

    const auto fill_connection_details = [&](const std::string & key, auto & connection_info)
    {
        if (config.has(key + ".secure"))
            connection_info.secure = config.getBool(key + ".secure");

        if (config.has(key + ".session_timeout_ms"))
            connection_info.session_timeout_ms = config.getInt(key + ".session_timeout_ms");

        if (config.has(key + ".operation_timeout_ms"))
            connection_info.operation_timeout_ms = config.getInt(key + ".operation_timeout_ms");

        if (config.has(key + ".connection_timeout_ms"))
            connection_info.connection_timeout_ms = config.getInt(key + ".connection_timeout_ms");
    };

    fill_connection_details("connections", default_connection_info);

    Poco::Util::AbstractConfiguration::Keys connections_keys;
    config.keys("connections", connections_keys);

    for (const auto & key : connections_keys)
    {
        std::string connection_key = "connections." + key;
        auto connection_info = default_connection_info;

        auto handle_fdb_host = [&]()
        {
            if (connection_info.host.starts_with("fdb://"))
            {
                if (connections_keys.size() > 1)
                    throw DB::Exception(DB::ErrorCodes::BAD_ARGUMENTS, "Only single fdb host is acceptable");

                auto config_path = connection_info.host.substr(6);
                if (config_path.empty())
                    config_path = "/etc/foundationdb/fdb.cluster";

                connection_info.host = config_path;
                connection_info.is_fdb = true;
            }
        };

        if (key.starts_with("host"))
        {
            connection_info.host = config.getString(connection_key);
            handle_fdb_host();
            connection_infos.push_back(std::move(connection_info));
        }
        else if (key.starts_with("connection") && key != "connection_timeout_ms")
        {
            connection_info.host = config.getString(connection_key + ".host");
            if (config.has(connection_key + ".sessions"))
                connection_info.sessions = config.getUInt64(connection_key + ".sessions");
            handle_fdb_host();

            fill_connection_details(connection_key, connection_info);

            connection_infos.push_back(std::move(connection_info));
        }
    }
}

static void execRequest(std::shared_ptr<Coordination::IKeeper> keeper, Coordination::ZooKeeperRequestPtr request, Coordination::ResponseCallback callback)
{
    using namespace Coordination;

    if (const auto * concrete_request_create = dynamic_cast<const CreateRequest *>(request.get()))
    {
        keeper->create(
            concrete_request_create->path,
            concrete_request_create->data,
            concrete_request_create->is_ephemeral,
            concrete_request_create->is_sequential,
            concrete_request_create->acls,
            callback);
    }
    else if (const auto * concrete_request_remove = dynamic_cast<const RemoveRequest *>(request.get()))
    {
        keeper->remove(concrete_request_remove->path, concrete_request_remove->version, callback);
    }
    else if (const auto * concrete_request_set = dynamic_cast<const SetRequest *>(request.get()))
    {
        keeper->set(concrete_request_set->path, concrete_request_set->data, concrete_request_set->version, callback);
    }
    else if (const auto * concrete_request_check = dynamic_cast<const CheckRequest *>(request.get()))
    {
        keeper->check(concrete_request_check->path, concrete_request_check->version, callback);
    }
    else if (const auto * concrete_request_get = dynamic_cast<const GetRequest *>(request.get()))
    {
        keeper->get(concrete_request_get->path, callback, {});
    }
    else if (const auto * concrete_request_list = dynamic_cast<const ListRequest *>(request.get()))
    {
        keeper->list(concrete_request_list->path, ListRequestType::ALL, callback, {});
    }
    else
        throw DB::Exception(ErrorCodes::BAD_ARGUMENTS, "Unsupported request");
}

void Runner::thread(std::vector<std::shared_ptr<Coordination::IKeeper>> zookeepers)
{
    Coordination::ZooKeeperRequestPtr request;
    /// Randomly choosing connection index
    pcg64 rng(randomSeed());
    std::uniform_int_distribution<size_t> distribution(0, zookeepers.size() - 1);

    /// In these threads we do not accept INT signal.
    sigset_t sig_set;
    if (sigemptyset(&sig_set)
        || sigaddset(&sig_set, SIGINT)
        || pthread_sigmask(SIG_BLOCK, &sig_set, nullptr))
    {
        DB::throwFromErrno("Cannot block signal.", DB::ErrorCodes::CANNOT_BLOCK_SIGNAL);
    }

    while (true)
    {
        bool extracted = false;

        while (!extracted)
        {
            extracted = queue->tryPop(request, 100);

            if (shutdown
                || (max_iterations && requests_executed >= max_iterations))
            {
                return;
            }
        }

        const auto connection_index = distribution(rng);
        auto & zk = zookeepers[connection_index];

        auto promise = std::make_shared<std::promise<size_t>>();
        auto future = promise->get_future();
        Coordination::ResponseCallback callback = [&request, promise](const Coordination::Response & response)
        {
            bool set_exception = true;

            if (response.error == Coordination::Error::ZOK)
            {
                set_exception = false;
            }
            else if (response.error == Coordination::Error::ZNONODE)
            {
                /// remove can fail with ZNONODE because of different order of execution
                /// of generated create and remove requests
                /// this is okay for concurrent runs
                if (dynamic_cast<const Coordination::ZooKeeperRemoveResponse *>(&response))
                    set_exception = false;
                else if (const auto * multi_response = dynamic_cast<const Coordination::ZooKeeperMultiResponse *>(&response))
                {
                    const auto & responses = multi_response->responses;
                    size_t i = 0;
                    while (responses[i]->error != Coordination::Error::ZNONODE)
                        ++i;

                    const auto & multi_request = dynamic_cast<const Coordination::ZooKeeperMultiRequest &>(*request);
                    if (dynamic_cast<const Coordination::ZooKeeperRemoveRequest *>(&*multi_request.requests[i]))
                        set_exception = false;
                }
            }

            if (set_exception)
                promise->set_exception(std::make_exception_ptr(zkutil::KeeperException(response.error)));
            else
                promise->set_value(response.bytesSize());
        };

        Stopwatch watch;

        if (auto * zookeeper = dynamic_cast<Coordination::ZooKeeper *>(zk.get()))
        {
            zookeeper->executeGenericRequest(request, callback);
        }
        else
        {
            execRequest(zk, request, callback);
        }

        try
        {
            auto response_size = future.get();
            auto microseconds = watch.elapsedMicroseconds();

            std::lock_guard lock(mutex);

            if (request->isReadRequest())
                info->addRead(microseconds, 1, request->bytesSize() + response_size);
            else
                info->addWrite(microseconds, 1, request->bytesSize() + response_size);
        }
        catch (...)
        {
            if (!continue_on_error)
            {
                shutdown = true;
                throw;
            }
            std::cerr << DB::getCurrentExceptionMessage(true, true /*check embedded stack trace*/) << std::endl;

            bool got_expired = false;
            for (const auto & connection : zookeepers)
            {
                if (connection->isExpired())
                {
                    got_expired = true;
                    break;
                }
            }
            if (got_expired)
            {
                while (true)
                {
                    try
                    {
                        zookeepers = refreshConnections();
                        break;
                    }
                    catch (...)
                    {
                        std::cerr << DB::getCurrentExceptionMessage(true, true /*check embedded stack trace*/) << std::endl;
                    }
                }
            }
        }

        ++requests_executed;
    }
}

bool Runner::tryPushRequestInteractively(Coordination::ZooKeeperRequestPtr && request, DB::InterruptListener & interrupt_listener)
{
    bool inserted = false;

    while (!inserted)
    {
        inserted = queue->tryPush(std::move(request), 100);

        if (shutdown)
        {
            /// An exception occurred in a worker
            return false;
        }

        if (max_time > 0 && total_watch.elapsedSeconds() >= max_time)
        {
            std::cerr << "Stopping launch of queries. Requested time limit is exhausted.\n";
            return false;
        }

        if (interrupt_listener.check())
        {
            std::cerr << "Stopping launch of queries. SIGINT received." << std::endl;
            return false;
        }

        if (delay > 0 && delay_watch.elapsedSeconds() > delay)
        {
            printNumberOfRequestsExecuted(requests_executed);

            std::lock_guard lock(mutex);
            info->report(concurrency);
            delay_watch.restart();
        }
    }

    return true;
}


void Runner::runBenchmark()
{
    createConnections();

    std::cerr << "Preparing to run\n";
    generator->startup(*connections[0]);
    std::cerr << "Prepared\n";

    auto start_timestamp_ms = Poco::Timestamp().epochMicroseconds() / 1000;

    try
    {
        for (size_t i = 0; i < concurrency; ++i)
        {
            auto thread_connections = connections;
            pool->scheduleOrThrowOnError([this, connections_ = std::move(thread_connections)]() mutable { thread(connections_); });
        }
    }
    catch (...)
    {
        shutdown = true;
        pool->wait();
        throw;
    }

    DB::InterruptListener interrupt_listener;
    delay_watch.restart();

    /// Push queries into queue
    for (size_t i = 0; !max_iterations || i < max_iterations; ++i)
    {
        if (!tryPushRequestInteractively(generator->generate(), interrupt_listener))
        {
            shutdown = true;
            break;
        }
    }

    pool->wait();
    total_watch.stop();

    printNumberOfRequestsExecuted(requests_executed);

    std::lock_guard lock(mutex);
    info->report(concurrency);

    DB::WriteBufferFromOwnString out;
    info->writeJSON(out, concurrency, start_timestamp_ms);
    auto output_string = std::move(out.str());

    if (print_to_stdout)
        std::cout << output_string << std::endl;

    if (file_output)
    {
        auto path = *file_output;

        if (output_file_with_timestamp)
        {
            auto filename = file_output->filename();
            filename = fmt::format("{}_{}{}", filename.stem().generic_string(), start_timestamp_ms, filename.extension().generic_string());
            path = file_output->parent_path() / filename;
        }

        std::cerr << "Storing output to " << path << std::endl;

        DB::WriteBufferFromFile file_output_buffer(path);
        DB::ReadBufferFromString read_buffer(output_string);
        DB::copyData(read_buffer, file_output_buffer);
    }
}


void Runner::createConnections()
{
    DB::EventNotifier::init();
    std::cerr << "---- Creating connections ---- " << std::endl;
    for (size_t connection_info_idx = 0; connection_info_idx < connection_infos.size(); ++connection_info_idx)
    {
        const auto & connection_info = connection_infos[connection_info_idx];
        std::cerr << fmt::format("Creating {} session(s) for:\n"
                                 "- host: {}\n"
                                 "- secure: {}\n"
                                 "- session timeout: {}ms\n"
                                 "- operation timeout: {}ms\n"
                                 "- connection timeout: {}ms",
                                 connection_info.sessions,
                                 connection_info.host,
                                 connection_info.secure,
                                 connection_info.session_timeout_ms,
                                 connection_info.operation_timeout_ms,
                                 connection_info.connection_timeout_ms) << std::endl;

        for (size_t session = 0; session < connection_info.sessions; ++session)
        {
            connections.emplace_back(getConnection(connection_info, connection_info_idx));
            connections_to_info_map[connections.size() - 1] = connection_info_idx;
        }
    }
    std::cerr << "---- Done creating connections ----\n" << std::endl;
}

<<<<<<< HEAD
std::shared_ptr<Coordination::IKeeper> Runner::getConnection(const ConnectionInfo & connection_info)
{
    if (connection_info.is_fdb)
    {
        zkutil::ZooKeeperArgs args;
        args.fdb_cluster = connection_info.host;
        args.fdb_prefix = "keeper-bench/";
        return std::make_shared<Coordination::FDBKeeper>(args);
    }
    else
    {
        Coordination::ZooKeeper::Node node{Poco::Net::SocketAddress{connection_info.host}, connection_info.secure};
        std::vector<Coordination::ZooKeeper::Node> nodes;
        nodes.push_back(node);
        zkutil::ZooKeeperArgs args;
        args.session_timeout_ms = connection_info.session_timeout_ms;
        args.connection_timeout_ms = connection_info.operation_timeout_ms;
        args.operation_timeout_ms = connection_info.connection_timeout_ms;
        return std::make_shared<Coordination::ZooKeeper>(nodes, args, nullptr);
    }
=======
std::shared_ptr<Coordination::ZooKeeper> Runner::getConnection(const ConnectionInfo & connection_info, size_t connection_info_idx)
{
    Coordination::ZooKeeper::Node node{Poco::Net::SocketAddress{connection_info.host}, static_cast<UInt8>(connection_info_idx), connection_info.secure};
    std::vector<Coordination::ZooKeeper::Node> nodes;
    nodes.push_back(node);
    zkutil::ZooKeeperArgs args;
    args.session_timeout_ms = connection_info.session_timeout_ms;
    args.connection_timeout_ms = connection_info.operation_timeout_ms;
    args.operation_timeout_ms = connection_info.connection_timeout_ms;
    return std::make_shared<Coordination::ZooKeeper>(nodes, args, nullptr);
>>>>>>> a6eb57a1
}

std::vector<std::shared_ptr<Coordination::IKeeper>> Runner::refreshConnections()
{
    std::lock_guard lock(connection_mutex);
    for (size_t connection_idx = 0; connection_idx < connections.size(); ++connection_idx)
    {
        auto & connection = connections[connection_idx];
        if (connection->isExpired())
        {
            const auto & connection_info = connection_infos[connections_to_info_map[connection_idx]];
            connection = getConnection(connection_info, connection_idx);
        }
    }
    return connections;
}

Runner::~Runner()
{
    queue->clearAndFinish();
    shutdown = true;
    pool->wait();
    generator->cleanup(*connections[0]);
    DB::FoundationDBNetwork::shutdownIfNeed();
}
<|MERGE_RESOLUTION|>--- conflicted
+++ resolved
@@ -488,8 +488,7 @@
     std::cerr << "---- Done creating connections ----\n" << std::endl;
 }
 
-<<<<<<< HEAD
-std::shared_ptr<Coordination::IKeeper> Runner::getConnection(const ConnectionInfo & connection_info)
+std::shared_ptr<Coordination::IKeeper> Runner::getConnection(const ConnectionInfo & connection_info, size_t connection_info_idx)
 {
     if (connection_info.is_fdb)
     {
@@ -500,7 +499,7 @@
     }
     else
     {
-        Coordination::ZooKeeper::Node node{Poco::Net::SocketAddress{connection_info.host}, connection_info.secure};
+        Coordination::ZooKeeper::Node node{Poco::Net::SocketAddress{connection_info.host}, static_cast<UInt8>(connection_info_idx), connection_info.secure};
         std::vector<Coordination::ZooKeeper::Node> nodes;
         nodes.push_back(node);
         zkutil::ZooKeeperArgs args;
@@ -509,18 +508,6 @@
         args.operation_timeout_ms = connection_info.connection_timeout_ms;
         return std::make_shared<Coordination::ZooKeeper>(nodes, args, nullptr);
     }
-=======
-std::shared_ptr<Coordination::ZooKeeper> Runner::getConnection(const ConnectionInfo & connection_info, size_t connection_info_idx)
-{
-    Coordination::ZooKeeper::Node node{Poco::Net::SocketAddress{connection_info.host}, static_cast<UInt8>(connection_info_idx), connection_info.secure};
-    std::vector<Coordination::ZooKeeper::Node> nodes;
-    nodes.push_back(node);
-    zkutil::ZooKeeperArgs args;
-    args.session_timeout_ms = connection_info.session_timeout_ms;
-    args.connection_timeout_ms = connection_info.operation_timeout_ms;
-    args.operation_timeout_ms = connection_info.connection_timeout_ms;
-    return std::make_shared<Coordination::ZooKeeper>(nodes, args, nullptr);
->>>>>>> a6eb57a1
 }
 
 std::vector<std::shared_ptr<Coordination::IKeeper>> Runner::refreshConnections()
