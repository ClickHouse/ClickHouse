--- conflicted
+++ resolved
@@ -103,9 +103,6 @@
 done
 
 # Special care for Rust
-<<<<<<< HEAD
-find "${LIBS_PATH}/rust_vendor/" -name 'Cargo.toml' | xargs ${GREP_CMD} 'license = ' | (${GREP_CMD} -v -P 'MIT|Apache|MPL|ISC|BSD|Unicode|Zlib|CC0-1.0|CDLA' && echo "Fatal error: unrecognized licenses in the Rust code" >&2 && exit 1 || true)
-=======
 for dependency in $(find "${LIBS_PATH}/rust_vendor/" -name 'Cargo.toml');
 do
     FOLDER=$(dirname "$dependency")
@@ -172,5 +169,4 @@
 
     RELATIVE_PATH=$(echo "$LICENSE_PATH" | sed -r -e 's!^.+/(contrib|base)/!/\1/!')
     echo -e "$NAME\t$LICENSE_TYPE\t$RELATIVE_PATH"
-done
->>>>>>> bdae49ab
+done